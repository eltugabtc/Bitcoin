--- conflicted
+++ resolved
@@ -16,16 +16,12 @@
 class CScript;
 class CWallet;
 namespace Consensus { struct Params; };
-<<<<<<< HEAD
-
-=======
 
 static const bool DEFAULT_GENERATE = false;
 static const int DEFAULT_GENERATE_THREADS = 1;
 
 static const bool DEFAULT_PRINTPRIORITY = false;
 
->>>>>>> 188ca9c3
 struct CBlockTemplate
 {
     CBlock block;
@@ -38,12 +34,7 @@
 /** Generate a new block, without valid proof-of-work */
 CBlockTemplate* CreateNewBlock(const CChainParams& chainparams, const CScript& scriptPubKeyIn);
 /** Modify the extranonce in a block */
-<<<<<<< HEAD
-void IncrementExtraNonce(CBlock* pblock, CBlockIndex* pindexPrev, unsigned int& nExtraNonce);
-void UpdateTime(CBlockHeader* pblock, const Consensus::Params& consensusParams, const CBlockIndex* pindexPrev);
-=======
 void IncrementExtraNonce(CBlock* pblock, const CBlockIndex* pindexPrev, unsigned int& nExtraNonce);
 int64_t UpdateTime(CBlockHeader* pblock, const Consensus::Params& consensusParams, const CBlockIndex* pindexPrev);
->>>>>>> 188ca9c3
 
 #endif // BITCOIN_MINER_H