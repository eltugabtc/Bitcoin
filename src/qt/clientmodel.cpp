// Copyright (c) 2011-2015 The Bitcoin Core developers
// Distributed under the MIT software license, see the accompanying
// file COPYING or http://www.opensource.org/licenses/mit-license.php.

#include "clientmodel.h"

#include "bantablemodel.h"
#include "guiconstants.h"
#include "peertablemodel.h"

#include "alert.h"
#include "chainparams.h"
#include "checkpoints.h"
#include "clientversion.h"
#include "net.h"
#include "txmempool.h"
#include "ui_interface.h"
#include "util.h"

#include <stdint.h>

#include <QDebug>
#include <QTimer>

class CBlockIndex;

static const int64_t nClientStartupTime = GetTime();
static int64_t nLastBlockTipUpdateNotification = 0;

ClientModel::ClientModel(OptionsModel *optionsModel, QObject *parent) :
    QObject(parent),
    optionsModel(optionsModel),
    peerTableModel(0),
<<<<<<< HEAD
    cachedNumBlocks(0),
    cachedBlockDate(QDateTime()),
    cachedReindexing(0),
    cachedImporting(0),
=======
    banTableModel(0),
>>>>>>> 188ca9c3
    pollTimer(0)
{
    peerTableModel = new PeerTableModel(this);
    banTableModel = new BanTableModel(this);
    pollTimer = new QTimer(this);
    connect(pollTimer, SIGNAL(timeout()), this, SLOT(updateTimer()));
    pollTimer->start(MODEL_UPDATE_DELAY);

    subscribeToCoreSignals();
}

ClientModel::~ClientModel()
{
    unsubscribeFromCoreSignals();
}

int ClientModel::getNumConnections(unsigned int flags) const
{
    LOCK(cs_vNodes);
    if (flags == CONNECTIONS_ALL) // Shortcut if we want total
        return vNodes.size();

    int nNum = 0;
    BOOST_FOREACH(const CNode* pnode, vNodes)
        if (flags & (pnode->fInbound ? CONNECTIONS_IN : CONNECTIONS_OUT))
            nNum++;

    return nNum;
}

int ClientModel::getNumBlocks() const
{
    LOCK(cs_main);
    return chainActive.Height();
}

quint64 ClientModel::getTotalBytesRecv() const
{
    return CNode::GetTotalBytesRecv();
}

quint64 ClientModel::getTotalBytesSent() const
{
    return CNode::GetTotalBytesSent();
}

QDateTime ClientModel::getLastBlockDate() const
{
    LOCK(cs_main);

    if (chainActive.Tip())
        return QDateTime::fromTime_t(chainActive.Tip()->GetBlockTime());

    return QDateTime::fromTime_t(Params().GenesisBlock().GetBlockTime()); // Genesis block's time of current network
}

long ClientModel::getMempoolSize() const
{
<<<<<<< HEAD
    LOCK(cs_main);
    return Checkpoints::GuessVerificationProgress(Params().Checkpoints(), chainActive.Tip());
=======
    return mempool.size();
>>>>>>> 188ca9c3
}

size_t ClientModel::getMempoolDynamicUsage() const
{
<<<<<<< HEAD
    // Get required lock upfront. This avoids the GUI from getting stuck on
    // periodical polls if the core is holding the locks for a longer time -
    // for example, during a wallet rescan.
    TRY_LOCK(cs_main, lockMain);
    if (!lockMain)
        return;

    // Some quantities (such as number of blocks) change so fast that we don't want to be notified for each change.
    // Periodically check and update with a timer.
    int newNumBlocks = getNumBlocks();
    QDateTime newBlockDate = getLastBlockDate();

    // check for changed number of blocks we have, number of blocks peers claim to have, reindexing state and importing state
    if (cachedNumBlocks != newNumBlocks ||
        cachedBlockDate != newBlockDate ||
        cachedReindexing != fReindex ||
        cachedImporting != fImporting)
    {
        cachedNumBlocks = newNumBlocks;
        cachedBlockDate = newBlockDate;
        cachedReindexing = fReindex;
        cachedImporting = fImporting;

        Q_EMIT numBlocksChanged(newNumBlocks, newBlockDate);
=======
    return mempool.DynamicMemoryUsage();
}

double ClientModel::getVerificationProgress(const CBlockIndex *tipIn) const
{
    CBlockIndex *tip = const_cast<CBlockIndex *>(tipIn);
    if (!tip)
    {
        LOCK(cs_main);
        tip = chainActive.Tip();
>>>>>>> 188ca9c3
    }
    return Checkpoints::GuessVerificationProgress(Params().Checkpoints(), tip);
}

<<<<<<< HEAD
=======
void ClientModel::updateTimer()
{
    // no locking required at this point
    // the following calls will aquire the required lock
    Q_EMIT mempoolSizeChanged(getMempoolSize(), getMempoolDynamicUsage());
>>>>>>> 188ca9c3
    Q_EMIT bytesChanged(getTotalBytesRecv(), getTotalBytesSent());
}

void ClientModel::updateNumConnections(int numConnections)
{
    Q_EMIT numConnectionsChanged(numConnections);
}

void ClientModel::updateAlert(const QString &hash, int status)
{
    // Show error message notification for new alert
    if(status == CT_NEW)
    {
        uint256 hash_256;
        hash_256.SetHex(hash.toStdString());
        CAlert alert = CAlert::getAlertByHash(hash_256);
        if(!alert.IsNull())
        {
            Q_EMIT message(tr("Network Alert"), QString::fromStdString(alert.strStatusBar), CClientUIInterface::ICON_ERROR);
        }
    }

    Q_EMIT alertsChanged(getStatusBarWarnings());
}

bool ClientModel::inInitialBlockDownload() const
{
    return IsInitialBlockDownload();
}

enum BlockSource ClientModel::getBlockSource() const
{
    if (fReindex)
        return BLOCK_SOURCE_REINDEX;
    else if (fImporting)
        return BLOCK_SOURCE_DISK;
    else if (getNumConnections() > 0)
        return BLOCK_SOURCE_NETWORK;

    return BLOCK_SOURCE_NONE;
}

QString ClientModel::getStatusBarWarnings() const
{
    return QString::fromStdString(GetWarnings("gui"));
}

OptionsModel *ClientModel::getOptionsModel()
{
    return optionsModel;
}

PeerTableModel *ClientModel::getPeerTableModel()
{
    return peerTableModel;
}

BanTableModel *ClientModel::getBanTableModel()
{
    return banTableModel;
}

QString ClientModel::formatFullVersion() const
{
    return QString::fromStdString(FormatFullVersion());
}

QString ClientModel::formatSubVersion() const
{
    return QString::fromStdString(strSubVersion);
}

QString ClientModel::formatBuildDate() const
{
    return QString::fromStdString(CLIENT_DATE);
}

bool ClientModel::isReleaseVersion() const
{
    return CLIENT_VERSION_IS_RELEASE;
}

QString ClientModel::clientName() const
{
    return QString::fromStdString(CLIENT_NAME);
}

QString ClientModel::formatClientStartupTime() const
{
    return QDateTime::fromTime_t(nClientStartupTime).toString();
}

void ClientModel::updateBanlist()
{
    banTableModel->refresh();
}

// Handlers for core signals
static void ShowProgress(ClientModel *clientmodel, const std::string &title, int nProgress)
{
    // emits signal "showProgress"
    QMetaObject::invokeMethod(clientmodel, "showProgress", Qt::QueuedConnection,
                              Q_ARG(QString, QString::fromStdString(title)),
                              Q_ARG(int, nProgress));
}

static void NotifyNumConnectionsChanged(ClientModel *clientmodel, int newNumConnections)
{
    // Too noisy: qDebug() << "NotifyNumConnectionsChanged: " + QString::number(newNumConnections);
    QMetaObject::invokeMethod(clientmodel, "updateNumConnections", Qt::QueuedConnection,
                              Q_ARG(int, newNumConnections));
}

static void NotifyAlertChanged(ClientModel *clientmodel, const uint256 &hash, ChangeType status)
{
    qDebug() << "NotifyAlertChanged: " + QString::fromStdString(hash.GetHex()) + " status=" + QString::number(status);
    QMetaObject::invokeMethod(clientmodel, "updateAlert", Qt::QueuedConnection,
                              Q_ARG(QString, QString::fromStdString(hash.GetHex())),
                              Q_ARG(int, status));
}

static void BannedListChanged(ClientModel *clientmodel)
{
    qDebug() << QString("%1: Requesting update for peer banlist").arg(__func__);
    QMetaObject::invokeMethod(clientmodel, "updateBanlist", Qt::QueuedConnection);
}

static void BlockTipChanged(ClientModel *clientmodel, bool initialSync, const CBlockIndex *pIndex)
{
    // lock free async UI updates in case we have a new block tip
    // during initial sync, only update the UI if the last update
    // was > 250ms (MODEL_UPDATE_DELAY) ago
    int64_t now = 0;
    if (initialSync)
        now = GetTimeMillis();

    // if we are in-sync, update the UI regardless of last update time
    if (!initialSync || now - nLastBlockTipUpdateNotification > MODEL_UPDATE_DELAY) {
        //pass a async signal to the UI thread
        QMetaObject::invokeMethod(clientmodel, "numBlocksChanged", Qt::QueuedConnection,
                                  Q_ARG(int, pIndex->nHeight),
                                  Q_ARG(QDateTime, QDateTime::fromTime_t(pIndex->GetBlockTime())),
                                  Q_ARG(double, clientmodel->getVerificationProgress(pIndex)));
        nLastBlockTipUpdateNotification = now;
    }
}

void ClientModel::subscribeToCoreSignals()
{
    // Connect signals to client
    uiInterface.ShowProgress.connect(boost::bind(ShowProgress, this, _1, _2));
    uiInterface.NotifyNumConnectionsChanged.connect(boost::bind(NotifyNumConnectionsChanged, this, _1));
    uiInterface.NotifyAlertChanged.connect(boost::bind(NotifyAlertChanged, this, _1, _2));
    uiInterface.BannedListChanged.connect(boost::bind(BannedListChanged, this));
    uiInterface.NotifyBlockTip.connect(boost::bind(BlockTipChanged, this, _1, _2));
}

void ClientModel::unsubscribeFromCoreSignals()
{
    // Disconnect signals from client
    uiInterface.ShowProgress.disconnect(boost::bind(ShowProgress, this, _1, _2));
    uiInterface.NotifyNumConnectionsChanged.disconnect(boost::bind(NotifyNumConnectionsChanged, this, _1));
    uiInterface.NotifyAlertChanged.disconnect(boost::bind(NotifyAlertChanged, this, _1, _2));
    uiInterface.BannedListChanged.disconnect(boost::bind(BannedListChanged, this));
    uiInterface.NotifyBlockTip.disconnect(boost::bind(BlockTipChanged, this, _1, _2));
}<|MERGE_RESOLUTION|>--- conflicted
+++ resolved
@@ -31,14 +31,7 @@
     QObject(parent),
     optionsModel(optionsModel),
     peerTableModel(0),
-<<<<<<< HEAD
-    cachedNumBlocks(0),
-    cachedBlockDate(QDateTime()),
-    cachedReindexing(0),
-    cachedImporting(0),
-=======
     banTableModel(0),
->>>>>>> 188ca9c3
     pollTimer(0)
 {
     peerTableModel = new PeerTableModel(this);
@@ -97,42 +90,11 @@
 
 long ClientModel::getMempoolSize() const
 {
-<<<<<<< HEAD
-    LOCK(cs_main);
-    return Checkpoints::GuessVerificationProgress(Params().Checkpoints(), chainActive.Tip());
-=======
     return mempool.size();
->>>>>>> 188ca9c3
 }
 
 size_t ClientModel::getMempoolDynamicUsage() const
 {
-<<<<<<< HEAD
-    // Get required lock upfront. This avoids the GUI from getting stuck on
-    // periodical polls if the core is holding the locks for a longer time -
-    // for example, during a wallet rescan.
-    TRY_LOCK(cs_main, lockMain);
-    if (!lockMain)
-        return;
-
-    // Some quantities (such as number of blocks) change so fast that we don't want to be notified for each change.
-    // Periodically check and update with a timer.
-    int newNumBlocks = getNumBlocks();
-    QDateTime newBlockDate = getLastBlockDate();
-
-    // check for changed number of blocks we have, number of blocks peers claim to have, reindexing state and importing state
-    if (cachedNumBlocks != newNumBlocks ||
-        cachedBlockDate != newBlockDate ||
-        cachedReindexing != fReindex ||
-        cachedImporting != fImporting)
-    {
-        cachedNumBlocks = newNumBlocks;
-        cachedBlockDate = newBlockDate;
-        cachedReindexing = fReindex;
-        cachedImporting = fImporting;
-
-        Q_EMIT numBlocksChanged(newNumBlocks, newBlockDate);
-=======
     return mempool.DynamicMemoryUsage();
 }
 
@@ -143,19 +105,15 @@
     {
         LOCK(cs_main);
         tip = chainActive.Tip();
->>>>>>> 188ca9c3
     }
     return Checkpoints::GuessVerificationProgress(Params().Checkpoints(), tip);
 }
 
-<<<<<<< HEAD
-=======
 void ClientModel::updateTimer()
 {
     // no locking required at this point
     // the following calls will aquire the required lock
     Q_EMIT mempoolSizeChanged(getMempoolSize(), getMempoolDynamicUsage());
->>>>>>> 188ca9c3
     Q_EMIT bytesChanged(getTotalBytesRecv(), getTotalBytesSent());
 }
 
