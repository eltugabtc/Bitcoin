// Copyright (c) 2011-2014 The Bitcoin developers
// Copyright (c) 2014-2015 The Crown developers
// Distributed under the MIT/X11 software license, see the accompanying
// file COPYING or http://www.opensource.org/licenses/mit-license.php.

#include "clientmodel.h"

#include "guiconstants.h"
#include "peertablemodel.h"

#include "alert.h"
#include "chainparams.h"
#include "checkpoints.h"
#include "clientversion.h"
#include "main.h"
#include "net.h"
#include "ui_interface.h"
<<<<<<< HEAD
#include "masternodeman.h"
#include "masternode-sync.h"
=======
#include "throneman.h"
#include "throne-sync.h"
#include "systemnodeman.h"
#include "systemnode-sync.h"
>>>>>>> cbf7789f
#include "util.h"

#include <stdint.h>

#include <QDateTime>
#include <QDebug>
#include <QTimer>

static const int64_t nClientStartupTime = GetTime();

ClientModel::ClientModel(OptionsModel *optionsModel, QObject *parent) :
    QObject(parent),
    optionsModel(optionsModel),
    peerTableModel(0),
    cachedNumBlocks(0),
<<<<<<< HEAD
    cachedMasternodeCountString(""),
=======
    cachedThroneCountString(""),
    cachedSystemnodeCountString(""),
>>>>>>> cbf7789f
    cachedReindexing(0), cachedImporting(0),
    numBlocksAtStartup(-1), pollTimer(0)
{
    peerTableModel = new PeerTableModel(this);
    pollTimer = new QTimer(this);
    connect(pollTimer, SIGNAL(timeout()), this, SLOT(updateTimer()));
    pollTimer->start(MODEL_UPDATE_DELAY);

    pollMnTimer = new QTimer(this);
    connect(pollMnTimer, SIGNAL(timeout()), this, SLOT(updateMnTimer()));
    // no need to update as frequent as data for balances/txes/blocks
    pollMnTimer->start(MODEL_UPDATE_DELAY * 4);

    pollSnTimer = new QTimer(this);
    connect(pollSnTimer, SIGNAL(timeout()), this, SLOT(updateSnTimer()));
    // no need to update as frequent as data for balances/txes/blocks
    pollSnTimer->start(MODEL_UPDATE_DELAY * 4);

    subscribeToCoreSignals();
}

ClientModel::~ClientModel()
{
    unsubscribeFromCoreSignals();
}

int ClientModel::getNumConnections(unsigned int flags) const
{
    LOCK(cs_vNodes);
    if (flags == CONNECTIONS_ALL) // Shortcut if we want total
        return vNodes.size();

    int nNum = 0;
    BOOST_FOREACH(CNode* pnode, vNodes)
    if (flags & (pnode->fInbound ? CONNECTIONS_IN : CONNECTIONS_OUT))
        nNum++;

    return nNum;
}

QString ClientModel::getMasternodeCountString() const
{
    return tr("Total: %1 (DS compatible: %2 / Enabled: %3)").arg(QString::number((int)mnodeman.size()))
            .arg(QString::number((int)mnodeman.CountEnabled(MIN_POOL_PEER_PROTO_VERSION)))
            .arg(QString::number((int)mnodeman.CountEnabled()));
}

QString ClientModel::getSystemnodeCountString() const
{
    return tr("Total: %1 (DS compatible: %2 / Enabled: %3)").arg(QString::number((int)snodeman.size()))
            .arg(QString::number((int)snodeman.CountEnabled(MIN_POOL_PEER_PROTO_VERSION)))
            .arg(QString::number((int)snodeman.CountEnabled()));
}


int ClientModel::getNumBlocks() const
{
    LOCK(cs_main);
    return chainActive.Height();
}

int ClientModel::getNumBlocksAtStartup()
{
    if (numBlocksAtStartup == -1) numBlocksAtStartup = getNumBlocks();
    return numBlocksAtStartup;
}

quint64 ClientModel::getTotalBytesRecv() const
{
    return CNode::GetTotalBytesRecv();
}

quint64 ClientModel::getTotalBytesSent() const
{
    return CNode::GetTotalBytesSent();
}

QDateTime ClientModel::getLastBlockDate() const
{
    LOCK(cs_main);
    if (chainActive.Tip())
        return QDateTime::fromTime_t(chainActive.Tip()->GetBlockTime());
    else
        return QDateTime::fromTime_t(Params().GenesisBlock().GetBlockTime()); // Genesis block's time of current network
}

double ClientModel::getVerificationProgress() const
{
    LOCK(cs_main);
    return Checkpoints::GuessVerificationProgress(chainActive.Tip());
}

void ClientModel::updateTimer()
{
    // Get required lock upfront. This avoids the GUI from getting stuck on
    // periodical polls if the core is holding the locks for a longer time -
    // for example, during a wallet rescan.
    TRY_LOCK(cs_main, lockMain);
    if(!lockMain)
        return;
    // Some quantities (such as number of blocks) change so fast that we don't want to be notified for each change.
    // Periodically check and update with a timer.
    int newNumBlocks = getNumBlocks();

    static int prevAttempt = -1;
    static int prevAssets = -1;
    static int prevAttemptSN = -1;
    static int prevAssetsSN = -1;

    // check for changed number of blocks we have, number of blocks peers claim to have, reindexing state and importing state
    if (cachedNumBlocks != newNumBlocks ||
        cachedReindexing != fReindex || cachedImporting != fImporting ||
<<<<<<< HEAD
            masternodeSync.RequestedMasternodeAttempt != prevAttempt || masternodeSync.RequestedMasternodeAssets != prevAssets)
=======
            throneSync.RequestedThroneAttempt != prevAttempt || throneSync.RequestedThroneAssets != prevAssets ||
            systemnodeSync.RequestedSystemnodeAttempt != prevAttemptSN || systemnodeSync.RequestedSystemnodeAssets != prevAssetsSN)
>>>>>>> cbf7789f
    {
        cachedNumBlocks = newNumBlocks;
        cachedReindexing = fReindex;
        cachedImporting = fImporting;
        prevAttempt = masternodeSync.RequestedMasternodeAttempt;
        prevAssets = masternodeSync.RequestedMasternodeAssets;

        prevAttemptSN = systemnodeSync.RequestedSystemnodeAttempt;
        prevAssetsSN = systemnodeSync.RequestedSystemnodeAssets;

        emit numBlocksChanged(newNumBlocks);
    }

    emit bytesChanged(getTotalBytesRecv(), getTotalBytesSent());
}

void ClientModel::updateMnTimer()
{
    // Get required lock upfront. This avoids the GUI from getting stuck on
    // periodical polls if the core is holding the locks for a longer time -
    // for example, during a wallet rescan.
    TRY_LOCK(cs_main, lockMain);
    if(!lockMain)
        return;
    QString newMasternodeCountString = getMasternodeCountString();

    if (cachedMasternodeCountString != newMasternodeCountString)
    {
        cachedMasternodeCountString = newMasternodeCountString;

        emit strMasternodesChanged(cachedMasternodeCountString);
    }
}

void ClientModel::updateSnTimer()
{
    // Get required lock upfront. This avoids the GUI from getting stuck on
    // periodical polls if the core is holding the locks for a longer time -
    // for example, during a wallet rescan.
    TRY_LOCK(cs_main, lockMain);
    if(!lockMain)
        return;
    QString newSystemnodeCountString = getSystemnodeCountString();

    if (cachedSystemnodeCountString != newSystemnodeCountString)
    {
        cachedSystemnodeCountString = newSystemnodeCountString;

        emit strSystemnodesChanged(cachedSystemnodeCountString);
    }
}


void ClientModel::updateNumConnections(int numConnections)
{
    emit numConnectionsChanged(numConnections);
}

void ClientModel::updateAlert(const QString &hash, int status)
{
    // Show error message notification for new alert
    if(status == CT_NEW)
    {
        uint256 hash_256;
        hash_256.SetHex(hash.toStdString());
        CAlert alert = CAlert::getAlertByHash(hash_256);
        if(!alert.IsNull())
        {
            emit message(tr("Network Alert"), QString::fromStdString(alert.strStatusBar), CClientUIInterface::ICON_ERROR);
        }
    }

    emit alertsChanged(getStatusBarWarnings());
}

bool ClientModel::inInitialBlockDownload() const
{
    return IsInitialBlockDownload();
}

enum BlockSource ClientModel::getBlockSource() const
{
    if (fReindex)
        return BLOCK_SOURCE_REINDEX;
    else if (fImporting)
        return BLOCK_SOURCE_DISK;
    else if (getNumConnections() > 0)
        return BLOCK_SOURCE_NETWORK;

    return BLOCK_SOURCE_NONE;
}

QString ClientModel::getStatusBarWarnings() const
{
    return QString::fromStdString(GetWarnings("statusbar"));
}

OptionsModel *ClientModel::getOptionsModel()
{
    return optionsModel;
}

PeerTableModel *ClientModel::getPeerTableModel()
{
    return peerTableModel;
}

QString ClientModel::formatFullVersion() const
{
    return QString::fromStdString(FormatFullVersion());
}

QString ClientModel::formatBuildDate() const
{
    return QString::fromStdString(CLIENT_DATE);
}

bool ClientModel::isReleaseVersion() const
{
    return CLIENT_VERSION_IS_RELEASE;
}

QString ClientModel::clientName() const
{
    return QString::fromStdString(CLIENT_NAME);
}

QString ClientModel::formatClientStartupTime() const
{
    return QDateTime::fromTime_t(nClientStartupTime).toString();
}

// Handlers for core signals
static void ShowProgress(ClientModel *clientmodel, const std::string &title, int nProgress)
{
    // emits signal "showProgress"
    QMetaObject::invokeMethod(clientmodel, "showProgress", Qt::QueuedConnection,
                              Q_ARG(QString, QString::fromStdString(title)),
                              Q_ARG(int, nProgress));
}

static void NotifyNumConnectionsChanged(ClientModel *clientmodel, int newNumConnections)
{
    // Too noisy: qDebug() << "NotifyNumConnectionsChanged : " + QString::number(newNumConnections);
    QMetaObject::invokeMethod(clientmodel, "updateNumConnections", Qt::QueuedConnection,
                              Q_ARG(int, newNumConnections));
}

static void NotifyAlertChanged(ClientModel *clientmodel, const uint256 &hash, ChangeType status)
{
    qDebug() << "NotifyAlertChanged : " + QString::fromStdString(hash.GetHex()) + " status=" + QString::number(status);
    QMetaObject::invokeMethod(clientmodel, "updateAlert", Qt::QueuedConnection,
                              Q_ARG(QString, QString::fromStdString(hash.GetHex())),
                              Q_ARG(int, status));
}

void ClientModel::subscribeToCoreSignals()
{
    // Connect signals to client
    uiInterface.ShowProgress.connect(boost::bind(ShowProgress, this, _1, _2));
    uiInterface.NotifyNumConnectionsChanged.connect(boost::bind(NotifyNumConnectionsChanged, this, _1));
    uiInterface.NotifyAlertChanged.connect(boost::bind(NotifyAlertChanged, this, _1, _2));
}

void ClientModel::unsubscribeFromCoreSignals()
{
    // Disconnect signals from client
    uiInterface.ShowProgress.disconnect(boost::bind(ShowProgress, this, _1, _2));
    uiInterface.NotifyNumConnectionsChanged.disconnect(boost::bind(NotifyNumConnectionsChanged, this, _1));
    uiInterface.NotifyAlertChanged.disconnect(boost::bind(NotifyAlertChanged, this, _1, _2));
}<|MERGE_RESOLUTION|>--- conflicted
+++ resolved
@@ -15,15 +15,10 @@
 #include "main.h"
 #include "net.h"
 #include "ui_interface.h"
-<<<<<<< HEAD
 #include "masternodeman.h"
 #include "masternode-sync.h"
-=======
-#include "throneman.h"
-#include "throne-sync.h"
 #include "systemnodeman.h"
 #include "systemnode-sync.h"
->>>>>>> cbf7789f
 #include "util.h"
 
 #include <stdint.h>
@@ -39,12 +34,8 @@
     optionsModel(optionsModel),
     peerTableModel(0),
     cachedNumBlocks(0),
-<<<<<<< HEAD
     cachedMasternodeCountString(""),
-=======
-    cachedThroneCountString(""),
     cachedSystemnodeCountString(""),
->>>>>>> cbf7789f
     cachedReindexing(0), cachedImporting(0),
     numBlocksAtStartup(-1), pollTimer(0)
 {
@@ -157,12 +148,8 @@
     // check for changed number of blocks we have, number of blocks peers claim to have, reindexing state and importing state
     if (cachedNumBlocks != newNumBlocks ||
         cachedReindexing != fReindex || cachedImporting != fImporting ||
-<<<<<<< HEAD
-            masternodeSync.RequestedMasternodeAttempt != prevAttempt || masternodeSync.RequestedMasternodeAssets != prevAssets)
-=======
-            throneSync.RequestedThroneAttempt != prevAttempt || throneSync.RequestedThroneAssets != prevAssets ||
+            masternodeSync.RequestedMasternodeAttempt != prevAttempt || masternodeSync.RequestedMasternodeAssets != prevAssets ||
             systemnodeSync.RequestedSystemnodeAttempt != prevAttemptSN || systemnodeSync.RequestedSystemnodeAssets != prevAssetsSN)
->>>>>>> cbf7789f
     {
         cachedNumBlocks = newNumBlocks;
         cachedReindexing = fReindex;
