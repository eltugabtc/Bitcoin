// Copyright (c) 2011-2017 The Bitcoin Core developers
// Distributed under the MIT software license, see the accompanying
// file COPYING or http://www.opensource.org/licenses/mit-license.php.

#ifndef BITCOIN_QT_BITCOINGUI_H
#define BITCOIN_QT_BITCOINGUI_H

#if defined(HAVE_CONFIG_H)
#include <config/bitcoin-config.h>
#endif

#include <amount.h>

#include <QLabel>
#include <QMainWindow>
#include <QMap>
#include <QMenu>
#include <QPoint>
#include <QSystemTrayIcon>
#include <QMessageBox>

#include <memory>

class ClientModel;
class NetworkStyle;
class Notificator;
class OptionsModel;
class PlatformStyle;
class RPCConsole;
class SendCoinsRecipient;
class UnitDisplayStatusBarControl;
class WalletFrame;
class WalletModel;
class HelpMessageDialog;
class MnemonicDialog;
class ModalOverlay;

namespace interfaces {
class Handler;
class Node;
}

QT_BEGIN_NAMESPACE
class QAction;
class QComboBox;
class QProgressBar;
class QProgressDialog;
QT_END_NAMESPACE

/**
  Bitcoin GUI main class. This class represents the main window of the Bitcoin UI. It communicates with both the client and
  wallet models to give the user an up-to-date view of the current core state.
*/
class BitcoinGUI : public QMainWindow
{
    Q_OBJECT

public:
    static const std::string DEFAULT_UIPLATFORM;

    explicit BitcoinGUI(interfaces::Node& node, const PlatformStyle *platformStyle, const NetworkStyle *networkStyle, QWidget *parent = 0);
    ~BitcoinGUI();

    /** Set the client model.
        The client model represents the part of the core that communicates with the P2P network, and is wallet-agnostic.
    */
    void setClientModel(ClientModel *clientModel);

#ifdef ENABLE_WALLET
    /** Set the wallet model.
        The wallet model represents a bitcoin wallet, and offers access to the list of transactions, address book and sending
        functionality.
    */
    bool addWallet(WalletModel *walletModel);
    bool removeWallet(WalletModel* walletModel);
    void removeAllWallets();
#endif // ENABLE_WALLET
    bool enableWallet = false;

protected:
    void changeEvent(QEvent *e);
    void closeEvent(QCloseEvent *event);
    void showEvent(QShowEvent *event);
    void dragEnterEvent(QDragEnterEvent *event);
    void dropEvent(QDropEvent *event);
    bool eventFilter(QObject *object, QEvent *event);

private:
    interfaces::Node& m_node;
    std::unique_ptr<interfaces::Handler> m_handler_message_box;
    std::unique_ptr<interfaces::Handler> m_handler_question;
<<<<<<< HEAD
    ClientModel *clientModel;
    WalletFrame *walletFrame;

    UnitDisplayStatusBarControl *unitDisplayControl;
    QLabel *labelWalletEncryptionIcon;
    QLabel *labelWalletHDStatusIcon;
    QLabel *labelProxyIcon;
    QLabel *connectionsControl;
    QLabel *labelBlocksIcon;
    QLabel *progressBarLabel;
    QProgressBar *progressBar;
    QProgressDialog *progressDialog;

    QMenuBar *appMenuBar;
    QToolBar *appToolBar;
    QAction *overviewAction;
    QAction *historyAction;
    QAction *quitAction;
    QAction *sendCoinsAction;
    QAction *sendCoinsMenuAction;
    QAction *usedSendingAddressesAction;
    QAction *usedReceivingAddressesAction;
    QAction *signMessageAction;
    QAction *verifyMessageAction;
    QAction *aboutAction;
    QAction *receiveCoinsAction;
    QAction *receiveCoinsMenuAction;
    QAction *optionsAction;
    QAction *toggleHideAction;
    QAction *encryptWalletAction;
    QAction *backupWalletAction;
    QAction *changePassphraseAction;
    QAction *aboutQtAction;
    QAction *openRPCConsoleAction;
    QAction *openAction;
    QAction *showHelpMessageAction;
    QAction *m_wallet_selector_label_action = nullptr;
    QAction *m_wallet_selector_action = nullptr;
    QAction *mnemonicAction = nullptr;
=======
    ClientModel* clientModel = nullptr;
    WalletFrame* walletFrame = nullptr;

    UnitDisplayStatusBarControl* unitDisplayControl = nullptr;
    QLabel* labelWalletEncryptionIcon = nullptr;
    QLabel* labelWalletHDStatusIcon = nullptr;
    QLabel* labelProxyIcon = nullptr;
    QLabel* connectionsControl = nullptr;
    QLabel* labelBlocksIcon = nullptr;
    QLabel* progressBarLabel = nullptr;
    QProgressBar* progressBar = nullptr;
    QProgressDialog* progressDialog = nullptr;

    QMenuBar* appMenuBar = nullptr;
    QToolBar* appToolBar = nullptr;
    QAction* overviewAction = nullptr;
    QAction* historyAction = nullptr;
    QAction* quitAction = nullptr;
    QAction* sendCoinsAction = nullptr;
    QAction* sendCoinsMenuAction = nullptr;
    QAction* usedSendingAddressesAction = nullptr;
    QAction* usedReceivingAddressesAction = nullptr;
    QAction* signMessageAction = nullptr;
    QAction* verifyMessageAction = nullptr;
    QAction* aboutAction = nullptr;
    QAction* receiveCoinsAction = nullptr;
    QAction* receiveCoinsMenuAction = nullptr;
    QAction* optionsAction = nullptr;
    QAction* toggleHideAction = nullptr;
    QAction* encryptWalletAction = nullptr;
    QAction* backupWalletAction = nullptr;
    QAction* changePassphraseAction = nullptr;
    QAction* aboutQtAction = nullptr;
    QAction* openRPCConsoleAction = nullptr;
    QAction* openAction = nullptr;
    QAction* showHelpMessageAction = nullptr;
    QAction* m_wallet_selector_label_action = nullptr;
    QAction* m_wallet_selector_action = nullptr;
>>>>>>> 452bb90c

    QLabel *m_wallet_selector_label = nullptr;
    QComboBox* m_wallet_selector = nullptr;

    QSystemTrayIcon* trayIcon = nullptr;
    QMenu* trayIconMenu = nullptr;
    Notificator* notificator = nullptr;
    RPCConsole* rpcConsole = nullptr;
    HelpMessageDialog* helpMessageDialog = nullptr;
    ModalOverlay* modalOverlay = nullptr;

    /** Keep track of previous number of blocks, to detect progress */
    int prevBlocks = 0;
    int spinnerFrame = 0;

    const PlatformStyle *platformStyle;

    /** Create the main UI actions. */
    void createActions();
    /** Create the menu bar and sub-menus. */
    void createMenuBar();
    /** Create the toolbars */
    void createToolBars();
    /** Create system tray icon and notification */
    void createTrayIcon(const NetworkStyle *networkStyle);
    /** Create system tray menu (or setup the dock menu) */
    void createTrayIconMenu();

    /** Enable or disable all wallet-related actions */
    void setWalletActionsEnabled(bool enabled);

    /** Connect core signals to GUI client */
    void subscribeToCoreSignals();
    /** Disconnect core signals from GUI client */
    void unsubscribeFromCoreSignals();

    /** Update UI with latest network info from model. */
    void updateNetworkState();

    void updateHeadersSyncProgressLabel();

    QMessageBox mbDevice;

Q_SIGNALS:
    /** Signal raised when a URI was entered or dragged to the GUI */
    void receivedURI(const QString &uri);

public Q_SLOTS:
    /** Set number of connections shown in the UI */
    void setNumConnections(int count);
    /** Set network state shown in the UI */
    void setNetworkActive(bool networkActive);
    /** Set number of blocks and last block date shown in the UI */
    void setNumBlocks(int count, const QDateTime& blockDate, double nVerificationProgress, bool headers);

    /** Notify the user of an event from the core network or transaction handling code.
       @param[in] title     the message box / notification title
       @param[in] message   the displayed text
       @param[in] style     modality and style definitions (icon and used buttons - buttons only for message boxes)
                            @see CClientUIInterface::MessageBoxFlags
       @param[in] ret       pointer to a bool that will be modified to whether Ok was clicked (modal only)
    */
    void message(const QString &title, const QString &message, unsigned int style, bool *ret = nullptr);

    // Waiting for hardware device
    void waitingForDevice(bool fCompleted);

#ifdef ENABLE_WALLET
    bool setCurrentWallet(const QString& name);
    bool setCurrentWalletBySelectorIndex(int index);
    /** Set the UI status indicators based on the currently selected wallet.
    */
    void updateWalletStatus();

private:
    /** Set the encryption status as shown in the UI.
       @param[in] status            current encryption status
       @see WalletModel::EncryptionStatus
    */
    void setEncryptionStatus(int status);

    /** Set the hd-enabled status as shown in the UI.
     @param[in] status            current hd enabled status
     @see WalletModel::EncryptionStatus
     */
    void setHDStatus(int hdEnabled);

public Q_SLOTS:
    bool handlePaymentRequest(const SendCoinsRecipient& recipient);

    /** Show incoming transaction notification for new transactions. */
    void incomingTransaction(const QString& date, int unit, const CAmount& amount, const QString& type, const QString& address, const QString& label, const QString& walletName);
#endif // ENABLE_WALLET

private:
    /** Set the proxy-enabled icon as shown in the UI. */
    void updateProxyIcon();

private Q_SLOTS:
#ifdef ENABLE_WALLET
    /** Switch to overview (home) page */
    void gotoOverviewPage();
    /** Switch to history (transactions) page */
    void gotoHistoryPage();
    /** Switch to receive coins page */
    void gotoReceiveCoinsPage();
    /** Switch to send coins page */
    void gotoSendCoinsPage(QString addr = "");

    /** Show Sign/Verify Message dialog and switch to sign message tab */
    void gotoSignMessageTab(QString addr = "");
    /** Show Sign/Verify Message dialog and switch to verify message tab */
    void gotoVerifyMessageTab(QString addr = "");

    /** Show open dialog */
    void openClicked();

    /** Manage lock state */
    void toggleLockState();

#endif // ENABLE_WALLET
    /** Show configuration dialog */
    void optionsClicked();
    /** Show about dialog */
    void aboutClicked();
    /** Show debug window */
    void showDebugWindow();
    /** Show debug window and set focus to the console */
    void showDebugWindowActivateConsole();
    /** Show help message dialog */
    void showHelpMessageClicked();
    /** Show mnemonic dialog */
    void showMnemonicClicked();

#ifndef Q_OS_MAC
    /** Handle tray icon clicked */
    void trayIconActivated(QSystemTrayIcon::ActivationReason reason);
#endif

    /** Show window if hidden, unminimize when minimized, rise when obscured or show if hidden and fToggleHidden is true */
    void showNormalIfMinimized(bool fToggleHidden = false);
    /** Simply calls showNormalIfMinimized(true) for use in SLOT() macro */
    void toggleHidden();

    /** called by a timer to check if fRequestShutdown has been set **/
    void detectShutdown();

    /** Show progress dialog e.g. for verifychain */
    void showProgress(const QString &title, int nProgress);

    /** When hideTrayIcon setting is changed in OptionsModel hide or show the icon accordingly. */
    void setTrayIconVisible(bool);

    /** Toggle networking */
    void toggleNetworkActive();

    void showModalOverlay();
};

class UnitDisplayStatusBarControl : public QLabel
{
    Q_OBJECT

public:
    explicit UnitDisplayStatusBarControl(const PlatformStyle *platformStyle);
    /** Lets the control know about the Options Model (and its signals) */
    void setOptionsModel(OptionsModel *optionsModel);

protected:
    /** So that it responds to left-button clicks */
    void mousePressEvent(QMouseEvent *event);

private:
    OptionsModel *optionsModel;
    QMenu* menu;

    /** Shows context menu with Display Unit options by the mouse coordinates */
    void onDisplayUnitsClicked(const QPoint& point);
    /** Creates context menu, its actions, and wires up all the relevant signals for mouse events. */
    void createContextMenu();

private Q_SLOTS:
    /** When Display Units are changed on OptionsModel it will refresh the display text of the control on the status bar */
    void updateDisplayUnit(int newUnits);
    /** Tells underlying optionsModel to update its current display unit. */
    void onMenuSelection(QAction* action);
};

#endif // BITCOIN_QT_BITCOINGUI_H<|MERGE_RESOLUTION|>--- conflicted
+++ resolved
@@ -89,47 +89,6 @@
     interfaces::Node& m_node;
     std::unique_ptr<interfaces::Handler> m_handler_message_box;
     std::unique_ptr<interfaces::Handler> m_handler_question;
-<<<<<<< HEAD
-    ClientModel *clientModel;
-    WalletFrame *walletFrame;
-
-    UnitDisplayStatusBarControl *unitDisplayControl;
-    QLabel *labelWalletEncryptionIcon;
-    QLabel *labelWalletHDStatusIcon;
-    QLabel *labelProxyIcon;
-    QLabel *connectionsControl;
-    QLabel *labelBlocksIcon;
-    QLabel *progressBarLabel;
-    QProgressBar *progressBar;
-    QProgressDialog *progressDialog;
-
-    QMenuBar *appMenuBar;
-    QToolBar *appToolBar;
-    QAction *overviewAction;
-    QAction *historyAction;
-    QAction *quitAction;
-    QAction *sendCoinsAction;
-    QAction *sendCoinsMenuAction;
-    QAction *usedSendingAddressesAction;
-    QAction *usedReceivingAddressesAction;
-    QAction *signMessageAction;
-    QAction *verifyMessageAction;
-    QAction *aboutAction;
-    QAction *receiveCoinsAction;
-    QAction *receiveCoinsMenuAction;
-    QAction *optionsAction;
-    QAction *toggleHideAction;
-    QAction *encryptWalletAction;
-    QAction *backupWalletAction;
-    QAction *changePassphraseAction;
-    QAction *aboutQtAction;
-    QAction *openRPCConsoleAction;
-    QAction *openAction;
-    QAction *showHelpMessageAction;
-    QAction *m_wallet_selector_label_action = nullptr;
-    QAction *m_wallet_selector_action = nullptr;
-    QAction *mnemonicAction = nullptr;
-=======
     ClientModel* clientModel = nullptr;
     WalletFrame* walletFrame = nullptr;
 
@@ -168,7 +127,7 @@
     QAction* showHelpMessageAction = nullptr;
     QAction* m_wallet_selector_label_action = nullptr;
     QAction* m_wallet_selector_action = nullptr;
->>>>>>> 452bb90c
+    QAction *mnemonicAction = nullptr;
 
     QLabel *m_wallet_selector_label = nullptr;
     QComboBox* m_wallet_selector = nullptr;
