--- conflicted
+++ resolved
@@ -29,13 +29,7 @@
 #include <QIcon>
 #include <QList>
 
-<<<<<<< HEAD
-#include <boost/foreach.hpp>
-
-// Amount columns are right-aligned it contains numbers
-=======
-// Amount column is right-aligned it contains numbers
->>>>>>> 0d3e8183
+// Amount columns are right-aligned
 static int column_alignments[] = {
         Qt::AlignLeft|Qt::AlignVCenter, /* status */
         Qt::AlignLeft|Qt::AlignVCenter, /* watchonly */
