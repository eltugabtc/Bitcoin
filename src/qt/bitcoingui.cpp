--- conflicted
+++ resolved
@@ -56,17 +56,8 @@
 #include <QStyle>
 #include <QTimer>
 #include <QToolBar>
-<<<<<<< HEAD
-#include <QVBoxLayout>
-
-
-
-#if QT_VERSION < 0x050000
-#include <QTextDocument>
-#include <QUrl>
-#else
-=======
->>>>>>> b1dc39df
+
+
 #include <QUrlQuery>
 #include <QVBoxLayout>
 
