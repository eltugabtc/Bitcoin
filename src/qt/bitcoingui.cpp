--- conflicted
+++ resolved
@@ -125,7 +125,6 @@
     spinnerFrame(0),
     platformStyle(_platformStyle)
 {
-<<<<<<< HEAD
     QSettings settings;
     if (!restoreGeometry(settings.value("MainWindowGeometry").toByteArray())) {
         // Restore failed (perhaps missing setting), center the window
@@ -143,10 +142,6 @@
         windowTitle += tr("Node");
     }
     windowTitle += " " + networkStyle->getTitleAddText();
-=======
-    restoreWindowGeometry();
-    setWindowTitle(tr("Peercoin") + " - " + tr("Wallet"));
->>>>>>> 2a9e9a88
 
     QFontDatabase::addApplicationFont(":/fonts/notosans-regular");
     QFile styleFile(":/themes/default");
@@ -239,15 +234,7 @@
     progressBar = new GUIUtil::ProgressBar();
     progressBar->setAlignment(Qt::AlignCenter);
     progressBar->setVisible(false);
-<<<<<<< HEAD
-    progressBar->setStyleSheet("QProgressBar { background-color: #333333; text-align: center; color: white; border: 1px solid #4b4b4b; } QProgressBar::chunk { background: #3cb054; margin: 0px; }");
-=======
-
-    // Override style sheet for progress bar for styles that have a segmented progress bar,
-    // as they make the text unreadable (workaround for issue #1071)
-    // See https://qt-project.org/doc/qt-4.8/gallery.html
     progressBar->setStyleSheet("QProgressBar { background-color: #8C8C8C; text-align: center; color: white; border: 1px solid #4b4b4b; } QProgressBar::chunk { background: #3cb054; margin: 0px; }");
->>>>>>> 2a9e9a88
 
     statusBar()->addWidget(progressBarLabel);
     statusBar()->addWidget(progressBar);
@@ -505,7 +492,6 @@
 
 void BitcoinGUI::createToolBars()
 {
-<<<<<<< HEAD
     if(walletFrame)
     {
         QLabel *imageLogo = new QLabel;
@@ -526,53 +512,6 @@
         overviewAction->setChecked(true);
     }
 }
-=======
-    QLabel *imageLogo = new QLabel;
-    imageLogo->setPixmap(QPixmap(":/images/logo"));
-    imageLogo->setObjectName("logo");
-    QToolBar *toolbar = addToolBar(tr("Tabs toolbar"));
-    toolbar->setMovable(false);
-    toolbar->setToolButtonStyle(Qt::ToolButtonTextOnly);
-    toolbar->addWidget(imageLogo);
-    toolbar->addAction(overviewAction);
-    toolbar->addAction(sendCoinsAction);
-    toolbar->addAction(receiveCoinsAction);
-    toolbar->addAction(historyAction);
-#ifndef DISABLE_MINING
-    toolbar->addAction(mintingAction);
-#endif // DISABLE_MINING
-    toolbar->addAction(addressBookAction);
-    toolbar->addAction(multisigAction);
-}
-
-void BitcoinGUI::setClientModel(ClientModel *clientModel)
-{
-    this->clientModel = clientModel;
-    if(clientModel)
-    {
-        // Replace some strings and icons, when using the testnet
-        if(clientModel->isTestNet())
-        {
-            setWindowTitle(windowTitle() + QString(" ") + tr("[testnet]"));
-#ifndef Q_OS_MAC
-            QApplication::setWindowIcon(QIcon(":icons/peercoin_testnet"));
-            setWindowIcon(QIcon(":icons/peercoin_testnet"));
-#else
-            MacDockIconHandler::instance()->setIcon(QIcon(":icons/peercoin_testnet"));
-#endif
-            if(trayIcon)
-            {
-                // Just attach " [testnet]" to the existing tooltip
-                trayIcon->setToolTip(trayIcon->toolTip() + QString(" ") + tr("[testnet]"));
-                trayIcon->setIcon(QIcon(":/icons/toolbar_testnet"));
-            }
-
-            toggleHideAction->setIcon(QIcon(":/icons/toolbar_testnet"));
-            aboutAction->setIcon(QIcon(":/icons/toolbar_testnet"));
-            openChatroomAction->setIcon(QIcon(":/icons/toolbar_testnet"));
-            openForumAction->setIcon(QIcon(":/icons/toolbar_testnet"));
-        }
->>>>>>> 2a9e9a88
 
 void BitcoinGUI::setClientModel(ClientModel *_clientModel)
 {
