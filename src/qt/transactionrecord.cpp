--- conflicted
+++ resolved
@@ -4,26 +4,15 @@
 
 #include "transactionrecord.h"
 
-#include "omnicore/omnicore.h"
-#include "omnicore/pending.h"
-
 #include "base58.h"
-<<<<<<< HEAD
-#include "sync.h"
-=======
 #include "consensus/consensus.h"
 #include "main.h"
->>>>>>> 9460771a
 #include "timedata.h"
 #include "wallet/wallet.h"
 
 #include <stdint.h>
 
-<<<<<<< HEAD
-using namespace mastercore;
-=======
 #include <boost/foreach.hpp>
->>>>>>> 9460771a
 
 /* Return positive answer if transaction should be shown in list.
  */
@@ -52,38 +41,6 @@
     CAmount nNet = nCredit - nDebit;
     uint256 hash = wtx.GetHash();
     std::map<std::string, std::string> mapValue = wtx.mapValue;
-
-    // Omni override - since we use multiple outputs these show up as multiple transaction records
-    // and cause duplicate entries to be displayed in bitcoin history and overview recent
-    bool omniOverride = false;
-    {
-        LOCK(cs_pending);
-
-        PendingMap::iterator it = my_pending.find(hash);
-        if (it != my_pending.end()) omniOverride = true;
-    }
-    if (p_txlistdb->exists(hash)) omniOverride = true;
-    if (omniOverride) {
-        TransactionRecord sub(hash, nTime);
-        sub.idx = parts.size();
-        sub.address = "Omni transaction";
-        sub.involvesWatchAddress = false; // watch only support for Omni is an ongoing WIP
-        if (nNet > 0) { // inbound
-            sub.type = TransactionRecord::RecvWithAddress;
-            BOOST_FOREACH(const CTxOut& txout, wtx.vout) {
-                isminetype mine = wallet->IsMine(txout);
-                if (mine) {
-                    sub.credit += txout.nValue;
-                    if (mine == ISMINE_WATCH_ONLY) sub.involvesWatchAddress = true;
-                }
-            }
-        } else { // outbound
-            sub.type = TransactionRecord::SendToAddress;
-            sub.debit = nNet;
-        }
-        parts.append(sub);
-        return parts;
-    }
 
     if (nNet > 0 || wtx.IsCoinBase())
     {
