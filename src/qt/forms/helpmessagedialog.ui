<?xml version="1.0" encoding="UTF-8"?>
<ui version="4.0">
 <class>HelpMessageDialog</class>
 <widget class="QDialog" name="HelpMessageDialog">
  <property name="geometry">
   <rect>
    <x>0</x>
    <y>0</y>
    <width>800</width>
    <height>400</height>
   </rect>
  </property>
  <property name="font">
   <font>
    <pointsize>10</pointsize>
   </font>
  </property>
  <property name="windowTitle">
<<<<<<< HEAD
   <string>Dash Core - Command-line options</string>
=======
   <string notr="true">Bitcoin Core - Command-line options</string>
>>>>>>> 69570148
  </property>
  <layout class="QHBoxLayout" name="horizontalLayout_2">
   <item>
    <widget class="QLabel" name="graphic">
     <property name="sizePolicy">
      <sizepolicy hsizetype="Preferred" vsizetype="Ignored">
       <horstretch>0</horstretch>
       <verstretch>0</verstretch>
      </sizepolicy>
     </property>
     <property name="pixmap">
      <pixmap resource="../dash.qrc">:/images/about</pixmap>
     </property>
    </widget>
   </item>
   <item>
    <layout class="QVBoxLayout" name="verticalLayout">
     <item>
      <widget class="QScrollArea" name="scrollArea">
       <property name="verticalScrollBarPolicy">
        <enum>Qt::ScrollBarAlwaysOn</enum>
       </property>
       <property name="widgetResizable">
        <bool>true</bool>
       </property>
       <widget class="QWidget" name="scrollAreaWidgetContents">
        <property name="geometry">
         <rect>
          <x>0</x>
          <y>0</y>
          <width>659</width>
          <height>348</height>
         </rect>
        </property>
        <layout class="QVBoxLayout" name="verticalLayout_2">
         <item>
          <widget class="QLabel" name="helpMessageLabel">
           <property name="cursor">
            <cursorShape>IBeamCursor</cursorShape>
           </property>
           <property name="textFormat">
            <enum>Qt::PlainText</enum>
           </property>
           <property name="openExternalLinks">
            <bool>true</bool>
           </property>
           <property name="textInteractionFlags">
            <set>Qt::LinksAccessibleByMouse|Qt::TextSelectableByKeyboard|Qt::TextSelectableByMouse</set>
           </property>
          </widget>
         </item>
        </layout>
       </widget>
      </widget>
     </item>
     <item>
      <widget class="QDialogButtonBox" name="okButton">
       <property name="orientation">
        <enum>Qt::Horizontal</enum>
       </property>
       <property name="standardButtons">
        <set>QDialogButtonBox::Ok</set>
       </property>
      </widget>
     </item>
    </layout>
   </item>
  </layout>
 </widget>
 <resources>
  <include location="../dash.qrc"/>
 </resources>
 <connections>
  <connection>
   <sender>okButton</sender>
   <signal>accepted()</signal>
   <receiver>HelpMessageDialog</receiver>
   <slot>accept()</slot>
   <hints>
    <hint type="sourcelabel">
     <x>20</x>
     <y>20</y>
    </hint>
    <hint type="destinationlabel">
     <x>20</x>
     <y>20</y>
    </hint>
   </hints>
  </connection>
  <connection>
   <sender>okButton</sender>
   <signal>rejected()</signal>
   <receiver>HelpMessageDialog</receiver>
   <slot>reject()</slot>
   <hints>
    <hint type="sourcelabel">
     <x>20</x>
     <y>20</y>
    </hint>
    <hint type="destinationlabel">
     <x>20</x>
     <y>20</y>
    </hint>
   </hints>
  </connection>
 </connections>
</ui><|MERGE_RESOLUTION|>--- conflicted
+++ resolved
@@ -16,11 +16,7 @@
    </font>
   </property>
   <property name="windowTitle">
-<<<<<<< HEAD
-   <string>Dash Core - Command-line options</string>
-=======
-   <string notr="true">Bitcoin Core - Command-line options</string>
->>>>>>> 69570148
+   <string notr="true">Dash Core - Command-line options</string>
   </property>
   <layout class="QHBoxLayout" name="horizontalLayout_2">
    <item>
