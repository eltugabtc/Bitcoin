<?xml version="1.0" encoding="UTF-8"?>
<ui version="4.0">
 <class>AddressBookPage</class>
 <widget class="QWidget" name="AddressBookPage">
  <property name="geometry">
   <rect>
    <x>0</x>
    <y>0</y>
    <width>627</width>
    <height>347</height>
   </rect>
  </property>
  <property name="windowTitle">
   <string>Address Book</string>
  </property>
  <layout class="QVBoxLayout" name="verticalLayout">
   <item>
    <widget class="QLabel" name="labelExplanation">
     <property name="text">
      <string>These are your Bitcoin addresses for receiving payments.  You may want to give a different one to each sender so you can keep track of who is paying you.</string>
     </property>
     <property name="textFormat">
      <enum>Qt::AutoText</enum>
     </property>
     <property name="wordWrap">
      <bool>true</bool>
     </property>
    </widget>
   </item>
   <item>
    <widget class="QTableView" name="tableView">
     <property name="toolTip">
      <string>Double-click to edit address or label</string>
     </property>
     <property name="alternatingRowColors">
      <bool>true</bool>
     </property>
     <property name="selectionMode">
      <enum>QAbstractItemView::SingleSelection</enum>
     </property>
     <property name="selectionBehavior">
      <enum>QAbstractItemView::SelectRows</enum>
     </property>
     <property name="sortingEnabled">
      <bool>true</bool>
     </property>
     <attribute name="verticalHeaderVisible">
      <bool>false</bool>
     </attribute>
    </widget>
   </item>
   <item>
    <layout class="QHBoxLayout" name="horizontalLayout">
     <item>
      <widget class="QPushButton" name="newAddressButton">
       <property name="toolTip">
        <string>Create a new address</string>
       </property>
       <property name="text">
        <string>&amp;New Address...</string>
       </property>
       <property name="icon">
        <iconset resource="../bitcoin.qrc">
         <normaloff>:/icons/add</normaloff>:/icons/add</iconset>
       </property>
      </widget>
     </item>
     <item>
      <widget class="QPushButton" name="copyToClipboard">
       <property name="toolTip">
        <string>Copy the currently selected address to the system clipboard</string>
       </property>
       <property name="text">
        <string>&amp;Copy to Clipboard</string>
       </property>
       <property name="icon">
        <iconset resource="../bitcoin.qrc">
         <normaloff>:/icons/editcopy</normaloff>:/icons/editcopy</iconset>
       </property>
      </widget>
     </item>
     <item>
<<<<<<< HEAD
      <widget class="QPushButton" name="showQRCode">
       <property name="text">
        <string>Show &amp;QR Code</string>
       </property>
       <property name="icon">
        <iconset resource="../bitcoin.qrc">
         <normaloff>:/images/qrcode</normaloff>:/images/qrcode</iconset>
=======
      <widget class="QPushButton" name="signMessage">
       <property name="toolTip">
        <string>Sign a message to prove you own this address</string>
       </property>
       <property name="text">
        <string>&amp;Sign Message</string>
       </property>
       <property name="icon">
        <iconset resource="../bitcoin.qrc">
         <normaloff>:/icons/edit</normaloff>:/icons/edit</iconset>
>>>>>>> 3765dbfb
       </property>
      </widget>
     </item>
     <item>
      <widget class="QPushButton" name="deleteButton">
       <property name="toolTip">
        <string>Delete the currently selected address from the list. Only sending addresses can be deleted.</string>
       </property>
       <property name="text">
        <string>&amp;Delete</string>
       </property>
       <property name="icon">
        <iconset resource="../bitcoin.qrc">
         <normaloff>:/icons/remove</normaloff>:/icons/remove</iconset>
       </property>
      </widget>
     </item>
     <item>
      <spacer name="horizontalSpacer">
       <property name="orientation">
        <enum>Qt::Horizontal</enum>
       </property>
       <property name="sizeHint" stdset="0">
        <size>
         <width>40</width>
         <height>20</height>
        </size>
       </property>
      </spacer>
     </item>
     <item>
      <widget class="QDialogButtonBox" name="buttonBox">
       <property name="sizePolicy">
        <sizepolicy hsizetype="Maximum" vsizetype="Fixed">
         <horstretch>0</horstretch>
         <verstretch>0</verstretch>
        </sizepolicy>
       </property>
       <property name="standardButtons">
        <set>QDialogButtonBox::Ok</set>
       </property>
      </widget>
     </item>
    </layout>
   </item>
  </layout>
 </widget>
 <resources>
  <include location="../bitcoin.qrc"/>
 </resources>
 <connections/>
</ui><|MERGE_RESOLUTION|>--- conflicted
+++ resolved
@@ -80,7 +80,6 @@
       </widget>
      </item>
      <item>
-<<<<<<< HEAD
       <widget class="QPushButton" name="showQRCode">
        <property name="text">
         <string>Show &amp;QR Code</string>
@@ -88,7 +87,10 @@
        <property name="icon">
         <iconset resource="../bitcoin.qrc">
          <normaloff>:/images/qrcode</normaloff>:/images/qrcode</iconset>
-=======
+       </property>
+      </widget>
+     </item>
+     <item>
       <widget class="QPushButton" name="signMessage">
        <property name="toolTip">
         <string>Sign a message to prove you own this address</string>
@@ -99,7 +101,6 @@
        <property name="icon">
         <iconset resource="../bitcoin.qrc">
          <normaloff>:/icons/edit</normaloff>:/icons/edit</iconset>
->>>>>>> 3765dbfb
        </property>
       </widget>
      </item>
