// Copyright (c) 2011-2015 The Bitcoin Core developers
// Distributed under the MIT software license, see the accompanying
// file COPYING or http://www.opensource.org/licenses/mit-license.php.

#include "walletview.h"

#include "addressbookpage.h"
#include "askpassphrasedialog.h"
#include "bitcoingui.h"
#include "clientmodel.h"
#include "guiutil.h"
#include "optionsmodel.h"
#include "overviewpage.h"
#include "platformstyle.h"
#include "receivecoinsdialog.h"
#include "sendcoinsdialog.h"
#include "signverifymessagedialog.h"
#include "transactiontablemodel.h"
#include "transactionview.h"
#include "walletmodel.h"

#include "ui_interface.h"

#include <QAction>
#include <QActionGroup>
#include <QFileDialog>
#include <QHBoxLayout>
#include <QLabel>
#include <QProgressDialog>
#include <QPushButton>
#include <QVBoxLayout>

WalletView::WalletView(const PlatformStyle *platformStyle, QWidget *parent):
    QStackedWidget(parent),
    clientModel(0),
    walletModel(0),
    platformStyle(platformStyle)
{
    // Create tabs
    overviewPage = new OverviewPage(platformStyle);

    transactionsPage = new QWidget(this);
    QVBoxLayout *vbox = new QVBoxLayout();
    QHBoxLayout *hbox_buttons = new QHBoxLayout();
    transactionView = new TransactionView(platformStyle, this);
    vbox->addWidget(transactionView);
    QPushButton *exportButton = new QPushButton(tr("&Export"), this);
    exportButton->setToolTip(tr("Export the data in the current tab to a file"));
<<<<<<< HEAD
#ifndef Q_OS_MAC // Icons on push buttons are very uncommon on Mac
    QString theme = GUIUtil::getThemeName();
    exportButton->setIcon(QIcon(":/icons/" + theme + "/export"));
#endif
=======
    if (platformStyle->getImagesOnButtons()) {
        exportButton->setIcon(platformStyle->SingleColorIcon(":/icons/export"));
    }
>>>>>>> 86755bc8
    hbox_buttons->addStretch();

    // Sum of selected transactions
    QLabel *transactionSumLabel = new QLabel(); // Label
    transactionSumLabel->setObjectName("transactionSumLabel"); // Label ID as CSS-reference
    transactionSumLabel->setText(tr("Selected amount:"));
    hbox_buttons->addWidget(transactionSumLabel);

    transactionSum = new QLabel(); // Amount
    transactionSum->setObjectName("transactionSum"); // Label ID as CSS-reference
    transactionSum->setMinimumSize(200, 8);
    transactionSum->setTextInteractionFlags(Qt::TextSelectableByMouse);
    hbox_buttons->addWidget(transactionSum);

    hbox_buttons->addWidget(exportButton);
    vbox->addLayout(hbox_buttons);
    transactionsPage->setLayout(vbox);

    receiveCoinsPage = new ReceiveCoinsDialog(platformStyle);
    sendCoinsPage = new SendCoinsDialog(platformStyle);

    usedSendingAddressesPage = new AddressBookPage(platformStyle, AddressBookPage::ForEditing, AddressBookPage::SendingTab, this);
    usedReceivingAddressesPage = new AddressBookPage(platformStyle, AddressBookPage::ForEditing, AddressBookPage::ReceivingTab, this);

    addWidget(overviewPage);
    addWidget(transactionsPage);
    addWidget(receiveCoinsPage);
    addWidget(sendCoinsPage);

    // Clicking on a transaction on the overview pre-selects the transaction on the transaction history page
    connect(overviewPage, SIGNAL(transactionClicked(QModelIndex)), transactionView, SLOT(focusTransaction(QModelIndex)));

    // Double-clicking on a transaction on the transaction history page shows details
    connect(transactionView, SIGNAL(doubleClicked(QModelIndex)), transactionView, SLOT(showDetails()));

    // Update wallet with sum of selected transactions
    connect(transactionView, SIGNAL(trxAmount(QString)), this, SLOT(trxAmount(QString)));

    // Clicking on "Export" allows to export the transaction list
    connect(exportButton, SIGNAL(clicked()), transactionView, SLOT(exportClicked()));

    // Pass through messages from sendCoinsPage
    connect(sendCoinsPage, SIGNAL(message(QString,QString,unsigned int)), this, SIGNAL(message(QString,QString,unsigned int)));
    // Pass through messages from transactionView
    connect(transactionView, SIGNAL(message(QString,QString,unsigned int)), this, SIGNAL(message(QString,QString,unsigned int)));
}

WalletView::~WalletView()
{
}

void WalletView::setBitcoinGUI(BitcoinGUI *gui)
{
    if (gui)
    {
        // Clicking on a transaction on the overview page simply sends you to transaction history page
        connect(overviewPage, SIGNAL(transactionClicked(QModelIndex)), gui, SLOT(gotoHistoryPage()));

        // Receive and report messages
        connect(this, SIGNAL(message(QString,QString,unsigned int)), gui, SLOT(message(QString,QString,unsigned int)));

        // Pass through encryption status changed signals
        connect(this, SIGNAL(encryptionStatusChanged(int)), gui, SLOT(setEncryptionStatus(int)));

        // Pass through transaction notifications
        connect(this, SIGNAL(incomingTransaction(QString,int,CAmount,QString,QString,QString)), gui, SLOT(incomingTransaction(QString,int,CAmount,QString,QString,QString)));
    }
}

void WalletView::setClientModel(ClientModel *clientModel)
{
    this->clientModel = clientModel;

    overviewPage->setClientModel(clientModel);
    sendCoinsPage->setClientModel(clientModel);
}

void WalletView::setWalletModel(WalletModel *walletModel)
{
    this->walletModel = walletModel;

    // Put transaction list in tabs
    transactionView->setModel(walletModel);
    overviewPage->setWalletModel(walletModel);
    receiveCoinsPage->setModel(walletModel);
    sendCoinsPage->setModel(walletModel);
    usedReceivingAddressesPage->setModel(walletModel->getAddressTableModel());
    usedSendingAddressesPage->setModel(walletModel->getAddressTableModel());

    if (walletModel)
    {
        // Receive and pass through messages from wallet model
        connect(walletModel, SIGNAL(message(QString,QString,unsigned int)), this, SIGNAL(message(QString,QString,unsigned int)));

        // Handle changes in encryption status
        connect(walletModel, SIGNAL(encryptionStatusChanged(int)), this, SIGNAL(encryptionStatusChanged(int)));
        updateEncryptionStatus();

        // Balloon pop-up for new transaction
        connect(walletModel->getTransactionTableModel(), SIGNAL(rowsInserted(QModelIndex,int,int)),
                this, SLOT(processNewTransaction(QModelIndex,int,int)));

        // Ask for passphrase if needed
        connect(walletModel, SIGNAL(requireUnlock()), this, SLOT(unlockWallet()));

        // Show progress dialog
        connect(walletModel, SIGNAL(showProgress(QString,int)), this, SLOT(showProgress(QString,int)));
    }
}

void WalletView::processNewTransaction(const QModelIndex& parent, int start, int /*end*/)
{
    // Prevent balloon-spam when initial block download is in progress
    if (!walletModel || !clientModel || clientModel->inInitialBlockDownload())
        return;

    TransactionTableModel *ttm = walletModel->getTransactionTableModel();
    if (!ttm || ttm->processingQueuedTransactions())
        return;

    QString date = ttm->index(start, TransactionTableModel::Date, parent).data().toString();
    qint64 amount = ttm->index(start, TransactionTableModel::Amount, parent).data(Qt::EditRole).toULongLong();
    QString type = ttm->index(start, TransactionTableModel::Type, parent).data().toString();
    QModelIndex index = ttm->index(start, 0, parent);
    QString address = ttm->data(index, TransactionTableModel::AddressRole).toString();
    QString label = ttm->data(index, TransactionTableModel::LabelRole).toString();

    Q_EMIT incomingTransaction(date, walletModel->getOptionsModel()->getDisplayUnit(), amount, type, address, label);
}

void WalletView::gotoOverviewPage()
{
    setCurrentWidget(overviewPage);
}

void WalletView::gotoHistoryPage()
{
    setCurrentWidget(transactionsPage);
}

void WalletView::gotoReceiveCoinsPage()
{
    setCurrentWidget(receiveCoinsPage);
}

void WalletView::gotoSendCoinsPage(QString addr)
{
    setCurrentWidget(sendCoinsPage);

    if (!addr.isEmpty())
        sendCoinsPage->setAddress(addr);
}

void WalletView::gotoSignMessageTab(QString addr)
{
    // calls show() in showTab_SM()
    SignVerifyMessageDialog *signVerifyMessageDialog = new SignVerifyMessageDialog(platformStyle, this);
    signVerifyMessageDialog->setAttribute(Qt::WA_DeleteOnClose);
    signVerifyMessageDialog->setModel(walletModel);
    signVerifyMessageDialog->showTab_SM(true);

    if (!addr.isEmpty())
        signVerifyMessageDialog->setAddress_SM(addr);
}

void WalletView::gotoVerifyMessageTab(QString addr)
{
    // calls show() in showTab_VM()
    SignVerifyMessageDialog *signVerifyMessageDialog = new SignVerifyMessageDialog(platformStyle, this);
    signVerifyMessageDialog->setAttribute(Qt::WA_DeleteOnClose);
    signVerifyMessageDialog->setModel(walletModel);
    signVerifyMessageDialog->showTab_VM(true);

    if (!addr.isEmpty())
        signVerifyMessageDialog->setAddress_VM(addr);
}

bool WalletView::handlePaymentRequest(const SendCoinsRecipient& recipient)
{
    return sendCoinsPage->handlePaymentRequest(recipient);
}

void WalletView::showOutOfSyncWarning(bool fShow)
{
    overviewPage->showOutOfSyncWarning(fShow);
}

void WalletView::updateEncryptionStatus()
{
    Q_EMIT encryptionStatusChanged(walletModel->getEncryptionStatus());
}

void WalletView::encryptWallet(bool status)
{
    if(!walletModel)
        return;
    AskPassphraseDialog dlg(status ? AskPassphraseDialog::Encrypt : AskPassphraseDialog::Decrypt, this);
    dlg.setModel(walletModel);
    dlg.exec();

    updateEncryptionStatus();
}

void WalletView::backupWallet()
{
    QString filename = GUIUtil::getSaveFileName(this,
        tr("Backup Wallet"), QString(),
        tr("Wallet Data (*.dat)"), NULL);

    if (filename.isEmpty())
        return;

    if (!walletModel->backupWallet(filename)) {
        Q_EMIT message(tr("Backup Failed"), tr("There was an error trying to save the wallet data to %1.").arg(filename),
            CClientUIInterface::MSG_ERROR);
        }
    else {
        Q_EMIT message(tr("Backup Successful"), tr("The wallet data was successfully saved to %1.").arg(filename),
            CClientUIInterface::MSG_INFORMATION);
    }
}

void WalletView::changePassphrase()
{
    AskPassphraseDialog dlg(AskPassphraseDialog::ChangePass, this);
    dlg.setModel(walletModel);
    dlg.exec();
}

void WalletView::unlockWallet()
{
    if(!walletModel)
        return;
    // Unlock wallet when requested by wallet model

    if (walletModel->getEncryptionStatus() == WalletModel::Locked || walletModel->getEncryptionStatus() == WalletModel::UnlockedForAnonymizationOnly)
    {
        AskPassphraseDialog dlg(AskPassphraseDialog::UnlockAnonymize, this);
        dlg.setModel(walletModel);
        dlg.exec();
    }
}

void WalletView::lockWallet()
{
    if(!walletModel)
        return;

    walletModel->setWalletLocked(true);
}

void WalletView::usedSendingAddresses()
{
    if(!walletModel)
        return;

    usedSendingAddressesPage->show();
    usedSendingAddressesPage->raise();
    usedSendingAddressesPage->activateWindow();
}

void WalletView::usedReceivingAddresses()
{
    if(!walletModel)
        return;

    usedReceivingAddressesPage->show();
    usedReceivingAddressesPage->raise();
    usedReceivingAddressesPage->activateWindow();
}

void WalletView::showProgress(const QString &title, int nProgress)
{
    if (nProgress == 0)
    {
        progressDialog = new QProgressDialog(title, "", 0, 100);
        progressDialog->setWindowModality(Qt::ApplicationModal);
        progressDialog->setMinimumDuration(0);
        progressDialog->setCancelButton(0);
        progressDialog->setAutoClose(false);
        progressDialog->setValue(0);
    }
    else if (nProgress == 100)
    {
        if (progressDialog)
        {
            progressDialog->close();
            progressDialog->deleteLater();
        }
    }
    else if (progressDialog)
        progressDialog->setValue(nProgress);
}

/** Update wallet with the sum of the selected transactions */
void WalletView::trxAmount(QString amount)
{
    transactionSum->setText(amount);
}<|MERGE_RESOLUTION|>--- conflicted
+++ resolved
@@ -46,16 +46,10 @@
     vbox->addWidget(transactionView);
     QPushButton *exportButton = new QPushButton(tr("&Export"), this);
     exportButton->setToolTip(tr("Export the data in the current tab to a file"));
-<<<<<<< HEAD
-#ifndef Q_OS_MAC // Icons on push buttons are very uncommon on Mac
-    QString theme = GUIUtil::getThemeName();
-    exportButton->setIcon(QIcon(":/icons/" + theme + "/export"));
-#endif
-=======
     if (platformStyle->getImagesOnButtons()) {
-        exportButton->setIcon(platformStyle->SingleColorIcon(":/icons/export"));
-    }
->>>>>>> 86755bc8
+        QString theme = GUIUtil::getThemeName();
+        exportButton->setIcon(QIcon(":/icons/" + theme + "/export"));
+    }
     hbox_buttons->addStretch();
 
     // Sum of selected transactions
