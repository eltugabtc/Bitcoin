--- conflicted
+++ resolved
@@ -9,12 +9,6 @@
 #include <QBuffer>
 #include <QWidget>
 
-<<<<<<< HEAD
-#include <QTemporaryFile>
-#include <QImageWriter>
-
-=======
->>>>>>> dac5d68f
 #undef slots
 #include <Cocoa/Cocoa.h>
 #include <objc/objc.h>
@@ -59,17 +53,12 @@
     setupDockClickHandler();
     this->m_dummyWidget = new QWidget();
     this->m_dockMenu = new QMenu(this->m_dummyWidget);
-<<<<<<< HEAD
-    this->setMainWindow(NULL);
-
-=======
     this->setMainWindow(nullptr);
 #if QT_VERSION < 0x050000
     qt_mac_set_dock_menu(this->m_dockMenu);
 #elif QT_VERSION >= 0x050200
     this->m_dockMenu->setAsDockMenu();
 #endif
->>>>>>> dac5d68f
     [pool release];
 }
 
@@ -95,27 +84,6 @@
     if (icon.isNull())
         image = [[NSImage imageNamed:@"NSApplicationIcon"] retain];
     else {
-<<<<<<< HEAD
-        //generate NSImage from QIcon and use this as dock icon
-        QSize size = icon.actualSize(QSize(128, 128));
-        QPixmap pixmap = icon.pixmap(size);
-
-        // write temp file hack (could also be done through QIODevice [memory])
-        QTemporaryFile notificationIconFile;
-        if (!pixmap.isNull() && notificationIconFile.open()) {
-            QImageWriter writer(&notificationIconFile, "PNG");
-            if (writer.write(pixmap.toImage())) {
-                const char *cString = notificationIconFile.fileName().toUtf8().data();
-                NSString *macString = [NSString stringWithCString:cString encoding:NSUTF8StringEncoding];
-                image = [[NSImage alloc] initWithContentsOfFile:macString];
-             }
-         }
-
-         if(!image) {
-            // if testnet image could not be created, load std. app icon
-            image = [[NSImage imageNamed:@"NSApplicationIcon"] retain];
-          }
-=======
         // generate NSImage from QIcon and use this as dock icon.
         QSize size = icon.actualSize(QSize(128, 128));
         QPixmap pixmap = icon.pixmap(size);
@@ -135,7 +103,6 @@
             // if testnet image could not be created, load std. app icon
             image = [[NSImage imageNamed:@"NSApplicationIcon"] retain];
         }
->>>>>>> dac5d68f
     }
 
     [NSApp setApplicationIconImage:image];
