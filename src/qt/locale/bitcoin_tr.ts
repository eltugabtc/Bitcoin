--- conflicted
+++ resolved
@@ -41,63 +41,7 @@
         <source>&amp;Delete</source>
         <translation>&amp;Sil</translation>
     </message>
-<<<<<<< HEAD
-    <message>
-        <source>Choose the address to send coins to</source>
-        <translation>Zetacoin yollanacak adresi seç</translation>
-    </message>
-    <message>
-        <source>Choose the address to receive coins with</source>
-        <translation>Zetacoin alınacak adresi seç</translation>
-    </message>
-    <message>
-        <source>C&amp;hoose</source>
-        <translation>S&amp;eç</translation>
-    </message>
-    <message>
-        <source>Sending addresses</source>
-        <translation>&amp;Gönderme adresleri...</translation>
-    </message>
-    <message>
-        <source>Receiving addresses</source>
-        <translation>Alım adresleri</translation>
-    </message>
-    <message>
-        <source>These are your Zetacoin addresses for sending payments. Always check the amount and the receiving address before sending coins.</source>
-        <translation>Bunlar ödemeleri göndermek için kullanacağınız Zetacoin adreslerinizdir. Zetacoin yollamadan önce miktarı ve alıcının alım adresini daima kontrol ediniz.</translation>
-    </message>
-    <message>
-        <source>These are your Zetacoin addresses for receiving payments. It is recommended to use a new receiving address for each transaction.</source>
-        <translation>Bunlar ödemeleri almak için kullanacağınız Zetacoin adreslerinizdir. Her işlem için yeni bir alım adresi kullanmanız tavsiye edilir.</translation>
-    </message>
-    <message>
-        <source>Copy &amp;Label</source>
-        <translation>&amp;Etiketi kopyala</translation>
-    </message>
-    <message>
-        <source>&amp;Edit</source>
-        <translation>&amp;Düzenle</translation>
-    </message>
-    <message>
-        <source>Export Address List</source>
-        <translation>Adres listesini dışa aktar</translation>
-    </message>
-    <message>
-        <source>Comma separated file (*.csv)</source>
-        <translation>Virgülle ayrılmış değerler dosyası (*.csv)</translation>
-    </message>
-    <message>
-        <source>Exporting Failed</source>
-        <translation>Dışa aktarım başarısız oldu</translation>
-    </message>
-    <message>
-        <source>There was an error trying to save the address list to %1. Please try again.</source>
-        <translation>Adres listesinin %1 konumuna kaydedilmesi sırasında bir hata meydana geldi. Lütfen tekrar deneyin.</translation>
-    </message>
-</context>
-=======
     </context>
->>>>>>> 0d719145
 <context>
     <name>AddressTableModel</name>
     </context>
@@ -123,93 +67,8 @@
 <context>
     <name>BanTableModel</name>
     <message>
-<<<<<<< HEAD
-        <source>Encrypt wallet</source>
-        <translation>Cüzdanı şifrele</translation>
-    </message>
-    <message>
-        <source>This operation needs your wallet passphrase to unlock the wallet.</source>
-        <translation>Bu işlem cüzdan kilidini açmak için cüzdan parolanızı gerektirir.</translation>
-    </message>
-    <message>
-        <source>Unlock wallet</source>
-        <translation>Cüzdan kilidini aç</translation>
-    </message>
-    <message>
-        <source>This operation needs your wallet passphrase to decrypt the wallet.</source>
-        <translation>Bu işlem cüzdanın şifrelemesini açmak için cüzdan parolasını gerektirir.</translation>
-    </message>
-    <message>
-        <source>Decrypt wallet</source>
-        <translation>Cüzdanın şifrelemesini aç</translation>
-    </message>
-    <message>
-        <source>Change passphrase</source>
-        <translation>Parolayı değiştir</translation>
-    </message>
-    <message>
-        <source>Confirm wallet encryption</source>
-        <translation>Cüzdanın şifrelemesini teyit eder</translation>
-    </message>
-    <message>
-        <source>Warning: If you encrypt your wallet and lose your passphrase, you will &lt;b&gt;LOSE ALL OF YOUR ZETACOINS&lt;/b&gt;!</source>
-        <translation>Uyarı: Eğer cüzdanınızı şifrelerseniz ve parolanızı kaybederseniz, &lt;b&gt;TÜM BİTCOİNLERİNİZİ KAYBEDERSİNİZ&lt;/b&gt;!</translation>
-    </message>
-    <message>
-        <source>Are you sure you wish to encrypt your wallet?</source>
-        <translation>Cüzdanınızı şifrelemek istediğinizden emin misiniz?</translation>
-    </message>
-    <message>
-        <source>Zetacoin Core will close now to finish the encryption process. Remember that encrypting your wallet cannot fully protect your zetacoins from being stolen by malware infecting your computer.</source>
-        <translation>Şifreleme işlemini tamamlamak için Zetacoin Çekirdeği şimdi kapanacaktır. Cüzdanınızı şifrelemenin, Zetacoinlerinizin bilgisayara bulaşan kötücül bir yazılım tarafından çalınmaya karşı tamamen koruyamayacağını unutmayınız.</translation>
-    </message>
-    <message>
-        <source>IMPORTANT: Any previous backups you have made of your wallet file should be replaced with the newly generated, encrypted wallet file. For security reasons, previous backups of the unencrypted wallet file will become useless as soon as you start using the new, encrypted wallet.</source>
-        <translation>ÖNEMLİ: Önceden yapmış olduğunuz cüzdan dosyası yedeklemelerinin yeni oluşturulan şifrelenmiş cüzdan dosyası ile değiştirilmeleri gerekir. Güvenlik nedenleriyle yeni, şifrelenmiş cüzdanı kullanmaya başladığınızda eski şifrelenmemiş cüzdan dosyaları işe yaramaz hale gelecektir.</translation>
-    </message>
-    <message>
-        <source>Warning: The Caps Lock key is on!</source>
-        <translation>Uyarı: Caps Lock tuşu faal durumda!</translation>
-    </message>
-    <message>
-        <source>Wallet encrypted</source>
-        <translation>Cüzdan şifrelendi</translation>
-    </message>
-    <message>
-        <source>Enter the new passphrase to the wallet.&lt;br/&gt;Please use a passphrase of &lt;b&gt;ten or more random characters&lt;/b&gt;, or &lt;b&gt;eight or more words&lt;/b&gt;.</source>
-        <translation>Cüzdan için yeni parolayı giriniz.&lt;br/&gt;Lütfen &lt;b&gt;on ya da daha fazla rastgele karakter&lt;/b&gt; veya &lt;b&gt;sekiz ya da daha fazla kelime&lt;/b&gt; içeren bir parola kullanınız.</translation>
-    </message>
-    <message>
-        <source>Enter the old passphrase and new passphrase to the wallet.</source>
-        <translation>Cüzdan için eski parolayı ve yeni parolayı giriniz.</translation>
-    </message>
-    <message>
-        <source>Wallet encryption failed</source>
-        <translation>Cüzdan şifrelemesi başarısız oldu</translation>
-    </message>
-    <message>
-        <source>Wallet encryption failed due to an internal error. Your wallet was not encrypted.</source>
-        <translation>Dahili bir hata sebebiyle cüzdan şifrelemesi başarısız oldu. Cüzdanınız şifrelenmedi.</translation>
-    </message>
-    <message>
-        <source>The supplied passphrases do not match.</source>
-        <translation>Girilen parolalar birbirleriyle uyumlu değil.</translation>
-    </message>
-    <message>
-        <source>Wallet unlock failed</source>
-        <translation>Cüzdan kilidinin açılması başarısız oldu</translation>
-    </message>
-    <message>
-        <source>The passphrase entered for the wallet decryption was incorrect.</source>
-        <translation>Cüzdan şifresinin açılması için girilen parola yanlıştı.</translation>
-    </message>
-    <message>
-        <source>Wallet decryption failed</source>
-        <translation>Cüzdan şifresinin açılması başarısız oldu</translation>
-=======
         <source>IP/Netmask</source>
         <translation>IP/Ağ maskesi</translation>
->>>>>>> 0d719145
     </message>
     <message>
         <source>Banned Until</source>
@@ -217,20 +76,6 @@
     </message>
 </context>
 <context>
-<<<<<<< HEAD
-    <name>BanTableModel</name>
-    <message>
-        <source>IP/Netmask</source>
-        <translation>IP/Ağ maskesi</translation>
-    </message>
-    <message>
-        <source>Banned Until</source>
-        <translation>Şu vakte kadar yasaklı:</translation>
-    </message>
-</context>
-<context>
-=======
->>>>>>> 0d719145
     <name>BitcoinGUI</name>
     <message>
         <source>Sign &amp;message...</source>
@@ -317,17 +162,6 @@
         <translation>&amp;URI aç...</translation>
     </message>
     <message>
-<<<<<<< HEAD
-        <source>Zetacoin Core client</source>
-        <translation>Zetacoin Çekirdeği istemcisi</translation>
-    </message>
-    <message>
-        <source>Importing blocks from disk...</source>
-        <translation>Bloklar diskten içe aktarılıyor...</translation>
-    </message>
-    <message>
-=======
->>>>>>> 0d719145
         <source>Reindexing blocks on disk...</source>
         <translation>Diskteki bloklar yeniden endeksleniyor...</translation>
     </message>
@@ -372,13 +206,6 @@
         <translation>&amp;Al</translation>
     </message>
     <message>
-<<<<<<< HEAD
-        <source>Show information about Zetacoin Core</source>
-        <translation>Zetacoin Çekirdeği hakkında bilgi göster</translation>
-    </message>
-    <message>
-=======
->>>>>>> 0d719145
         <source>&amp;Show / Hide</source>
         <translation>&amp;Göster / Sakla</translation>
     </message>
@@ -415,29 +242,10 @@
         <translation>Sekme araç çubuğu</translation>
     </message>
     <message>
-<<<<<<< HEAD
-        <source>Zetacoin Core</source>
-        <translation>Zetacoin Çekirdeği</translation>
-    </message>
-    <message>
         <source>Request payments (generates QR codes and zetacoin: URIs)</source>
         <translation>Ödeme talep et (QR kodu ve zetacoin URI'si oluşturur)</translation>
     </message>
     <message>
-        <source>&amp;About Zetacoin Core</source>
-        <translation>Zetacoin Çekirdeği &amp;hakkında</translation>
-    </message>
-    <message>
-        <source>Modify configuration options for Zetacoin Core</source>
-        <translation>Zetacoin Çekirdeği yapılandırma seçeneklerini değiştir</translation>
-    </message>
-    <message>
-=======
-        <source>Request payments (generates QR codes and bitcoin: URIs)</source>
-        <translation>Ödeme talep et (QR kodu ve bitcoin URI'si oluşturur)</translation>
-    </message>
-    <message>
->>>>>>> 0d719145
         <source>Show the list of used sending addresses and labels</source>
         <translation>Kullanılmış gönderme adresleri ve etiketlerin listesini göster</translation>
     </message>
@@ -453,13 +261,6 @@
         <source>&amp;Command-line options</source>
         <translation>&amp;Komut satırı seçenekleri</translation>
     </message>
-<<<<<<< HEAD
-    <message>
-        <source>Show the Zetacoin Core help message to get a list with possible Zetacoin command-line options</source>
-        <translation>Zetacoin komut satırı seçeneklerinin listesini elde etmek için Zetacoin Çekirdeği yardım mesajını göster</translation>
-    </message>
-=======
->>>>>>> 0d719145
     <message numerus="yes">
         <source>%n active connection(s) to Zetacoin network</source>
         <translation><numerusform>Zetacoin şebekesine %n faal bağlantı</numerusform><numerusform>Zetacoin şebekesine %n faal bağlantı</numerusform></translation>
@@ -529,8 +330,8 @@
         <translation>Güncel</translation>
     </message>
     <message>
-        <source>Show the %1 help message to get a list with possible Bitcoin command-line options</source>
-        <translation>Olası Bitcoin komut satırı seçeneklerinin listesini görmek için %1 yardım mesajını göster</translation>
+        <source>Show the %1 help message to get a list with possible Zetacoin command-line options</source>
+        <translation>Olası Zetacoin komut satırı seçeneklerinin listesini görmek için %1 yardım mesajını göster</translation>
     </message>
     <message>
         <source>%1 client</source>
@@ -688,43 +489,7 @@
         <source>&amp;Address</source>
         <translation>&amp;Adres</translation>
     </message>
-<<<<<<< HEAD
-    <message>
-        <source>New receiving address</source>
-        <translation>Yeni alım adresi</translation>
-    </message>
-    <message>
-        <source>New sending address</source>
-        <translation>Yeni gönderi adresi</translation>
-    </message>
-    <message>
-        <source>Edit receiving address</source>
-        <translation>Alım adresini düzenle</translation>
-    </message>
-    <message>
-        <source>Edit sending address</source>
-        <translation>Gönderi adresini düzenle</translation>
-    </message>
-    <message>
-        <source>The entered address "%1" is already in the address book.</source>
-        <translation>Girilen "%1" adresi hâlihazırda adres defterinde mevcuttur.</translation>
-    </message>
-    <message>
-        <source>The entered address "%1" is not a valid Zetacoin address.</source>
-        <translation>Girilen "%1" adresi geçerli bir Zetacoin adresi değildir.</translation>
-    </message>
-    <message>
-        <source>Could not unlock wallet.</source>
-        <translation>Cüzdan kilidi açılamadı.</translation>
-    </message>
-    <message>
-        <source>New key generation failed.</source>
-        <translation>Yeni anahtar oluşturulması başarısız oldu.</translation>
-    </message>
-</context>
-=======
     </context>
->>>>>>> 0d719145
 <context>
     <name>FreespaceChecker</name>
     <message>
@@ -751,13 +516,6 @@
 <context>
     <name>HelpMessageDialog</name>
     <message>
-<<<<<<< HEAD
-        <source>Zetacoin Core</source>
-        <translation>Zetacoin Çekirdeği</translation>
-    </message>
-    <message>
-=======
->>>>>>> 0d719145
         <source>version</source>
         <translation>sürüm</translation>
     </message>
@@ -766,13 +524,8 @@
         <translation>(%1-bit)</translation>
     </message>
     <message>
-<<<<<<< HEAD
-        <source>About Zetacoin Core</source>
-        <translation>Zetacoin Çekirdeği hakkında</translation>
-=======
         <source>About %1</source>
         <translation>%1 Hakkında</translation>
->>>>>>> 0d719145
     </message>
     <message>
         <source>Command-line options</source>
@@ -811,13 +564,8 @@
         <translation>Başlatıldığında başlangıç ekranını göster (varsayılan: %u)</translation>
     </message>
     <message>
-<<<<<<< HEAD
-        <source>Reset all settings changes made over the GUI</source>
-        <translation>Arayüzde yapılan tüm seçenek değişikliklerini sıfırla</translation>
-=======
         <source>Reset all settings changed in the GUI</source>
         <translation>Grafik arayüzde yapılan tüm seçenek değişikliklerini sıfırla</translation>
->>>>>>> 0d719145
     </message>
 </context>
 <context>
@@ -827,18 +575,6 @@
         <translation>Hoş geldiniz</translation>
     </message>
     <message>
-<<<<<<< HEAD
-        <source>Welcome to Zetacoin Core.</source>
-        <translation>Zetacoin Çekirdeğine hoş geldiniz.</translation>
-    </message>
-    <message>
-        <source>As this is the first time the program is launched, you can choose where Zetacoin Core will store its data.</source>
-        <translation>Bu programı ilk kez başlattığınızdan dolayı Zetacoin Çekirdeğinin verilerini nereye saklayacağını seçebilirsiniz.</translation>
-    </message>
-    <message>
-        <source>Zetacoin Core will download and store a copy of the Zetacoin block chain. At least %1GB of data will be stored in this directory, and it will grow over time. The wallet will also be stored in this directory.</source>
-        <translation>Zetacoin çekirdeği Zetacoin blok zincirinin bir kopyasını indirip saklayacaktır. Asgari %1GB bouyutunda veri bu klasörde saklanacak ve zamanla bu boyut artacaktır. Cüzdan da bu klasörde saklanacaktır. </translation>
-=======
         <source>Welcome to %1.</source>
         <translation>%1'a hoş geldiniz.</translation>
     </message>
@@ -847,9 +583,8 @@
         <translation>Bu programın ilk kez başlatılmasından dolayı %1 yazılımının verilerini nerede saklayacağını seçebilirsiniz.</translation>
     </message>
     <message>
-        <source>%1 will download and store a copy of the Bitcoin block chain. At least %2GB of data will be stored in this directory, and it will grow over time. The wallet will also be stored in this directory.</source>
-        <translation>%1, Bitcoin blok zincirinin bir kopyasını indirecek ve saklayacaktır. Bu klasörde en az %2GB veri saklanacak ve bu zamanla artacaktır. Cüzdan da bu klasörde saklanacaktır.</translation>
->>>>>>> 0d719145
+        <source>%1 will download and store a copy of the Zetacoin block chain. At least %2GB of data will be stored in this directory, and it will grow over time. The wallet will also be stored in this directory.</source>
+        <translation>%1, Zetacoin blok zincirinin bir kopyasını indirecek ve saklayacaktır. Bu klasörde en az %2GB veri saklanacak ve bu zamanla artacaktır. Cüzdan da bu klasörde saklanacaktır.</translation>
     </message>
     <message>
         <source>Use the default data directory</source>
@@ -860,13 +595,6 @@
         <translation>Özel bir veri klasörü kullan:</translation>
     </message>
     <message>
-<<<<<<< HEAD
-        <source>Zetacoin Core</source>
-        <translation>Zetacoin Çekirdeği</translation>
-    </message>
-    <message>
-=======
->>>>>>> 0d719145
         <source>Error: Specified data directory "%1" cannot be created.</source>
         <translation>Hata: belirtilen "%1" veri klasörü oluşturulamaz.</translation>
     </message>
@@ -949,13 +677,6 @@
         <translation>Pencere kapatıldığında uygulamadan çıkmak yerine uygulamayı küçültür. Bu seçenek etkinleştirildiğinde, uygulama sadece menüden çıkış seçildiğinde kapanacaktır.</translation>
     </message>
     <message>
-<<<<<<< HEAD
-        <source>The user interface language can be set here. This setting will take effect after restarting Zetacoin Core.</source>
-        <translation>Kullanıcı arayüzünün dili burada belirtilebilir. Bu ayar Zetacoin Çekirdeği tekrar başlatıldığında etkinleşecektir.</translation>
-    </message>
-    <message>
-=======
->>>>>>> 0d719145
         <source>Third party URLs (e.g. a block explorer) that appear in the transactions tab as context menu items. %s in the URL is replaced by transaction hash. Multiple URLs are separated by vertical bar |.</source>
         <translation>Muameleler sekmesinde bağlam menüsü unsurları olarak görünen üçüncü taraf bağlantıları (mesela bir blok tarayıcısı). URL'deki %s, muamele hash değeri ile değiştirilecektir. Birden çok bağlantılar düşey çubuklar | ile ayrılacaktır.</translation>
     </message>
@@ -980,17 +701,6 @@
         <translation>&amp;Şebeke</translation>
     </message>
     <message>
-<<<<<<< HEAD
-        <source>Automatically start Zetacoin Core after logging in to the system.</source>
-        <translation>Sistemde oturum açıldığında Zetacoin Çekirdeğini otomatik olarak başlat.</translation>
-    </message>
-    <message>
-        <source>&amp;Start Zetacoin Core on system login</source>
-        <translation>Zetacoin Çekirdeğini sistem oturumuyla &amp;başlat</translation>
-    </message>
-    <message>
-=======
->>>>>>> 0d719145
         <source>(0 = auto, &lt;0 = leave that many cores free)</source>
         <translation>(0 = otomatik, &lt;0 = bu kadar çekirdeği kullanma)</translation>
     </message>
@@ -1045,7 +755,6 @@
     <message>
         <source>Used for reaching peers via:</source>
         <translation>Eşlere ulaşmak için kullanılır, şu yoluyla:</translation>
-<<<<<<< HEAD
     </message>
     <message>
         <source>Shows, if the supplied default SOCKS5 proxy is used to reach peers via this network type.</source>
@@ -1074,36 +783,6 @@
     <message>
         <source>&amp;Window</source>
         <translation>&amp;Pencere</translation>
-=======
->>>>>>> 0d719145
-    </message>
-    <message>
-        <source>Shows, if the supplied default SOCKS5 proxy is used to reach peers via this network type.</source>
-        <translation>Bu şebeke türü yoluyla eşlere bağlanmak için belirtilen varsayılan SOCKS5 vekil sunucusunun kullanılıp kullanılmadığını gösterir.</translation>
-    </message>
-    <message>
-        <source>IPv4</source>
-        <translation>IPv4</translation>
-    </message>
-    <message>
-        <source>IPv6</source>
-        <translation>IPv6</translation>
-    </message>
-    <message>
-        <source>Tor</source>
-        <translation>Tor</translation>
-    </message>
-    <message>
-        <source>Connect to the Bitcoin network through a separate SOCKS5 proxy for Tor hidden services.</source>
-        <translation>Bitcoin şebekesine gizli Tor servisleri için ayrı bir SOCKS5 vekil sunucusu vasıtasıyla bağlan.</translation>
-    </message>
-    <message>
-        <source>Use separate SOCKS5 proxy to reach peers via Tor hidden services:</source>
-        <translation>Eşlere gizli Tor servisleri ile ulaşmak için ayrı SOCKS5 vekil sunucusu kullan:</translation>
-    </message>
-    <message>
-        <source>&amp;Window</source>
-        <translation>&amp;Pencere</translation>
     </message>
     <message>
         <source>&amp;Hide the icon from the system tray.</source>
@@ -1263,99 +942,7 @@
 </context>
 <context>
     <name>PaymentServer</name>
-<<<<<<< HEAD
-    <message>
-        <source>URI handling</source>
-        <translation>URI yönetimi</translation>
-    </message>
-    <message>
-        <source>Invalid payment address %1</source>
-        <translation>Geçersiz ödeme adresi %1</translation>
-    </message>
-    <message>
-        <source>Payment request rejected</source>
-        <translation>Ödeme talebi reddedildi</translation>
-    </message>
-    <message>
-        <source>Payment request network doesn't match client network.</source>
-        <translation>Ödeme talebi şebekesi istemci şebekesine denk gelmiyor.</translation>
-    </message>
-    <message>
-        <source>Payment request is not initialized.</source>
-        <translation>Ödeme talebi başlatılmamış.</translation>
-    </message>
-    <message>
-        <source>Requested payment amount of %1 is too small (considered dust).</source>
-        <translation>Talep edilen %1 meblağında ödeme çok düşüktür (toz olarak kabul edilir).</translation>
-    </message>
-    <message>
-        <source>Payment request error</source>
-        <translation>Ödeme talebi hatası</translation>
-    </message>
-    <message>
-        <source>Cannot start zetacoin: click-to-pay handler</source>
-        <translation>Zetacoin başlatılamadı: tıkla-ve-öde yöneticisi</translation>
-    </message>
-    <message>
-        <source>Payment request fetch URL is invalid: %1</source>
-        <translation>Ödeme talebini alma URL'i geçersiz: %1</translation>
-    </message>
-    <message>
-        <source>URI cannot be parsed! This can be caused by an invalid Zetacoin address or malformed URI parameters.</source>
-        <translation>URI okunamadı! Sebebi geçersiz bir Zetacoin adresi veya hatalı URI parametreleri olabilir.</translation>
-    </message>
-    <message>
-        <source>Payment request file handling</source>
-        <translation>Ödeme talebi dosyası yönetimi</translation>
-    </message>
-    <message>
-        <source>Payment request file cannot be read! This can be caused by an invalid payment request file.</source>
-        <translation>Ödeme talebi okunamaz ya da işlenemez! Bunun sebebi geçersiz bir ödeme talebi dosyası olabilir.</translation>
-    </message>
-    <message>
-        <source>Payment request expired.</source>
-        <translation>Ödeme talebinin ömrü doldu.</translation>
-    </message>
-    <message>
-        <source>Unverified payment requests to custom payment scripts are unsupported.</source>
-        <translation>Özel ödeme betiklerine teyit edilmemiş ödeme talepleri desteklenmez.</translation>
-    </message>
-    <message>
-        <source>Invalid payment request.</source>
-        <translation>Geçersiz ödeme talebi.</translation>
-    </message>
-    <message>
-        <source>Refund from %1</source>
-        <translation>%1 öğesinden iade</translation>
-    </message>
-    <message>
-        <source>Payment request %1 is too large (%2 bytes, allowed %3 bytes).</source>
-        <translation>%1 ödeme talebi çok büyük (%2 bayt, müsaade edilen %3 bayt).</translation>
-    </message>
-    <message>
-        <source>Error communicating with %1: %2</source>
-        <translation>%1 ile iletişimde hata: %2</translation>
-    </message>
-    <message>
-        <source>Payment request cannot be parsed!</source>
-        <translation>Ödeme talebi ayrıştırılamaz!</translation>
-    </message>
-    <message>
-        <source>Bad response from server %1</source>
-        <translation>%1 sunucusundan hatalı cevap</translation>
-    </message>
-    <message>
-        <source>Payment acknowledged</source>
-        <translation>Ödeme teyit edildi</translation>
-    </message>
-    <message>
-        <source>Network request error</source>
-        <translation>Şebeke talebi hatası</translation>
-    </message>
-</context>
-=======
     </context>
->>>>>>> 0d719145
 <context>
     <name>PeerTableModel</name>
     <message>
@@ -1478,13 +1065,6 @@
     <message>
         <source>Memory usage</source>
         <translation>Bellek kullanımı</translation>
-<<<<<<< HEAD
-    </message>
-    <message>
-        <source>Open the Zetacoin Core debug log file from the current data directory. This can take a few seconds for large log files.</source>
-        <translation>Güncel veri klasöründen Zetacoin Çekirdeği hata ayıklama kütük dosyasını açar. Büyük kütük dosyaları için bu birkaç saniye alabilir.</translation>
-=======
->>>>>>> 0d719145
     </message>
     <message>
         <source>Received</source>
@@ -1651,13 +1231,8 @@
         <translation>Düğümün Yasağını Kald&amp;ır</translation>
     </message>
     <message>
-<<<<<<< HEAD
-        <source>Welcome to the Zetacoin Core RPC console.</source>
-        <translation>Zetacoin Çekirdeği RPC konsoluna hoş geldiniz.</translation>
-=======
         <source>Welcome to the %1 RPC console.</source>
         <translation>%1 RPC konsoluna hoş geldiniz.</translation>
->>>>>>> 0d719145
     </message>
     <message>
         <source>Use up and down arrows to navigate history, and &lt;b&gt;Ctrl-L&lt;/b&gt; to clear screen.</source>
@@ -1959,123 +1534,7 @@
         <source>S&amp;end</source>
         <translation>G&amp;önder</translation>
     </message>
-<<<<<<< HEAD
-    <message>
-        <source>Confirm send coins</source>
-        <translation>Gönderiyi teyit ediniz</translation>
-    </message>
-    <message>
-        <source>%1 to %2</source>
-        <translation>%1 öğesinden %2 unsuruna</translation>
-    </message>
-    <message>
-        <source>Copy quantity</source>
-        <translation>Miktarı kopyala</translation>
-    </message>
-    <message>
-        <source>Copy amount</source>
-        <translation>Meblağı kopyala</translation>
-    </message>
-    <message>
-        <source>Copy fee</source>
-        <translation>Ücreti kopyala</translation>
-    </message>
-    <message>
-        <source>Copy after fee</source>
-        <translation>Ücretten sonrakini kopyala</translation>
-    </message>
-    <message>
-        <source>Copy bytes</source>
-        <translation>Baytları kopyala</translation>
-    </message>
-    <message>
-        <source>Copy priority</source>
-        <translation>Önceliği kopyala</translation>
-    </message>
-    <message>
-        <source>Copy change</source>
-        <translation>Para üstünü kopyala</translation>
-    </message>
-    <message>
-        <source>Total Amount %1</source>
-        <translation>Toplam Meblağ %1</translation>
-    </message>
-    <message>
-        <source>or</source>
-        <translation>veya</translation>
-    </message>
-    <message>
-        <source>The amount to pay must be larger than 0.</source>
-        <translation>Ödeyeceğiniz tutarın sıfırdan yüksek olması gerekir.</translation>
-    </message>
-    <message>
-        <source>The amount exceeds your balance.</source>
-        <translation>Tutar bakiyenizden yüksektir.</translation>
-    </message>
-    <message>
-        <source>The total exceeds your balance when the %1 transaction fee is included.</source>
-        <translation>Toplam, %1 muamele ücreti ilâve edildiğinde bakiyenizi geçmektedir.</translation>
-    </message>
-    <message>
-        <source>Transaction creation failed!</source>
-        <translation>Muamelenin oluşturulması başarısız oldu!</translation>
-    </message>
-    <message>
-        <source>The transaction was rejected! This might happen if some of the coins in your wallet were already spent, such as if you used a copy of wallet.dat and coins were spent in the copy but not marked as spent here.</source>
-        <translation>Muamele reddedildi! Cüzdanınızdaki madenî paraların bazıları zaten harcanmış olduğunda bu meydana gelebilir. Örneğin wallet.dat dosyasının bir kopyasını kullandıysanız ve kopyada para harcandığında ancak burada harcandığı işaretlenmediğinde.</translation>
-    </message>
-    <message>
-        <source>A fee higher than %1 is considered an absurdly high fee.</source>
-        <translation>%1 tutarından yüksek ücret saçma derecede yüksek bir ücret olarak kabul edilir.</translation>
-    </message>
-    <message>
-        <source>Payment request expired.</source>
-        <translation>Ödeme talebinin ömrü doldu.</translation>
-    </message>
-    <message>
-        <source>Pay only the required fee of %1</source>
-        <translation>Sadece gerekli ücret olan %1 tutarını öde</translation>
-    </message>
-    <message numerus="yes">
-        <source>Estimated to begin confirmation within %n block(s).</source>
-        <translation><numerusform>Tahmini olarak %n blok içinde teyide başlanacaktır.</numerusform><numerusform>Tahmini olarak %n blok içinde teyide başlanacaktır.</numerusform></translation>
-    </message>
-    <message>
-        <source>The recipient address is not valid. Please recheck.</source>
-        <translation>Alıcı adresi geçerli değildir. Lütfen denetleyiniz.</translation>
-    </message>
-    <message>
-        <source>Duplicate address found: addresses should only be used once each.</source>
-        <translation>Çift adres bulundu: adresler herbiri için sadece bir kez kullanılmalıdır.</translation>
-    </message>
-    <message>
-        <source>Warning: Invalid Zetacoin address</source>
-        <translation>Uyarı: geçersiz Zetacoin adresi</translation>
-    </message>
-    <message>
-        <source>(no label)</source>
-        <translation>(boş etiket)</translation>
-    </message>
-    <message>
-        <source>Warning: Unknown change address</source>
-        <translation>Uyarı: geçersiz para üstü adresi</translation>
-    </message>
-    <message>
-        <source>Copy dust</source>
-        <translation>Tozu kopyala</translation>
-    </message>
-    <message>
-        <source>Are you sure you want to send?</source>
-        <translation>Göndermek istediğinizden emin misiniz?</translation>
-    </message>
-    <message>
-        <source>added as transaction fee</source>
-        <translation>muamele ücreti olarak eklendi</translation>
-    </message>
-</context>
-=======
     </context>
->>>>>>> 0d719145
 <context>
     <name>SendCoinsEntry</name>
     <message>
@@ -2161,13 +1620,8 @@
 <context>
     <name>ShutdownWindow</name>
     <message>
-<<<<<<< HEAD
-        <source>Zetacoin Core is shutting down...</source>
-        <translation>Zetacoin Çekirdeği kapanıyor...</translation>
-=======
         <source>%1 is shutting down...</source>
         <translation>%1 kapanıyor...</translation>
->>>>>>> 0d719145
     </message>
     <message>
         <source>Do not shut down the computer until this window disappears.</source>
@@ -2271,330 +1725,113 @@
 <context>
     <name>TrafficGraphWidget</name>
     <message>
-<<<<<<< HEAD
-        <source>Please check the address and try again.</source>
-        <translation>Adresi kontrol edip tekrar deneyiniz.</translation>
-    </message>
-    <message>
-        <source>The entered address does not refer to a key.</source>
-        <translation>Girilen adres herhangi bir anahtara işaret etmemektedir.</translation>
-    </message>
-    <message>
-        <source>Wallet unlock was cancelled.</source>
-        <translation>Cüzdan kilidinin açılması iptal edildi.</translation>
-    </message>
-    <message>
-        <source>Private key for the entered address is not available.</source>
-        <translation>Girilen adres için özel anahtar mevcut değildir.</translation>
-    </message>
-    <message>
-        <source>Message signing failed.</source>
-        <translation>Mesajın imzalanması başarısız oldu.</translation>
-    </message>
-    <message>
-        <source>Message signed.</source>
-        <translation>Mesaj imzalandı.</translation>
-    </message>
-    <message>
-        <source>The signature could not be decoded.</source>
-        <translation>İmzanın kodu çözülemedi.</translation>
-    </message>
-    <message>
-        <source>Please check the signature and try again.</source>
-        <translation>İmzayı kontrol edip tekrar deneyiniz.</translation>
-    </message>
-    <message>
-        <source>The signature did not match the message digest.</source>
-        <translation>İmza mesajın hash değeri ile eşleşmedi.</translation>
-    </message>
-    <message>
-        <source>Message verification failed.</source>
-        <translation>Mesaj doğrulaması başarısız oldu.</translation>
-    </message>
-    <message>
-        <source>Message verified.</source>
-        <translation>Mesaj doğrulandı.</translation>
+        <source>KB/s</source>
+        <translation>KB/s</translation>
     </message>
 </context>
 <context>
-    <name>SplashScreen</name>
+    <name>TransactionDesc</name>
+    </context>
+<context>
+    <name>TransactionDescDialog</name>
+    <message>
+        <source>This pane shows a detailed description of the transaction</source>
+        <translation>Bu pano muamelenin ayrıntılı açıklamasını gösterir</translation>
+    </message>
+    </context>
+<context>
+    <name>TransactionTableModel</name>
+    </context>
+<context>
+    <name>TransactionView</name>
+    </context>
+<context>
+    <name>UnitDisplayStatusBarControl</name>
+    <message>
+        <source>Unit to show amounts in. Click to select another unit.</source>
+        <translation>Meblağları göstermek için birim. Başka bir birim seçmek için tıklayınız.</translation>
+    </message>
+</context>
+<context>
+    <name>WalletFrame</name>
+    </context>
+<context>
+    <name>WalletModel</name>
+    </context>
+<context>
+    <name>WalletView</name>
+    </context>
+<context>
+    <name>bitcoin-core</name>
+    <message>
+        <source>Options:</source>
+        <translation>Seçenekler:</translation>
+    </message>
+    <message>
+        <source>Specify data directory</source>
+        <translation>Veri dizinini belirt</translation>
+    </message>
+    <message>
+        <source>Connect to a node to retrieve peer addresses, and disconnect</source>
+        <translation>Eş adresleri elde etmek için bir düğüme bağlan ve ardından bağlantıyı kes</translation>
+    </message>
+    <message>
+        <source>Specify your own public address</source>
+        <translation>Kendi genel adresinizi tanımlayın</translation>
+    </message>
+    <message>
+        <source>Accept command line and JSON-RPC commands</source>
+        <translation>Komut satırı ve JSON-RPC komutlarını kabul et</translation>
+    </message>
+    <message>
+        <source>If &lt;category&gt; is not supplied or if &lt;category&gt; = 1, output all debugging information.</source>
+        <translation>Eğer &lt;kategori&gt; belirtilmemişse ya da &lt;kategori&gt; = 1 ise, tüm hata ayıklama verilerini dök.</translation>
+    </message>
+    <message>
+        <source>Prune configured below the minimum of %d MiB.  Please use a higher number.</source>
+        <translation>Budama, asgari değer olan %d MiB'den düşük olarak ayarlanmıştır. Lütfen daha yüksek bir sayı kullanınız.</translation>
+    </message>
+    <message>
+        <source>Prune: last wallet synchronisation goes beyond pruned data. You need to -reindex (download the whole blockchain again in case of pruned node)</source>
+        <translation>Budama: son cüzdan eşleşmesi budanmış verilerin ötesine gitmektedir. -reindex kullanmanız gerekmektedir (Budanmış düğüm ise tüm blok zincirini tekrar indirmeniz gerekir.)</translation>
+    </message>
+    <message>
+        <source>Reduce storage requirements by pruning (deleting) old blocks. This mode is incompatible with -txindex and -rescan. Warning: Reverting this setting requires re-downloading the entire blockchain. (default: 0 = disable pruning blocks, &gt;%u = target size in MiB to use for block files)</source>
+        <translation>Depolama gerekliliğini eski blokları budayarak (silerek) düşür. Bu kip -txindex ve -rescan ile uyumsuzdur. İkaz: Bu ayarı geri almak tüm blok zincirini yeniden indirmeyi gerektirir. (varsayılan: 0 = blokları silmeyi devre dışı bırak, &gt;%u = MiB olarak blok dosyaları için kullanılacak hedef boyut)</translation>
+    </message>
+    <message>
+        <source>Rescans are not possible in pruned mode. You will need to use -reindex which will download the whole blockchain again.</source>
+        <translation>Tekrar taramalar budanmış kipte mümkün değildir. Tüm blok zincirini tekrar indirecek olan -reindex seçeneğini kullanmanız gerekecektir.</translation>
+    </message>
+    <message>
+        <source>Error: A fatal internal error occurred, see debug.log for details</source>
+        <translation>Hata: Ölümcül dahili bir hata meydana geldi, ayrıntılar için debug.log dosyasına bakınız</translation>
+    </message>
+    <message>
+        <source>Fee (in %s/kB) to add to transactions you send (default: %s)</source>
+        <translation>Yolladığınız muamelelere eklenecek ücret (%s/kB olarak) (varsayılan: %s)</translation>
+    </message>
+    <message>
+        <source>Pruning blockstore...</source>
+        <translation>Blockstore budanıyor...</translation>
+    </message>
+    <message>
+        <source>Run in the background as a daemon and accept commands</source>
+        <translation>Arka planda daemon (servis) olarak çalış ve komutları kabul et</translation>
+    </message>
+    <message>
+        <source>Unable to start HTTP server. See debug log for details.</source>
+        <translation>HTTP sunucusu başlatılamadı. Ayrıntılar için debug.log dosyasına bakınız.</translation>
+    </message>
+    <message>
+        <source>Accept connections from outside (default: 1 if no -proxy or -connect)</source>
+        <translation>Dışarıdan gelen bağlantıları kabul et (varsayılan: -proxy veya -connect yoksa 1)</translation>
+    </message>
     <message>
         <source>Zetacoin Core</source>
         <translation>Zetacoin Çekirdeği</translation>
     </message>
     <message>
-        <source>The Zetacoin Core developers</source>
-        <translation>Zetacoin Çekirdeği geliştiricileri</translation>
-    </message>
-    <message>
-        <source>[testnet]</source>
-        <translation>[testnet]</translation>
-    </message>
-</context>
-<context>
-    <name>TrafficGraphWidget</name>
-    <message>
-=======
->>>>>>> 0d719145
-        <source>KB/s</source>
-        <translation>KB/s</translation>
-    </message>
-</context>
-<context>
-    <name>TransactionDesc</name>
-<<<<<<< HEAD
-    <message>
-        <source>Open until %1</source>
-        <translation>%1 değerine dek açık</translation>
-    </message>
-    <message>
-        <source>conflicted</source>
-        <translation>çakışma</translation>
-    </message>
-    <message>
-        <source>%1/offline</source>
-        <translation>%1/çevrim dışı</translation>
-    </message>
-    <message>
-        <source>%1/unconfirmed</source>
-        <translation>%1/doğrulanmadı</translation>
-    </message>
-    <message>
-        <source>%1 confirmations</source>
-        <translation>%1 teyit</translation>
-    </message>
-    <message>
-        <source>Status</source>
-        <translation>Durum</translation>
-    </message>
-    <message numerus="yes">
-        <source>, broadcast through %n node(s)</source>
-        <translation><numerusform>, %n düğüm vasıtasıyla yayınlandı</numerusform><numerusform>, %n düğüm vasıtasıyla yayınlandı</numerusform></translation>
-    </message>
-    <message>
-        <source>Date</source>
-        <translation>Tarih</translation>
-    </message>
-    <message>
-        <source>Source</source>
-        <translation>Kaynak</translation>
-    </message>
-    <message>
-        <source>Generated</source>
-        <translation>Oluşturuldu</translation>
-    </message>
-    <message>
-        <source>From</source>
-        <translation>Gönderen</translation>
-    </message>
-    <message>
-        <source>To</source>
-        <translation>Alıcı</translation>
-    </message>
-    <message>
-        <source>own address</source>
-        <translation>kendi adresiniz</translation>
-    </message>
-    <message>
-        <source>watch-only</source>
-        <translation>sadece-izlenen</translation>
-    </message>
-    <message>
-        <source>label</source>
-        <translation>etiket</translation>
-    </message>
-    <message>
-        <source>Credit</source>
-        <translation>Gider</translation>
-    </message>
-    <message numerus="yes">
-        <source>matures in %n more block(s)</source>
-        <translation><numerusform>%n ek blok sonrasında olgunlaşacak</numerusform><numerusform>%n ek blok sonrasında olgunlaşacak</numerusform></translation>
-    </message>
-    <message>
-        <source>not accepted</source>
-        <translation>kabul edilmedi</translation>
-    </message>
-    <message>
-        <source>Debit</source>
-        <translation>Gelir</translation>
-    </message>
-    <message>
-        <source>Total debit</source>
-        <translation>Toplam gider</translation>
-    </message>
-    <message>
-        <source>Total credit</source>
-        <translation>Toplam gelir</translation>
-    </message>
-    <message>
-        <source>Transaction fee</source>
-        <translation>Muamele ücreti</translation>
-    </message>
-    <message>
-        <source>Net amount</source>
-        <translation>Net meblağ</translation>
-    </message>
-    <message>
-        <source>Message</source>
-        <translation>Mesaj</translation>
-    </message>
-    <message>
-        <source>Comment</source>
-        <translation>Yorum</translation>
-    </message>
-    <message>
-        <source>Transaction ID</source>
-        <translation>Muamele tanımlayıcı</translation>
-    </message>
-    <message>
-        <source>Merchant</source>
-        <translation>Tüccar</translation>
-    </message>
-    <message>
-        <source>Generated coins must mature %1 blocks before they can be spent. When you generated this block, it was broadcast to the network to be added to the block chain. If it fails to get into the chain, its state will change to "not accepted" and it won't be spendable. This may occasionally happen if another node generates a block within a few seconds of yours.</source>
-        <translation>Oluşturulan zetacoin'lerin harcanabilmelerinden önce %1 blok beklemeleri gerekmektedir. Bu blok, oluşturduğunuzda, blok zincirine eklenmesi için ağda yayınlandı. Zincire eklenmesi başarısız olursa, durumu "kabul edilmedi" olarak değiştirilecek ve harcanamayacaktır. Bu, bazen başka bir düğüm sizden birkaç saniye önce ya da sonra blok oluşturursa meydana gelebilir.</translation>
-    </message>
-    <message>
-        <source>Debug information</source>
-        <translation>Hata ayıklama verileri</translation>
-    </message>
-    <message>
-        <source>Transaction</source>
-        <translation>Muamele</translation>
-    </message>
-    <message>
-        <source>Inputs</source>
-        <translation>Girdiler</translation>
-    </message>
-    <message>
-        <source>Amount</source>
-        <translation>Meblağ</translation>
-    </message>
-    <message>
-        <source>true</source>
-        <translation>doğru</translation>
-    </message>
-    <message>
-        <source>false</source>
-        <translation>yanlış</translation>
-    </message>
-    <message>
-        <source>, has not been successfully broadcast yet</source>
-        <translation>, henüz başarılı bir şekilde yayınlanmadı</translation>
-    </message>
-    <message numerus="yes">
-        <source>Open for %n more block(s)</source>
-        <translation><numerusform>%n ilâve blok için açık</numerusform><numerusform>%n ilâve blok için açık</numerusform></translation>
-    </message>
-    <message>
-        <source>unknown</source>
-        <translation>bilinmiyor</translation>
-    </message>
-</context>
-=======
-    </context>
->>>>>>> 0d719145
-<context>
-    <name>TransactionDescDialog</name>
-    <message>
-        <source>This pane shows a detailed description of the transaction</source>
-        <translation>Bu pano muamelenin ayrıntılı açıklamasını gösterir</translation>
-    </message>
-    </context>
-<context>
-    <name>TransactionTableModel</name>
-    </context>
-<context>
-    <name>TransactionView</name>
-    </context>
-<context>
-    <name>UnitDisplayStatusBarControl</name>
-    <message>
-        <source>Unit to show amounts in. Click to select another unit.</source>
-        <translation>Meblağları göstermek için birim. Başka bir birim seçmek için tıklayınız.</translation>
-    </message>
-</context>
-<context>
-    <name>WalletFrame</name>
-    </context>
-<context>
-    <name>WalletModel</name>
-    </context>
-<context>
-    <name>WalletView</name>
-    </context>
-<context>
-    <name>bitcoin-core</name>
-    <message>
-        <source>Options:</source>
-        <translation>Seçenekler:</translation>
-    </message>
-    <message>
-        <source>Specify data directory</source>
-        <translation>Veri dizinini belirt</translation>
-    </message>
-    <message>
-        <source>Connect to a node to retrieve peer addresses, and disconnect</source>
-        <translation>Eş adresleri elde etmek için bir düğüme bağlan ve ardından bağlantıyı kes</translation>
-    </message>
-    <message>
-        <source>Specify your own public address</source>
-        <translation>Kendi genel adresinizi tanımlayın</translation>
-    </message>
-    <message>
-        <source>Accept command line and JSON-RPC commands</source>
-        <translation>Komut satırı ve JSON-RPC komutlarını kabul et</translation>
-    </message>
-    <message>
-        <source>If &lt;category&gt; is not supplied or if &lt;category&gt; = 1, output all debugging information.</source>
-        <translation>Eğer &lt;kategori&gt; belirtilmemişse ya da &lt;kategori&gt; = 1 ise, tüm hata ayıklama verilerini dök.</translation>
-    </message>
-    <message>
-        <source>Prune configured below the minimum of %d MiB.  Please use a higher number.</source>
-        <translation>Budama, asgari değer olan %d MiB'den düşük olarak ayarlanmıştır. Lütfen daha yüksek bir sayı kullanınız.</translation>
-    </message>
-    <message>
-        <source>Prune: last wallet synchronisation goes beyond pruned data. You need to -reindex (download the whole blockchain again in case of pruned node)</source>
-        <translation>Budama: son cüzdan eşleşmesi budanmış verilerin ötesine gitmektedir. -reindex kullanmanız gerekmektedir (Budanmış düğüm ise tüm blok zincirini tekrar indirmeniz gerekir.)</translation>
-    </message>
-    <message>
-        <source>Reduce storage requirements by pruning (deleting) old blocks. This mode is incompatible with -txindex and -rescan. Warning: Reverting this setting requires re-downloading the entire blockchain. (default: 0 = disable pruning blocks, &gt;%u = target size in MiB to use for block files)</source>
-        <translation>Depolama gerekliliğini eski blokları budayarak (silerek) düşür. Bu kip -txindex ve -rescan ile uyumsuzdur. İkaz: Bu ayarı geri almak tüm blok zincirini yeniden indirmeyi gerektirir. (varsayılan: 0 = blokları silmeyi devre dışı bırak, &gt;%u = MiB olarak blok dosyaları için kullanılacak hedef boyut)</translation>
-    </message>
-    <message>
-        <source>Rescans are not possible in pruned mode. You will need to use -reindex which will download the whole blockchain again.</source>
-        <translation>Tekrar taramalar budanmış kipte mümkün değildir. Tüm blok zincirini tekrar indirecek olan -reindex seçeneğini kullanmanız gerekecektir.</translation>
-    </message>
-    <message>
-        <source>Error: A fatal internal error occurred, see debug.log for details</source>
-        <translation>Hata: Ölümcül dahili bir hata meydana geldi, ayrıntılar için debug.log dosyasına bakınız</translation>
-    </message>
-    <message>
-        <source>Fee (in %s/kB) to add to transactions you send (default: %s)</source>
-        <translation>Yolladığınız muamelelere eklenecek ücret (%s/kB olarak) (varsayılan: %s)</translation>
-    </message>
-    <message>
-        <source>Pruning blockstore...</source>
-        <translation>Blockstore budanıyor...</translation>
-    </message>
-    <message>
-        <source>Run in the background as a daemon and accept commands</source>
-        <translation>Arka planda daemon (servis) olarak çalış ve komutları kabul et</translation>
-    </message>
-    <message>
-        <source>Unable to start HTTP server. See debug log for details.</source>
-        <translation>HTTP sunucusu başlatılamadı. Ayrıntılar için debug.log dosyasına bakınız.</translation>
-    </message>
-    <message>
-        <source>Accept connections from outside (default: 1 if no -proxy or -connect)</source>
-        <translation>Dışarıdan gelen bağlantıları kabul et (varsayılan: -proxy veya -connect yoksa 1)</translation>
-    </message>
-    <message>
-        <source>Bitcoin Core</source>
-        <translation>Bitcoin Çekirdeği</translation>
-    </message>
-    <message>
         <source>The %s developers</source>
         <translation>%s geliştiricileri</translation>
     </message>
@@ -2635,17 +1872,8 @@
         <translation>%s yüklenmesinde hata: zaten var olan ve HD olmayan bir cüzdanda HD etkinleştirilemez.</translation>
     </message>
     <message>
-<<<<<<< HEAD
-        <source>Copy raw transaction</source>
-        <translation>Ham muameleyi kopyala</translation>
-    </message>
-    <message>
-        <source>Edit label</source>
-        <translation>Etiketi düzenle</translation>
-=======
         <source>Error reading %s! All keys read correctly, but transaction data or address book entries might be missing or incorrect.</source>
         <translation>%s dosyasının okunması sırasında bir hata meydana geldi! Tüm anahtarlar doğru bir şekilde okundu, ancak muamele verileri ya da adres defteri unsurları hatalı veya eksik olabilir.</translation>
->>>>>>> 0d719145
     </message>
     <message>
         <source>Execute command when a wallet transaction changes (%s in cmd is replaced by TxID)</source>
@@ -2677,7 +1905,7 @@
     </message>
     <message>
         <source>This is a pre-release test build - use at your own risk - do not use for mining or merchant applications</source>
-        <translation>Bu yayın öncesi bir deneme sürümüdür - tüm riski siz üstlenmiş olursunuz - bitcoin oluşturmak ya da ticari uygulamalar için kullanmayınız</translation>
+        <translation>Bu yayın öncesi bir deneme sürümüdür - tüm riski siz üstlenmiş olursunuz - zetacoin oluşturmak ya da ticari uygulamalar için kullanmayınız</translation>
     </message>
     <message>
         <source>Unable to rewind the database to a pre-fork state. You will need to redownload the blockchain</source>
@@ -2720,13 +1948,8 @@
         <translation>Kullanıcı aracı zincirine yorumu ekle</translation>
     </message>
     <message>
-<<<<<<< HEAD
-        <source>Send Coins</source>
-        <translation>Zetacoin yolla</translation>
-=======
         <source>Attempt to recover private keys from a corrupt wallet on startup</source>
         <translation>Başlangıçta bozuk bir cüzdandan özel anahtarları geri kazanmayı dene</translation>
->>>>>>> 0d719145
     </message>
     <message>
         <source>Block creation options:</source>
@@ -2781,65 +2004,12 @@
         <translation>Ham blokun &lt;adres&gt;te yayınlanmasını etkinleştir</translation>
     </message>
     <message>
-<<<<<<< HEAD
-        <source>If &lt;category&gt; is not supplied or if &lt;category&gt; = 1, output all debugging information.</source>
-        <translation>Eğer &lt;kategori&gt; belirtilmemişse ya da &lt;kategori&gt; = 1 ise, tüm hata ayıklama verilerini dök.</translation>
-    </message>
-    <message>
-        <source>Maximum total fees (in %s) to use in a single wallet transaction; setting this too low may abort large transactions (default: %s)</source>
-        <translation>Tek cüzdan muamelesinde kullanılacak azami toplam ücret (%s olarak); bunu çok düşük olarak ayarlamak büyük muameleleri iptal edebilir (varsayılan: %s)</translation>
-    </message>
-    <message>
-        <source>Please check that your computer's date and time are correct! If your clock is wrong Zetacoin Core will not work properly.</source>
-        <translation>Lütfen bilgisayarınızın saat ve tarihinin doğru olduğunu kontol ediniz! Saatinizde gecikme varsa Zetacoin Çekirdeği doğru şekilde çalışamaz.</translation>
-    </message>
-    <message>
-        <source>Prune configured below the minimum of %d MiB.  Please use a higher number.</source>
-        <translation>Budama, asgari değer olan %d MiB'den düşük olarak ayarlanmıştır. Lütfen daha yüksek bir sayı kullanınız.</translation>
-    </message>
-    <message>
-        <source>Prune: last wallet synchronisation goes beyond pruned data. You need to -reindex (download the whole blockchain again in case of pruned node)</source>
-        <translation>Budama: son cüzdan eşleşmesi budanmış verilerin ötesine gitmektedir. -reindex kullanmanız gerekmektedir (Budanmış düğüm ise tüm blok zincirini tekrar indirmeniz gerekir.)</translation>
-    </message>
-    <message>
-        <source>Reduce storage requirements by pruning (deleting) old blocks. This mode is incompatible with -txindex and -rescan. Warning: Reverting this setting requires re-downloading the entire blockchain. (default: 0 = disable pruning blocks, &gt;%u = target size in MiB to use for block files)</source>
-        <translation>Depolama gerekliliğini eski blokları budayarak (silerek) düşür. Bu kip -txindex ve -rescan ile uyumsuzdur. İkaz: Bu ayarı geri almak tüm blok zincirini yeniden indirmeyi gerektirir. (varsayılan: 0 = blokları silmeyi devre dışı bırak, &gt;%u = MiB olarak blok dosyaları için kullanılacak hedef boyut)</translation>
-    </message>
-    <message>
-        <source>Rescans are not possible in pruned mode. You will need to use -reindex which will download the whole blockchain again.</source>
-        <translation>Tekrar taramalar budanmış kipte mümkün değildir. Tüm blok zincirini tekrar indirecek olan -reindex seçeneğini kullanmanız gerekecektir.</translation>
-    </message>
-    <message>
-        <source>Error: A fatal internal error occurred, see debug.log for details</source>
-        <translation>Hata: Ölümcül dahili bir hata meydana geldi, ayrıntılar için debug.log dosyasına bakınız</translation>
-    </message>
-    <message>
-        <source>Fee (in %s/kB) to add to transactions you send (default: %s)</source>
-        <translation>Yolladığınız muamelelere eklenecek ücret (%s/kB olarak) (varsayılan: %s)</translation>
-    </message>
-    <message>
-        <source>Pruning blockstore...</source>
-        <translation>Blockstore budanıyor...</translation>
-    </message>
-    <message>
-        <source>Run in the background as a daemon and accept commands</source>
-        <translation>Arka planda daemon (servis) olarak çalış ve komutları kabul et</translation>
-    </message>
-    <message>
-        <source>Unable to start HTTP server. See debug log for details.</source>
-        <translation>HTTP sunucusu başlatılamadı. Ayrıntılar için debug.log dosyasına bakınız.</translation>
-    </message>
-    <message>
-        <source>Accept connections from outside (default: 1 if no -proxy or -connect)</source>
-        <translation>Dışarıdan gelen bağlantıları kabul et (varsayılan: -proxy veya -connect yoksa 1)</translation>
-=======
         <source>Enable publish raw transaction in &lt;address&gt;</source>
         <translation>Ham muamelenin &lt;adres&gt;te yayınlanmasını etkinleştir</translation>
     </message>
     <message>
         <source>Enable transaction replacement in the memory pool (default: %u)</source>
         <translation>Bellek alanında muamele değiştirmeyi etkinleştir (varsayılan: %u)</translation>
->>>>>>> 0d719145
     </message>
     <message>
         <source>Error initializing block database</source>
@@ -2862,29 +2032,12 @@
         <translation>%s unsurunun yüklenmesinde hata oluştu: cüzdan %s programının yeni bir sürümüne ihtiyaç duyuyor</translation>
     </message>
     <message>
-<<<<<<< HEAD
-        <source>The block database contains a block which appears to be from the future. This may be due to your computer's date and time being set incorrectly. Only rebuild the block database if you are sure that your computer's date and time are correct</source>
-        <translation>Blok veritabanı gelecekten gibi görünen bir blok içermektedir. Bu, bilgisayarınızın saat ve tarihinin yanlış ayarlanmış olmasından kaynaklanabilir. Blok veritabanını sadece bilgisayarınızın tarih ve saatinin doğru olduğundan eminseniz yeniden derleyin.</translation>
-    </message>
-    <message>
-        <source>This is a pre-release test build - use at your own risk - do not use for mining or merchant applications</source>
-        <translation>Bu yayın öncesi bir deneme sürümüdür - tüm riski siz üstlenmiş olursunuz - zetacoin oluşturmak ya da ticari uygulamalar için kullanmayınız</translation>
-    </message>
-    <message>
-        <source>Unable to bind to %s on this computer. Zetacoin Core is probably already running.</source>
-        <translation>Bu bilgisayarda %s unsuruna bağlanılamadı. Zetacoin Çekirdeği muhtemelen hâlihazırda çalışmaktadır.</translation>
-    </message>
-    <message>
-        <source>Use UPnP to map the listening port (default: 1 when listening and no -proxy)</source>
-        <translation>Dinlenecek portu haritalamak için UPnP kullan (varsayılan: dinlenildiğinde ve -proxy olmadığında 1)</translation>
-=======
         <source>Error loading %s: You can't disable HD on a already existing HD wallet</source>
         <translation>%s yüklenmesinde hata: zaten var olan HD bir cüzdanda HD devre dışı bırakılamaz.</translation>
     </message>
     <message>
         <source>Error loading block database</source>
         <translation>Blok veritabanının yüklenmesinde hata</translation>
->>>>>>> 0d719145
     </message>
     <message>
         <source>Error opening block database</source>
@@ -2911,17 +2064,8 @@
         <translation>Başlatma sınaması başarısız oldu. %s kapatılıyor.</translation>
     </message>
     <message>
-<<<<<<< HEAD
-        <source>-maxmempool must be at least %d MB</source>
-        <translation>-maxmempool asgari %d MB olmalıdır</translation>
-    </message>
-    <message>
-        <source>&lt;category&gt; can be:</source>
-        <translation>&lt;kategori&gt; şunlar olabilir:</translation>
-=======
         <source>Invalid -onion address: '%s'</source>
         <translation>Geçersiz -onion adresi: '%s'</translation>
->>>>>>> 0d719145
     </message>
     <message>
         <source>Invalid amount for -%s=&lt;amount&gt;: '%s'</source>
@@ -2952,29 +2096,8 @@
         <translation>Sadece &lt;net&gt; şebekesindeki düğümlere bağlan (ipv4, ipv6 veya onion)</translation>
     </message>
     <message>
-<<<<<<< HEAD
-        <source>Enable publish hash block in &lt;address&gt;</source>
-        <translation>Blok karma değerinin &lt;adres&gt;te yayınlanmasını etkinleştir</translation>
-    </message>
-    <message>
-        <source>Enable publish hash transaction in &lt;address&gt;</source>
-        <translation>Karma değer muamelesinin &lt;adres&gt;te yayınlanmasını etkinleştir</translation>
-    </message>
-    <message>
-        <source>Enable publish raw block in &lt;address&gt;</source>
-        <translation>Ham blokun &lt;adres&gt;te yayınlanmasını etkinleştir</translation>
-    </message>
-    <message>
-        <source>Enable publish raw transaction in &lt;address&gt;</source>
-        <translation>Ham muamelenin &lt;adres&gt;te yayınlanmasını etkinleştir</translation>
-    </message>
-    <message>
-        <source>Error initializing block database</source>
-        <translation>Blok veritabanını başlatılırken bir hata meydana geldi</translation>
-=======
         <source>Print this help message and exit</source>
         <translation>Bu yardım mesajını yaz ve çık</translation>
->>>>>>> 0d719145
     </message>
     <message>
         <source>Print version and exit</source>
@@ -3009,38 +2132,20 @@
         <translation>Azami BIP141 blok ağırlığını ayarla (varsayılan: %d)</translation>
     </message>
     <message>
-<<<<<<< HEAD
-        <source>Keep the transaction memory pool below &lt;n&gt; megabytes (default: %u)</source>
-        <translation>Muamele bellek alanını &lt;n&gt; megabayttan düşük tut (varsayılan: %u)</translation>
-    </message>
-    <message>
-        <source>Not enough file descriptors available.</source>
-        <translation>Kafi derecede dosya tanımlayıcıları mevcut değil.</translation>
-=======
         <source>Set maximum block size in bytes (default: %d)</source>
         <translation>Azami blok boyutunu bayt olarak ayarla (varsayılan: %d)</translation>
->>>>>>> 0d719145
     </message>
     <message>
         <source>Specify wallet file (within data directory)</source>
         <translation>Cüzdan dosyası belirtiniz (veri klasörünün içinde)</translation>
     </message>
     <message>
-<<<<<<< HEAD
-        <source>Prune cannot be configured with a negative value.</source>
-        <translation>Budama negatif bir değerle yapılandırılamaz.</translation>
-    </message>
-    <message>
-        <source>Prune mode is incompatible with -txindex.</source>
-        <translation>Budama kipi -txindex ile uyumsuzdur.</translation>
-=======
         <source>The source code is available from %s.</source>
         <translation>Kaynak kod şuradan elde edilebilir: %s.</translation>
     </message>
     <message>
         <source>Unable to bind to %s on this computer. %s is probably already running.</source>
         <translation>Bu bilgisayarda %s unsuruna bağlanılamadı. %s muhtemelen hâlihazırda çalışmaktadır.</translation>
->>>>>>> 0d719145
     </message>
     <message>
         <source>Unsupported argument -benchmark ignored, use -debug=bench.</source>
@@ -3055,18 +2160,6 @@
         <translation>Deskteklenmeyen -tor argümanı bulundu, -onion kullanınız.</translation>
     </message>
     <message>
-        <source>Unsupported argument -benchmark ignored, use -debug=bench.</source>
-        <translation>Desteklenmeyen -benchmark argümanı görmezden gelindi, -debug=bench kullanınız.</translation>
-    </message>
-    <message>
-        <source>Unsupported argument -debugnet ignored, use -debug=net.</source>
-        <translation>Desteklenmeyen -debugnet argümanı görmezden gelindi, debug=net kullanınız.</translation>
-    </message>
-    <message>
-        <source>Unsupported argument -tor found, use -onion.</source>
-        <translation>Deskteklenmeyen -tor argümanı bulundu, -onion kullanınız.</translation>
-    </message>
-    <message>
         <source>Use UPnP to map the listening port (default: %u)</source>
         <translation>Dinleme portunu haritalamak için UPnP kullan (varsayılan: %u)</translation>
     </message>
@@ -3111,13 +2204,6 @@
         <translation>Belirtilen adrese bağlan ve JSON RPC bağlantıları için dinlemeye geç. IPv6 için [makine]:port imlasını kullanınız. Bu seçenek birden çok kez belirtilebilir (varsayılan: tüm arayüzlere bağlan)</translation>
     </message>
     <message>
-<<<<<<< HEAD
-        <source>Cannot obtain a lock on data directory %s. Zetacoin Core is probably already running.</source>
-        <translation>%s veri dizininde kilit elde edilemedi. Zetacoin Çekirdeği muhtemelen hâlihazırda çalışmaktadır.</translation>
-    </message>
-    <message>
-=======
->>>>>>> 0d719145
         <source>Create new files with system default permissions, instead of umask 077 (only effective with disabled wallet functionality)</source>
         <translation>Yeni dosyaları umask 077 yerine varsayılan izinlerle oluştur (sadece devre dışı cüzdan işlevselliği ile etkilidir)</translation>
     </message>
@@ -3162,13 +2248,6 @@
         <translation>Yüksek öncelikli/düşük ücretli muamelelerin azami boyutunu bayt olarak ayarla (varsayılan: %d)</translation>
     </message>
     <message>
-<<<<<<< HEAD
-        <source>Set the number of threads for coin generation if enabled (-1 = all cores, default: %d)</source>
-        <translation>Etkinse zetacoin oluşuturulmasına atanan iş parçacığı sayısını ayarla (-1 = tüm çekirdekler, varsayılan: %d)</translation>
-    </message>
-    <message>
-=======
->>>>>>> 0d719145
         <source>The transaction amount is too small to send after the fee has been deducted</source>
         <translation>Bu muamele, ücret düşüldükten sonra göndermek için çok düşük</translation>
     </message>
@@ -3197,69 +2276,26 @@
         <translation>Herkese açık REST taleplerini kabul et (varsayılan: %u)</translation>
     </message>
     <message>
-<<<<<<< HEAD
-        <source>Activating best chain...</source>
-        <translation>En iyi zincir etkinleştiriliyor...</translation>
-    </message>
-    <message>
-        <source>Always relay transactions received from whitelisted peers (default: %d)</source>
-        <translation>Beyaz listedeki eşlerden gelen muameleleri daima aktar (varsayılan: %d)</translation>
-    </message>
-    <message>
-        <source>Attempt to recover private keys from a corrupt wallet.dat on startup</source>
-        <translation>Başlangıçta bozuk bir wallet.dat dosyasından özel anahtarları geri kazanmayı dene</translation>
-    </message>
-    <message>
         <source>Automatically create Tor hidden service (default: %d)</source>
         <translation>Otomatik olarak gizli Tor servisi oluştur (varsayılan: %d)</translation>
     </message>
     <message>
-        <source>Cannot resolve -whitebind address: '%s'</source>
-        <translation>-whitebind adresi çözümlenemedi: '%s'</translation>
-=======
-        <source>Automatically create Tor hidden service (default: %d)</source>
-        <translation>Otomatik olarak gizli Tor servisi oluştur (varsayılan: %d)</translation>
->>>>>>> 0d719145
-    </message>
-    <message>
         <source>Connect through SOCKS5 proxy</source>
         <translation>SOCKS5 vekil sunucusu vasıtasıyla bağlan</translation>
     </message>
     <message>
-<<<<<<< HEAD
-        <source>Copyright (C) 2009-%i The Zetacoin Core Developers</source>
-        <translation>Telif hakkı 2009-%i Zetacoin Çekirdeği Geliştiricileri</translation>
-    </message>
-    <message>
-        <source>Error loading wallet.dat: Wallet requires newer version of Zetacoin Core</source>
-        <translation>wallet.dat dosyasının yüklenmesinde hata: Cüzdan Zetacoin Çekirdeğinin daha yeni bir sürümünü gerektirmektedir</translation>
-    </message>
-    <message>
-=======
->>>>>>> 0d719145
         <source>Error reading from database, shutting down.</source>
         <translation>Veritabanından okumada hata, kapatılıyor.</translation>
     </message>
     <message>
         <source>Imports blocks from external blk000??.dat file on startup</source>
         <translation>Başlangıçta harici blk000??.dat dosyasından blokları içe aktarır</translation>
-<<<<<<< HEAD
     </message>
     <message>
         <source>Information</source>
         <translation>Bilgi</translation>
     </message>
     <message>
-        <source>Initialization sanity check failed. Zetacoin Core is shutting down.</source>
-        <translation>Başlatma sınaması başarısız oldu. Zetacoin Çekirdeği kapatılıyor.</translation>
-=======
->>>>>>> 0d719145
-    </message>
-    <message>
-        <source>Information</source>
-        <translation>Bilgi</translation>
-    </message>
-    <message>
         <source>Invalid amount for -paytxfee=&lt;amount&gt;: '%s' (must be at least %s)</source>
         <translation>-paytxfee=&lt;tutar&gt;:'%s' unsurunda geçersiz tutar (asgari %s olması lazımdır)</translation>
     </message>
@@ -3292,14 +2328,6 @@
         <translation>Başlangıçta blok zincirini eksik cüzdan muameleleri için tekrar tara</translation>
     </message>
     <message>
-        <source>Reducing -maxconnections from %d to %d, because of system limitations.</source>
-        <translation>Sistem sınırlamaları sebebiyle -maxconnections %d değerinden %d değerine düşürülmüştür.</translation>
-    </message>
-    <message>
-        <source>Rescan the block chain for missing wallet transactions on startup</source>
-        <translation>Başlangıçta blok zincirini eksik cüzdan muameleleri için tekrar tara</translation>
-    </message>
-    <message>
         <source>Send trace/debug info to console instead of debug.log file</source>
         <translation>Trace/hata ayıklama verilerini debug.log dosyası yerine konsola gönder</translation>
     </message>
@@ -3358,34 +2386,20 @@
     <message>
         <source>Upgrade wallet to latest format on startup</source>
         <translation>Başlangıçta cüzdanı en yeni biçime güncelle</translation>
-<<<<<<< HEAD
     </message>
     <message>
         <source>Username for JSON-RPC connections</source>
         <translation>JSON-RPC bağlantıları için kullanıcı ismi</translation>
     </message>
     <message>
-        <source>Wallet needed to be rewritten: restart Zetacoin Core to complete</source>
-        <translation>Cüzdanın tekrar yazılması gerekmektedir: tamamlamak için Zetacoin Çekirdeğini yeniden başlatın</translation>
-=======
-    </message>
-    <message>
-        <source>Username for JSON-RPC connections</source>
-        <translation>JSON-RPC bağlantıları için kullanıcı ismi</translation>
->>>>>>> 0d719145
-    </message>
-    <message>
         <source>Warning</source>
         <translation>Uyarı</translation>
     </message>
     <message>
-<<<<<<< HEAD
-=======
         <source>Warning: unknown new rules activated (versionbit %i)</source>
         <translation>İkaz: bilinmeyen yeni kurallar etkinleştirilmiştir (versionbit %i)</translation>
     </message>
     <message>
->>>>>>> 0d719145
         <source>Whether to operate in a blocks only mode (default: %u)</source>
         <translation>Salt blok kipinde çalışılıp çalışılmayacağı (varsayılan: %u)</translation>
     </message>
@@ -3396,13 +2410,6 @@
     <message>
         <source>ZeroMQ notification options:</source>
         <translation>ZeroMQ bildirim seçenekleri:</translation>
-<<<<<<< HEAD
-    </message>
-    <message>
-        <source>wallet.dat corrupt, salvage failed</source>
-        <translation>wallet.dat bozuk, geri kazanım başarısız oldu</translation>
-=======
->>>>>>> 0d719145
     </message>
     <message>
         <source>Password for JSON-RPC connections</source>
@@ -3437,13 +2444,6 @@
         <translation>Muameleleri bellek alanında &lt;n&gt; saatten fazla tutma (varsayılan: %u)</translation>
     </message>
     <message>
-<<<<<<< HEAD
-        <source>Error reading wallet.dat! All keys read correctly, but transaction data or address book entries might be missing or incorrect.</source>
-        <translation>wallet.dat dosyasının okunması sırasında bir hata meydana geldi! Tüm anahtarlar doğru bir şekilde okundu, ancak muamele verileri ya da adres defteri unsurları hatalı veya eksik olabilir.</translation>
-    </message>
-    <message>
-=======
->>>>>>> 0d719145
         <source>Fees (in %s/kB) smaller than this are considered zero fee for transaction creation (default: %s)</source>
         <translation>Bundan düşük ücretler (%s/kB olarak) muamele oluşturulması için sıfır değerinde ücret olarak kabul edilir (varsayılan: %s)</translation>
     </message>
@@ -3480,47 +2480,32 @@
         <translation>Desteklenmeyen -socks argümanı bulundu. SOCKS sürümünün ayarlanması artık mümkün değildir, sadece SOCKS5 vekilleri desteklenmektedir.</translation>
     </message>
     <message>
-<<<<<<< HEAD
-=======
         <source>Unsupported argument -whitelistalwaysrelay ignored, use -whitelistrelay and/or -whitelistforcerelay.</source>
         <translation>Desteklenmeyen argüman -whitelistalwaysrelay görmezden gelindi, -whitelistrelay ve/veya -whitelistforcerelay kullanın.</translation>
     </message>
     <message>
->>>>>>> 0d719145
         <source>Use separate SOCKS5 proxy to reach peers via Tor hidden services (default: %s)</source>
         <translation>Eşlere gizli Tor servisleri ile ulaşmak için ayrı SOCKS5 vekil sunucusu kullan (varsayılan: %s)</translation>
     </message>
     <message>
         <source>Username and hashed password for JSON-RPC connections. The field &lt;userpw&gt; comes in the format: &lt;USERNAME&gt;:&lt;SALT&gt;$&lt;HASH&gt;. A canonical python script is included in share/rpcuser. This option can be specified multiple times</source>
         <translation>JSON-RPC bağlantıları için kullanıcı ismi ve karmalanmış parola. &lt;userpw&gt; alanı şu biçimdedir: &lt;USERNAME&gt;:&lt;SALT&gt;$&lt;HASH&gt;. Kanonik bir Python betiği share/rpcuser klasöründe bulunabilir. Bu seçenek birden çok kez belirtilebilir.</translation>
-<<<<<<< HEAD
+    </message>
+    <message>
+        <source>Warning: Unknown block versions being mined! It's possible unknown rules are in effect</source>
+        <translation>İkaz: bilinmeyen blok sürümü oluşturulmaya çalışılıyor. Bilinmeyen kuralların işlemesi mümkündür.</translation>
+    </message>
+    <message>
+        <source>Warning: Wallet file corrupt, data salvaged! Original %s saved as %s in %s; if your balance or transactions are incorrect you should restore from a backup.</source>
+        <translation>Uyarı: wallet.dat bozuk, veriler geri kazanıldı! Özgün %s, %s olarak %s klasörüne kaydedildi; bakiyeniz ya da muameleleriniz yanlışsa bir yedeklemeden tekrar yüklemeniz gerekir.</translation>
     </message>
     <message>
         <source>(default: %s)</source>
         <translation>(varsayılan: %s)</translation>
-=======
->>>>>>> 0d719145
-    </message>
-    <message>
-        <source>Warning: Unknown block versions being mined! It's possible unknown rules are in effect</source>
-        <translation>İkaz: bilinmeyen blok sürümü oluşturulmaya çalışılıyor. Bilinmeyen kuralların işlemesi mümkündür.</translation>
-    </message>
-    <message>
-        <source>Warning: Wallet file corrupt, data salvaged! Original %s saved as %s in %s; if your balance or transactions are incorrect you should restore from a backup.</source>
-        <translation>Uyarı: wallet.dat bozuk, veriler geri kazanıldı! Özgün %s, %s olarak %s klasörüne kaydedildi; bakiyeniz ya da muameleleriniz yanlışsa bir yedeklemeden tekrar yüklemeniz gerekir.</translation>
-    </message>
-    <message>
-<<<<<<< HEAD
-        <source>Generate coins (default: %u)</source>
-        <translation>Zetacoin oluştur (varsayılan: %u)</translation>
-=======
-        <source>(default: %s)</source>
-        <translation>(varsayılan: %s)</translation>
     </message>
     <message>
         <source>Always query for peer addresses via DNS lookup (default: %u)</source>
         <translation>Eş adresleri sorgulaması için daima DNS aramasını kullan (varsayılan: %u)</translation>
->>>>>>> 0d719145
     </message>
     <message>
         <source>How many blocks to check at startup (default: %u, 0 = all)</source>
