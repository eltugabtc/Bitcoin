<TS language="tr" version="2.1">
<context>
    <name>AddressBookPage</name>
    <message>
        <source>Right-click to edit address or label</source>
<<<<<<< HEAD
        <translation>Adresi ya da etiketi düzenlemek için sağ düğme ile tıklayınız.</translation>
=======
        <translation>Adres veya etiketi düzenlemek için sağ tıklayınız.</translation>
>>>>>>> 9460771a
    </message>
    <message>
        <source>Create a new address</source>
        <translation>Yeni bir adres oluştur</translation>
    </message>
    <message>
        <source>&amp;New</source>
        <translation>&amp;Yeni</translation>
    </message>
    <message>
        <source>Copy the currently selected address to the system clipboard</source>
        <translation>Seçili adresi panoya kopyala</translation>
    </message>
    <message>
        <source>&amp;Copy</source>
        <translation>&amp;Kopyala</translation>
    </message>
    <message>
        <source>C&amp;lose</source>
        <translation>K&amp;apat</translation>
    </message>
    <message>
<<<<<<< HEAD
        <source>&amp;Copy Address</source>
        <translation>&amp;Adresi Kopyala</translation>
    </message>
    <message>
=======
>>>>>>> 9460771a
        <source>Delete the currently selected address from the list</source>
        <translation>Seçili adresi listeden sil</translation>
    </message>
    <message>
        <source>Export the data in the current tab to a file</source>
        <translation>Açık olan sekmedeki verileri bir dosyaya aktar</translation>
    </message>
    <message>
        <source>&amp;Export</source>
        <translation>&amp;Dışa aktar</translation>
    </message>
    <message>
        <source>&amp;Delete</source>
        <translation>&amp;Sil</translation>
    </message>
<<<<<<< HEAD
    <message>
        <source>Choose the address to send coins to</source>
        <translation>Bitcoin yollanacak adresi seç</translation>
    </message>
    <message>
        <source>Choose the address to receive coins with</source>
        <translation>Bitcoin alınacak adresi seç</translation>
    </message>
    <message>
        <source>C&amp;hoose</source>
        <translation>S&amp;eç</translation>
    </message>
    <message>
        <source>Sending addresses</source>
        <translation>&amp;Gönderme adresleri...</translation>
    </message>
    <message>
        <source>Receiving addresses</source>
        <translation>Alım adresleri</translation>
    </message>
    <message>
        <source>These are your Bitcoin addresses for sending payments. Always check the amount and the receiving address before sending coins.</source>
        <translation>Bunlar ödeme yapmak için kullanacağınız Bitcoin adreslerinizdir. Bitcoin yollamadan önce meblağı ve alıcı adresini daima kontrol ediniz.</translation>
    </message>
    <message>
        <source>These are your Bitcoin addresses for receiving payments. It is recommended to use a new receiving address for each transaction.</source>
        <translation>Bunlar ödeme almak için kullanacağınız Bitcoin adreslerinizdir. Her muamele için yeni bir alım adresi kullanmanız tavsiye edilir.</translation>
    </message>
    <message>
        <source>Copy &amp;Label</source>
        <translation>&amp;Etiketi kopyala</translation>
    </message>
    <message>
        <source>&amp;Edit</source>
        <translation>&amp;Düzenle</translation>
    </message>
    <message>
        <source>Export Address List</source>
        <translation>Adres listesini dışa aktar</translation>
    </message>
    <message>
        <source>Comma separated file (*.csv)</source>
        <translation>Virgülle ayrılmış değerler dosyası (*.csv)</translation>
    </message>
    <message>
        <source>Exporting Failed</source>
        <translation>Dışa aktarım başarısız oldu</translation>
    </message>
    <message>
        <source>There was an error trying to save the address list to %1. Please try again.</source>
        <translation>Adres listesinin %1 konumuna kaydedilmesi sırasında bir hata meydana geldi. Lütfen tekrar deneyin.</translation>
    </message>
</context>
=======
    </context>
>>>>>>> 9460771a
<context>
    <name>AddressTableModel</name>
    </context>
<context>
    <name>AskPassphraseDialog</name>
    <message>
        <source>Passphrase Dialog</source>
        <translation>Parola diyaloğu</translation>
    </message>
    <message>
        <source>Enter passphrase</source>
        <translation>Parolayı giriniz</translation>
    </message>
    <message>
        <source>New passphrase</source>
        <translation>Yeni parola</translation>
    </message>
    <message>
        <source>Repeat new passphrase</source>
        <translation>Yeni parolayı tekrarlayınız</translation>
    </message>
    </context>
<context>
    <name>BanTableModel</name>
    <message>
        <source>IP/Netmask</source>
        <translation>IP/Ağ maskesi</translation>
    </message>
    <message>
        <source>Banned Until</source>
        <translation>Şu vakte kadar yasaklı:</translation>
    </message>
</context>
<context>
    <name>BitcoinGUI</name>
    <message>
        <source>Sign &amp;message...</source>
        <translation>&amp;Mesaj imzala...</translation>
    </message>
    <message>
        <source>Synchronizing with network...</source>
        <translation>Şebeke ile senkronizasyon...</translation>
    </message>
    <message>
        <source>&amp;Overview</source>
        <translation>&amp;Genel bakış</translation>
    </message>
    <message>
        <source>Node</source>
        <translation>Düğüm</translation>
    </message>
    <message>
        <source>Show general overview of wallet</source>
        <translation>Cüzdana genel bakışı göster</translation>
    </message>
    <message>
        <source>&amp;Transactions</source>
        <translation>&amp;Muameleler</translation>
    </message>
    <message>
        <source>Browse transaction history</source>
        <translation>Muamele tarihçesini tara</translation>
    </message>
    <message>
        <source>E&amp;xit</source>
        <translation>&amp;Çık</translation>
    </message>
    <message>
        <source>Quit application</source>
        <translation>Uygulamadan çık</translation>
    </message>
    <message>
        <source>&amp;About %1</source>
        <translation>%1 &amp;hakkında</translation>
    </message>
    <message>
        <source>Show information about %1</source>
        <translation>%1 hakkında bilgi göster</translation>
    </message>
    <message>
        <source>About &amp;Qt</source>
        <translation>&amp;Qt hakkında</translation>
    </message>
    <message>
        <source>Show information about Qt</source>
        <translation>Qt hakkında bilgi görüntü</translation>
    </message>
    <message>
        <source>&amp;Options...</source>
        <translation>&amp;Seçenekler...</translation>
    </message>
    <message>
        <source>Modify configuration options for %1</source>
        <translation>%1 için yapılandırma ayarlarını değiştir</translation>
    </message>
    <message>
        <source>&amp;Encrypt Wallet...</source>
        <translation>Cüzdanı &amp;şifrele...</translation>
    </message>
    <message>
        <source>&amp;Backup Wallet...</source>
        <translation>Cüzdanı &amp;yedekle...</translation>
    </message>
    <message>
        <source>&amp;Change Passphrase...</source>
        <translation>Parolayı &amp;değiştir...</translation>
    </message>
    <message>
        <source>&amp;Sending addresses...</source>
        <translation>&amp;Gönderme adresleri...</translation>
    </message>
    <message>
        <source>&amp;Receiving addresses...</source>
        <translation>&amp;Alma adresleri...</translation>
    </message>
    <message>
        <source>Open &amp;URI...</source>
        <translation>&amp;URI aç...</translation>
    </message>
    <message>
        <source>Reindexing blocks on disk...</source>
        <translation>Diskteki bloklar yeniden endeksleniyor...</translation>
    </message>
    <message>
        <source>Send coins to a Bitcoin address</source>
        <translation>Bir Bitcoin adresine Bitcoin yolla</translation>
    </message>
    <message>
        <source>Backup wallet to another location</source>
        <translation>Cüzdanı diğer bir konumda yedekle</translation>
    </message>
    <message>
        <source>Change the passphrase used for wallet encryption</source>
        <translation>Cüzdan şifrelemesi için kullanılan parolayı değiştir</translation>
    </message>
    <message>
        <source>&amp;Debug window</source>
        <translation>&amp;Hata ayıklama penceresi</translation>
    </message>
    <message>
        <source>Open debugging and diagnostic console</source>
        <translation>Hata ayıklama ve teşhis penceresini aç</translation>
    </message>
    <message>
        <source>&amp;Verify message...</source>
        <translation>Mesaj &amp;kontrol et...</translation>
    </message>
    <message>
        <source>Bitcoin</source>
        <translation>Bitcoin</translation>
    </message>
    <message>
        <source>Wallet</source>
        <translation>Cüzdan</translation>
    </message>
    <message>
        <source>&amp;Send</source>
        <translation>&amp;Gönder</translation>
    </message>
    <message>
        <source>&amp;Receive</source>
        <translation>&amp;Al</translation>
    </message>
    <message>
        <source>&amp;Show / Hide</source>
        <translation>&amp;Göster / Sakla</translation>
    </message>
    <message>
        <source>Show or hide the main Window</source>
        <translation>Ana pencereyi görüntüle ya da sakla</translation>
    </message>
    <message>
        <source>Encrypt the private keys that belong to your wallet</source>
        <translation>Cüzdanınızın özel anahtarlarını şifrele</translation>
    </message>
    <message>
        <source>Sign messages with your Bitcoin addresses to prove you own them</source>
        <translation>Mesajları adreslerin size ait olduğunu ispatlamak için Bitcoin adresleri ile imzala</translation>
    </message>
    <message>
        <source>Verify messages to ensure they were signed with specified Bitcoin addresses</source>
        <translation>Belirtilen Bitcoin adresleri ile imzalandıklarından emin olmak için mesajları kontrol et</translation>
    </message>
    <message>
        <source>&amp;File</source>
        <translation>&amp;Dosya</translation>
    </message>
    <message>
        <source>&amp;Settings</source>
        <translation>&amp;Ayarlar</translation>
    </message>
    <message>
        <source>&amp;Help</source>
        <translation>&amp;Yardım</translation>
    </message>
    <message>
        <source>Tabs toolbar</source>
        <translation>Sekme araç çubuğu</translation>
    </message>
    <message>
        <source>Request payments (generates QR codes and bitcoin: URIs)</source>
        <translation>Ödeme talep et (QR kodu ve bitcoin URI'si oluşturur)</translation>
    </message>
    <message>
        <source>Show the list of used sending addresses and labels</source>
        <translation>Kullanılmış gönderme adresleri ve etiketlerin listesini göster</translation>
    </message>
    <message>
        <source>Show the list of used receiving addresses and labels</source>
        <translation>Kullanılmış alım adresleri ve etiketlerin listesini göster</translation>
    </message>
    <message>
        <source>Open a bitcoin: URI or payment request</source>
        <translation>Bir bitcoin: bağlantısı ya da ödeme talebi aç</translation>
    </message>
    <message>
        <source>&amp;Command-line options</source>
        <translation>&amp;Komut satırı seçenekleri</translation>
    </message>
    <message numerus="yes">
        <source>%n active connection(s) to Bitcoin network</source>
        <translation><numerusform>Bitcoin şebekesine %n faal bağlantı</numerusform><numerusform>Bitcoin şebekesine %n faal bağlantı</numerusform></translation>
    </message>
    <message>
        <source>Indexing blocks on disk...</source>
        <translation>Bloklar diske indeksleniyor...</translation>
    </message>
    <message>
        <source>Processing blocks on disk...</source>
        <translation>Bloklar diske yazıdırılıyor...</translation>
    </message>
    <message>
        <source>No block source available...</source>
        <translation>Hiçbir blok kaynağı mevcut değil...</translation>
    </message>
    <message numerus="yes">
        <source>Processed %n block(s) of transaction history.</source>
        <translation><numerusform>Muamele tarihçesinden %n blok işlendi.</numerusform><numerusform>Muamele tarihçesinden %n blok işlendi</numerusform></translation>
    </message>
    <message numerus="yes">
        <source>%n hour(s)</source>
        <translation><numerusform>%n saat</numerusform><numerusform>%n saat</numerusform></translation>
    </message>
    <message numerus="yes">
        <source>%n day(s)</source>
        <translation><numerusform>%n gün</numerusform><numerusform>%n gün</numerusform></translation>
    </message>
    <message numerus="yes">
        <source>%n week(s)</source>
        <translation><numerusform>%n hafta</numerusform><numerusform>%n hafta</numerusform></translation>
    </message>
    <message>
        <source>%1 and %2</source>
        <translation>%1 ve %2</translation>
    </message>
    <message numerus="yes">
        <source>%n year(s)</source>
        <translation><numerusform>%n yıl</numerusform><numerusform>%n yıl</numerusform></translation>
    </message>
    <message>
        <source>%1 behind</source>
        <translation>%1 geride</translation>
    </message>
    <message>
        <source>Last received block was generated %1 ago.</source>
        <translation>Son alınan blok %1 evvel oluşturulmuştu.</translation>
    </message>
    <message>
        <source>Transactions after this will not yet be visible.</source>
        <translation>Bundan sonraki muameleler henüz görüntülenemez.</translation>
    </message>
    <message>
        <source>Error</source>
        <translation>Hata</translation>
    </message>
    <message>
        <source>Warning</source>
        <translation>Uyarı</translation>
    </message>
    <message>
        <source>Information</source>
        <translation>Bilgi</translation>
    </message>
    <message>
        <source>Up to date</source>
        <translation>Güncel</translation>
    </message>
    <message>
        <source>Show the %1 help message to get a list with possible Bitcoin command-line options</source>
        <translation>Olası Bitcoin komut satırı seçeneklerinin listesini görmek için %1 yardım mesajını göster</translation>
    </message>
    <message>
        <source>%1 client</source>
        <translation>%1 istemcisi</translation>
    </message>
    <message>
        <source>Catching up...</source>
        <translation>Aralık kapatılıyor...</translation>
    </message>
    <message>
        <source>Date: %1
</source>
        <translation>Tarih: %1
</translation>
    </message>
    <message>
        <source>Amount: %1
</source>
        <translation>Meblağ: %1
</translation>
    </message>
    <message>
        <source>Type: %1
</source>
        <translation>Tür: %1
</translation>
    </message>
    <message>
        <source>Label: %1
</source>
        <translation>Etiket: %1
</translation>
    </message>
    <message>
        <source>Address: %1
</source>
        <translation>Adres: %1
</translation>
    </message>
    <message>
        <source>Sent transaction</source>
        <translation>Muamele yollandı</translation>
    </message>
    <message>
        <source>Incoming transaction</source>
        <translation>Gelen muamele</translation>
    </message>
    <message>
        <source>Wallet is &lt;b&gt;encrypted&lt;/b&gt; and currently &lt;b&gt;unlocked&lt;/b&gt;</source>
        <translation>Cüzdan &lt;b&gt;şifrelenmiştir&lt;/b&gt; ve şu anda &lt;b&gt;kilidi açıktır&lt;/b&gt;</translation>
    </message>
    <message>
        <source>Wallet is &lt;b&gt;encrypted&lt;/b&gt; and currently &lt;b&gt;locked&lt;/b&gt;</source>
        <translation>Cüzdan &lt;b&gt;şifrelenmiştir&lt;/b&gt; ve şu anda &lt;b&gt;kilitlidir&lt;/b&gt;</translation>
    </message>
</context>
<context>
    <name>CoinControlDialog</name>
    <message>
        <source>Coin Selection</source>
        <translation>Bitcoin Seçimi</translation>
    </message>
    <message>
        <source>Quantity:</source>
        <translation>Miktar:</translation>
    </message>
    <message>
        <source>Bytes:</source>
        <translation>Bayt:</translation>
    </message>
    <message>
        <source>Amount:</source>
        <translation>Meblağ:</translation>
    </message>
    <message>
        <source>Priority:</source>
        <translation>Öncelik:</translation>
    </message>
    <message>
        <source>Fee:</source>
        <translation>Ücret:</translation>
    </message>
    <message>
        <source>Dust:</source>
        <translation>Toz:</translation>
    </message>
    <message>
        <source>After Fee:</source>
        <translation>Ücretten sonra:</translation>
    </message>
    <message>
        <source>Change:</source>
        <translation>Para üstü:</translation>
    </message>
    <message>
        <source>(un)select all</source>
        <translation>tümünü seç(me)</translation>
    </message>
    <message>
        <source>Tree mode</source>
        <translation>Ağaç kipi</translation>
    </message>
    <message>
        <source>List mode</source>
        <translation>Liste kipi</translation>
    </message>
    <message>
        <source>Amount</source>
        <translation>Meblağ</translation>
    </message>
    <message>
        <source>Received with label</source>
        <translation>Şu etiketle alındı</translation>
    </message>
    <message>
        <source>Received with address</source>
        <translation>Şu adresle alındı</translation>
    </message>
    <message>
        <source>Date</source>
        <translation>Tarih</translation>
    </message>
    <message>
        <source>Confirmations</source>
        <translation>Doğrulamalar</translation>
    </message>
    <message>
        <source>Confirmed</source>
        <translation>Doğrulandı</translation>
    </message>
    <message>
        <source>Priority</source>
        <translation>Öncelik</translation>
    </message>
    </context>
<context>
    <name>EditAddressDialog</name>
    <message>
        <source>Edit Address</source>
        <translation>Adresi düzenle</translation>
    </message>
    <message>
        <source>&amp;Label</source>
        <translation>&amp;Etiket</translation>
    </message>
    <message>
        <source>The label associated with this address list entry</source>
        <translation>Bu adres listesi girdisi ile ilişkili etiket</translation>
    </message>
    <message>
        <source>The address associated with this address list entry. This can only be modified for sending addresses.</source>
        <translation>Bu adres listesi girdisi ile ilişkili adres. Sadece gönderme adresleri için değiştirilebilir.</translation>
    </message>
    <message>
        <source>&amp;Address</source>
        <translation>&amp;Adres</translation>
    </message>
    </context>
<context>
    <name>FreespaceChecker</name>
    <message>
        <source>A new data directory will be created.</source>
        <translation>Yeni bir veri klasörü oluşturulacaktır.</translation>
    </message>
    <message>
        <source>name</source>
        <translation>isim</translation>
    </message>
    <message>
        <source>Directory already exists. Add %1 if you intend to create a new directory here.</source>
        <translation>Klasör hâlihazırda mevcuttur. Burada yeni bir klasör oluşturmak istiyorsanız, %1 ilâve ediniz.</translation>
    </message>
    <message>
        <source>Path already exists, and is not a directory.</source>
        <translation>Erişim yolu zaten mevcuttur ve klasör değildir.</translation>
    </message>
    <message>
        <source>Cannot create data directory here.</source>
        <translation>Burada veri klasörü oluşturulamaz.</translation>
    </message>
</context>
<context>
    <name>HelpMessageDialog</name>
    <message>
        <source>version</source>
        <translation>sürüm</translation>
    </message>
    <message>
        <source>(%1-bit)</source>
        <translation>(%1-bit)</translation>
    </message>
    <message>
        <source>About %1</source>
        <translation>%1 Hakkında</translation>
    </message>
    <message>
        <source>Command-line options</source>
        <translation>Komut satırı seçenekleri</translation>
    </message>
    <message>
        <source>Usage:</source>
        <translation>Kullanım:</translation>
    </message>
    <message>
        <source>command-line options</source>
        <translation>komut satırı seçenekleri</translation>
    </message>
    <message>
        <source>UI Options:</source>
        <translation>Arayüz Seçenekleri:</translation>
    </message>
    <message>
        <source>Choose data directory on startup (default: %u)</source>
        <translation>Başlangıçta veri klasörü seç (varsayılan: %u)</translation>
    </message>
    <message>
        <source>Set language, for example "de_DE" (default: system locale)</source>
        <translation>Lisan belirt, mesela "de_De" (varsayılan: sistem dili)</translation>
    </message>
    <message>
        <source>Start minimized</source>
        <translation>Küçültülmüş olarak başlat</translation>
    </message>
    <message>
        <source>Set SSL root certificates for payment request (default: -system-)</source>
        <translation>Ödeme talebi için SSL kök sertifikalarını belirle (varsayılan: -system-)</translation>
    </message>
    <message>
        <source>Show splash screen on startup (default: %u)</source>
        <translation>Başlatıldığında başlangıç ekranını göster (varsayılan: %u)</translation>
    </message>
    <message>
        <source>Reset all settings changed in the GUI</source>
        <translation>Grafik arayüzde yapılan tüm seçenek değişikliklerini sıfırla</translation>
    </message>
</context>
<context>
    <name>Intro</name>
    <message>
        <source>Welcome</source>
        <translation>Hoş geldiniz</translation>
    </message>
    <message>
        <source>Welcome to %1.</source>
        <translation>%1'a hoş geldiniz.</translation>
    </message>
    <message>
        <source>As this is the first time the program is launched, you can choose where %1 will store its data.</source>
        <translation>Bu programın ilk kez başlatılmasından dolayı %1 yazılımının verilerini nerede saklayacağını seçebilirsiniz.</translation>
    </message>
    <message>
        <source>%1 will download and store a copy of the Bitcoin block chain. At least %2GB of data will be stored in this directory, and it will grow over time. The wallet will also be stored in this directory.</source>
        <translation>%1, Bitcoin blok zincirinin bir kopyasını indirecek ve saklayacaktır. Bu klasörde en az %2GB veri saklanacak ve bu zamanla artacaktır. Cüzdan da bu klasörde saklanacaktır.</translation>
    </message>
    <message>
        <source>Use the default data directory</source>
        <translation>Varsayılan veri klasörünü kullan</translation>
    </message>
    <message>
        <source>Use a custom data directory:</source>
        <translation>Özel bir veri klasörü kullan:</translation>
    </message>
    <message>
        <source>Error: Specified data directory "%1" cannot be created.</source>
        <translation>Hata: belirtilen "%1" veri klasörü oluşturulamaz.</translation>
    </message>
    <message>
        <source>Error</source>
        <translation>Hata</translation>
    </message>
    <message numerus="yes">
        <source>%n GB of free space available</source>
        <translation><numerusform>%n GB boş alan mevcuttur</numerusform><numerusform>%n GB boş alan mevcuttur</numerusform></translation>
    </message>
    <message numerus="yes">
        <source>(of %n GB needed)</source>
        <translation><numerusform>(gereken %n GB alandan)</numerusform><numerusform>(gereken %n GB alandan)</numerusform></translation>
    </message>
</context>
<context>
    <name>OpenURIDialog</name>
    <message>
        <source>Open URI</source>
        <translation>URI aç</translation>
    </message>
    <message>
        <source>Open payment request from URI or file</source>
        <translation>Dosyadan veya URI'den ödeme talebi aç</translation>
    </message>
    <message>
        <source>URI:</source>
        <translation>URI:</translation>
    </message>
    <message>
        <source>Select payment request file</source>
        <translation>Ödeme talebi dosyasını seç</translation>
    </message>
    </context>
<context>
    <name>OptionsDialog</name>
    <message>
        <source>Options</source>
        <translation>Seçenekler</translation>
    </message>
    <message>
        <source>&amp;Main</source>
        <translation>&amp;Esas ayarlar</translation>
    </message>
    <message>
        <source>Automatically start %1 after logging in to the system.</source>
        <translation>Sistemde oturum açıldığında %1 programını otomatik olarak başlat.</translation>
    </message>
    <message>
        <source>&amp;Start %1 on system login</source>
        <translation>&amp;Açılışta %1 açılsın</translation>
    </message>
    <message>
        <source>Size of &amp;database cache</source>
        <translation>&amp;Veritabanı tamponunun boyutu</translation>
    </message>
    <message>
        <source>MB</source>
        <translation>MB</translation>
    </message>
    <message>
        <source>Number of script &amp;verification threads</source>
        <translation>İş parçacıklarını &amp;denetleme betiği sayısı</translation>
    </message>
    <message>
        <source>Accept connections from outside</source>
        <translation>Dışarıdan gelen bağlantıları kabul et</translation>
    </message>
    <message>
        <source>Allow incoming connections</source>
        <translation>Gelen bağlantılara izin ver</translation>
    </message>
    <message>
        <source>IP address of the proxy (e.g. IPv4: 127.0.0.1 / IPv6: ::1)</source>
        <translation>Vekil sunucusunun IP adresi (mesela IPv4: 127.0.0.1 / IPv6: ::1)</translation>
    </message>
    <message>
        <source>Minimize instead of exit the application when the window is closed. When this option is enabled, the application will be closed only after selecting Exit in the menu.</source>
        <translation>Pencere kapatıldığında uygulamadan çıkmak yerine uygulamayı küçültür. Bu seçenek etkinleştirildiğinde, uygulama sadece menüden çıkış seçildiğinde kapanacaktır.</translation>
    </message>
    <message>
        <source>Third party URLs (e.g. a block explorer) that appear in the transactions tab as context menu items. %s in the URL is replaced by transaction hash. Multiple URLs are separated by vertical bar |.</source>
        <translation>Muameleler sekmesinde bağlam menüsü unsurları olarak görünen üçüncü taraf bağlantıları (mesela bir blok tarayıcısı). URL'deki %s, muamele hash değeri ile değiştirilecektir. Birden çok bağlantılar düşey çubuklar | ile ayrılacaktır.</translation>
    </message>
    <message>
        <source>Third party transaction URLs</source>
        <translation>Üçüncü taraf muamele URL'leri</translation>
    </message>
    <message>
        <source>Active command-line options that override above options:</source>
        <translation>Yukarıdaki seçeneklerin yerine geçen faal komut satırı seçenekleri:</translation>
    </message>
    <message>
        <source>Reset all client options to default.</source>
        <translation>İstemcinin tüm seçeneklerini varsayılan değerlere geri al.</translation>
    </message>
    <message>
        <source>&amp;Reset Options</source>
        <translation>Seçenekleri Sıfı&amp;rla</translation>
    </message>
    <message>
        <source>&amp;Network</source>
        <translation>&amp;Şebeke</translation>
    </message>
    <message>
        <source>(0 = auto, &lt;0 = leave that many cores free)</source>
        <translation>(0 = otomatik, &lt;0 = bu kadar çekirdeği kullanma)</translation>
    </message>
    <message>
        <source>W&amp;allet</source>
        <translation>&amp;Cüzdan</translation>
    </message>
    <message>
        <source>Expert</source>
        <translation>Gelişmiş</translation>
    </message>
    <message>
        <source>Enable coin &amp;control features</source>
        <translation>Para &amp;kontrolü özelliklerini etkinleştir</translation>
    </message>
    <message>
        <source>If you disable the spending of unconfirmed change, the change from a transaction cannot be used until that transaction has at least one confirmation. This also affects how your balance is computed.</source>
        <translation>Teyit edilmemiş para üstünü harcamayı devre dışı bırakırsanız, bir muamelenin para üstü bu muamele için en az bir teyit olana dek harcanamaz. Bu, aynı zamanda bakiyenizin nasıl hesaplandığını da etkiler.</translation>
    </message>
    <message>
        <source>&amp;Spend unconfirmed change</source>
        <translation>Teyit edilmemiş para üstünü &amp;harca</translation>
    </message>
    <message>
        <source>Automatically open the Bitcoin client port on the router. This only works when your router supports UPnP and it is enabled.</source>
        <translation>Yönlendiricide Bitcoin istemci portlarını otomatik olarak açar. Bu, sadece yönlendiricinizin UPnP desteği bulunuyorsa ve etkinse çalışabilir.</translation>
    </message>
    <message>
        <source>Map port using &amp;UPnP</source>
        <translation>Portları &amp;UPnP kullanarak haritala</translation>
    </message>
    <message>
        <source>Connect to the Bitcoin network through a SOCKS5 proxy.</source>
        <translation>Bitcoin şebekesine SOCKS5 vekil sunucusu vasıtasıyla bağlan.</translation>
    </message>
    <message>
        <source>&amp;Connect through SOCKS5 proxy (default proxy):</source>
        <translation>SOCKS5 vekil sunucusu vasıtasıyla &amp;bağlan (varsayılan vekil sunucusu):</translation>
    </message>
    <message>
        <source>Proxy &amp;IP:</source>
        <translation>Vekil &amp;İP:</translation>
    </message>
    <message>
        <source>&amp;Port:</source>
        <translation>&amp;Port:</translation>
    </message>
    <message>
        <source>Port of the proxy (e.g. 9050)</source>
        <translation>Vekil sunucunun portu (mesela 9050)</translation>
    </message>
    <message>
        <source>Used for reaching peers via:</source>
        <translation>Eşlere ulaşmak için kullanılır, şu yoluyla:</translation>
    </message>
    <message>
        <source>Shows, if the supplied default SOCKS5 proxy is used to reach peers via this network type.</source>
        <translation>Bu şebeke türü yoluyla eşlere bağlanmak için belirtilen varsayılan SOCKS5 vekil sunucusunun kullanılıp kullanılmadığını gösterir.</translation>
    </message>
    <message>
        <source>IPv4</source>
        <translation>IPv4</translation>
    </message>
    <message>
        <source>IPv6</source>
        <translation>IPv6</translation>
    </message>
    <message>
        <source>Tor</source>
        <translation>Tor</translation>
    </message>
    <message>
        <source>Connect to the Bitcoin network through a separate SOCKS5 proxy for Tor hidden services.</source>
        <translation>Bitcoin şebekesine gizli Tor servisleri için ayrı bir SOCKS5 vekil sunucusu vasıtasıyla bağlan.</translation>
    </message>
    <message>
        <source>Use separate SOCKS5 proxy to reach peers via Tor hidden services:</source>
        <translation>Eşlere gizli Tor servisleri ile ulaşmak için ayrı SOCKS5 vekil sunucusu kullan:</translation>
    </message>
    <message>
        <source>&amp;Window</source>
        <translation>&amp;Pencere</translation>
    </message>
    <message>
        <source>&amp;Hide the icon from the system tray.</source>
        <translation>İkonu sistem çekmecesinden &amp;sakla</translation>
    </message>
    <message>
        <source>Hide tray icon</source>
        <translation>Sistem çekmecesi ikonunu sakla</translation>
    </message>
    <message>
        <source>Show only a tray icon after minimizing the window.</source>
        <translation>Küçültüldükten sonra sadece çekmece ikonu göster.</translation>
    </message>
    <message>
        <source>&amp;Minimize to the tray instead of the taskbar</source>
        <translation>İşlem çubuğu yerine sistem çekmecesine &amp;küçült</translation>
    </message>
    <message>
        <source>M&amp;inimize on close</source>
        <translation>Kapatma sırasında k&amp;üçült</translation>
    </message>
    <message>
        <source>&amp;Display</source>
        <translation>&amp;Görünüm</translation>
    </message>
    <message>
        <source>User Interface &amp;language:</source>
        <translation>Kullanıcı arayüzü &amp;lisanı:</translation>
    </message>
    <message>
        <source>The user interface language can be set here. This setting will take effect after restarting %1.</source>
        <translation>Kullanıcı arayüzünün dili burada belirtilebilir. Bu ayar %1 tekrar başlatıldığında etkinleşecektir.</translation>
    </message>
    <message>
        <source>&amp;Unit to show amounts in:</source>
        <translation>Meblağları göstermek için &amp;birim:</translation>
    </message>
    <message>
        <source>Choose the default subdivision unit to show in the interface and when sending coins.</source>
        <translation>Bitcoin gönderildiğinde arayüzde gösterilecek varsayılan alt birimi seçiniz.</translation>
    </message>
    <message>
        <source>Whether to show coin control features or not.</source>
        <translation>Para kontrol özelliklerinin gösterilip gösterilmeyeceğini ayarlar.</translation>
    </message>
    <message>
        <source>&amp;OK</source>
        <translation>&amp;Tamam</translation>
    </message>
    <message>
        <source>&amp;Cancel</source>
        <translation>&amp;İptal</translation>
    </message>
    <message>
        <source>default</source>
        <translation>varsayılan</translation>
    </message>
    <message>
        <source>none</source>
        <translation>boş</translation>
    </message>
    <message>
        <source>Confirm options reset</source>
        <translation>Seçeneklerin sıfırlanmasını teyit et</translation>
    </message>
    <message>
        <source>Client restart required to activate changes.</source>
        <translation>Değişikliklerin uygulanması için istemcinin yeniden başlatılması lazımdır.</translation>
    </message>
    <message>
        <source>Client will be shut down. Do you want to proceed?</source>
        <translation>İstemci kapanacaktır. Devam etmek istiyor musunuz?</translation>
    </message>
    <message>
        <source>This change would require a client restart.</source>
        <translation>Bu değişiklik istemcinin tekrar başlatılmasını gerektirir.</translation>
    </message>
    <message>
        <source>The supplied proxy address is invalid.</source>
        <translation>Girilen vekil sunucu adresi geçersizdir.</translation>
    </message>
</context>
<context>
    <name>OverviewPage</name>
    <message>
        <source>Form</source>
        <translation>Form</translation>
    </message>
    <message>
        <source>The displayed information may be out of date. Your wallet automatically synchronizes with the Bitcoin network after a connection is established, but this process has not completed yet.</source>
        <translation>Görüntülenen veriler zaman aşımına uğramış olabilir. Bağlantı kurulduğunda cüzdanınız otomatik olarak şebeke ile eşleşir ancak bu işlem henüz tamamlanmamıştır.</translation>
    </message>
    <message>
        <source>Watch-only:</source>
        <translation>Sadece-izlenen:</translation>
    </message>
    <message>
        <source>Available:</source>
        <translation>Mevcut:</translation>
    </message>
    <message>
        <source>Your current spendable balance</source>
        <translation>Güncel harcanabilir bakiyeniz</translation>
    </message>
    <message>
        <source>Pending:</source>
        <translation>Beklemede:</translation>
    </message>
    <message>
        <source>Total of transactions that have yet to be confirmed, and do not yet count toward the spendable balance</source>
        <translation>Henüz teyit edilmemiş ve harcanabilir bakiyeye eklenmemiş muamelelerin toplamı</translation>
    </message>
    <message>
        <source>Immature:</source>
        <translation>Olgunlaşmamış:</translation>
    </message>
    <message>
        <source>Mined balance that has not yet matured</source>
        <translation>Oluşturulan bakiye henüz olgunlaşmamıştır</translation>
    </message>
    <message>
        <source>Balances</source>
        <translation>Bakiyeler</translation>
    </message>
    <message>
        <source>Total:</source>
        <translation>Toplam:</translation>
    </message>
    <message>
        <source>Your current total balance</source>
        <translation>Güncel toplam bakiyeniz</translation>
    </message>
    <message>
        <source>Your current balance in watch-only addresses</source>
        <translation>Sadece izlenen adreslerdeki güncel bakiyeniz</translation>
    </message>
    <message>
        <source>Spendable:</source>
        <translation>Harcanabilir:</translation>
    </message>
    <message>
        <source>Recent transactions</source>
        <translation>Son muameleler</translation>
    </message>
    <message>
        <source>Unconfirmed transactions to watch-only addresses</source>
        <translation>Sadece izlenen adreslere gelen teyit edilmemiş muameleler</translation>
    </message>
    <message>
        <source>Mined balance in watch-only addresses that has not yet matured</source>
        <translation>Sadece izlenen adreslerin henüz olgunlaşmamış oluşturulan bakiyeleri</translation>
    </message>
    <message>
        <source>Current total balance in watch-only addresses</source>
        <translation>Sadece izlenen adreslerdeki güncel toplam bakiye</translation>
    </message>
</context>
<context>
    <name>PaymentServer</name>
<<<<<<< HEAD
    <message>
        <source>URI handling</source>
        <translation>URI yönetimi</translation>
    </message>
    <message>
        <source>Invalid payment address %1</source>
        <translation>Geçersiz ödeme adresi %1</translation>
    </message>
    <message>
        <source>Payment request rejected</source>
        <translation>Ödeme talebi reddedildi</translation>
    </message>
    <message>
        <source>Payment request network doesn't match client network.</source>
        <translation>Ödeme talebi şebekesi istemci şebekesine denk gelmiyor.</translation>
    </message>
    <message>
        <source>Payment request has expired.</source>
        <translation>Ödeme talebinin ömrü doldu.</translation>
    </message>
    <message>
        <source>Payment request is not initialized.</source>
        <translation>Ödeme talebi başlatılmamış.</translation>
    </message>
    <message>
        <source>Requested payment amount of %1 is too small (considered dust).</source>
        <translation>Talep edilen %1 meblağında ödeme çok düşüktür (toz olarak kabul edilir).</translation>
    </message>
    <message>
        <source>Payment request error</source>
        <translation>Ödeme talebi hatası</translation>
    </message>
    <message>
        <source>Cannot start bitcoin: click-to-pay handler</source>
        <translation>Bitcoin başlatılamadı: tıkla-ve-öde yöneticisi</translation>
    </message>
    <message>
        <source>Payment request fetch URL is invalid: %1</source>
        <translation>Ödeme talebini alma URL'i geçersiz: %1</translation>
    </message>
    <message>
        <source>URI cannot be parsed! This can be caused by an invalid Bitcoin address or malformed URI parameters.</source>
        <translation>URI okunamadı! Sebebi geçersiz bir Bitcoin adresi veya hatalı URI parametreleri olabilir.</translation>
    </message>
    <message>
        <source>Payment request file handling</source>
        <translation>Ödeme talebi dosyası yönetimi</translation>
    </message>
    <message>
        <source>Payment request file cannot be read! This can be caused by an invalid payment request file.</source>
        <translation>Ödeme talebi okunamaz ya da işlenemez! Bunun sebebi geçersiz bir ödeme talebi dosyası olabilir.</translation>
    </message>
    <message>
        <source>Unverified payment requests to custom payment scripts are unsupported.</source>
        <translation>Özel ödeme betiklerine teyit edilmemiş ödeme talepleri desteklenmez.</translation>
    </message>
    <message>
        <source>Refund from %1</source>
        <translation>%1 öğesinden iade</translation>
    </message>
    <message>
        <source>Payment request %1 is too large (%2 bytes, allowed %3 bytes).</source>
        <translation>%1 ödeme talebi çok büyük (%2 bayt, müsaade edilen %3 bayt).</translation>
    </message>
    <message>
        <source>Payment request DoS protection</source>
        <translation>Ödeme talebi DoS koruması</translation>
    </message>
    <message>
        <source>Error communicating with %1: %2</source>
        <translation>%1 ile iletişimde hata: %2</translation>
    </message>
    <message>
        <source>Payment request cannot be parsed!</source>
        <translation>Ödeme talebi ayrıştırılamaz!</translation>
    </message>
    <message>
        <source>Bad response from server %1</source>
        <translation>%1 sunucusundan hatalı cevap</translation>
    </message>
    <message>
        <source>Payment acknowledged</source>
        <translation>Ödeme teyit edildi</translation>
    </message>
    <message>
        <source>Network request error</source>
        <translation>Şebeke talebi hatası</translation>
    </message>
</context>
=======
    </context>
>>>>>>> 9460771a
<context>
    <name>PeerTableModel</name>
    <message>
        <source>User Agent</source>
        <translation>Kullanıcı Yazılımı</translation>
    </message>
    <message>
        <source>Node/Service</source>
        <translation>Düğüm/Servis</translation>
    </message>
    <message>
        <source>Ping Time</source>
        <translation>Ping Süresi</translation>
    </message>
</context>
<context>
    <name>QObject</name>
    <message>
        <source>Amount</source>
        <translation>Meblağ</translation>
    </message>
    <message>
        <source>Enter a Bitcoin address (e.g. %1)</source>
        <translation>Bir Bitcoin adresi giriniz (mesela %1)</translation>
    </message>
    <message>
        <source>%1 d</source>
        <translation>%1 g</translation>
    </message>
    <message>
        <source>%1 h</source>
        <translation>%1 s</translation>
    </message>
    <message>
        <source>%1 m</source>
        <translation>%1 d</translation>
    </message>
    <message>
        <source>%1 s</source>
        <translation>%1 s</translation>
    </message>
    <message>
        <source>None</source>
        <translation>Boş</translation>
    </message>
    <message>
        <source>N/A</source>
        <translation>Mevcut değil</translation>
    </message>
    <message>
        <source>%1 ms</source>
        <translation>%1 ms</translation>
    </message>
</context>
<context>
    <name>QRImageWidget</name>
    </context>
<context>
    <name>RPCConsole</name>
    <message>
        <source>N/A</source>
        <translation>Mevcut değil</translation>
    </message>
    <message>
        <source>Client version</source>
        <translation>İstemci sürümü</translation>
    </message>
    <message>
        <source>&amp;Information</source>
        <translation>&amp;Malumat</translation>
    </message>
    <message>
        <source>Debug window</source>
        <translation>Hata ayıklama penceresi</translation>
    </message>
    <message>
        <source>General</source>
        <translation>Genel</translation>
    </message>
    <message>
        <source>Using BerkeleyDB version</source>
        <translation>Kullanılan BerkeleyDB sürümü</translation>
    </message>
    <message>
        <source>Datadir</source>
        <translation>Veri konumu</translation>
    </message>
    <message>
        <source>Startup time</source>
        <translation>Başlama zamanı</translation>
    </message>
    <message>
        <source>Network</source>
        <translation>Şebeke</translation>
    </message>
    <message>
        <source>Name</source>
        <translation>İsim</translation>
    </message>
    <message>
        <source>Number of connections</source>
        <translation>Bağlantı sayısı</translation>
    </message>
    <message>
        <source>Block chain</source>
        <translation>Blok zinciri</translation>
    </message>
    <message>
        <source>Current number of blocks</source>
        <translation>Güncel blok sayısı</translation>
    </message>
    <message>
        <source>Memory Pool</source>
        <translation>Bellek Alanı</translation>
    </message>
    <message>
        <source>Current number of transactions</source>
        <translation>Güncel muamele sayısı</translation>
    </message>
    <message>
        <source>Memory usage</source>
        <translation>Bellek kullanımı</translation>
    </message>
    <message>
        <source>Received</source>
        <translation>Alınan</translation>
    </message>
    <message>
        <source>Sent</source>
        <translation>Yollanan</translation>
    </message>
    <message>
        <source>&amp;Peers</source>
        <translation>&amp;Eşler</translation>
    </message>
    <message>
        <source>Banned peers</source>
        <translation>Yasaklı eşler</translation>
    </message>
    <message>
        <source>Select a peer to view detailed information.</source>
        <translation>Ayrıntılı bilgi görmek için bir eş seçin.</translation>
    </message>
    <message>
        <source>Whitelisted</source>
        <translation>Beyaz listedekiler</translation>
    </message>
    <message>
        <source>Direction</source>
        <translation>Yön</translation>
    </message>
    <message>
        <source>Version</source>
        <translation>Sürüm</translation>
    </message>
    <message>
        <source>Starting Block</source>
        <translation>Başlangıç Bloku</translation>
    </message>
    <message>
        <source>Synced Headers</source>
        <translation>Eşleşmiş Başlıklar</translation>
    </message>
    <message>
        <source>Synced Blocks</source>
        <translation>Eşleşmiş Bloklar</translation>
    </message>
    <message>
        <source>User Agent</source>
        <translation>Kullanıcı Yazılımı</translation>
    </message>
    <message>
        <source>Open the %1 debug log file from the current data directory. This can take a few seconds for large log files.</source>
        <translation>Güncel veri klasöründen %1 hata ayıklama kütük dosyasını açar. Büyük kütük dosyaları için bu birkaç saniye alabilir.</translation>
    </message>
    <message>
        <source>Decrease font size</source>
        <translation>Font boyutunu küçült</translation>
    </message>
    <message>
        <source>Increase font size</source>
        <translation>Yazıtipi boyutunu büyült</translation>
    </message>
    <message>
        <source>Services</source>
        <translation>Servisler</translation>
    </message>
    <message>
        <source>Ban Score</source>
        <translation>Yasaklama Skoru</translation>
    </message>
    <message>
        <source>Connection Time</source>
        <translation>Bağlantı Süresi</translation>
    </message>
    <message>
        <source>Last Send</source>
        <translation>Son Gönderme</translation>
    </message>
    <message>
        <source>Last Receive</source>
        <translation>Son Alma</translation>
    </message>
    <message>
        <source>Ping Time</source>
        <translation>Ping Süresi</translation>
    </message>
    <message>
        <source>The duration of a currently outstanding ping.</source>
        <translation>Güncel olarak göze çarpan bir ping'in süresi.</translation>
    </message>
    <message>
        <source>Ping Wait</source>
        <translation>Ping Beklemesi</translation>
    </message>
    <message>
<<<<<<< HEAD
        <source>Ping Time</source>
        <translation>Ping Süresi</translation>
=======
        <source>Time Offset</source>
        <translation>Saat Farkı</translation>
>>>>>>> 9460771a
    </message>
    <message>
        <source>Last block time</source>
        <translation>Son blok zamanı</translation>
    </message>
    <message>
        <source>&amp;Open</source>
        <translation>&amp;Aç</translation>
    </message>
    <message>
        <source>&amp;Console</source>
        <translation>&amp;Konsol</translation>
    </message>
    <message>
        <source>&amp;Network Traffic</source>
        <translation>&amp;Şebeke trafiği</translation>
    </message>
    <message>
        <source>&amp;Clear</source>
        <translation>&amp;Temizle</translation>
    </message>
    <message>
        <source>Totals</source>
        <translation>Toplamlar</translation>
    </message>
    <message>
        <source>In:</source>
        <translation>İçeri:</translation>
    </message>
    <message>
        <source>Out:</source>
        <translation>Dışarı:</translation>
    </message>
    <message>
        <source>Debug log file</source>
        <translation>Hata ayıklama kütük dosyası</translation>
    </message>
    <message>
        <source>Clear console</source>
        <translation>Konsolu temizle</translation>
    </message>
    <message>
        <source>&amp;Disconnect Node</source>
        <translation>Düğümle Bağlantıyı &amp;Kes</translation>
    </message>
    <message>
        <source>Ban Node for</source>
        <translation>Düğümü şu süre için yasakla:</translation>
    </message>
    <message>
        <source>1 &amp;hour</source>
        <translation>1 &amp;saat</translation>
    </message>
    <message>
        <source>1 &amp;day</source>
        <translation>1 &amp;gün</translation>
    </message>
    <message>
        <source>1 &amp;week</source>
        <translation>1 &amp;hafta</translation>
    </message>
    <message>
        <source>1 &amp;year</source>
        <translation>1 &amp;yıl</translation>
    </message>
    <message>
        <source>&amp;Unban Node</source>
        <translation>Düğümün Yasağını Kald&amp;ır</translation>
    </message>
    <message>
        <source>Welcome to the %1 RPC console.</source>
        <translation>%1 RPC konsoluna hoş geldiniz.</translation>
    </message>
    <message>
        <source>Use up and down arrows to navigate history, and &lt;b&gt;Ctrl-L&lt;/b&gt; to clear screen.</source>
        <translation>Tarihçede gezinmek için imleç tuşlarını kullanınız, &lt;b&gt;Ctrl-L&lt;/b&gt; ile de ekranı temizleyebilirsiniz.</translation>
    </message>
    <message>
        <source>Type &lt;b&gt;help&lt;/b&gt; for an overview of available commands.</source>
        <translation>Mevcut komutların listesi için &lt;b&gt;help&lt;/b&gt; yazınız.</translation>
    </message>
    <message>
        <source>%1 B</source>
        <translation>%1 B</translation>
    </message>
    <message>
        <source>%1 KB</source>
        <translation>%1 KB</translation>
    </message>
    <message>
        <source>%1 MB</source>
        <translation>%1 MB</translation>
    </message>
    <message>
        <source>%1 GB</source>
        <translation>%1 GB</translation>
    </message>
    <message>
        <source>(node id: %1)</source>
        <translation>(düğüm kimliği: %1)</translation>
    </message>
    <message>
        <source>via %1</source>
        <translation>%1 vasıtasıyla</translation>
    </message>
    <message>
        <source>never</source>
        <translation>asla</translation>
    </message>
    <message>
        <source>Inbound</source>
        <translation>Gelen</translation>
    </message>
    <message>
        <source>Outbound</source>
        <translation>Giden</translation>
    </message>
    <message>
        <source>Yes</source>
        <translation>Evet</translation>
    </message>
    <message>
        <source>No</source>
        <translation>Hayır</translation>
    </message>
    <message>
        <source>Unknown</source>
        <translation>Bilinmiyor</translation>
    </message>
</context>
<context>
    <name>ReceiveCoinsDialog</name>
    <message>
        <source>&amp;Amount:</source>
        <translation>&amp;Meblağ:</translation>
    </message>
    <message>
        <source>&amp;Label:</source>
        <translation>&amp;Etiket:</translation>
    </message>
    <message>
        <source>&amp;Message:</source>
        <translation>Me&amp;saj:</translation>
    </message>
    <message>
        <source>Reuse one of the previously used receiving addresses. Reusing addresses has security and privacy issues. Do not use this unless re-generating a payment request made before.</source>
        <translation>Daha önce kullanılmış bir alım adresini kullan. Adresleri tekrar kullanmak güvenlik ve gizlilik sorunları doğurur. Bunu, daha önce yaptığınız bir talebi tekrar oluşturmak durumu dışında kullanmayınız.</translation>
    </message>
    <message>
        <source>R&amp;euse an existing receiving address (not recommended)</source>
        <translation>&amp;Hâlihazırda bulunan bir alım adresini kullan (önerilmez)</translation>
    </message>
    <message>
        <source>An optional message to attach to the payment request, which will be displayed when the request is opened. Note: The message will not be sent with the payment over the Bitcoin network.</source>
        <translation>Talep açıldığında gösterilecek, isteğinize dayalı, ödeme talebi ile ilişkilendirilecek bir mesaj. Not: Bu mesaj ödeme ile birlikte Bitcoin şebekesi üzerinden gönderilmeyecektir.</translation>
    </message>
    <message>
        <source>An optional label to associate with the new receiving address.</source>
        <translation>Yeni alım adresi ile ilişkili, seçiminize dayalı etiket.</translation>
    </message>
    <message>
        <source>Use this form to request payments. All fields are &lt;b&gt;optional&lt;/b&gt;.</source>
        <translation>Ödeme talep etmek için bu formu kullanın. Tüm alanlar &lt;b&gt;seçime dayalıdır&lt;/b&gt;.</translation>
    </message>
    <message>
        <source>An optional amount to request. Leave this empty or zero to not request a specific amount.</source>
        <translation>Seçiminize dayalı talep edilecek meblağ. Belli bir meblağ talep etmemek için bunu boş bırakın veya sıfır değerini kullanın.</translation>
    </message>
    <message>
        <source>Clear all fields of the form.</source>
        <translation>Formdaki tüm alanları temizle.</translation>
    </message>
    <message>
        <source>Clear</source>
        <translation>Temizle</translation>
    </message>
    <message>
        <source>Requested payments history</source>
        <translation>Talep edilen ödemelerin tarihçesi</translation>
    </message>
    <message>
        <source>&amp;Request payment</source>
        <translation>Ödeme &amp;talep et</translation>
    </message>
    <message>
        <source>Show the selected request (does the same as double clicking an entry)</source>
        <translation>Seçilen talebi göster (bir unsura çift tıklamakla aynı anlama gelir)</translation>
    </message>
    <message>
        <source>Show</source>
        <translation>Göster</translation>
    </message>
    <message>
        <source>Remove the selected entries from the list</source>
        <translation>Seçilen unsurları listeden kaldır</translation>
    </message>
    <message>
        <source>Remove</source>
        <translation>Kaldır</translation>
    </message>
    </context>
<context>
    <name>ReceiveRequestDialog</name>
    <message>
        <source>QR Code</source>
        <translation>QR Kodu</translation>
    </message>
    <message>
        <source>Copy &amp;URI</source>
        <translation>&amp;URI'yi kopyala</translation>
    </message>
    <message>
        <source>Copy &amp;Address</source>
        <translation>&amp;Adresi kopyala</translation>
    </message>
    <message>
        <source>&amp;Save Image...</source>
        <translation>Resmi ka&amp;ydet...</translation>
    </message>
    </context>
<context>
    <name>RecentRequestsTableModel</name>
    </context>
<context>
    <name>SendCoinsDialog</name>
    <message>
        <source>Send Coins</source>
        <translation>Bitcoin yolla</translation>
    </message>
    <message>
        <source>Coin Control Features</source>
        <translation>Para kontrolü özellikleri</translation>
    </message>
    <message>
        <source>Inputs...</source>
        <translation>Girdiler...</translation>
    </message>
    <message>
        <source>automatically selected</source>
        <translation>otomatik seçilmiş</translation>
    </message>
    <message>
        <source>Insufficient funds!</source>
        <translation>Yetersiz fon!</translation>
    </message>
    <message>
        <source>Quantity:</source>
        <translation>Miktar:</translation>
    </message>
    <message>
        <source>Bytes:</source>
        <translation>Bayt:</translation>
    </message>
    <message>
        <source>Amount:</source>
        <translation>Meblağ:</translation>
    </message>
    <message>
        <source>Priority:</source>
        <translation>Öncelik:</translation>
    </message>
    <message>
        <source>Fee:</source>
        <translation>Ücret:</translation>
    </message>
    <message>
        <source>After Fee:</source>
        <translation>Ücretten sonra:</translation>
    </message>
    <message>
        <source>Change:</source>
        <translation>Para üstü:</translation>
    </message>
    <message>
        <source>If this is activated, but the change address is empty or invalid, change will be sent to a newly generated address.</source>
        <translation>Bu etkinleştirildiyse fakat para üstü adresi boş ya da geçersizse para üstü yeni oluşturulan bir adrese gönderilecektir.</translation>
    </message>
    <message>
        <source>Custom change address</source>
        <translation>Özel para üstü adresi</translation>
    </message>
    <message>
        <source>Transaction Fee:</source>
        <translation>Muamele ücreti:</translation>
    </message>
    <message>
        <source>Choose...</source>
        <translation>Seç...</translation>
    </message>
    <message>
        <source>collapse fee-settings</source>
        <translation>ücret-ayarlarını-küçült</translation>
    </message>
    <message>
        <source>per kilobyte</source>
        <translation>kilobayt başı</translation>
    </message>
    <message>
        <source>If the custom fee is set to 1000 satoshis and the transaction is only 250 bytes, then "per kilobyte" only pays 250 satoshis in fee, while "total at least" pays 1000 satoshis. For transactions bigger than a kilobyte both pay by kilobyte.</source>
        <translation>Eğer özel ücret 1000 satoşi olarak ayarlandıysa ve muamele sadece 250 baytsa, "kilobayt başı" ücret olarak sadece 250 satoşi öder ve "toplam asgari" 1000 satoşi öder. Bir kilobayttan yüksek muameleler için ikisi de kilobayt başı ödeme yapar.</translation>
    </message>
    <message>
        <source>Hide</source>
        <translation>Sakla</translation>
    </message>
    <message>
        <source>total at least</source>
        <translation>toplam asgari</translation>
    </message>
    <message>
        <source>Paying only the minimum fee is just fine as long as there is less transaction volume than space in the blocks. But be aware that this can end up in a never confirming transaction once there is more demand for bitcoin transactions than the network can process.</source>
        <translation>Asgari ücreti ödemek, bloklarda boşluktan daha az muamele hacmi olduğu sürece bir sorun çıkarmaz. Fakat şebekenin işleyecebileceğinden daha çok bitcoin muameleleri talebi olduğunda bunun asla teyit edilmeyen bir muamele olabileceğinin farkında olmalısınız.</translation>
    </message>
    <message>
        <source>(read the tooltip)</source>
        <translation>(bilgi balonunu oku)</translation>
    </message>
    <message>
        <source>Recommended:</source>
        <translation>Tavsiye edilen:</translation>
    </message>
    <message>
        <source>Custom:</source>
        <translation>Özel:</translation>
    </message>
    <message>
        <source>(Smart fee not initialized yet. This usually takes a few blocks...)</source>
        <translation>(Zeki ücret henüz başlatılmadı. Bu genelde birkaç blok alır...)</translation>
    </message>
    <message>
        <source>Confirmation time:</source>
        <translation>Teyit süresi:</translation>
    </message>
    <message>
        <source>normal</source>
        <translation>normal</translation>
    </message>
    <message>
        <source>fast</source>
        <translation>çabuk</translation>
    </message>
    <message>
        <source>Send to multiple recipients at once</source>
        <translation>Birçok alıcıya aynı anda gönder</translation>
    </message>
    <message>
        <source>Add &amp;Recipient</source>
        <translation>&amp;Alıcı ekle</translation>
    </message>
    <message>
        <source>Clear all fields of the form.</source>
        <translation>Formdaki tüm alanları temizle.</translation>
    </message>
    <message>
        <source>Dust:</source>
        <translation>Toz:</translation>
    </message>
    <message>
        <source>Clear &amp;All</source>
        <translation>Tümünü &amp;temizle</translation>
    </message>
    <message>
        <source>Balance:</source>
        <translation>Bakiye:</translation>
    </message>
    <message>
        <source>Confirm the send action</source>
        <translation>Yollama etkinliğini teyit ediniz</translation>
    </message>
    <message>
        <source>S&amp;end</source>
        <translation>G&amp;önder</translation>
    </message>
    </context>
<context>
    <name>SendCoinsEntry</name>
    <message>
        <source>A&amp;mount:</source>
        <translation>Mebla&amp;ğ:</translation>
    </message>
    <message>
        <source>Pay &amp;To:</source>
        <translation>&amp;Şu adrese öde:</translation>
    </message>
    <message>
        <source>&amp;Label:</source>
        <translation>&amp;Etiket:</translation>
    </message>
    <message>
        <source>Choose previously used address</source>
        <translation>Önceden kullanılmış adres seç</translation>
    </message>
    <message>
        <source>This is a normal payment.</source>
        <translation>Bu, normal bir ödemedir.</translation>
    </message>
    <message>
        <source>The Bitcoin address to send the payment to</source>
        <translation>Ödemenin yollanacağı Bitcoin adresi</translation>
    </message>
    <message>
        <source>Alt+A</source>
        <translation>Alt+A</translation>
    </message>
    <message>
        <source>Paste address from clipboard</source>
        <translation>Panodan adres yapıştır</translation>
    </message>
    <message>
        <source>Alt+P</source>
        <translation>Alt+P</translation>
    </message>
    <message>
<<<<<<< HEAD
        <source>or</source>
        <translation>veya</translation>
=======
        <source>Remove this entry</source>
        <translation>Bu unsuru kaldır</translation>
    </message>
    <message>
        <source>The fee will be deducted from the amount being sent. The recipient will receive less bitcoins than you enter in the amount field. If multiple recipients are selected, the fee is split equally.</source>
        <translation>Ücret yollanan meblağdan alınacaktır. Alıcı meblağ alanında girdiğinizden daha az bitcoin alacaktır.  Eğer birden çok alıcı seçiliyse ücret eşit olarak bölünecektir.</translation>
>>>>>>> 9460771a
    </message>
    <message>
        <source>S&amp;ubtract fee from amount</source>
        <translation>Ücreti meblağdan düş</translation>
    </message>
    <message>
        <source>Message:</source>
        <translation>Mesaj:</translation>
    </message>
    <message>
        <source>This is an unauthenticated payment request.</source>
        <translation>Bu, kimliği doğrulanmamış bir ödeme talebidir.</translation>
    </message>
    <message>
        <source>This is an authenticated payment request.</source>
        <translation>Bu, kimliği doğrulanmış bir ödeme talebidir.</translation>
    </message>
    <message>
        <source>Enter a label for this address to add it to the list of used addresses</source>
        <translation>Kullanılmış adres listesine eklemek için bu adrese bir etiket girin</translation>
    </message>
    <message>
        <source>A message that was attached to the bitcoin: URI which will be stored with the transaction for your reference. Note: This message will not be sent over the Bitcoin network.</source>
        <translation>Bitcoin: URI'siyle ilişkili ve bilginiz için muameleyle saklanacak bir mesaj. Not: Bu mesaj Bitcoin şebekesi üzerinden gönderilmeyecektir.</translation>
    </message>
    <message>
        <source>Pay To:</source>
        <translation>Şu adrese öde:</translation>
    </message>
    <message>
        <source>Memo:</source>
        <translation>Not:</translation>
    </message>
    </context>
<context>
    <name>SendConfirmationDialog</name>
    </context>
<context>
    <name>ShutdownWindow</name>
    <message>
        <source>%1 is shutting down...</source>
        <translation>%1 kapanıyor...</translation>
    </message>
    <message>
        <source>Do not shut down the computer until this window disappears.</source>
        <translation>Bu pencere kalkıncaya dek bilgisayarı kapatmayınız.</translation>
    </message>
</context>
<context>
    <name>SignVerifyMessageDialog</name>
    <message>
        <source>Signatures - Sign / Verify a Message</source>
        <translation>İmzalar - Mesaj İmzala / Kontrol et</translation>
    </message>
    <message>
        <source>&amp;Sign Message</source>
        <translation>Mesaj &amp;imzala</translation>
    </message>
    <message>
        <source>You can sign messages/agreements with your addresses to prove you can receive bitcoins sent to them. Be careful not to sign anything vague or random, as phishing attacks may try to trick you into signing your identity over to them. Only sign fully-detailed statements you agree to.</source>
        <translation>Adreslerinize yollanan bitcoinleri alabileceğiniz ispatlamak için adreslerinizle mesaj/anlaşma imzalayabilirsiniz. Oltalama saldırılarının kimliğinizi imzanızla elde etmeyi deneyebilecekleri için belirsiz ya da rastgele hiçbir şey imzalamamaya dikkat ediniz. Sadece ayrıntılı açıklaması olan ve tümüne katıldığınız ifadeleri imzalayınız.</translation>
    </message>
    <message>
        <source>The Bitcoin address to sign the message with</source>
        <translation>Mesajın imzalanmasında kullanılacak Bitcoin adresi</translation>
    </message>
    <message>
        <source>Choose previously used address</source>
        <translation>Önceden kullanılmış adres seç</translation>
    </message>
    <message>
        <source>Alt+A</source>
        <translation>Alt+A</translation>
    </message>
    <message>
        <source>Paste address from clipboard</source>
        <translation>Panodan adres yapıştır</translation>
    </message>
    <message>
        <source>Alt+P</source>
        <translation>Alt+P</translation>
    </message>
    <message>
        <source>Enter the message you want to sign here</source>
        <translation>İmzalamak istediğiniz mesajı burada giriniz</translation>
    </message>
    <message>
        <source>Signature</source>
        <translation>İmza</translation>
    </message>
    <message>
        <source>Copy the current signature to the system clipboard</source>
        <translation>Güncel imzayı sistem panosuna kopyala</translation>
    </message>
    <message>
        <source>Sign the message to prove you own this Bitcoin address</source>
        <translation>Bu Bitcoin adresinin sizin olduğunu ispatlamak için mesajı imzalayın</translation>
    </message>
    <message>
        <source>Sign &amp;Message</source>
        <translation>&amp;Mesajı imzala</translation>
    </message>
    <message>
        <source>Reset all sign message fields</source>
        <translation>Tüm mesaj alanlarını sıfırla</translation>
    </message>
    <message>
        <source>Clear &amp;All</source>
        <translation>Tümünü &amp;temizle</translation>
    </message>
    <message>
        <source>&amp;Verify Message</source>
        <translation>Mesaj &amp;kontrol et</translation>
    </message>
    <message>
        <source>Enter the receiver's address, message (ensure you copy line breaks, spaces, tabs, etc. exactly) and signature below to verify the message. Be careful not to read more into the signature than what is in the signed message itself, to avoid being tricked by a man-in-the-middle attack. Note that this only proves the signing party receives with the address, it cannot prove sendership of any transaction!</source>
        <translation>Alıcının adresini, mesajı (satır sonları, boşluklar, sekmeler vs. karakterleri tam olarak kopyaladığınızdan emin olunuz) ve imzayı aşağıda giriniz. Bir ortadaki adam saldırısı tarafından kandırılmaya mâni olmak için imzadan, imzalı mesajın içeriğini aşan bir anlam çıkarmamaya dikkat ediniz. Bunun sadece imzalayan tarafın adres ile alım yapabildiğini ispatladığını ve herhangi bir muamelenin gönderi tarafını kanıtlayamayacağını unutmayınız!</translation>
    </message>
    <message>
        <source>The Bitcoin address the message was signed with</source>
        <translation>Mesajın imzalanmasında kullanılan Bitcoin adresi</translation>
    </message>
    <message>
        <source>Verify the message to ensure it was signed with the specified Bitcoin address</source>
        <translation>Belirtilen Bitcoin adresi ile imzalandığını doğrulamak için mesajı kontrol et</translation>
    </message>
    <message>
        <source>Verify &amp;Message</source>
        <translation>&amp;Mesaj kontrol et</translation>
    </message>
    <message>
        <source>Reset all verify message fields</source>
        <translation>Tüm mesaj kontrolü alanlarını sıfırla</translation>
    </message>
    </context>
<context>
    <name>SplashScreen</name>
    <message>
        <source>[testnet]</source>
        <translation>[testnet]</translation>
    </message>
</context>
<context>
    <name>TrafficGraphWidget</name>
    <message>
        <source>KB/s</source>
        <translation>KB/s</translation>
    </message>
</context>
<context>
    <name>TransactionDesc</name>
    </context>
<context>
    <name>TransactionDescDialog</name>
    <message>
        <source>This pane shows a detailed description of the transaction</source>
        <translation>Bu pano muamelenin ayrıntılı açıklamasını gösterir</translation>
    </message>
    </context>
<context>
    <name>TransactionTableModel</name>
    </context>
<context>
    <name>TransactionView</name>
    </context>
<context>
    <name>UnitDisplayStatusBarControl</name>
    <message>
        <source>Unit to show amounts in. Click to select another unit.</source>
        <translation>Meblağları göstermek için birim. Başka bir birim seçmek için tıklayınız.</translation>
    </message>
</context>
<context>
    <name>WalletFrame</name>
    </context>
<context>
    <name>WalletModel</name>
    </context>
<context>
    <name>WalletView</name>
    </context>
<context>
    <name>bitcoin-core</name>
    <message>
        <source>Options:</source>
        <translation>Seçenekler:</translation>
    </message>
    <message>
        <source>Specify data directory</source>
        <translation>Veri dizinini belirt</translation>
    </message>
    <message>
        <source>Connect to a node to retrieve peer addresses, and disconnect</source>
        <translation>Eş adresleri elde etmek için bir düğüme bağlan ve ardından bağlantıyı kes</translation>
    </message>
    <message>
        <source>Specify your own public address</source>
        <translation>Kendi genel adresinizi tanımlayın</translation>
    </message>
    <message>
        <source>Accept command line and JSON-RPC commands</source>
        <translation>Komut satırı ve JSON-RPC komutlarını kabul et</translation>
    </message>
    <message>
        <source>If &lt;category&gt; is not supplied or if &lt;category&gt; = 1, output all debugging information.</source>
        <translation>Eğer &lt;kategori&gt; belirtilmemişse ya da &lt;kategori&gt; = 1 ise, tüm hata ayıklama verilerini dök.</translation>
    </message>
    <message>
        <source>Prune configured below the minimum of %d MiB.  Please use a higher number.</source>
        <translation>Budama, asgari değer olan %d MiB'den düşük olarak ayarlanmıştır. Lütfen daha yüksek bir sayı kullanınız.</translation>
    </message>
    <message>
        <source>Prune: last wallet synchronisation goes beyond pruned data. You need to -reindex (download the whole blockchain again in case of pruned node)</source>
        <translation>Budama: son cüzdan eşleşmesi budanmış verilerin ötesine gitmektedir. -reindex kullanmanız gerekmektedir (Budanmış düğüm ise tüm blok zincirini tekrar indirmeniz gerekir.)</translation>
    </message>
    <message>
        <source>Reduce storage requirements by pruning (deleting) old blocks. This mode is incompatible with -txindex and -rescan. Warning: Reverting this setting requires re-downloading the entire blockchain. (default: 0 = disable pruning blocks, &gt;%u = target size in MiB to use for block files)</source>
        <translation>Depolama gerekliliğini eski blokları budayarak (silerek) düşür. Bu kip -txindex ve -rescan ile uyumsuzdur. İkaz: Bu ayarı geri almak tüm blok zincirini yeniden indirmeyi gerektirir. (varsayılan: 0 = blokları silmeyi devre dışı bırak, &gt;%u = MiB olarak blok dosyaları için kullanılacak hedef boyut)</translation>
    </message>
    <message>
        <source>Rescans are not possible in pruned mode. You will need to use -reindex which will download the whole blockchain again.</source>
        <translation>Tekrar taramalar budanmış kipte mümkün değildir. Tüm blok zincirini tekrar indirecek olan -reindex seçeneğini kullanmanız gerekecektir.</translation>
    </message>
    <message>
        <source>Error: A fatal internal error occurred, see debug.log for details</source>
        <translation>Hata: Ölümcül dahili bir hata meydana geldi, ayrıntılar için debug.log dosyasına bakınız</translation>
    </message>
    <message>
        <source>Fee (in %s/kB) to add to transactions you send (default: %s)</source>
        <translation>Yolladığınız muamelelere eklenecek ücret (%s/kB olarak) (varsayılan: %s)</translation>
    </message>
    <message>
        <source>Pruning blockstore...</source>
        <translation>Blockstore budanıyor...</translation>
    </message>
    <message>
        <source>Run in the background as a daemon and accept commands</source>
        <translation>Arka planda daemon (servis) olarak çalış ve komutları kabul et</translation>
    </message>
    <message>
        <source>Unable to start HTTP server. See debug log for details.</source>
        <translation>HTTP sunucusu başlatılamadı. Ayrıntılar için debug.log dosyasına bakınız.</translation>
    </message>
    <message>
        <source>Accept connections from outside (default: 1 if no -proxy or -connect)</source>
        <translation>Dışarıdan gelen bağlantıları kabul et (varsayılan: -proxy veya -connect yoksa 1)</translation>
    </message>
    <message>
<<<<<<< HEAD
=======
        <source>Bitcoin Core</source>
        <translation>Bitcoin Çekirdeği</translation>
    </message>
    <message>
        <source>The %s developers</source>
        <translation>%s geliştiricileri</translation>
    </message>
    <message>
        <source>-fallbackfee is set very high! This is the transaction fee you may pay when fee estimates are not available.</source>
        <translation>-fallbackfee çok yüksek bir değere ayarlanmış! Ücret tahminleri mevcut değilken ödeyebileceğiniz muamele ücretidir bu.</translation>
    </message>
    <message>
        <source>A fee rate (in %s/kB) that will be used when fee estimation has insufficient data (default: %s)</source>
        <translation>Ücret tahmini için yetersiz veri bulunduğunda kullanılacak ücret oranı (%s/kB olarak) (varsayılan: %s)</translation>
    </message>
    <message>
        <source>Accept relayed transactions received from whitelisted peers even when not relaying transactions (default: %d)</source>
        <translation>Muameleler aktarılmadığında dahi beyaz listedeki eşlerden aktarılan muameleleri kabul et (varsayılan: %d)</translation>
    </message>
    <message>
>>>>>>> 9460771a
        <source>Bind to given address and always listen on it. Use [host]:port notation for IPv6</source>
        <translation>Belirtilen adrese bağlan ve daima ondan dinle. IPv6 için [makine]:port yazımını kullanınız</translation>
    </message>
    <message>
        <source>Cannot obtain a lock on data directory %s. %s is probably already running.</source>
        <translation>%s veri dizininde kilit elde edilemedi. %s muhtemelen hâlihazırda çalışmaktadır.</translation>
    </message>
    <message>
        <source>Delete all wallet transactions and only recover those parts of the blockchain through -rescan on startup</source>
        <translation>Tüm cüzdan muamelelerini sil ve başlangıçta -rescan ile sadece blok zincirinin parçası olanları geri getir</translation>
    </message>
    <message>
        <source>Distributed under the MIT software license, see the accompanying file COPYING or &lt;http://www.opensource.org/licenses/mit-license.php&gt;.</source>
        <translation>MIT yazılım lisansı kapsamında yayınlanmıştır, ekteki COPYING dosyasına ya da &lt;http://www.opensource.org/licenses/mit-license.php&gt; adresine bakınız.</translation>
    </message>
    <message>
        <source>Equivalent bytes per sigop in transactions for relay and mining (default: %u)</source>
        <translation>Oluşturma ve aktarşa muamelelerinde sigop başına eşdeğer bayt (varsayılan: %u)</translation>
    </message>
    <message>
<<<<<<< HEAD
=======
        <source>Error loading %s: You can't enable HD on a already existing non-HD wallet</source>
        <translation>%s yüklenmesinde hata: zaten var olan ve HD olmayan bir cüzdanda HD etkinleştirilemez.</translation>
    </message>
    <message>
        <source>Error reading %s! All keys read correctly, but transaction data or address book entries might be missing or incorrect.</source>
        <translation>%s dosyasının okunması sırasında bir hata meydana geldi! Tüm anahtarlar doğru bir şekilde okundu, ancak muamele verileri ya da adres defteri unsurları hatalı veya eksik olabilir.</translation>
    </message>
    <message>
>>>>>>> 9460771a
        <source>Execute command when a wallet transaction changes (%s in cmd is replaced by TxID)</source>
        <translation>Bir cüzdan muamelesi değiştiğinde komutu çalıştır (komuttaki %s muamele kimliği ile değiştirilecektir)</translation>
    </message>
    <message>
        <source>Maximum allowed median peer time offset adjustment. Local perspective of time may be influenced by peers forward or backward by this amount. (default: %u seconds)</source>
        <translation>Müsaade edilen azami medyan eş zamanı değişiklik sınırının ayarlaması. Zamanın yerel perspektifi bu miktar kadar ileri ya da geri eşler tarafından etkilenebilir. (Varsayılan %u saniye)</translation>
    </message>
    <message>
        <source>Maximum total fees (in %s) to use in a single wallet transaction or raw transaction; setting this too low may abort large transactions (default: %s)</source>
        <translation>Tek cüzdan muamelesinde ya da ham muamelede kullanılacak azami toplam ücret (%s olarak); bunu çok düşük olarak ayarlamak büyük muameleleri iptal edebilir (varsayılan: %s)</translation>
    </message>
    <message>
        <source>Please check that your computer's date and time are correct! If your clock is wrong, %s will not work properly.</source>
        <translation>Lütfen bilgisayarınızın saat ve tarihinin doğru olduğunu kontrol ediniz! Saatinizde gecikme varsa %s doğru şekilde çalışamaz.</translation>
    </message>
    <message>
        <source>Please contribute if you find %s useful. Visit %s for further information about the software.</source>
        <translation>%s programını faydalı buluyorsanız lütfen katkıda bulununuz. Yazılım hakkında daha fazla bilgi için %s adresini ziyaret ediniz.</translation>
    </message>
    <message>
        <source>Set the number of script verification threads (%u to %d, 0 = auto, &lt;0 = leave that many cores free, default: %d)</source>
        <translation>Betik kontrolü iş parçacıklarının sayısını belirler (%u ilâ %d, 0 = otomatik, &lt;0 = bu sayıda çekirdeği kullanma, varsayılan: %d)</translation>
    </message>
    <message>
        <source>The block database contains a block which appears to be from the future. This may be due to your computer's date and time being set incorrectly. Only rebuild the block database if you are sure that your computer's date and time are correct</source>
        <translation>Blok veritabanı gelecekten gibi görünen bir blok içermektedir. Bu, bilgisayarınızın saat ve tarihinin yanlış ayarlanmış olmasından kaynaklanabilir. Blok veritabanını sadece bilgisayarınızın tarih ve saatinin doğru olduğundan eminseniz yeniden derleyin.</translation>
    </message>
    <message>
        <source>This is a pre-release test build - use at your own risk - do not use for mining or merchant applications</source>
        <translation>Bu yayın öncesi bir deneme sürümüdür - tüm riski siz üstlenmiş olursunuz - bitcoin oluşturmak ya da ticari uygulamalar için kullanmayınız</translation>
    </message>
    <message>
        <source>Unable to rewind the database to a pre-fork state. You will need to redownload the blockchain</source>
        <translation>Veritabanını çatallama öncesi duruma geri sarmak mümkün değil. Blok zincirini tekrar indirmeniz gerekmektedir</translation>
    </message>
    <message>
        <source>Use UPnP to map the listening port (default: 1 when listening and no -proxy)</source>
        <translation>Dinlenecek portu haritalamak için UPnP kullan (varsayılan: dinlenildiğinde ve -proxy olmadığında 1)</translation>
    </message>
    <message>
        <source>Warning: The network does not appear to fully agree! Some miners appear to be experiencing issues.</source>
        <translation>Uyarı: şebeke tamamen mutabık değil gibi görünüyor! Bazı madenciler sorun yaşıyor gibi görünüyor.</translation>
    </message>
    <message>
        <source>Warning: We do not appear to fully agree with our peers! You may need to upgrade, or other nodes may need to upgrade.</source>
        <translation>Uyarı: eşlerimizle tamamen mutabık değiliz gibi görünüyor! Güncelleme yapmanız gerekebilir ya da diğer düğümlerin güncelleme yapmaları gerekebilir.</translation>
    </message>
    <message>
        <source>Whitelist peers connecting from the given netmask or IP address. Can be specified multiple times.</source>
        <translation>Belirtilen ağ maskesi ya da IP adresinden bağlanan eşleri beyaz listeye al. Birden fazla kez belirtilebilir.</translation>
    </message>
    <message>
        <source>You need to rebuild the database using -reindex-chainstate to change -txindex</source>
        <translation>-txindex'i değiştirmek için veritabanını -reindex-chainstate kullanarak tekrar inşa etmeniz gerekmektedir</translation>
    </message>
    <message>
        <source>%s corrupt, salvage failed</source>
        <translation>%s bozuk, geri kazanım başarısız oldu</translation>
    </message>
    <message>
        <source>-maxmempool must be at least %d MB</source>
        <translation>-maxmempool asgari %d MB olmalıdır</translation>
    </message>
    <message>
        <source>&lt;category&gt; can be:</source>
        <translation>&lt;kategori&gt; şunlar olabilir:</translation>
    </message>
    <message>
        <source>Append comment to the user agent string</source>
        <translation>Kullanıcı aracı zincirine yorumu ekle</translation>
    </message>
    <message>
        <source>Attempt to recover private keys from a corrupt wallet on startup</source>
        <translation>Başlangıçta bozuk bir cüzdandan özel anahtarları geri kazanmayı dene</translation>
    </message>
    <message>
        <source>Block creation options:</source>
        <translation>Blok oluşturma seçenekleri:</translation>
    </message>
    <message>
        <source>Cannot resolve -%s address: '%s'</source>
        <translation>Çözümlenemedi - %s adres: '%s'</translation>
    </message>
    <message>
        <source>Change index out of range</source>
        <translation>Aralık dışında değişiklik endeksi</translation>
    </message>
    <message>
        <source>Connect only to the specified node(s)</source>
        <translation>Sadece belirtilen düğüme veya düğümlere bağlan</translation>
    </message>
    <message>
        <source>Connection options:</source>
        <translation>Bağlantı seçenekleri:</translation>
    </message>
    <message>
        <source>Copyright (C) %i-%i</source>
        <translation>Telif hakkı (C) %i-%i</translation>
    </message>
    <message>
        <source>Corrupted block database detected</source>
        <translation>Bozuk blok veritabanı tespit edildi</translation>
    </message>
    <message>
        <source>Debugging/Testing options:</source>
        <translation>Hata ayıklama/deneme seçenekleri:</translation>
    </message>
    <message>
        <source>Do not load the wallet and disable wallet RPC calls</source>
        <translation>Cüzdanı yükleme ve cüzdan RPC çağrılarını devre dışı bırak</translation>
    </message>
    <message>
        <source>Do you want to rebuild the block database now?</source>
        <translation>Blok veritabanını şimdi yeniden inşa etmek istiyor musunuz?</translation>
    </message>
    <message>
        <source>Enable publish hash block in &lt;address&gt;</source>
        <translation>Blok karma değerinin &lt;adres&gt;te yayınlanmasını etkinleştir</translation>
    </message>
    <message>
        <source>Enable publish hash transaction in &lt;address&gt;</source>
        <translation>Karma değer muamelesinin &lt;adres&gt;te yayınlanmasını etkinleştir</translation>
    </message>
    <message>
        <source>Enable publish raw block in &lt;address&gt;</source>
        <translation>Ham blokun &lt;adres&gt;te yayınlanmasını etkinleştir</translation>
    </message>
    <message>
        <source>Enable publish raw transaction in &lt;address&gt;</source>
        <translation>Ham muamelenin &lt;adres&gt;te yayınlanmasını etkinleştir</translation>
    </message>
    <message>
        <source>Enable transaction replacement in the memory pool (default: %u)</source>
        <translation>Bellek alanında muamele değiştirmeyi etkinleştir (varsayılan: %u)</translation>
    </message>
    <message>
        <source>Error initializing block database</source>
        <translation>Blok veritabanını başlatılırken bir hata meydana geldi</translation>
    </message>
    <message>
        <source>Error initializing wallet database environment %s!</source>
        <translation>%s cüzdan veritabanı ortamının başlatılmasında hata meydana geldi!</translation>
    </message>
    <message>
        <source>Error loading %s</source>
        <translation>%s unsurunun yüklenmesinde hata oluştu</translation>
    </message>
    <message>
        <source>Error loading %s: Wallet corrupted</source>
        <translation>%s unsurunun yüklenmesinde hata oluştu: bozuk cüzdan</translation>
    </message>
    <message>
        <source>Error loading %s: Wallet requires newer version of %s</source>
        <translation>%s unsurunun yüklenmesinde hata oluştu: cüzdan %s programının yeni bir sürümüne ihtiyaç duyuyor</translation>
    </message>
    <message>
        <source>Error loading %s: You can't disable HD on a already existing HD wallet</source>
        <translation>%s yüklenmesinde hata: zaten var olan HD bir cüzdanda HD devre dışı bırakılamaz.</translation>
    </message>
    <message>
        <source>Error loading block database</source>
        <translation>Blok veritabanının yüklenmesinde hata</translation>
    </message>
    <message>
        <source>Error opening block database</source>
        <translation>Blok veritabanının açılışı sırasında hata</translation>
    </message>
    <message>
        <source>Error: Disk space is low!</source>
        <translation>Hata: Disk alanı düşük!</translation>
    </message>
    <message>
        <source>Failed to listen on any port. Use -listen=0 if you want this.</source>
        <translation>Herhangi bir portun dinlenmesi başarısız oldu. Bunu istiyorsanız -listen=0 seçeneğini kullanınız.</translation>
    </message>
    <message>
        <source>Importing...</source>
        <translation>İçe aktarılıyor...</translation>
    </message>
    <message>
        <source>Incorrect or no genesis block found. Wrong datadir for network?</source>
        <translation>Yanlış ya da bulunamamış doğuş bloku. Şebeke için yanlış veri klasörü mü?</translation>
    </message>
    <message>
        <source>Initialization sanity check failed. %s is shutting down.</source>
        <translation>Başlatma sınaması başarısız oldu. %s kapatılıyor.</translation>
    </message>
    <message>
        <source>Invalid -onion address: '%s'</source>
        <translation>Geçersiz -onion adresi: '%s'</translation>
    </message>
    <message>
        <source>Invalid amount for -%s=&lt;amount&gt;: '%s'</source>
        <translation>-%s=&lt;meblağ&gt; için geçersiz meblağ: '%s'</translation>
    </message>
    <message>
        <source>Invalid amount for -fallbackfee=&lt;amount&gt;: '%s'</source>
        <translation> -fallbackfee=&lt;meblağ&gt; için geçersiz meblağ: '%s'</translation>
    </message>
    <message>
        <source>Keep the transaction memory pool below &lt;n&gt; megabytes (default: %u)</source>
        <translation>Muamele bellek alanını &lt;n&gt; megabayttan düşük tut (varsayılan: %u)</translation>
    </message>
    <message>
        <source>Loading banlist...</source>
        <translation>Yasaklama listesi yükleniyor...</translation>
    </message>
    <message>
        <source>Location of the auth cookie (default: data dir)</source>
        <translation>auth çerezinin konumu (varsayılan: veri klasörü)</translation>
    </message>
    <message>
        <source>Not enough file descriptors available.</source>
        <translation>Kafi derecede dosya tanımlayıcıları mevcut değil.</translation>
    </message>
    <message>
        <source>Only connect to nodes in network &lt;net&gt; (ipv4, ipv6 or onion)</source>
        <translation>Sadece &lt;net&gt; şebekesindeki düğümlere bağlan (ipv4, ipv6 veya onion)</translation>
    </message>
    <message>
        <source>Print this help message and exit</source>
        <translation>Bu yardım mesajını yaz ve çık</translation>
    </message>
    <message>
        <source>Print version and exit</source>
        <translation>Sürümü yaz ve çık</translation>
    </message>
    <message>
        <source>Prune cannot be configured with a negative value.</source>
        <translation>Budama negatif bir değerle yapılandırılamaz.</translation>
    </message>
    <message>
        <source>Prune mode is incompatible with -txindex.</source>
        <translation>Budama kipi -txindex ile uyumsuzdur.</translation>
    </message>
    <message>
        <source>Rebuild chain state and block index from the blk*.dat files on disk</source>
        <translation>Zincir durumu ve blok endeksini diskteki blk*.dat dosyalarından yeniden derle</translation>
    </message>
    <message>
        <source>Rebuild chain state from the currently indexed blocks</source>
        <translation>Zincir durumunu güncel olarak endekslenen bloklardan yeniden derle</translation>
    </message>
    <message>
        <source>Rewinding blocks...</source>
        <translation>Bloklar geri sarılıyor...</translation>
    </message>
    <message>
        <source>Set database cache size in megabytes (%d to %d, default: %d)</source>
        <translation>Veritabanı önbellek boyutunu megabayt olarak belirt (%d ilâ %d, varsayılan: %d)</translation>
    </message>
    <message>
        <source>Set maximum BIP141 block weight (default: %d)</source>
        <translation>Azami BIP141 blok ağırlığını ayarla (varsayılan: %d)</translation>
    </message>
    <message>
        <source>Set maximum block size in bytes (default: %d)</source>
        <translation>Azami blok boyutunu bayt olarak ayarla (varsayılan: %d)</translation>
    </message>
    <message>
        <source>Specify wallet file (within data directory)</source>
        <translation>Cüzdan dosyası belirtiniz (veri klasörünün içinde)</translation>
    </message>
    <message>
        <source>The source code is available from %s.</source>
        <translation>Kaynak kod şuradan elde edilebilir: %s.</translation>
    </message>
    <message>
        <source>Unable to bind to %s on this computer. %s is probably already running.</source>
        <translation>Bu bilgisayarda %s unsuruna bağlanılamadı. %s muhtemelen hâlihazırda çalışmaktadır.</translation>
    </message>
    <message>
        <source>Unsupported argument -benchmark ignored, use -debug=bench.</source>
        <translation>Desteklenmeyen -benchmark argümanı görmezden gelindi, -debug=bench kullanınız.</translation>
    </message>
    <message>
        <source>Unsupported argument -debugnet ignored, use -debug=net.</source>
        <translation>Desteklenmeyen -debugnet argümanı görmezden gelindi, debug=net kullanınız.</translation>
    </message>
    <message>
        <source>Unsupported argument -tor found, use -onion.</source>
        <translation>Deskteklenmeyen -tor argümanı bulundu, -onion kullanınız.</translation>
    </message>
    <message>
        <source>Use UPnP to map the listening port (default: %u)</source>
        <translation>Dinleme portunu haritalamak için UPnP kullan (varsayılan: %u)</translation>
    </message>
    <message>
        <source>User Agent comment (%s) contains unsafe characters.</source>
        <translation>Kullanıcı Aracı açıklaması (%s) güvensiz karakterler içermektedir.</translation>
    </message>
    <message>
        <source>Verifying blocks...</source>
        <translation>Bloklar kontrol ediliyor...</translation>
    </message>
    <message>
        <source>Verifying wallet...</source>
        <translation>Cüzdan kontrol ediliyor...</translation>
    </message>
    <message>
        <source>Wallet %s resides outside data directory %s</source>
        <translation>%s cüzdan %s veri klasörünün dışında bulunuyor</translation>
    </message>
    <message>
        <source>Wallet debugging/testing options:</source>
        <translation>Cüzdan hata ayıklama/test etme seçenekleri:</translation>
    </message>
    <message>
        <source>Wallet needed to be rewritten: restart %s to complete</source>
        <translation>Cüzdanın tekrar yazılması gerekiyordu: işlemi tamamlamak için %s programını yeniden başlatınız</translation>
    </message>
    <message>
        <source>Wallet options:</source>
        <translation>Cüzdan seçenekleri:</translation>
    </message>
    <message>
        <source>Allow JSON-RPC connections from specified source. Valid for &lt;ip&gt; are a single IP (e.g. 1.2.3.4), a network/netmask (e.g. 1.2.3.4/255.255.255.0) or a network/CIDR (e.g. 1.2.3.4/24). This option can be specified multiple times</source>
        <translation>Belirtilen kaynaktan JSON-RPC bağlantılarını kabul et. Bir &lt;ip&gt; için geçerli olanlar şunlardır: salt IP adresi (mesela 1.2.3.4), bir şebeke/ağ maskesi (örneğin 1.2.3.4/255.255.255.0) ya da bir şebeke/CIDR (mesela 1.2.3.4/24). Bu seçenek birden fazla kez belirtilebilir</translation>
    </message>
    <message>
        <source>Bind to given address and whitelist peers connecting to it. Use [host]:port notation for IPv6</source>
        <translation>Belirtilen adrese bağlan ve ona bağlanan eşleri beyaz listeye al. IPv6 için [makine]:port imlasını kullanınız</translation>
    </message>
    <message>
        <source>Bind to given address to listen for JSON-RPC connections. Use [host]:port notation for IPv6. This option can be specified multiple times (default: bind to all interfaces)</source>
        <translation>Belirtilen adrese bağlan ve JSON RPC bağlantıları için dinlemeye geç. IPv6 için [makine]:port imlasını kullanınız. Bu seçenek birden çok kez belirtilebilir (varsayılan: tüm arayüzlere bağlan)</translation>
    </message>
    <message>
        <source>Create new files with system default permissions, instead of umask 077 (only effective with disabled wallet functionality)</source>
        <translation>Yeni dosyaları umask 077 yerine varsayılan izinlerle oluştur (sadece devre dışı cüzdan işlevselliği ile etkilidir)</translation>
    </message>
    <message>
        <source>Discover own IP addresses (default: 1 when listening and no -externalip or -proxy)</source>
        <translation>Kendi IP adreslerini keşfet (varsayılan: dinlenildiğinde ve -externalip ya da -proxy yoksa 1)</translation>
    </message>
    <message>
        <source>Error: Listening for incoming connections failed (listen returned error %s)</source>
        <translation>Hata: İçeri gelen bağlantıların dinlenmesi başarısız oldu (dinleme %s hatasını verdi)</translation>
    </message>
    <message>
        <source>Execute command when a relevant alert is received or we see a really long fork (%s in cmd is replaced by message)</source>
        <translation>İlgili bir uyarı alındığında ya da gerçekten uzun bir çatallama gördüğümüzde komutu çalıştır (komuttaki %s mesaj ile değiştirilir)</translation>
    </message>
    <message>
        <source>Fees (in %s/kB) smaller than this are considered zero fee for relaying, mining and transaction creation (default: %s)</source>
        <translation>Bundan düşük ücretler (%s/kB olarak) aktarma, oluşturma ve muamele yaratma için sıfır değerinde ücret olarak kabul edilir (varsayılan: %s)</translation>
    </message>
    <message>
        <source>If paytxfee is not set, include enough fee so transactions begin confirmation on average within n blocks (default: %u)</source>
        <translation>Eğer paytxfee ayarlanmadıysa kafi derecede ücret ekleyin ki muameleler teyite vasati n blok içinde başlasın (varsayılan: %u)</translation>
    </message>
    <message>
        <source>Invalid amount for -maxtxfee=&lt;amount&gt;: '%s' (must be at least the minrelay fee of %s to prevent stuck transactions)</source>
        <translation>-maxtxfee=&lt;tutar&gt; için geçersiz tutar: '%s' (Sıkışmış muameleleri önlemek için en az %s değerinde asgari aktarım ücretine eşit olmalıdır)</translation>
    </message>
    <message>
        <source>If paytxfee is not set, include enough fee so transactions begin confirmation on average within n blocks (default: %u)</source>
        <translation>Eğer paytxfee ayarlanmadıysa kafi derecede ücret ekleyin ki muameleler teyite vasati n blok içinde başlasın (varsayılan: %u)</translation>
    </message>
    <message>
        <source>Invalid amount for -maxtxfee=&lt;amount&gt;: '%s' (must be at least the minrelay fee of %s to prevent stuck transactions)</source>
        <translation>-maxtxfee=&lt;tutar&gt; için geçersiz tutar: '%s' (Sıkışmış muameleleri önlemek için en az %s değerinde asgari aktarım ücretine eşit olmalıdır)</translation>
    </message>
    <message>
        <source>Maximum size of data in data carrier transactions we relay and mine (default: %u)</source>
        <translation>Aktardığımız ve oluşturduğumuz veri taşıyıcı muamelelerindeki azami veri boyutu (varsayılan: %u)</translation>
    </message>
    <message>
        <source>Maximum total fees to use in a single wallet transaction, setting too low may abort large transactions (default: %s)</source>
        <translation>Tek cüzdan muamelesinde kullanılacak azami toplam ücret, çok düşük ayarlamak büyük muameleleri iptal edebilir (varsayılan: %s)</translation>
    </message>
    <message>
        <source>Query for peer addresses via DNS lookup, if low on addresses (default: 1 unless -connect)</source>
        <translation>Adres sayısı azaldıysa DNS sorgulamasıyla eş adresleri ara (varsayılan: 1 -connect kullanılmadıysa)</translation>
    </message>
    <message>
<<<<<<< HEAD
        <source>Require high priority for relaying free or low-fee transactions (default:%u)</source>
        <translation>Ücretsiz ya da düşük ücretli muamelelerin geçişi için yüksek öncelik iste (varsayılan: %u)</translation>
=======
        <source>Randomize credentials for every proxy connection. This enables Tor stream isolation (default: %u)</source>
        <translation>Her vekil bağlantısı için kimlik verilerini rastgele yap. Bu, Tor akış izolasyonunu etkinleştirir (varsayılan: %u)</translation>
>>>>>>> 9460771a
    </message>
    <message>
        <source>Set maximum size of high-priority/low-fee transactions in bytes (default: %d)</source>
        <translation>Yüksek öncelikli/düşük ücretli muamelelerin azami boyutunu bayt olarak ayarla (varsayılan: %d)</translation>
    </message>
    <message>
        <source>The transaction amount is too small to send after the fee has been deducted</source>
        <translation>Bu muamele, ücret düşüldükten sonra göndermek için çok düşük</translation>
    </message>
    <message>
        <source>This product includes software developed by the OpenSSL Project for use in the OpenSSL Toolkit &lt;https://www.openssl.org/&gt; and cryptographic software written by Eric Young and UPnP software written by Thomas Bernard.</source>
        <translation>Bu ürün OpenSSL projesi tarafından OpenSSL araç takımı (http://www.openssl.org/) için geliştirilen yazılımlar, Eric Young (eay@cryptsoft.com) tarafından hazırlanmış şifreleme yazılımları ve Thomas Bernard tarafından programlanmış UPnP yazılımı içerir.</translation>
    </message>
    <message>
<<<<<<< HEAD
        <source>To use bitcoind, or the -server option to bitcoin-qt, you must set an rpcpassword in the configuration file:
%s
It is recommended you use the following random password:
rpcuser=bitcoinrpc
rpcpassword=%s
(you do not need to remember this password)
The username and password MUST NOT be the same.
If the file does not exist, create it with owner-readable-only file permissions.
It is also recommended to set alertnotify so you are notified of problems;
for example: alertnotify=echo %%s | mail -s "Bitcoin Alert" admin@foo.com
</source>
        <translation>bitcoind ya da bitcoin-qt ile -server seçeneğini kullanmak için yapılandırma dosyasında bir rpc parolası belirtmeniz gerekir:
%s
Aşağıdaki rastgele oluşturulan parolayı kullanmanız tavsiye edilir:
rpcuser=bitcoinrpc
rpcpassword=%s
(bu parolayı hatırlamanız gerekli değildir)
Kullanıcı ismi ile parolanın FARKLI olmaları gerekir.
Dosya mevcut değilse, sadece sahibi için okumayla sınırlı izin ile oluşturunuz.
Sorunlar hakkında bildiri almak için alertnotify unsurunu ayarlamanız tavsiye edilir;
mesela: alertnotify=echo %%s | mail -s "Bitcoin Alert" admin@foo.com
</translation>
    </message>
    <message>
        <source>Warning: -maxtxfee is set very high! Fees this large could be paid on a single transaction.</source>
        <translation>İkaz: -maxtxfee çok yüksek bir değere ayarlanmış! Bu denli yüksek ücretler tek bir muamelede ödenebilir.</translation>
    </message>
    <message>
        <source>Warning: Please check that your computer's date and time are correct! If your clock is wrong Bitcoin Core will not work properly.</source>
        <translation>Uyarı: Lütfen bilgisayarınızın saat ve tarihinin doğru olduğunu kontol ediniz! Saatinizde gecikme varsa Bitcoin Çekirdeği doğru şekilde çalışamaz.</translation>
=======
        <source>Use hierarchical deterministic key generation (HD) after BIP32. Only has effect during wallet creation/first start</source>
        <translation>BIP32'den sonra hiyerarşik determinist (HD) anahtar üretimini kullan. Sadece cüzdan oluşturulmasında/ilk başlamada etkiye sahiptir.</translation>
>>>>>>> 9460771a
    </message>
    <message>
        <source>Whitelisted peers cannot be DoS banned and their transactions are always relayed, even if they are already in the mempool, useful e.g. for a gateway</source>
        <translation>Beyaz listeye alınan eşler DoS yasaklamasına uğramazlar ve muameleleri zaten mempool'da olsalar da daima aktarılır, bu mesela bir geçit için kullanışlıdır</translation>
    </message>
    <message>
<<<<<<< HEAD
        <source>Accept public REST requests (default: %u)</source>
        <translation>Herkese açık REST taleplerini kabul et (varsayılan: %u)</translation>
    </message>
    <message>
        <source>Cannot resolve -whitebind address: '%s'</source>
        <translation>-whitebind adresi çözümlenemedi: '%s'</translation>
=======
        <source>You need to rebuild the database using -reindex to go back to unpruned mode.  This will redownload the entire blockchain</source>
        <translation>Budama olmayan kipe dönmek için veritabanını -reindex ile tekrar derlemeniz gerekir. Bu, tüm blok zincirini tekrar indirecektir</translation>
>>>>>>> 9460771a
    </message>
    <message>
        <source>(default: %u)</source>
        <translation>(varsayılan: %u)</translation>
    </message>
    <message>
        <source>Accept public REST requests (default: %u)</source>
        <translation>Herkese açık REST taleplerini kabul et (varsayılan: %u)</translation>
    </message>
    <message>
        <source>Automatically create Tor hidden service (default: %d)</source>
        <translation>Otomatik olarak gizli Tor servisi oluştur (varsayılan: %d)</translation>
    </message>
    <message>
        <source>Connect through SOCKS5 proxy</source>
        <translation>SOCKS5 vekil sunucusu vasıtasıyla bağlan</translation>
    </message>
    <message>
        <source>Error reading from database, shutting down.</source>
        <translation>Veritabanından okumada hata, kapatılıyor.</translation>
<<<<<<< HEAD
    </message>
    <message>
        <source>Error: Unsupported argument -tor found, use -onion.</source>
        <translation>Hata: Deskteklenmeyen -tor argümanı bulundu, -onion kullanınız.</translation>
=======
>>>>>>> 9460771a
    </message>
    <message>
        <source>Imports blocks from external blk000??.dat file on startup</source>
        <translation>Başlangıçta harici blk000??.dat dosyasından blokları içe aktarır</translation>
    </message>
    <message>
        <source>Information</source>
        <translation>Bilgi</translation>
    </message>
    <message>
<<<<<<< HEAD
        <source>Initialization sanity check failed. Bitcoin Core is shutting down.</source>
        <translation>Başlatma sınaması başarısız oldu. Bitcoin Çekirdeği kapatılıyor.</translation>
    </message>
    <message>
        <source>Invalid amount for -maxtxfee=&lt;amount&gt;: '%s'</source>
        <translation>-maxtxfee=&lt;tutar&gt; için geçersiz tutar: '%s'</translation>
    </message>
    <message>
        <source>Invalid amount for -minrelaytxfee=&lt;amount&gt;: '%s'</source>
        <translation>-minrelaytxfee=&lt;amount&gt; için geçersiz meblağ: '%s'</translation>
    </message>
    <message>
        <source>Invalid amount for -mintxfee=&lt;amount&gt;: '%s'</source>
        <translation>-mintxfee=&lt;amount&gt; için geçersiz meblağ: '%s'</translation>
    </message>
    <message>
=======
>>>>>>> 9460771a
        <source>Invalid amount for -paytxfee=&lt;amount&gt;: '%s' (must be at least %s)</source>
        <translation>-paytxfee=&lt;tutar&gt;:'%s' unsurunda geçersiz tutar (asgari %s olması lazımdır)</translation>
    </message>
    <message>
        <source>Invalid netmask specified in -whitelist: '%s'</source>
        <translation>-whitelist: '%s' unsurunda geçersiz bir ağ maskesi belirtildi</translation>
    </message>
    <message>
        <source>Keep at most &lt;n&gt; unconnectable transactions in memory (default: %u)</source>
        <translation>Hafızada en çok &lt;n&gt; bağlanılamaz muamele tut (varsayılan: %u)</translation>
    </message>
    <message>
        <source>Need to specify a port with -whitebind: '%s'</source>
        <translation>-whitebind: '%s' ile bir port belirtilmesi lazımdır</translation>
    </message>
    <message>
        <source>Node relay options:</source>
        <translation>Düğüm röle seçenekleri:</translation>
    </message>
    <message>
<<<<<<< HEAD
        <source>RPC SSL options: (see the Bitcoin Wiki for SSL setup instructions)</source>
        <translation>RPC SSL seçenekleri: (SSL kurulumu yönergeleri için Bitcoin vikisine bakınız)</translation>
    </message>
    <message>
=======
>>>>>>> 9460771a
        <source>RPC server options:</source>
        <translation>RPC sunucu seçenekleri:</translation>
    </message>
    <message>
<<<<<<< HEAD
        <source>RPC support for HTTP persistent connections (default: %d)</source>
        <translation>Kalıcı HTTP bağlantıları için RPC desteği (varsayılan: %d)</translation>
    </message>
    <message>
        <source>Randomly drop 1 of every &lt;n&gt; network messages</source>
        <translation>Her &lt;n&gt; şebeke mesajından rastgele 1 mesajı görmezden gel</translation>
=======
        <source>Reducing -maxconnections from %d to %d, because of system limitations.</source>
        <translation>Sistem sınırlamaları sebebiyle -maxconnections %d değerinden %d değerine düşürülmüştür.</translation>
>>>>>>> 9460771a
    </message>
    <message>
        <source>Rescan the block chain for missing wallet transactions on startup</source>
        <translation>Başlangıçta blok zincirini eksik cüzdan muameleleri için tekrar tara</translation>
    </message>
    <message>
        <source>Send trace/debug info to console instead of debug.log file</source>
        <translation>Trace/hata ayıklama verilerini debug.log dosyası yerine konsola gönder</translation>
    </message>
    <message>
        <source>Send transactions as zero-fee transactions if possible (default: %u)</source>
        <translation>Muameleleri mümkünse ücretsiz olarak gönder (varsayılan: %u)</translation>
    </message>
    <message>
        <source>Show all debugging options (usage: --help -help-debug)</source>
        <translation>Tüm hata ayıklama seçeneklerini göster (kullanımı: --help -help-debug)</translation>
    </message>
    <message>
        <source>Shrink debug.log file on client startup (default: 1 when no -debug)</source>
        <translation>İstemci başlatıldığında debug.log dosyasını küçült (varsayılan: -debug bulunmadığında 1)</translation>
    </message>
    <message>
        <source>Signing transaction failed</source>
        <translation>Muamelenin imzalanması başarısız oldu</translation>
    </message>
    <message>
        <source>The transaction amount is too small to pay the fee</source>
        <translation>Muamele meblağı ücreti ödemek için çok düşük</translation>
    </message>
    <message>
        <source>This is experimental software.</source>
        <translation>Bu, deneysel bir yazılımdır.</translation>
    </message>
    <message>
        <source>Tor control port password (default: empty)</source>
        <translation>Tor kontrol portu parolası (varsayılan: boş)</translation>
    </message>
    <message>
        <source>Tor control port to use if onion listening enabled (default: %s)</source>
        <translation>Eğer onion dinlenmesi etkinse kullanılacak Tor kontrol portu (varsayılan: %s)</translation>
    </message>
    <message>
        <source>Transaction amount too small</source>
        <translation>Muamele meblağı çok düşük</translation>
    </message>
    <message>
        <source>Transaction amounts must be positive</source>
        <translation>Muamele tutarının pozitif olması lazımdır</translation>
    </message>
    <message>
        <source>Transaction too large for fee policy</source>
        <translation>Ücret politikası için çok büyük muamele</translation>
    </message>
    <message>
        <source>Transaction too large</source>
        <translation>Muamele çok büyük</translation>
    </message>
    <message>
        <source>Unable to bind to %s on this computer (bind returned error %s)</source>
        <translation>Bu bilgisayarda %s unsuruna bağlanılamadı (bağlanma %s hatasını verdi)</translation>
    </message>
    <message>
        <source>Upgrade wallet to latest format on startup</source>
        <translation>Başlangıçta cüzdanı en yeni biçime güncelle</translation>
    </message>
    <message>
        <source>Username for JSON-RPC connections</source>
        <translation>JSON-RPC bağlantıları için kullanıcı ismi</translation>
    </message>
    <message>
        <source>Warning</source>
        <translation>Uyarı</translation>
    </message>
    <message>
        <source>Warning: unknown new rules activated (versionbit %i)</source>
        <translation>İkaz: bilinmeyen yeni kurallar etkinleştirilmiştir (versionbit %i)</translation>
    </message>
    <message>
        <source>Whether to operate in a blocks only mode (default: %u)</source>
        <translation>Salt blok kipinde çalışılıp çalışılmayacağı (varsayılan: %u)</translation>
    </message>
    <message>
        <source>Zapping all transactions from wallet...</source>
        <translation>Cüzdandaki tüm muameleler kaldırılıyor...</translation>
    </message>
    <message>
        <source>ZeroMQ notification options:</source>
        <translation>ZeroMQ bildirim seçenekleri:</translation>
    </message>
    <message>
        <source>Password for JSON-RPC connections</source>
        <translation>JSON-RPC bağlantıları için parola</translation>
    </message>
    <message>
        <source>Execute command when the best block changes (%s in cmd is replaced by block hash)</source>
        <translation>En iyi blok değiştiğinde komutu çalıştır (komut için %s parametresi blok hash değeri ile değiştirilecektir)</translation>
    </message>
    <message>
        <source>Allow DNS lookups for -addnode, -seednode and -connect</source>
        <translation>-addnode, -seednode ve -connect için DNS aramalarına izin ver</translation>
    </message>
    <message>
        <source>Loading addresses...</source>
        <translation>Adresler yükleniyor...</translation>
    </message>
    <message>
        <source>(1 = keep tx meta data e.g. account owner and payment request information, 2 = drop tx meta data)</source>
        <translation>(1 = tx meta verilerini tut mesela hesap sahibi ve ödeme talebi bilgileri, 2 = tx meta verilerini at)</translation>
    </message>
    <message>
        <source>-maxtxfee is set very high! Fees this large could be paid on a single transaction.</source>
        <translation>-maxtxfee çok yüksek bir değere ayarlanmış! Bu denli yüksek ücretler tek bir muamelede ödenebilir.</translation>
    </message>
    <message>
        <source>-paytxfee is set very high! This is the transaction fee you will pay if you send a transaction.</source>
        <translation>-paytxfee çok yüksek bir değere ayarlanmış! Bu, muamele gönderirseniz ödeyeceğiniz muamele ücretidir.</translation>
    </message>
    <message>
<<<<<<< HEAD
        <source>Log transaction priority and fee per kB when mining blocks (default: %u)</source>
        <translation>Blok oluşturulduğunda muamele önceliğini ve kB başı ücreti kütüğe al (varsayılan: %u)</translation>
=======
        <source>Do not keep transactions in the mempool longer than &lt;n&gt; hours (default: %u)</source>
        <translation>Muameleleri bellek alanında &lt;n&gt; saatten fazla tutma (varsayılan: %u)</translation>
    </message>
    <message>
        <source>Fees (in %s/kB) smaller than this are considered zero fee for transaction creation (default: %s)</source>
        <translation>Bundan düşük ücretler (%s/kB olarak) muamele oluşturulması için sıfır değerinde ücret olarak kabul edilir (varsayılan: %s)</translation>
    </message>
    <message>
        <source>How thorough the block verification of -checkblocks is (0-4, default: %u)</source>
        <translation>-checkblocks'un blok kontrolünün ne kadar kapsamlı olacağı (0 ilâ 4, varsayılan: %u)</translation>
>>>>>>> 9460771a
    </message>
    <message>
        <source>Maintain a full transaction index, used by the getrawtransaction rpc call (default: %u)</source>
        <translation>Muamelelerin tamamının indeksini tut, getrawtransaction rpc çağrısı tarafından kullanılır (varsayılan: %u)</translation>
    </message>
    <message>
        <source>Number of seconds to keep misbehaving peers from reconnecting (default: %u)</source>
        <translation>Aksaklık gösteren eşlerle terkar bağlantıyı engelleme süresi, saniye olarak (varsayılan: %u)</translation>
    </message>
    <message>
        <source>Output debugging information (default: %u, supplying &lt;category&gt; is optional)</source>
        <translation>Hata ayıklama bilgisi dök (varsayılan: %u, &lt;kategori&gt; sağlanması seçime dayalıdır)</translation>
    </message>
    <message>
        <source>Support filtering of blocks and transaction with bloom filters (default: %u)</source>
        <translation>Blokların ve muamelelerin bloom filtreleri ile süzülmesini destekle (varsayılan: %u)</translation>
    </message>
    <message>
        <source>Total length of network version string (%i) exceeds maximum length (%i). Reduce the number or size of uacomments.</source>
        <translation>Şebeke sürümü zincirinin toplam boyutu (%i) azami boyutu geçmektedir (%i). Kullanıcı aracı açıklamasının sayısı veya boyutunu azaltınız.</translation>
    </message>
    <message>
        <source>Tries to keep outbound traffic under the given target (in MiB per 24h), 0 = no limit (default: %d)</source>
        <translation>Giden trafiği belirtilen hedefin altında tutmaya çalışır (24 saat başı MiB olarak), 0 = sınırsız (varsayılan: %d)</translation>
    </message>
    <message>
        <source>Unsupported argument -socks found. Setting SOCKS version isn't possible anymore, only SOCKS5 proxies are supported.</source>
        <translation>Desteklenmeyen -socks argümanı bulundu. SOCKS sürümünün ayarlanması artık mümkün değildir, sadece SOCKS5 vekilleri desteklenmektedir.</translation>
    </message>
    <message>
        <source>Unsupported argument -whitelistalwaysrelay ignored, use -whitelistrelay and/or -whitelistforcerelay.</source>
        <translation>Desteklenmeyen argüman -whitelistalwaysrelay görmezden gelindi, -whitelistrelay ve/veya -whitelistforcerelay kullanın.</translation>
    </message>
    <message>
        <source>Use separate SOCKS5 proxy to reach peers via Tor hidden services (default: %s)</source>
        <translation>Eşlere gizli Tor servisleri ile ulaşmak için ayrı SOCKS5 vekil sunucusu kullan (varsayılan: %s)</translation>
    </message>
    <message>
        <source>Username and hashed password for JSON-RPC connections. The field &lt;userpw&gt; comes in the format: &lt;USERNAME&gt;:&lt;SALT&gt;$&lt;HASH&gt;. A canonical python script is included in share/rpcuser. This option can be specified multiple times</source>
        <translation>JSON-RPC bağlantıları için kullanıcı ismi ve karmalanmış parola. &lt;userpw&gt; alanı şu biçimdedir: &lt;USERNAME&gt;:&lt;SALT&gt;$&lt;HASH&gt;. Kanonik bir Python betiği share/rpcuser klasöründe bulunabilir. Bu seçenek birden çok kez belirtilebilir.</translation>
    </message>
    <message>
        <source>Warning: Unknown block versions being mined! It's possible unknown rules are in effect</source>
        <translation>İkaz: bilinmeyen blok sürümü oluşturulmaya çalışılıyor. Bilinmeyen kuralların işlemesi mümkündür.</translation>
    </message>
    <message>
        <source>Warning: Wallet file corrupt, data salvaged! Original %s saved as %s in %s; if your balance or transactions are incorrect you should restore from a backup.</source>
        <translation>Uyarı: wallet.dat bozuk, veriler geri kazanıldı! Özgün %s, %s olarak %s klasörüne kaydedildi; bakiyeniz ya da muameleleriniz yanlışsa bir yedeklemeden tekrar yüklemeniz gerekir.</translation>
    </message>
    <message>
        <source>(default: %s)</source>
        <translation>(varsayılan: %s)</translation>
    </message>
    <message>
        <source>Always query for peer addresses via DNS lookup (default: %u)</source>
        <translation>Eş adresleri sorgulaması için daima DNS aramasını kullan (varsayılan: %u)</translation>
    </message>
    <message>
        <source>How many blocks to check at startup (default: %u, 0 = all)</source>
        <translation>Başlangıçta kontrol edilecek blok sayısı (varsayılan: %u, 0 = hepsi)</translation>
    </message>
    <message>
        <source>Include IP addresses in debug output (default: %u)</source>
        <translation>Hata ayıklama çıktısına IP adreslerini dahil et (varsayılan: %u)</translation>
    </message>
    <message>
        <source>Invalid -proxy address: '%s'</source>
        <translation>Geçersiz -proxy adresi: '%s'</translation>
    </message>
    <message>
        <source>Listen for JSON-RPC connections on &lt;port&gt; (default: %u or testnet: %u)</source>
        <translation>JSON-RPC bağlantılarını &lt;port&gt; üzerinde dinle (varsayılan: %u veya tesnet: %u)</translation>
    </message>
    <message>
        <source>Listen for connections on &lt;port&gt; (default: %u or testnet: %u)</source>
        <translation>Bağlantılar için dinlenecek &lt;port&gt; (varsayılan: %u ya da testnet: %u)</translation>
    </message>
    <message>
        <source>Maintain at most &lt;n&gt; connections to peers (default: %u)</source>
        <translation>Eşler ile en çok &lt;n&gt; adet bağlantı kur (varsayılan: %u)</translation>
    </message>
    <message>
        <source>Make the wallet broadcast transactions</source>
        <translation>Cüzdanın muameleleri yayınlamasını sağla</translation>
    </message>
    <message>
        <source>Maximum per-connection receive buffer, &lt;n&gt;*1000 bytes (default: %u)</source>
        <translation>Her bağlantı için azami alım tamponu, &lt;n&gt;*1000 bayt (varsayılan: %u)</translation>
    </message>
    <message>
        <source>Maximum per-connection send buffer, &lt;n&gt;*1000 bytes (default: %u)</source>
        <translation>Her bağlantı için azami yollama tamponu, &lt;n&gt;*1000 bayt (varsayılan: %u)</translation>
    </message>
    <message>
        <source>Prepend debug output with timestamp (default: %u)</source>
        <translation>Hata ayıklama verilerinin önüne zaman damgası ekle (varsayılan: %u)</translation>
    </message>
    <message>
        <source>Relay and mine data carrier transactions (default: %u)</source>
        <translation>Veri taşıyıcı muameleleri oluştur ve aktar (varsayılan: %u)</translation>
    </message>
    <message>
        <source>Relay non-P2SH multisig (default: %u)</source>
        <translation>P2SH olmayan çoklu imzaları aktar (varsayılan: %u)</translation>
    </message>
    <message>
        <source>Set key pool size to &lt;n&gt; (default: %u)</source>
        <translation>Anahtar alan boyutunu &lt;n&gt; değerine ayarla (varsayılan: %u)</translation>
    </message>
    <message>
        <source>Set the number of threads to service RPC calls (default: %d)</source>
        <translation>Hizmet RCP aramaları iş parçacığı sayısını belirle (varsayılan: %d)</translation>
    </message>
    <message>
        <source>Specify configuration file (default: %s)</source>
        <translation>Yapılandırma dosyası belirtiniz (varsayılan: %s)</translation>
    </message>
    <message>
        <source>Specify connection timeout in milliseconds (minimum: 1, default: %d)</source>
        <translation>Bağlantı zaman aşım süresini milisaniye olarak belirt (asgari: 1, varsayılan: %d)</translation>
    </message>
    <message>
        <source>Specify pid file (default: %s)</source>
        <translation>Pid dosyası belirtiniz (varsayılan: %s)</translation>
    </message>
    <message>
        <source>Spend unconfirmed change when sending transactions (default: %u)</source>
        <translation>Gönderme muamelelerinde teyit edilmemiş para üstünü harca (varsayılan: %u)</translation>
    </message>
    <message>
        <source>Threshold for disconnecting misbehaving peers (default: %u)</source>
        <translation>Aksaklık gösteren eşlerle bağlantıyı kesme sınırı (varsayılan: %u)</translation>
    </message>
    <message>
        <source>Unknown network specified in -onlynet: '%s'</source>
        <translation>-onlynet için bilinmeyen bir şebeke belirtildi: '%s'</translation>
    </message>
    <message>
<<<<<<< HEAD
        <source>Cannot resolve -bind address: '%s'</source>
        <translation>-bind adresi çözümlenemedi: '%s'</translation>
    </message>
    <message>
        <source>Cannot resolve -externalip address: '%s'</source>
        <translation>-externalip adresi çözümlenemedi: '%s'</translation>
    </message>
    <message>
        <source>Invalid amount for -paytxfee=&lt;amount&gt;: '%s'</source>
        <translation>-paytxfee=&lt;meblağ&gt; için geçersiz meblağ: '%s'</translation>
    </message>
    <message>
=======
>>>>>>> 9460771a
        <source>Insufficient funds</source>
        <translation>Yetersiz bakiye</translation>
    </message>
    <message>
        <source>Loading block index...</source>
        <translation>Blok indeksi yükleniyor...</translation>
    </message>
    <message>
        <source>Add a node to connect to and attempt to keep the connection open</source>
        <translation>Bağlanılacak düğüm ekle ve bağlantıyı zinde tutmaya çalış</translation>
    </message>
    <message>
        <source>Loading wallet...</source>
        <translation>Cüzdan yükleniyor...</translation>
    </message>
    <message>
        <source>Cannot downgrade wallet</source>
        <translation>Cüzdan eski biçime geri alınamaz</translation>
    </message>
    <message>
        <source>Cannot write default address</source>
        <translation>Varsayılan adres yazılamadı</translation>
    </message>
    <message>
        <source>Rescanning...</source>
        <translation>Yeniden tarama...</translation>
    </message>
    <message>
        <source>Done loading</source>
        <translation>Yükleme tamamlandı</translation>
    </message>
    <message>
        <source>Error</source>
        <translation>Hata</translation>
    </message>
</context>
</TS><|MERGE_RESOLUTION|>--- conflicted
+++ resolved
@@ -3,11 +3,7 @@
     <name>AddressBookPage</name>
     <message>
         <source>Right-click to edit address or label</source>
-<<<<<<< HEAD
-        <translation>Adresi ya da etiketi düzenlemek için sağ düğme ile tıklayınız.</translation>
-=======
         <translation>Adres veya etiketi düzenlemek için sağ tıklayınız.</translation>
->>>>>>> 9460771a
     </message>
     <message>
         <source>Create a new address</source>
@@ -30,13 +26,6 @@
         <translation>K&amp;apat</translation>
     </message>
     <message>
-<<<<<<< HEAD
-        <source>&amp;Copy Address</source>
-        <translation>&amp;Adresi Kopyala</translation>
-    </message>
-    <message>
-=======
->>>>>>> 9460771a
         <source>Delete the currently selected address from the list</source>
         <translation>Seçili adresi listeden sil</translation>
     </message>
@@ -52,63 +41,7 @@
         <source>&amp;Delete</source>
         <translation>&amp;Sil</translation>
     </message>
-<<<<<<< HEAD
-    <message>
-        <source>Choose the address to send coins to</source>
-        <translation>Bitcoin yollanacak adresi seç</translation>
-    </message>
-    <message>
-        <source>Choose the address to receive coins with</source>
-        <translation>Bitcoin alınacak adresi seç</translation>
-    </message>
-    <message>
-        <source>C&amp;hoose</source>
-        <translation>S&amp;eç</translation>
-    </message>
-    <message>
-        <source>Sending addresses</source>
-        <translation>&amp;Gönderme adresleri...</translation>
-    </message>
-    <message>
-        <source>Receiving addresses</source>
-        <translation>Alım adresleri</translation>
-    </message>
-    <message>
-        <source>These are your Bitcoin addresses for sending payments. Always check the amount and the receiving address before sending coins.</source>
-        <translation>Bunlar ödeme yapmak için kullanacağınız Bitcoin adreslerinizdir. Bitcoin yollamadan önce meblağı ve alıcı adresini daima kontrol ediniz.</translation>
-    </message>
-    <message>
-        <source>These are your Bitcoin addresses for receiving payments. It is recommended to use a new receiving address for each transaction.</source>
-        <translation>Bunlar ödeme almak için kullanacağınız Bitcoin adreslerinizdir. Her muamele için yeni bir alım adresi kullanmanız tavsiye edilir.</translation>
-    </message>
-    <message>
-        <source>Copy &amp;Label</source>
-        <translation>&amp;Etiketi kopyala</translation>
-    </message>
-    <message>
-        <source>&amp;Edit</source>
-        <translation>&amp;Düzenle</translation>
-    </message>
-    <message>
-        <source>Export Address List</source>
-        <translation>Adres listesini dışa aktar</translation>
-    </message>
-    <message>
-        <source>Comma separated file (*.csv)</source>
-        <translation>Virgülle ayrılmış değerler dosyası (*.csv)</translation>
-    </message>
-    <message>
-        <source>Exporting Failed</source>
-        <translation>Dışa aktarım başarısız oldu</translation>
-    </message>
-    <message>
-        <source>There was an error trying to save the address list to %1. Please try again.</source>
-        <translation>Adres listesinin %1 konumuna kaydedilmesi sırasında bir hata meydana geldi. Lütfen tekrar deneyin.</translation>
-    </message>
-</context>
-=======
     </context>
->>>>>>> 9460771a
 <context>
     <name>AddressTableModel</name>
     </context>
@@ -1009,99 +942,7 @@
 </context>
 <context>
     <name>PaymentServer</name>
-<<<<<<< HEAD
-    <message>
-        <source>URI handling</source>
-        <translation>URI yönetimi</translation>
-    </message>
-    <message>
-        <source>Invalid payment address %1</source>
-        <translation>Geçersiz ödeme adresi %1</translation>
-    </message>
-    <message>
-        <source>Payment request rejected</source>
-        <translation>Ödeme talebi reddedildi</translation>
-    </message>
-    <message>
-        <source>Payment request network doesn't match client network.</source>
-        <translation>Ödeme talebi şebekesi istemci şebekesine denk gelmiyor.</translation>
-    </message>
-    <message>
-        <source>Payment request has expired.</source>
-        <translation>Ödeme talebinin ömrü doldu.</translation>
-    </message>
-    <message>
-        <source>Payment request is not initialized.</source>
-        <translation>Ödeme talebi başlatılmamış.</translation>
-    </message>
-    <message>
-        <source>Requested payment amount of %1 is too small (considered dust).</source>
-        <translation>Talep edilen %1 meblağında ödeme çok düşüktür (toz olarak kabul edilir).</translation>
-    </message>
-    <message>
-        <source>Payment request error</source>
-        <translation>Ödeme talebi hatası</translation>
-    </message>
-    <message>
-        <source>Cannot start bitcoin: click-to-pay handler</source>
-        <translation>Bitcoin başlatılamadı: tıkla-ve-öde yöneticisi</translation>
-    </message>
-    <message>
-        <source>Payment request fetch URL is invalid: %1</source>
-        <translation>Ödeme talebini alma URL'i geçersiz: %1</translation>
-    </message>
-    <message>
-        <source>URI cannot be parsed! This can be caused by an invalid Bitcoin address or malformed URI parameters.</source>
-        <translation>URI okunamadı! Sebebi geçersiz bir Bitcoin adresi veya hatalı URI parametreleri olabilir.</translation>
-    </message>
-    <message>
-        <source>Payment request file handling</source>
-        <translation>Ödeme talebi dosyası yönetimi</translation>
-    </message>
-    <message>
-        <source>Payment request file cannot be read! This can be caused by an invalid payment request file.</source>
-        <translation>Ödeme talebi okunamaz ya da işlenemez! Bunun sebebi geçersiz bir ödeme talebi dosyası olabilir.</translation>
-    </message>
-    <message>
-        <source>Unverified payment requests to custom payment scripts are unsupported.</source>
-        <translation>Özel ödeme betiklerine teyit edilmemiş ödeme talepleri desteklenmez.</translation>
-    </message>
-    <message>
-        <source>Refund from %1</source>
-        <translation>%1 öğesinden iade</translation>
-    </message>
-    <message>
-        <source>Payment request %1 is too large (%2 bytes, allowed %3 bytes).</source>
-        <translation>%1 ödeme talebi çok büyük (%2 bayt, müsaade edilen %3 bayt).</translation>
-    </message>
-    <message>
-        <source>Payment request DoS protection</source>
-        <translation>Ödeme talebi DoS koruması</translation>
-    </message>
-    <message>
-        <source>Error communicating with %1: %2</source>
-        <translation>%1 ile iletişimde hata: %2</translation>
-    </message>
-    <message>
-        <source>Payment request cannot be parsed!</source>
-        <translation>Ödeme talebi ayrıştırılamaz!</translation>
-    </message>
-    <message>
-        <source>Bad response from server %1</source>
-        <translation>%1 sunucusundan hatalı cevap</translation>
-    </message>
-    <message>
-        <source>Payment acknowledged</source>
-        <translation>Ödeme teyit edildi</translation>
-    </message>
-    <message>
-        <source>Network request error</source>
-        <translation>Şebeke talebi hatası</translation>
-    </message>
-</context>
-=======
     </context>
->>>>>>> 9460771a
 <context>
     <name>PeerTableModel</name>
     <message>
@@ -1318,13 +1159,8 @@
         <translation>Ping Beklemesi</translation>
     </message>
     <message>
-<<<<<<< HEAD
-        <source>Ping Time</source>
-        <translation>Ping Süresi</translation>
-=======
         <source>Time Offset</source>
         <translation>Saat Farkı</translation>
->>>>>>> 9460771a
     </message>
     <message>
         <source>Last block time</source>
@@ -1738,17 +1574,12 @@
         <translation>Alt+P</translation>
     </message>
     <message>
-<<<<<<< HEAD
-        <source>or</source>
-        <translation>veya</translation>
-=======
         <source>Remove this entry</source>
         <translation>Bu unsuru kaldır</translation>
     </message>
     <message>
         <source>The fee will be deducted from the amount being sent. The recipient will receive less bitcoins than you enter in the amount field. If multiple recipients are selected, the fee is split equally.</source>
         <translation>Ücret yollanan meblağdan alınacaktır. Alıcı meblağ alanında girdiğinizden daha az bitcoin alacaktır.  Eğer birden çok alıcı seçiliyse ücret eşit olarak bölünecektir.</translation>
->>>>>>> 9460771a
     </message>
     <message>
         <source>S&amp;ubtract fee from amount</source>
@@ -1997,8 +1828,6 @@
         <translation>Dışarıdan gelen bağlantıları kabul et (varsayılan: -proxy veya -connect yoksa 1)</translation>
     </message>
     <message>
-<<<<<<< HEAD
-=======
         <source>Bitcoin Core</source>
         <translation>Bitcoin Çekirdeği</translation>
     </message>
@@ -2019,7 +1848,6 @@
         <translation>Muameleler aktarılmadığında dahi beyaz listedeki eşlerden aktarılan muameleleri kabul et (varsayılan: %d)</translation>
     </message>
     <message>
->>>>>>> 9460771a
         <source>Bind to given address and always listen on it. Use [host]:port notation for IPv6</source>
         <translation>Belirtilen adrese bağlan ve daima ondan dinle. IPv6 için [makine]:port yazımını kullanınız</translation>
     </message>
@@ -2040,8 +1868,6 @@
         <translation>Oluşturma ve aktarşa muamelelerinde sigop başına eşdeğer bayt (varsayılan: %u)</translation>
     </message>
     <message>
-<<<<<<< HEAD
-=======
         <source>Error loading %s: You can't enable HD on a already existing non-HD wallet</source>
         <translation>%s yüklenmesinde hata: zaten var olan ve HD olmayan bir cüzdanda HD etkinleştirilemez.</translation>
     </message>
@@ -2050,7 +1876,6 @@
         <translation>%s dosyasının okunması sırasında bir hata meydana geldi! Tüm anahtarlar doğru bir şekilde okundu, ancak muamele verileri ya da adres defteri unsurları hatalı veya eksik olabilir.</translation>
     </message>
     <message>
->>>>>>> 9460771a
         <source>Execute command when a wallet transaction changes (%s in cmd is replaced by TxID)</source>
         <translation>Bir cüzdan muamelesi değiştiğinde komutu çalıştır (komuttaki %s muamele kimliği ile değiştirilecektir)</translation>
     </message>
@@ -2407,33 +2232,16 @@
         <translation>-maxtxfee=&lt;tutar&gt; için geçersiz tutar: '%s' (Sıkışmış muameleleri önlemek için en az %s değerinde asgari aktarım ücretine eşit olmalıdır)</translation>
     </message>
     <message>
-        <source>If paytxfee is not set, include enough fee so transactions begin confirmation on average within n blocks (default: %u)</source>
-        <translation>Eğer paytxfee ayarlanmadıysa kafi derecede ücret ekleyin ki muameleler teyite vasati n blok içinde başlasın (varsayılan: %u)</translation>
-    </message>
-    <message>
-        <source>Invalid amount for -maxtxfee=&lt;amount&gt;: '%s' (must be at least the minrelay fee of %s to prevent stuck transactions)</source>
-        <translation>-maxtxfee=&lt;tutar&gt; için geçersiz tutar: '%s' (Sıkışmış muameleleri önlemek için en az %s değerinde asgari aktarım ücretine eşit olmalıdır)</translation>
-    </message>
-    <message>
         <source>Maximum size of data in data carrier transactions we relay and mine (default: %u)</source>
         <translation>Aktardığımız ve oluşturduğumuz veri taşıyıcı muamelelerindeki azami veri boyutu (varsayılan: %u)</translation>
     </message>
     <message>
-        <source>Maximum total fees to use in a single wallet transaction, setting too low may abort large transactions (default: %s)</source>
-        <translation>Tek cüzdan muamelesinde kullanılacak azami toplam ücret, çok düşük ayarlamak büyük muameleleri iptal edebilir (varsayılan: %s)</translation>
-    </message>
-    <message>
         <source>Query for peer addresses via DNS lookup, if low on addresses (default: 1 unless -connect)</source>
         <translation>Adres sayısı azaldıysa DNS sorgulamasıyla eş adresleri ara (varsayılan: 1 -connect kullanılmadıysa)</translation>
     </message>
     <message>
-<<<<<<< HEAD
-        <source>Require high priority for relaying free or low-fee transactions (default:%u)</source>
-        <translation>Ücretsiz ya da düşük ücretli muamelelerin geçişi için yüksek öncelik iste (varsayılan: %u)</translation>
-=======
         <source>Randomize credentials for every proxy connection. This enables Tor stream isolation (default: %u)</source>
         <translation>Her vekil bağlantısı için kimlik verilerini rastgele yap. Bu, Tor akış izolasyonunu etkinleştirir (varsayılan: %u)</translation>
->>>>>>> 9460771a
     </message>
     <message>
         <source>Set maximum size of high-priority/low-fee transactions in bytes (default: %d)</source>
@@ -2448,68 +2256,26 @@
         <translation>Bu ürün OpenSSL projesi tarafından OpenSSL araç takımı (http://www.openssl.org/) için geliştirilen yazılımlar, Eric Young (eay@cryptsoft.com) tarafından hazırlanmış şifreleme yazılımları ve Thomas Bernard tarafından programlanmış UPnP yazılımı içerir.</translation>
     </message>
     <message>
-<<<<<<< HEAD
-        <source>To use bitcoind, or the -server option to bitcoin-qt, you must set an rpcpassword in the configuration file:
-%s
-It is recommended you use the following random password:
-rpcuser=bitcoinrpc
-rpcpassword=%s
-(you do not need to remember this password)
-The username and password MUST NOT be the same.
-If the file does not exist, create it with owner-readable-only file permissions.
-It is also recommended to set alertnotify so you are notified of problems;
-for example: alertnotify=echo %%s | mail -s "Bitcoin Alert" admin@foo.com
-</source>
-        <translation>bitcoind ya da bitcoin-qt ile -server seçeneğini kullanmak için yapılandırma dosyasında bir rpc parolası belirtmeniz gerekir:
-%s
-Aşağıdaki rastgele oluşturulan parolayı kullanmanız tavsiye edilir:
-rpcuser=bitcoinrpc
-rpcpassword=%s
-(bu parolayı hatırlamanız gerekli değildir)
-Kullanıcı ismi ile parolanın FARKLI olmaları gerekir.
-Dosya mevcut değilse, sadece sahibi için okumayla sınırlı izin ile oluşturunuz.
-Sorunlar hakkında bildiri almak için alertnotify unsurunu ayarlamanız tavsiye edilir;
-mesela: alertnotify=echo %%s | mail -s "Bitcoin Alert" admin@foo.com
-</translation>
-    </message>
-    <message>
-        <source>Warning: -maxtxfee is set very high! Fees this large could be paid on a single transaction.</source>
-        <translation>İkaz: -maxtxfee çok yüksek bir değere ayarlanmış! Bu denli yüksek ücretler tek bir muamelede ödenebilir.</translation>
-    </message>
-    <message>
-        <source>Warning: Please check that your computer's date and time are correct! If your clock is wrong Bitcoin Core will not work properly.</source>
-        <translation>Uyarı: Lütfen bilgisayarınızın saat ve tarihinin doğru olduğunu kontol ediniz! Saatinizde gecikme varsa Bitcoin Çekirdeği doğru şekilde çalışamaz.</translation>
-=======
         <source>Use hierarchical deterministic key generation (HD) after BIP32. Only has effect during wallet creation/first start</source>
         <translation>BIP32'den sonra hiyerarşik determinist (HD) anahtar üretimini kullan. Sadece cüzdan oluşturulmasında/ilk başlamada etkiye sahiptir.</translation>
->>>>>>> 9460771a
     </message>
     <message>
         <source>Whitelisted peers cannot be DoS banned and their transactions are always relayed, even if they are already in the mempool, useful e.g. for a gateway</source>
         <translation>Beyaz listeye alınan eşler DoS yasaklamasına uğramazlar ve muameleleri zaten mempool'da olsalar da daima aktarılır, bu mesela bir geçit için kullanışlıdır</translation>
     </message>
     <message>
-<<<<<<< HEAD
+        <source>You need to rebuild the database using -reindex to go back to unpruned mode.  This will redownload the entire blockchain</source>
+        <translation>Budama olmayan kipe dönmek için veritabanını -reindex ile tekrar derlemeniz gerekir. Bu, tüm blok zincirini tekrar indirecektir</translation>
+    </message>
+    <message>
+        <source>(default: %u)</source>
+        <translation>(varsayılan: %u)</translation>
+    </message>
+    <message>
         <source>Accept public REST requests (default: %u)</source>
         <translation>Herkese açık REST taleplerini kabul et (varsayılan: %u)</translation>
     </message>
     <message>
-        <source>Cannot resolve -whitebind address: '%s'</source>
-        <translation>-whitebind adresi çözümlenemedi: '%s'</translation>
-=======
-        <source>You need to rebuild the database using -reindex to go back to unpruned mode.  This will redownload the entire blockchain</source>
-        <translation>Budama olmayan kipe dönmek için veritabanını -reindex ile tekrar derlemeniz gerekir. Bu, tüm blok zincirini tekrar indirecektir</translation>
->>>>>>> 9460771a
-    </message>
-    <message>
-        <source>(default: %u)</source>
-        <translation>(varsayılan: %u)</translation>
-    </message>
-    <message>
-        <source>Accept public REST requests (default: %u)</source>
-        <translation>Herkese açık REST taleplerini kabul et (varsayılan: %u)</translation>
-    </message>
-    <message>
         <source>Automatically create Tor hidden service (default: %d)</source>
         <translation>Otomatik olarak gizli Tor servisi oluştur (varsayılan: %d)</translation>
     </message>
@@ -2520,13 +2286,6 @@
     <message>
         <source>Error reading from database, shutting down.</source>
         <translation>Veritabanından okumada hata, kapatılıyor.</translation>
-<<<<<<< HEAD
-    </message>
-    <message>
-        <source>Error: Unsupported argument -tor found, use -onion.</source>
-        <translation>Hata: Deskteklenmeyen -tor argümanı bulundu, -onion kullanınız.</translation>
-=======
->>>>>>> 9460771a
     </message>
     <message>
         <source>Imports blocks from external blk000??.dat file on startup</source>
@@ -2537,25 +2296,6 @@
         <translation>Bilgi</translation>
     </message>
     <message>
-<<<<<<< HEAD
-        <source>Initialization sanity check failed. Bitcoin Core is shutting down.</source>
-        <translation>Başlatma sınaması başarısız oldu. Bitcoin Çekirdeği kapatılıyor.</translation>
-    </message>
-    <message>
-        <source>Invalid amount for -maxtxfee=&lt;amount&gt;: '%s'</source>
-        <translation>-maxtxfee=&lt;tutar&gt; için geçersiz tutar: '%s'</translation>
-    </message>
-    <message>
-        <source>Invalid amount for -minrelaytxfee=&lt;amount&gt;: '%s'</source>
-        <translation>-minrelaytxfee=&lt;amount&gt; için geçersiz meblağ: '%s'</translation>
-    </message>
-    <message>
-        <source>Invalid amount for -mintxfee=&lt;amount&gt;: '%s'</source>
-        <translation>-mintxfee=&lt;amount&gt; için geçersiz meblağ: '%s'</translation>
-    </message>
-    <message>
-=======
->>>>>>> 9460771a
         <source>Invalid amount for -paytxfee=&lt;amount&gt;: '%s' (must be at least %s)</source>
         <translation>-paytxfee=&lt;tutar&gt;:'%s' unsurunda geçersiz tutar (asgari %s olması lazımdır)</translation>
     </message>
@@ -2576,28 +2316,12 @@
         <translation>Düğüm röle seçenekleri:</translation>
     </message>
     <message>
-<<<<<<< HEAD
-        <source>RPC SSL options: (see the Bitcoin Wiki for SSL setup instructions)</source>
-        <translation>RPC SSL seçenekleri: (SSL kurulumu yönergeleri için Bitcoin vikisine bakınız)</translation>
-    </message>
-    <message>
-=======
->>>>>>> 9460771a
         <source>RPC server options:</source>
         <translation>RPC sunucu seçenekleri:</translation>
     </message>
     <message>
-<<<<<<< HEAD
-        <source>RPC support for HTTP persistent connections (default: %d)</source>
-        <translation>Kalıcı HTTP bağlantıları için RPC desteği (varsayılan: %d)</translation>
-    </message>
-    <message>
-        <source>Randomly drop 1 of every &lt;n&gt; network messages</source>
-        <translation>Her &lt;n&gt; şebeke mesajından rastgele 1 mesajı görmezden gel</translation>
-=======
         <source>Reducing -maxconnections from %d to %d, because of system limitations.</source>
         <translation>Sistem sınırlamaları sebebiyle -maxconnections %d değerinden %d değerine düşürülmüştür.</translation>
->>>>>>> 9460771a
     </message>
     <message>
         <source>Rescan the block chain for missing wallet transactions on startup</source>
@@ -2716,10 +2440,6 @@
         <translation>-paytxfee çok yüksek bir değere ayarlanmış! Bu, muamele gönderirseniz ödeyeceğiniz muamele ücretidir.</translation>
     </message>
     <message>
-<<<<<<< HEAD
-        <source>Log transaction priority and fee per kB when mining blocks (default: %u)</source>
-        <translation>Blok oluşturulduğunda muamele önceliğini ve kB başı ücreti kütüğe al (varsayılan: %u)</translation>
-=======
         <source>Do not keep transactions in the mempool longer than &lt;n&gt; hours (default: %u)</source>
         <translation>Muameleleri bellek alanında &lt;n&gt; saatten fazla tutma (varsayılan: %u)</translation>
     </message>
@@ -2730,7 +2450,6 @@
     <message>
         <source>How thorough the block verification of -checkblocks is (0-4, default: %u)</source>
         <translation>-checkblocks'un blok kontrolünün ne kadar kapsamlı olacağı (0 ilâ 4, varsayılan: %u)</translation>
->>>>>>> 9460771a
     </message>
     <message>
         <source>Maintain a full transaction index, used by the getrawtransaction rpc call (default: %u)</source>
@@ -2869,21 +2588,6 @@
         <translation>-onlynet için bilinmeyen bir şebeke belirtildi: '%s'</translation>
     </message>
     <message>
-<<<<<<< HEAD
-        <source>Cannot resolve -bind address: '%s'</source>
-        <translation>-bind adresi çözümlenemedi: '%s'</translation>
-    </message>
-    <message>
-        <source>Cannot resolve -externalip address: '%s'</source>
-        <translation>-externalip adresi çözümlenemedi: '%s'</translation>
-    </message>
-    <message>
-        <source>Invalid amount for -paytxfee=&lt;amount&gt;: '%s'</source>
-        <translation>-paytxfee=&lt;meblağ&gt; için geçersiz meblağ: '%s'</translation>
-    </message>
-    <message>
-=======
->>>>>>> 9460771a
         <source>Insufficient funds</source>
         <translation>Yetersiz bakiye</translation>
     </message>
