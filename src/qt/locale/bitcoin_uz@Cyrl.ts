--- conflicted
+++ resolved
@@ -41,63 +41,7 @@
         <source>&amp;Delete</source>
         <translation>&amp;Ўчириш</translation>
     </message>
-<<<<<<< HEAD
-    <message>
-        <source>Choose the address to send coins to</source>
-        <translation>Тангаларни жўнатиш учун манзилни танланг</translation>
-    </message>
-    <message>
-        <source>Choose the address to receive coins with</source>
-        <translation>Тангаларни қабул қилиш учун манзилни танланг</translation>
-    </message>
-    <message>
-        <source>C&amp;hoose</source>
-        <translation>&amp;Танлаш</translation>
-    </message>
-    <message>
-        <source>Sending addresses</source>
-        <translation>Жўнатиладиган манзиллар</translation>
-    </message>
-    <message>
-        <source>Receiving addresses</source>
-        <translation>Қабул қилинадиган манзиллар</translation>
-    </message>
-    <message>
-        <source>These are your Zetacoin addresses for sending payments. Always check the amount and the receiving address before sending coins.</source>
-        <translation>Улар тўловларни жўнатиш учун сизнинг Zetacoin манзилларингиз. Доимо тангаларни жўнатишдан олдин сумма ва қабул қилувчи манзилни текшириб кўринг. </translation>
-    </message>
-    <message>
-        <source>These are your Zetacoin addresses for receiving payments. It is recommended to use a new receiving address for each transaction.</source>
-        <translation>Улар тўловларни қабул қилиш учун сизнинг Zetacoin манзилларингиз. Ҳар бир ўтказма учун янги қабул қилувчи манзилдан фойдаланиш тавсия қилинади.</translation>
-    </message>
-    <message>
-        <source>Copy &amp;Label</source>
-        <translation>Нусха олиш ва ёрлиқ</translation>
-    </message>
-    <message>
-        <source>&amp;Edit</source>
-        <translation>&amp;Таҳрирлаш</translation>
-    </message>
-    <message>
-        <source>Export Address List</source>
-        <translation>Манзил рўйхатини экспорт қилиш</translation>
-    </message>
-    <message>
-        <source>Comma separated file (*.csv)</source>
-        <translation>Вергул билан ажратилган файл (*.csv)</translation>
-    </message>
-    <message>
-        <source>Exporting Failed</source>
-        <translation>Экспорт қилиб бўлмади</translation>
-    </message>
-    <message>
-        <source>There was an error trying to save the address list to %1. Please try again.</source>
-        <translation>Манзил рўйхатини %1.га сақлашда хатолик юз берди. Яна уриниб кўринг.</translation>
-    </message>
-</context>
-=======
-    </context>
->>>>>>> 0d719145
+    </context>
 <context>
     <name>AddressTableModel</name>
     </context>
@@ -119,91 +63,7 @@
         <source>Repeat new passphrase</source>
         <translation>Янги махфий сузни такрорланг</translation>
     </message>
-<<<<<<< HEAD
-    <message>
-        <source>Encrypt wallet</source>
-        <translation>Ҳамённи қодлаш</translation>
-    </message>
-    <message>
-        <source>This operation needs your wallet passphrase to unlock the wallet.</source>
-        <translation>Ушбу операцияни амалга ошириш учун ҳамённи қулфдан чиқариш парол сўзини талаб қилади.</translation>
-    </message>
-    <message>
-        <source>Unlock wallet</source>
-        <translation>Ҳамённи қулфдан чиқариш</translation>
-    </message>
-    <message>
-        <source>This operation needs your wallet passphrase to decrypt the wallet.</source>
-        <translation>Ушбу операцияни амалга ошириш учун ҳамённи коддан чиқариш парол сўзини талаб қилади.</translation>
-    </message>
-    <message>
-        <source>Decrypt wallet</source>
-        <translation>Ҳамённи коддан чиқариш</translation>
-    </message>
-    <message>
-        <source>Change passphrase</source>
-        <translation>Махфий сузни узгартириш</translation>
-    </message>
-    <message>
-        <source>Confirm wallet encryption</source>
-        <translation>Ҳамённи кодлашни тасдиқлаш</translation>
-    </message>
-    <message>
-        <source>Warning: If you encrypt your wallet and lose your passphrase, you will &lt;b&gt;LOSE ALL OF YOUR ZETACOINS&lt;/b&gt;!</source>
-        <translation>Диққат: Агар сиз ҳамёнингизни кодласангиз ва махфий сўзингизни унутсангиз, сиз &lt;b&gt;БАРЧА ZETACOIN ПУЛЛАРИНГИЗНИ ЙЎҚОТАСИЗ&lt;/b&gt;!</translation>
-    </message>
-    <message>
-        <source>Are you sure you wish to encrypt your wallet?</source>
-        <translation>Ҳамёнингизни кодлашни ростдан хоҳлайсизми?</translation>
-    </message>
-    <message>
-        <source>IMPORTANT: Any previous backups you have made of your wallet file should be replaced with the newly generated, encrypted wallet file. For security reasons, previous backups of the unencrypted wallet file will become useless as soon as you start using the new, encrypted wallet.</source>
-        <translation>МУҲИМ: Сиз қилган олдинги ҳамён файли заҳиралари янги яратилган, кодланган ҳамён файли билан алмаштирилиши керак. Хавфсизлик сабабларига кўра олдинги кодланган ҳамён файли заҳираси янги кодланган ҳамёндан фойдаланишингиз билан яроқсиз ҳолга келади.</translation>
-    </message>
-    <message>
-        <source>Warning: The Caps Lock key is on!</source>
-        <translation>Диққат: Caps Lock тугмаси ёқилган!</translation>
-    </message>
-    <message>
-        <source>Wallet encrypted</source>
-        <translation>Ҳамёни кодланган</translation>
-    </message>
-    <message>
-        <source>Enter the new passphrase to the wallet.&lt;br/&gt;Please use a passphrase of &lt;b&gt;ten or more random characters&lt;/b&gt;, or &lt;b&gt;eight or more words&lt;/b&gt;.</source>
-        <translation>Ҳамёнга янги махфий сўз киритинг.&lt;br/&gt;Илтимос, &lt;b&gt;ўнта ёки тасодифий белгили&lt;/b&gt; махфий сўздан фойдаланинг ёки &lt;b&gt;саккизта ёки кўпроқ сўзлар&lt;/b&gt;дан фойдаланинг.</translation>
-    </message>
-    <message>
-        <source>Wallet encryption failed</source>
-        <translation>Ҳамённи кодлаш амалга ошмади</translation>
-    </message>
-    <message>
-        <source>Wallet encryption failed due to an internal error. Your wallet was not encrypted.</source>
-        <translation>Ҳамённи кодлаш ташқи хато туфайли амалга ошмади. Ҳамёнингиз кодланмади.</translation>
-    </message>
-    <message>
-        <source>The supplied passphrases do not match.</source>
-        <translation>Киритилган пароллар мос келмади.</translation>
-    </message>
-    <message>
-        <source>Wallet unlock failed</source>
-        <translation>Ҳамённи қулфдан чиқариш амалга ошмади</translation>
-    </message>
-    <message>
-        <source>The passphrase entered for the wallet decryption was incorrect.</source>
-        <translation>Ҳамённи коддан чиқариш учун киритилган парол нотўғри.</translation>
-    </message>
-    <message>
-        <source>Wallet decryption failed</source>
-        <translation>Ҳамённи коддан чиқариш амалга ошмади</translation>
-    </message>
-    <message>
-        <source>Wallet passphrase was successfully changed.</source>
-        <translation>Ҳамён пароли муваффақиятли алмаштирилди.</translation>
-    </message>
-</context>
-=======
-    </context>
->>>>>>> 0d719145
+    </context>
 <context>
     <name>BanTableModel</name>
     </context>
@@ -282,17 +142,6 @@
         <translation>Интернет манзилни очиш</translation>
     </message>
     <message>
-<<<<<<< HEAD
-        <source>Zetacoin Core client</source>
-        <translation>Zetacoin асос мижози</translation>
-    </message>
-    <message>
-        <source>Importing blocks from disk...</source>
-        <translation>Дискдан блоклар импорт қилинмоқда...</translation>
-    </message>
-    <message>
-=======
->>>>>>> 0d719145
         <source>Reindexing blocks on disk...</source>
         <translation>Дискдаги блоклар қайта индексланмоқда...</translation>
     </message>
@@ -337,13 +186,6 @@
         <translation>&amp;Қабул қилиш</translation>
     </message>
     <message>
-<<<<<<< HEAD
-        <source>Show information about Zetacoin Core</source>
-        <translation>Zetacoin Core ҳақидаги маълумотларни кўрсатиш</translation>
-    </message>
-    <message>
-=======
->>>>>>> 0d719145
         <source>&amp;Show / Hide</source>
         <translation>&amp;Кўрсатиш / Яшириш</translation>
     </message>
@@ -380,25 +222,10 @@
         <translation>Ички ойналар асбоблар панели</translation>
     </message>
     <message>
-<<<<<<< HEAD
-        <source>Zetacoin Core</source>
-        <translation>Zetacoin Core</translation>
-    </message>
-    <message>
         <source>Request payments (generates QR codes and zetacoin: URIs)</source>
         <translation>Тўловлар (QR кодлари ва zetacoin ёрдамида яратишлар: URI’лар) сўраш</translation>
     </message>
     <message>
-        <source>&amp;About Zetacoin Core</source>
-        <translation>Zetacoin Core &amp;ҳақида</translation>
-    </message>
-    <message>
-=======
-        <source>Request payments (generates QR codes and bitcoin: URIs)</source>
-        <translation>Тўловлар (QR кодлари ва bitcoin ёрдамида яратишлар: URI’лар) сўраш</translation>
-    </message>
-    <message>
->>>>>>> 0d719145
         <source>Show the list of used sending addresses and labels</source>
         <translation>Фойдаланилган жўнатилган манзиллар ва ёрлиқлар рўйхатини кўрсатиш</translation>
     </message>
@@ -414,13 +241,6 @@
         <source>&amp;Command-line options</source>
         <translation>&amp;Буйруқлар сатри мосламалари</translation>
     </message>
-<<<<<<< HEAD
-    <message>
-        <source>Show the Zetacoin Core help message to get a list with possible Zetacoin command-line options</source>
-        <translation>Мавжуд Zetacoin буйруқлар матни мосламалари билан  Zetacoin Core ёрдам хабарларини олиш рўйхатини кўрсатиш</translation>
-    </message>
-=======
->>>>>>> 0d719145
     <message numerus="yes">
         <source>%n active connection(s) to Zetacoin network</source>
         <translation><numerusform>%n та Zetacoin тармоғига фаол уланиш мавжуд</numerusform></translation>
@@ -587,43 +407,7 @@
         <source>&amp;Address</source>
         <translation>&amp;Манзил</translation>
     </message>
-<<<<<<< HEAD
-    <message>
-        <source>New receiving address</source>
-        <translation>Янги кабул килувчи манзил</translation>
-    </message>
-    <message>
-        <source>New sending address</source>
-        <translation>Янги жунатилувчи манзил</translation>
-    </message>
-    <message>
-        <source>Edit receiving address</source>
-        <translation>Кабул килувчи манзилни тахрирлаш</translation>
-    </message>
-    <message>
-        <source>Edit sending address</source>
-        <translation>Жунатилувчи манзилни тахрирлаш</translation>
-    </message>
-    <message>
-        <source>The entered address "%1" is already in the address book.</source>
-        <translation>Киритилган "%1" манзили аллақачон манзил китобида.</translation>
-    </message>
-    <message>
-        <source>The entered address "%1" is not a valid Zetacoin address.</source>
-        <translation>Киритилган "%1" манзили тўғри Zetacoin манзили эмас.</translation>
-    </message>
-    <message>
-        <source>Could not unlock wallet.</source>
-        <translation>Ҳамён қулфдан чиқмади.</translation>
-    </message>
-    <message>
-        <source>New key generation failed.</source>
-        <translation>Янги калит яратиш амалга ошмади.</translation>
-    </message>
-</context>
-=======
-    </context>
->>>>>>> 0d719145
+    </context>
 <context>
     <name>FreespaceChecker</name>
     <message>
@@ -650,1114 +434,856 @@
 <context>
     <name>HelpMessageDialog</name>
     <message>
-<<<<<<< HEAD
+        <source>version</source>
+        <translation>версияси</translation>
+    </message>
+    <message>
+        <source>(%1-bit)</source>
+        <translation>(%1-bit)</translation>
+    </message>
+    <message>
+        <source>Command-line options</source>
+        <translation>Буйруқлар сатри мосламалари</translation>
+    </message>
+    <message>
+        <source>Usage:</source>
+        <translation>Фойдаланиш:</translation>
+    </message>
+    <message>
+        <source>command-line options</source>
+        <translation>буйруқлар қатори орқали мослаш</translation>
+    </message>
+    </context>
+<context>
+    <name>Intro</name>
+    <message>
+        <source>Welcome</source>
+        <translation>Хуш келибсиз</translation>
+    </message>
+    <message>
+        <source>Use the default data directory</source>
+        <translation>Стандарт маълумотлар директориясидан фойдаланиш</translation>
+    </message>
+    <message>
+        <source>Use a custom data directory:</source>
+        <translation>Бошқа маълумотлар директориясида фойдаланинг:</translation>
+    </message>
+    <message>
+        <source>Error: Specified data directory "%1" cannot be created.</source>
+        <translation>Хато: кўрсатилган "%1" маълумотлар директориясини яратиб бўлмайди.</translation>
+    </message>
+    <message>
+        <source>Error</source>
+        <translation>Хатолик</translation>
+    </message>
+    </context>
+<context>
+    <name>OpenURIDialog</name>
+    <message>
+        <source>Open URI</source>
+        <translation>URI ни очиш</translation>
+    </message>
+    <message>
+        <source>Open payment request from URI or file</source>
+        <translation>URL файлдан тўлов сўровларини очиш</translation>
+    </message>
+    <message>
+        <source>URI:</source>
+        <translation>URI:</translation>
+    </message>
+    <message>
+        <source>Select payment request file</source>
+        <translation>Тўлов сўрови файлини танлаш</translation>
+    </message>
+    </context>
+<context>
+    <name>OptionsDialog</name>
+    <message>
+        <source>Options</source>
+        <translation>Танламалар</translation>
+    </message>
+    <message>
+        <source>&amp;Main</source>
+        <translation>&amp;Асосий</translation>
+    </message>
+    <message>
+        <source>Size of &amp;database cache</source>
+        <translation>&amp;Маълумотлар базаси кеши</translation>
+    </message>
+    <message>
+        <source>MB</source>
+        <translation>МБ</translation>
+    </message>
+    <message>
+        <source>Number of script &amp;verification threads</source>
+        <translation>Мавзуларни &amp;тўғрилаш скрипти миқдори</translation>
+    </message>
+    <message>
+        <source>Accept connections from outside</source>
+        <translation>Ташқаридан уланишларга рози бўлиш</translation>
+    </message>
+    <message>
+        <source>Allow incoming connections</source>
+        <translation>Кирувчи уланишларга рухсат бериш</translation>
+    </message>
+    <message>
+        <source>IP address of the proxy (e.g. IPv4: 127.0.0.1 / IPv6: ::1)</source>
+        <translation>Прокси IP манзили (масалан: IPv4: 127.0.0.1 / IPv6: ::1)</translation>
+    </message>
+    <message>
+        <source>Third party transaction URLs</source>
+        <translation>Бегона тараф ўтказмалари URL манзиллари</translation>
+    </message>
+    <message>
+        <source>&amp;Network</source>
+        <translation>Тармоқ</translation>
+    </message>
+    <message>
+        <source>W&amp;allet</source>
+        <translation>Ҳамён</translation>
+    </message>
+    <message>
+        <source>Proxy &amp;IP:</source>
+        <translation>Прокси &amp;IP рақами:</translation>
+    </message>
+    <message>
+        <source>&amp;Port:</source>
+        <translation>&amp;Порт:</translation>
+    </message>
+    <message>
+        <source>Port of the proxy (e.g. 9050)</source>
+        <translation>Прокси порти (e.g. 9050)</translation>
+    </message>
+    <message>
+        <source>&amp;Window</source>
+        <translation>&amp;Ойна</translation>
+    </message>
+    <message>
+        <source>Show only a tray icon after minimizing the window.</source>
+        <translation>Ойна йиғилгандан сўнг фақат трэй нишончаси кўрсатилсин.</translation>
+    </message>
+    <message>
+        <source>&amp;Minimize to the tray instead of the taskbar</source>
+        <translation>Манзиллар панели ўрнига трэйни &amp;йиғиш</translation>
+    </message>
+    <message>
+        <source>M&amp;inimize on close</source>
+        <translation>Ёпишда й&amp;иғиш</translation>
+    </message>
+    <message>
+        <source>&amp;Display</source>
+        <translation>&amp;Кўрсатиш</translation>
+    </message>
+    <message>
+        <source>User Interface &amp;language:</source>
+        <translation>Фойдаланувчи интерфейси &amp;тили:</translation>
+    </message>
+    <message>
+        <source>&amp;Unit to show amounts in:</source>
+        <translation>Миқдорларни кўрсатиш учун &amp;қисм:</translation>
+    </message>
+    <message>
+        <source>&amp;OK</source>
+        <translation>&amp;OK</translation>
+    </message>
+    <message>
+        <source>&amp;Cancel</source>
+        <translation>&amp;Бекор қилиш</translation>
+    </message>
+    <message>
+        <source>default</source>
+        <translation>стандарт</translation>
+    </message>
+    <message>
+        <source>none</source>
+        <translation>йўқ</translation>
+    </message>
+    <message>
+        <source>Confirm options reset</source>
+        <translation>Тасдиқлаш танловларини рад қилиш</translation>
+    </message>
+    <message>
+        <source>Client restart required to activate changes.</source>
+        <translation>Ўзгаришлар амалга ошиши учун мижозни қайта ишга тушириш талаб қилинади.</translation>
+    </message>
+    <message>
+        <source>This change would require a client restart.</source>
+        <translation>Ушбу ўзгариш мижозни қайтадан ишга туширишни талаб қилади.</translation>
+    </message>
+    <message>
+        <source>The supplied proxy address is invalid.</source>
+        <translation>Келтирилган прокси манзили ишламайди.</translation>
+    </message>
+</context>
+<context>
+    <name>OverviewPage</name>
+    <message>
+        <source>Form</source>
+        <translation>Шакл</translation>
+    </message>
+    <message>
+        <source>The displayed information may be out of date. Your wallet automatically synchronizes with the Zetacoin network after a connection is established, but this process has not completed yet.</source>
+        <translation>Кўрсатилган маълумот эскирган бўлиши мумкин. Ҳамёнингиз алоқа ўрнатилгандан сўнг Zetacoin тармоқ билан автоматик тарзда синхронланади, аммо жараён ҳалигача тугалланмади.</translation>
+    </message>
+    <message>
+        <source>Watch-only:</source>
+        <translation>Фақат кўришга</translation>
+    </message>
+    <message>
+        <source>Available:</source>
+        <translation>Мавжуд:</translation>
+    </message>
+    <message>
+        <source>Your current spendable balance</source>
+        <translation>Жорий сарфланадиган балансингиз</translation>
+    </message>
+    <message>
+        <source>Pending:</source>
+        <translation>Кутилмоқда:</translation>
+    </message>
+    <message>
+        <source>Total of transactions that have yet to be confirmed, and do not yet count toward the spendable balance</source>
+        <translation>Жами ўтказмалар ҳозиргача тасдиқланган ва сафланадиган баланс томонга ҳали ҳам ҳисобланмади</translation>
+    </message>
+    <message>
+        <source>Immature:</source>
+        <translation>Тайёр эмас:</translation>
+    </message>
+    <message>
+        <source>Mined balance that has not yet matured</source>
+        <translation>Миналаштирилган баланс ҳалигача тайёр эмас</translation>
+    </message>
+    <message>
+        <source>Balances</source>
+        <translation>Баланслар</translation>
+    </message>
+    <message>
+        <source>Total:</source>
+        <translation>Жами:</translation>
+    </message>
+    <message>
+        <source>Your current total balance</source>
+        <translation>Жорий умумий балансингиз</translation>
+    </message>
+    <message>
+        <source>Your current balance in watch-only addresses</source>
+        <translation>Жорий балансингиз фақат кўринадиган манзилларда</translation>
+    </message>
+    <message>
+        <source>Spendable:</source>
+        <translation>Сарфланадиган:</translation>
+    </message>
+    <message>
+        <source>Recent transactions</source>
+        <translation>Сўнгги пул ўтказмалари</translation>
+    </message>
+    <message>
+        <source>Unconfirmed transactions to watch-only addresses</source>
+        <translation>Тасдиқланмаган ўтказмалар-фақат манзилларини кўриш</translation>
+    </message>
+    <message>
+        <source>Current total balance in watch-only addresses</source>
+        <translation>Жорий умумий баланс фақат кўринадиган манзилларда</translation>
+    </message>
+</context>
+<context>
+    <name>PaymentServer</name>
+    </context>
+<context>
+    <name>PeerTableModel</name>
+    <message>
+        <source>User Agent</source>
+        <translation>Фойдаланувчи вакил</translation>
+    </message>
+    <message>
+        <source>Ping Time</source>
+        <translation>Ping вақти</translation>
+    </message>
+</context>
+<context>
+    <name>QObject</name>
+    <message>
+        <source>Amount</source>
+        <translation>Миқдори</translation>
+    </message>
+    <message>
+        <source>Enter a Zetacoin address (e.g. %1)</source>
+        <translation>Zetacoin манзилини киритинг (масалан.  %1)</translation>
+    </message>
+    <message>
+        <source>%1 m</source>
+        <translation>%1 д</translation>
+    </message>
+    <message>
+        <source>%1 s</source>
+        <translation>%1 с</translation>
+    </message>
+    <message>
+        <source>None</source>
+        <translation>Йўқ</translation>
+    </message>
+    <message>
+        <source>N/A</source>
+        <translation>Тўғри келмайди</translation>
+    </message>
+    <message>
+        <source>%1 ms</source>
+        <translation>%1 мс</translation>
+    </message>
+</context>
+<context>
+    <name>QRImageWidget</name>
+    </context>
+<context>
+    <name>RPCConsole</name>
+    <message>
+        <source>N/A</source>
+        <translation>Тўғри келмайди</translation>
+    </message>
+    <message>
+        <source>Client version</source>
+        <translation>Мижоз номи</translation>
+    </message>
+    <message>
+        <source>&amp;Information</source>
+        <translation>&amp;Маълумот</translation>
+    </message>
+    <message>
+        <source>Debug window</source>
+        <translation>Тузатиш ойнаси</translation>
+    </message>
+    <message>
+        <source>General</source>
+        <translation>Асосий</translation>
+    </message>
+    <message>
+        <source>Using BerkeleyDB version</source>
+        <translation>Фойдаланилаётган BerkeleyDB версияси</translation>
+    </message>
+    <message>
+        <source>Startup time</source>
+        <translation>Бошланиш вақти</translation>
+    </message>
+    <message>
+        <source>Network</source>
+        <translation>Тармоқ</translation>
+    </message>
+    <message>
+        <source>Name</source>
+        <translation>Ном</translation>
+    </message>
+    <message>
+        <source>&amp;Peers</source>
+        <translation>&amp;Уламлар</translation>
+    </message>
+    <message>
+        <source>Select a peer to view detailed information.</source>
+        <translation>Батафсил маълумотларни кўриш учун уламни танланг.</translation>
+    </message>
+    <message>
+        <source>Direction</source>
+        <translation>Йўналиш</translation>
+    </message>
+    <message>
+        <source>Version</source>
+        <translation>Версия</translation>
+    </message>
+    <message>
+        <source>User Agent</source>
+        <translation>Фойдаланувчи вакил</translation>
+    </message>
+    <message>
+        <source>Services</source>
+        <translation>Хизматлар</translation>
+    </message>
+    <message>
+        <source>Ban Score</source>
+        <translation>Тезликни бан қилиш</translation>
+    </message>
+    <message>
+        <source>Connection Time</source>
+        <translation>Уланиш вақти</translation>
+    </message>
+    <message>
+        <source>Last Send</source>
+        <translation>Сўнгги жўнатилган</translation>
+    </message>
+    <message>
+        <source>Last Receive</source>
+        <translation>Сўнгги қабул қилинган</translation>
+    </message>
+    <message>
+        <source>Ping Time</source>
+        <translation>Ping вақти</translation>
+    </message>
+    <message>
+        <source>Last block time</source>
+        <translation>Сўнгги блок вақти</translation>
+    </message>
+    <message>
+        <source>&amp;Open</source>
+        <translation>&amp;Очиш</translation>
+    </message>
+    <message>
+        <source>&amp;Console</source>
+        <translation>&amp;Терминал</translation>
+    </message>
+    <message>
+        <source>&amp;Network Traffic</source>
+        <translation>&amp;Тармоқ трафиги</translation>
+    </message>
+    <message>
+        <source>&amp;Clear</source>
+        <translation>&amp;Тозалаш</translation>
+    </message>
+    <message>
+        <source>Totals</source>
+        <translation>Жами</translation>
+    </message>
+    <message>
+        <source>In:</source>
+        <translation>Ичига:</translation>
+    </message>
+    <message>
+        <source>Out:</source>
+        <translation>Ташқарига:</translation>
+    </message>
+    <message>
+        <source>Debug log file</source>
+        <translation>Тузатиш журнали файли</translation>
+    </message>
+    <message>
+        <source>Clear console</source>
+        <translation>Терминални тозалаш</translation>
+    </message>
+    <message>
+        <source>Use up and down arrows to navigate history, and &lt;b&gt;Ctrl-L&lt;/b&gt; to clear screen.</source>
+        <translation>Тарихни кўриш учун тепага ва пастга кўрсаткичларидан фойдаланинг, экранни тозалаш учун &lt;b&gt;Ctrl-L&lt;/b&gt; тугмалар бирикмасидан фойдаланинг.</translation>
+    </message>
+    <message>
+        <source>Type &lt;b&gt;help&lt;/b&gt; for an overview of available commands.</source>
+        <translation>Мавжуд буйруқларни кўриш учун &lt;b&gt;help&lt;/b&gt; деб ёзинг.</translation>
+    </message>
+    <message>
+        <source>%1 B</source>
+        <translation>%1 Б</translation>
+    </message>
+    <message>
+        <source>%1 KB</source>
+        <translation>%1 КБ</translation>
+    </message>
+    <message>
+        <source>%1 MB</source>
+        <translation>%1 МБ</translation>
+    </message>
+    <message>
+        <source>%1 GB</source>
+        <translation>%1 ГБ</translation>
+    </message>
+    <message>
+        <source>via %1</source>
+        <translation>%1 орқали</translation>
+    </message>
+    <message>
+        <source>never</source>
+        <translation>ҳеч қачон</translation>
+    </message>
+    <message>
+        <source>Inbound</source>
+        <translation>Ички йўналиш</translation>
+    </message>
+    <message>
+        <source>Outbound</source>
+        <translation>Ташқи йўналиш</translation>
+    </message>
+    <message>
+        <source>Yes</source>
+        <translation>Ҳа</translation>
+    </message>
+    <message>
+        <source>No</source>
+        <translation>Йўқ</translation>
+    </message>
+    <message>
+        <source>Unknown</source>
+        <translation>Номаълум</translation>
+    </message>
+</context>
+<context>
+    <name>ReceiveCoinsDialog</name>
+    <message>
+        <source>&amp;Amount:</source>
+        <translation>&amp;Миқдор:</translation>
+    </message>
+    <message>
+        <source>&amp;Label:</source>
+        <translation>&amp;Ёрлиқ:</translation>
+    </message>
+    <message>
+        <source>&amp;Message:</source>
+        <translation>&amp;Хабар:</translation>
+    </message>
+    <message>
+        <source>Reuse one of the previously used receiving addresses. Reusing addresses has security and privacy issues. Do not use this unless re-generating a payment request made before.</source>
+        <translation>Олдинги фойдаланилган қабул қилинган манзиллардан биридан қайта фойдаланилсин. Хавсизлик ва махфийлик муаммолар мавжуд манзиллардан қайта фойдаланилмоқда. Бундан тўлов сўров қайта яратилмагунича фойдаланманг.</translation>
+    </message>
+    <message>
+        <source>An optional label to associate with the new receiving address.</source>
+        <translation>Янги қабул қилинаётган манзил билан боғланган танланадиган ёрлиқ.</translation>
+    </message>
+    <message>
+        <source>Use this form to request payments. All fields are &lt;b&gt;optional&lt;/b&gt;.</source>
+        <translation>Ушбу сўровдан тўловларни сўраш учун фойдаланинг. Барча майдонлар &lt;b&gt;мажбурий эмас&lt;/b&gt;.</translation>
+    </message>
+    <message>
+        <source>An optional amount to request. Leave this empty or zero to not request a specific amount.</source>
+        <translation>Хоҳланган миқдор сўрови. Кўрсатилган миқдорни сўраш учун буни бўш ёки ноль қолдиринг.</translation>
+    </message>
+    <message>
+        <source>Clear all fields of the form.</source>
+        <translation>Шаклнинг барча майдончаларини тозалаш</translation>
+    </message>
+    <message>
+        <source>Clear</source>
+        <translation>Тозалаш</translation>
+    </message>
+    <message>
+        <source>Requested payments history</source>
+        <translation>Сўралган тўлов тарихи</translation>
+    </message>
+    <message>
+        <source>&amp;Request payment</source>
+        <translation>Тўловни &amp;сўраш</translation>
+    </message>
+    <message>
+        <source>Show the selected request (does the same as double clicking an entry)</source>
+        <translation>Танланган сўровни кўрсатиш (икки марта босилганда ҳам бир хил амал бажарилсин)</translation>
+    </message>
+    <message>
+        <source>Show</source>
+        <translation>Кўрсатиш</translation>
+    </message>
+    <message>
+        <source>Remove the selected entries from the list</source>
+        <translation>Танланганларни рўйхатдан ўчириш</translation>
+    </message>
+    <message>
+        <source>Remove</source>
+        <translation>Ўчириш</translation>
+    </message>
+    </context>
+<context>
+    <name>ReceiveRequestDialog</name>
+    <message>
+        <source>QR Code</source>
+        <translation>QR Коди</translation>
+    </message>
+    <message>
+        <source>Copy &amp;Address</source>
+        <translation>Нусҳалаш &amp; Манзил</translation>
+    </message>
+    <message>
+        <source>&amp;Save Image...</source>
+        <translation>Расмни &amp;сақлаш</translation>
+    </message>
+    </context>
+<context>
+    <name>RecentRequestsTableModel</name>
+    </context>
+<context>
+    <name>SendCoinsDialog</name>
+    <message>
+        <source>Send Coins</source>
+        <translation>Тангаларни жунат</translation>
+    </message>
+    <message>
+        <source>Coin Control Features</source>
+        <translation>Танга бошқаруви ҳусусиятлари</translation>
+    </message>
+    <message>
+        <source>automatically selected</source>
+        <translation>автоматик тарзда танланган</translation>
+    </message>
+    <message>
+        <source>Insufficient funds!</source>
+        <translation>Кам миқдор</translation>
+    </message>
+    <message>
+        <source>Quantity:</source>
+        <translation>Сони:</translation>
+    </message>
+    <message>
+        <source>Bytes:</source>
+        <translation>Байт:</translation>
+    </message>
+    <message>
+        <source>Amount:</source>
+        <translation>Миқдори:</translation>
+    </message>
+    <message>
+        <source>Priority:</source>
+        <translation>Муҳимлиги:</translation>
+    </message>
+    <message>
+        <source>Fee:</source>
+        <translation>Солиқ:</translation>
+    </message>
+    <message>
+        <source>After Fee:</source>
+        <translation>Солиқдан сўнг:</translation>
+    </message>
+    <message>
+        <source>Change:</source>
+        <translation>Ўзгартириш:</translation>
+    </message>
+    <message>
+        <source>If this is activated, but the change address is empty or invalid, change will be sent to a newly generated address.</source>
+        <translation>Агар бу фаоллаштирилса, аммо ўзгартирилган манзил бўл ёки нотўғри бўлса, ўзгариш янги яратилган манзилга жўнатилади.</translation>
+    </message>
+    <message>
+        <source>Custom change address</source>
+        <translation>Бошқа ўзгартирилган манзил</translation>
+    </message>
+    <message>
+        <source>Transaction Fee:</source>
+        <translation>Ўтказма тўлови</translation>
+    </message>
+    <message>
+        <source>Choose...</source>
+        <translation>Танлов</translation>
+    </message>
+    <message>
+        <source>per kilobyte</source>
+        <translation>Хар килобайтига</translation>
+    </message>
+    <message>
+        <source>Recommended:</source>
+        <translation>Тавсия этилган</translation>
+    </message>
+    <message>
+        <source>Confirmation time:</source>
+        <translation>Тасдиқ вақти</translation>
+    </message>
+    <message>
+        <source>normal</source>
+        <translation>Нормал</translation>
+    </message>
+    <message>
+        <source>fast</source>
+        <translation>Тезкор</translation>
+    </message>
+    <message>
+        <source>Send to multiple recipients at once</source>
+        <translation>Бирданига бир нечта қабул қилувчиларга жўнатиш</translation>
+    </message>
+    <message>
+        <source>Clear all fields of the form.</source>
+        <translation>Шаклнинг барча майдончаларини тозалаш</translation>
+    </message>
+    <message>
+        <source>Dust:</source>
+        <translation>Ахлат қутиси:</translation>
+    </message>
+    <message>
+        <source>Clear &amp;All</source>
+        <translation>Барчасини &amp; Тозалаш</translation>
+    </message>
+    <message>
+        <source>Balance:</source>
+        <translation>Баланс</translation>
+    </message>
+    <message>
+        <source>Confirm the send action</source>
+        <translation>Жўнатиш амалини тасдиқлаш</translation>
+    </message>
+    <message>
+        <source>S&amp;end</source>
+        <translation>Жў&amp;натиш</translation>
+    </message>
+    </context>
+<context>
+    <name>SendCoinsEntry</name>
+    <message>
+        <source>A&amp;mount:</source>
+        <translation>&amp;Миқдори:</translation>
+    </message>
+    <message>
+        <source>Pay &amp;To:</source>
+        <translation>&amp;Тўлов олувчи:</translation>
+    </message>
+    <message>
+        <source>&amp;Label:</source>
+        <translation>&amp;Ёрлиқ:</translation>
+    </message>
+    <message>
+        <source>Choose previously used address</source>
+        <translation>Олдин фойдаланилган манзилни танла</translation>
+    </message>
+    <message>
+        <source>This is a normal payment.</source>
+        <translation>Бу нормал тўлов.</translation>
+    </message>
+    <message>
+        <source>Alt+A</source>
+        <translation>Alt+A</translation>
+    </message>
+    <message>
+        <source>Paste address from clipboard</source>
+        <translation>Клипбоарддан манзилни қўйиш</translation>
+    </message>
+    <message>
+        <source>Alt+P</source>
+        <translation>Alt+P</translation>
+    </message>
+    <message>
+        <source>Message:</source>
+        <translation>Хабар</translation>
+    </message>
+    <message>
+        <source>Pay To:</source>
+        <translation>Тўлов олувчи:</translation>
+    </message>
+    </context>
+<context>
+    <name>SendConfirmationDialog</name>
+    </context>
+<context>
+    <name>ShutdownWindow</name>
+    </context>
+<context>
+    <name>SignVerifyMessageDialog</name>
+    <message>
+        <source>Choose previously used address</source>
+        <translation>Олдин фойдаланилган манзилни танла</translation>
+    </message>
+    <message>
+        <source>Alt+A</source>
+        <translation>Alt+A</translation>
+    </message>
+    <message>
+        <source>Paste address from clipboard</source>
+        <translation>Клипбоарддан манзилни қўйиш</translation>
+    </message>
+    <message>
+        <source>Alt+P</source>
+        <translation>Alt+P</translation>
+    </message>
+    <message>
+        <source>Signature</source>
+        <translation>Имзо</translation>
+    </message>
+    <message>
+        <source>Clear &amp;All</source>
+        <translation>Барчасини &amp; Тозалаш</translation>
+    </message>
+    </context>
+<context>
+    <name>SplashScreen</name>
+    <message>
+        <source>[testnet]</source>
+        <translation>[testnet]</translation>
+    </message>
+</context>
+<context>
+    <name>TrafficGraphWidget</name>
+    </context>
+<context>
+    <name>TransactionDesc</name>
+    </context>
+<context>
+    <name>TransactionDescDialog</name>
+    <message>
+        <source>This pane shows a detailed description of the transaction</source>
+        <translation>Ушбу ойна операциянинг батафсил таърифини кўрсатади</translation>
+    </message>
+    </context>
+<context>
+    <name>TransactionTableModel</name>
+    </context>
+<context>
+    <name>TransactionView</name>
+    </context>
+<context>
+    <name>UnitDisplayStatusBarControl</name>
+    </context>
+<context>
+    <name>WalletFrame</name>
+    </context>
+<context>
+    <name>WalletModel</name>
+    </context>
+<context>
+    <name>WalletView</name>
+    </context>
+<context>
+    <name>bitcoin-core</name>
+    <message>
+        <source>Options:</source>
+        <translation>Танламалар:</translation>
+    </message>
+    <message>
+        <source>Specify data directory</source>
+        <translation>Маълумотлар директориясини кўрсатинг</translation>
+    </message>
+    <message>
+        <source>Accept command line and JSON-RPC commands</source>
+        <translation>Буйруқлар сатри ва JSON-RPC буйруқларига рози бўлинг</translation>
+    </message>
+    <message>
+        <source>Run in the background as a daemon and accept commands</source>
+        <translation>Демон сифатида орқа фонда ишга туширинг ва буйруқларга рози бўлинг</translation>
+    </message>
+    <message>
         <source>Zetacoin Core</source>
         <translation>Zetacoin Core</translation>
     </message>
     <message>
-=======
->>>>>>> 0d719145
-        <source>version</source>
-        <translation>версияси</translation>
-    </message>
-    <message>
-        <source>(%1-bit)</source>
-        <translation>(%1-bit)</translation>
-    </message>
-    <message>
-<<<<<<< HEAD
-        <source>About Zetacoin Core</source>
-        <translation>Zetacoin Core ҳақида</translation>
-    </message>
-    <message>
-=======
->>>>>>> 0d719145
-        <source>Command-line options</source>
-        <translation>Буйруқлар сатри мосламалари</translation>
-    </message>
-    <message>
-        <source>Usage:</source>
-        <translation>Фойдаланиш:</translation>
-    </message>
-    <message>
-        <source>command-line options</source>
-        <translation>буйруқлар қатори орқали мослаш</translation>
-    </message>
-    </context>
-<context>
-    <name>Intro</name>
-    <message>
-        <source>Welcome</source>
-        <translation>Хуш келибсиз</translation>
-    </message>
-    <message>
-<<<<<<< HEAD
-        <source>Welcome to Zetacoin Core.</source>
-        <translation>"Zetacoin Core"га хуш келибсиз.</translation>
-    </message>
-    <message>
-        <source>As this is the first time the program is launched, you can choose where Zetacoin Core will store its data.</source>
-        <translation>Биринчи марта дастур ишга тушгани каби сиз Zetacoin Core маълумотларини жойлаштирадиган жойни танлашингиз мумкин.</translation>
-    </message>
-    <message>
-        <source>Zetacoin Core will download and store a copy of the Zetacoin block chain. At least %1GB of data will be stored in this directory, and it will grow over time. The wallet will also be stored in this directory.</source>
-        <translation>Zetacoin Core юклаб олинади ва Zetacoin блок занжири нусхаси жойлаштирилади. Камида %1GB  маълумот ушбу директорияга жойлаштирилади ва вақт давомида ўсиб боради. Ҳамён ҳам ушбу директорияда жойлашади.</translation>
-    </message>
-    <message>
-=======
->>>>>>> 0d719145
-        <source>Use the default data directory</source>
-        <translation>Стандарт маълумотлар директориясидан фойдаланиш</translation>
-    </message>
-    <message>
-        <source>Use a custom data directory:</source>
-        <translation>Бошқа маълумотлар директориясида фойдаланинг:</translation>
-    </message>
-    <message>
-<<<<<<< HEAD
-        <source>Zetacoin Core</source>
-        <translation>Zetacoin Core</translation>
-    </message>
-    <message>
-=======
->>>>>>> 0d719145
-        <source>Error: Specified data directory "%1" cannot be created.</source>
-        <translation>Хато: кўрсатилган "%1" маълумотлар директориясини яратиб бўлмайди.</translation>
+        <source>Connection options:</source>
+        <translation>Уланиш кўрсаткичлари:</translation>
+    </message>
+    <message>
+        <source>Information</source>
+        <translation>Маълумот</translation>
+    </message>
+    <message>
+        <source>Username for JSON-RPC connections</source>
+        <translation>JSON-RPC уланишлари учун фойдаланувчи номи</translation>
+    </message>
+    <message>
+        <source>Warning</source>
+        <translation>Диққат</translation>
+    </message>
+    <message>
+        <source>Password for JSON-RPC connections</source>
+        <translation>JSON-RPC уланишлари учун парол</translation>
+    </message>
+    <message>
+        <source>Loading addresses...</source>
+        <translation>Манзиллар юкланмоқда...</translation>
+    </message>
+    <message>
+        <source>Insufficient funds</source>
+        <translation>Кам миқдор</translation>
+    </message>
+    <message>
+        <source>Loading block index...</source>
+        <translation>Тўсиқ индекси юкланмоқда...</translation>
+    </message>
+    <message>
+        <source>Loading wallet...</source>
+        <translation>Ҳамён юкланмоқда...</translation>
+    </message>
+    <message>
+        <source>Rescanning...</source>
+        <translation>Қайта текшириб чиқилмоқда...</translation>
+    </message>
+    <message>
+        <source>Done loading</source>
+        <translation>Юклаш тайёр</translation>
     </message>
     <message>
         <source>Error</source>
         <translation>Хатолик</translation>
     </message>
-    </context>
-<context>
-    <name>OpenURIDialog</name>
-    <message>
-        <source>Open URI</source>
-        <translation>URI ни очиш</translation>
-    </message>
-    <message>
-        <source>Open payment request from URI or file</source>
-        <translation>URL файлдан тўлов сўровларини очиш</translation>
-    </message>
-    <message>
-        <source>URI:</source>
-        <translation>URI:</translation>
-    </message>
-    <message>
-        <source>Select payment request file</source>
-        <translation>Тўлов сўрови файлини танлаш</translation>
-    </message>
-    </context>
-<context>
-    <name>OptionsDialog</name>
-    <message>
-        <source>Options</source>
-        <translation>Танламалар</translation>
-    </message>
-    <message>
-        <source>&amp;Main</source>
-        <translation>&amp;Асосий</translation>
-    </message>
-    <message>
-        <source>Size of &amp;database cache</source>
-        <translation>&amp;Маълумотлар базаси кеши</translation>
-    </message>
-    <message>
-        <source>MB</source>
-        <translation>МБ</translation>
-    </message>
-    <message>
-        <source>Number of script &amp;verification threads</source>
-        <translation>Мавзуларни &amp;тўғрилаш скрипти миқдори</translation>
-    </message>
-    <message>
-        <source>Accept connections from outside</source>
-        <translation>Ташқаридан уланишларга рози бўлиш</translation>
-    </message>
-    <message>
-        <source>Allow incoming connections</source>
-        <translation>Кирувчи уланишларга рухсат бериш</translation>
-    </message>
-    <message>
-        <source>IP address of the proxy (e.g. IPv4: 127.0.0.1 / IPv6: ::1)</source>
-        <translation>Прокси IP манзили (масалан: IPv4: 127.0.0.1 / IPv6: ::1)</translation>
-    </message>
-    <message>
-        <source>Third party transaction URLs</source>
-        <translation>Бегона тараф ўтказмалари URL манзиллари</translation>
-    </message>
-    <message>
-        <source>&amp;Network</source>
-        <translation>Тармоқ</translation>
-    </message>
-    <message>
-        <source>W&amp;allet</source>
-        <translation>Ҳамён</translation>
-    </message>
-    <message>
-        <source>Proxy &amp;IP:</source>
-        <translation>Прокси &amp;IP рақами:</translation>
-    </message>
-    <message>
-        <source>&amp;Port:</source>
-        <translation>&amp;Порт:</translation>
-    </message>
-    <message>
-        <source>Port of the proxy (e.g. 9050)</source>
-        <translation>Прокси порти (e.g. 9050)</translation>
-    </message>
-    <message>
-        <source>&amp;Window</source>
-        <translation>&amp;Ойна</translation>
-    </message>
-    <message>
-        <source>Show only a tray icon after minimizing the window.</source>
-        <translation>Ойна йиғилгандан сўнг фақат трэй нишончаси кўрсатилсин.</translation>
-    </message>
-    <message>
-        <source>&amp;Minimize to the tray instead of the taskbar</source>
-        <translation>Манзиллар панели ўрнига трэйни &amp;йиғиш</translation>
-    </message>
-    <message>
-        <source>M&amp;inimize on close</source>
-        <translation>Ёпишда й&amp;иғиш</translation>
-    </message>
-    <message>
-        <source>&amp;Display</source>
-        <translation>&amp;Кўрсатиш</translation>
-    </message>
-    <message>
-        <source>User Interface &amp;language:</source>
-        <translation>Фойдаланувчи интерфейси &amp;тили:</translation>
-    </message>
-    <message>
-        <source>&amp;Unit to show amounts in:</source>
-        <translation>Миқдорларни кўрсатиш учун &amp;қисм:</translation>
-    </message>
-    <message>
-        <source>&amp;OK</source>
-        <translation>&amp;OK</translation>
-    </message>
-    <message>
-        <source>&amp;Cancel</source>
-        <translation>&amp;Бекор қилиш</translation>
-    </message>
-    <message>
-        <source>default</source>
-        <translation>стандарт</translation>
-    </message>
-    <message>
-        <source>none</source>
-        <translation>йўқ</translation>
-    </message>
-    <message>
-        <source>Confirm options reset</source>
-        <translation>Тасдиқлаш танловларини рад қилиш</translation>
-    </message>
-    <message>
-        <source>Client restart required to activate changes.</source>
-        <translation>Ўзгаришлар амалга ошиши учун мижозни қайта ишга тушириш талаб қилинади.</translation>
-    </message>
-    <message>
-        <source>This change would require a client restart.</source>
-        <translation>Ушбу ўзгариш мижозни қайтадан ишга туширишни талаб қилади.</translation>
-    </message>
-    <message>
-        <source>The supplied proxy address is invalid.</source>
-        <translation>Келтирилган прокси манзили ишламайди.</translation>
-    </message>
-</context>
-<context>
-    <name>OverviewPage</name>
-    <message>
-        <source>Form</source>
-        <translation>Шакл</translation>
-    </message>
-    <message>
-        <source>The displayed information may be out of date. Your wallet automatically synchronizes with the Zetacoin network after a connection is established, but this process has not completed yet.</source>
-        <translation>Кўрсатилган маълумот эскирган бўлиши мумкин. Ҳамёнингиз алоқа ўрнатилгандан сўнг Zetacoin тармоқ билан автоматик тарзда синхронланади, аммо жараён ҳалигача тугалланмади.</translation>
-    </message>
-    <message>
-        <source>Watch-only:</source>
-        <translation>Фақат кўришга</translation>
-    </message>
-    <message>
-        <source>Available:</source>
-        <translation>Мавжуд:</translation>
-    </message>
-    <message>
-        <source>Your current spendable balance</source>
-        <translation>Жорий сарфланадиган балансингиз</translation>
-    </message>
-    <message>
-        <source>Pending:</source>
-        <translation>Кутилмоқда:</translation>
-    </message>
-    <message>
-        <source>Total of transactions that have yet to be confirmed, and do not yet count toward the spendable balance</source>
-        <translation>Жами ўтказмалар ҳозиргача тасдиқланган ва сафланадиган баланс томонга ҳали ҳам ҳисобланмади</translation>
-    </message>
-    <message>
-        <source>Immature:</source>
-        <translation>Тайёр эмас:</translation>
-    </message>
-    <message>
-        <source>Mined balance that has not yet matured</source>
-        <translation>Миналаштирилган баланс ҳалигача тайёр эмас</translation>
-    </message>
-    <message>
-        <source>Balances</source>
-        <translation>Баланслар</translation>
-    </message>
-    <message>
-        <source>Total:</source>
-        <translation>Жами:</translation>
-    </message>
-    <message>
-        <source>Your current total balance</source>
-        <translation>Жорий умумий балансингиз</translation>
-    </message>
-    <message>
-        <source>Your current balance in watch-only addresses</source>
-        <translation>Жорий балансингиз фақат кўринадиган манзилларда</translation>
-    </message>
-    <message>
-        <source>Spendable:</source>
-        <translation>Сарфланадиган:</translation>
-    </message>
-    <message>
-        <source>Recent transactions</source>
-        <translation>Сўнгги пул ўтказмалари</translation>
-    </message>
-    <message>
-        <source>Unconfirmed transactions to watch-only addresses</source>
-        <translation>Тасдиқланмаган ўтказмалар-фақат манзилларини кўриш</translation>
-    </message>
-    <message>
-        <source>Current total balance in watch-only addresses</source>
-        <translation>Жорий умумий баланс фақат кўринадиган манзилларда</translation>
-    </message>
-</context>
-<context>
-    <name>PaymentServer</name>
-    </context>
-<context>
-    <name>PeerTableModel</name>
-    <message>
-        <source>User Agent</source>
-        <translation>Фойдаланувчи вакил</translation>
-    </message>
-    <message>
-        <source>Ping Time</source>
-        <translation>Ping вақти</translation>
-    </message>
-</context>
-<context>
-    <name>QObject</name>
-    <message>
-        <source>Amount</source>
-        <translation>Миқдори</translation>
-    </message>
-    <message>
-        <source>Enter a Zetacoin address (e.g. %1)</source>
-        <translation>Zetacoin манзилини киритинг (масалан.  %1)</translation>
-    </message>
-    <message>
-        <source>%1 m</source>
-        <translation>%1 д</translation>
-    </message>
-    <message>
-        <source>%1 s</source>
-        <translation>%1 с</translation>
-    </message>
-    <message>
-        <source>None</source>
-        <translation>Йўқ</translation>
-    </message>
-    <message>
-        <source>N/A</source>
-        <translation>Тўғри келмайди</translation>
-    </message>
-    <message>
-        <source>%1 ms</source>
-        <translation>%1 мс</translation>
-    </message>
-</context>
-<context>
-    <name>QRImageWidget</name>
-    </context>
-<context>
-    <name>RPCConsole</name>
-    <message>
-        <source>N/A</source>
-        <translation>Тўғри келмайди</translation>
-    </message>
-    <message>
-        <source>Client version</source>
-        <translation>Мижоз номи</translation>
-    </message>
-    <message>
-        <source>&amp;Information</source>
-        <translation>&amp;Маълумот</translation>
-    </message>
-    <message>
-        <source>Debug window</source>
-        <translation>Тузатиш ойнаси</translation>
-    </message>
-    <message>
-        <source>General</source>
-        <translation>Асосий</translation>
-    </message>
-    <message>
-        <source>Using BerkeleyDB version</source>
-        <translation>Фойдаланилаётган BerkeleyDB версияси</translation>
-    </message>
-    <message>
-        <source>Startup time</source>
-        <translation>Бошланиш вақти</translation>
-    </message>
-    <message>
-        <source>Network</source>
-        <translation>Тармоқ</translation>
-    </message>
-    <message>
-        <source>Name</source>
-        <translation>Ном</translation>
-    </message>
-    <message>
-        <source>&amp;Peers</source>
-        <translation>&amp;Уламлар</translation>
-    </message>
-    <message>
-        <source>Select a peer to view detailed information.</source>
-        <translation>Батафсил маълумотларни кўриш учун уламни танланг.</translation>
-    </message>
-    <message>
-        <source>Direction</source>
-        <translation>Йўналиш</translation>
-    </message>
-    <message>
-        <source>Version</source>
-        <translation>Версия</translation>
-    </message>
-    <message>
-        <source>User Agent</source>
-        <translation>Фойдаланувчи вакил</translation>
-    </message>
-    <message>
-        <source>Services</source>
-        <translation>Хизматлар</translation>
-    </message>
-    <message>
-        <source>Ban Score</source>
-        <translation>Тезликни бан қилиш</translation>
-    </message>
-    <message>
-        <source>Connection Time</source>
-        <translation>Уланиш вақти</translation>
-    </message>
-    <message>
-        <source>Last Send</source>
-        <translation>Сўнгги жўнатилган</translation>
-    </message>
-    <message>
-        <source>Last Receive</source>
-        <translation>Сўнгги қабул қилинган</translation>
-    </message>
-    <message>
-        <source>Ping Time</source>
-        <translation>Ping вақти</translation>
-    </message>
-    <message>
-        <source>Last block time</source>
-        <translation>Сўнгги блок вақти</translation>
-    </message>
-    <message>
-        <source>&amp;Open</source>
-        <translation>&amp;Очиш</translation>
-    </message>
-    <message>
-        <source>&amp;Console</source>
-        <translation>&amp;Терминал</translation>
-    </message>
-    <message>
-        <source>&amp;Network Traffic</source>
-        <translation>&amp;Тармоқ трафиги</translation>
-    </message>
-    <message>
-        <source>&amp;Clear</source>
-        <translation>&amp;Тозалаш</translation>
-    </message>
-    <message>
-        <source>Totals</source>
-        <translation>Жами</translation>
-    </message>
-    <message>
-        <source>In:</source>
-        <translation>Ичига:</translation>
-    </message>
-    <message>
-        <source>Out:</source>
-        <translation>Ташқарига:</translation>
-    </message>
-    <message>
-        <source>Debug log file</source>
-        <translation>Тузатиш журнали файли</translation>
-    </message>
-    <message>
-        <source>Clear console</source>
-        <translation>Терминални тозалаш</translation>
-    </message>
-    <message>
-        <source>Use up and down arrows to navigate history, and &lt;b&gt;Ctrl-L&lt;/b&gt; to clear screen.</source>
-        <translation>Тарихни кўриш учун тепага ва пастга кўрсаткичларидан фойдаланинг, экранни тозалаш учун &lt;b&gt;Ctrl-L&lt;/b&gt; тугмалар бирикмасидан фойдаланинг.</translation>
-    </message>
-    <message>
-        <source>Type &lt;b&gt;help&lt;/b&gt; for an overview of available commands.</source>
-        <translation>Мавжуд буйруқларни кўриш учун &lt;b&gt;help&lt;/b&gt; деб ёзинг.</translation>
-    </message>
-    <message>
-        <source>%1 B</source>
-        <translation>%1 Б</translation>
-    </message>
-    <message>
-        <source>%1 KB</source>
-        <translation>%1 КБ</translation>
-    </message>
-    <message>
-        <source>%1 MB</source>
-        <translation>%1 МБ</translation>
-    </message>
-    <message>
-        <source>%1 GB</source>
-        <translation>%1 ГБ</translation>
-    </message>
-    <message>
-        <source>via %1</source>
-        <translation>%1 орқали</translation>
-    </message>
-    <message>
-        <source>never</source>
-        <translation>ҳеч қачон</translation>
-    </message>
-    <message>
-        <source>Inbound</source>
-        <translation>Ички йўналиш</translation>
-    </message>
-    <message>
-        <source>Outbound</source>
-        <translation>Ташқи йўналиш</translation>
-    </message>
-    <message>
-        <source>Yes</source>
-        <translation>Ҳа</translation>
-    </message>
-    <message>
-        <source>No</source>
-        <translation>Йўқ</translation>
-    </message>
-    <message>
-        <source>Unknown</source>
-        <translation>Номаълум</translation>
-    </message>
-</context>
-<context>
-    <name>ReceiveCoinsDialog</name>
-    <message>
-        <source>&amp;Amount:</source>
-        <translation>&amp;Миқдор:</translation>
-    </message>
-    <message>
-        <source>&amp;Label:</source>
-        <translation>&amp;Ёрлиқ:</translation>
-    </message>
-    <message>
-        <source>&amp;Message:</source>
-        <translation>&amp;Хабар:</translation>
-    </message>
-    <message>
-        <source>Reuse one of the previously used receiving addresses. Reusing addresses has security and privacy issues. Do not use this unless re-generating a payment request made before.</source>
-        <translation>Олдинги фойдаланилган қабул қилинган манзиллардан биридан қайта фойдаланилсин. Хавсизлик ва махфийлик муаммолар мавжуд манзиллардан қайта фойдаланилмоқда. Бундан тўлов сўров қайта яратилмагунича фойдаланманг.</translation>
-    </message>
-    <message>
-        <source>An optional label to associate with the new receiving address.</source>
-        <translation>Янги қабул қилинаётган манзил билан боғланган танланадиган ёрлиқ.</translation>
-    </message>
-    <message>
-        <source>Use this form to request payments. All fields are &lt;b&gt;optional&lt;/b&gt;.</source>
-        <translation>Ушбу сўровдан тўловларни сўраш учун фойдаланинг. Барча майдонлар &lt;b&gt;мажбурий эмас&lt;/b&gt;.</translation>
-    </message>
-    <message>
-        <source>An optional amount to request. Leave this empty or zero to not request a specific amount.</source>
-        <translation>Хоҳланган миқдор сўрови. Кўрсатилган миқдорни сўраш учун буни бўш ёки ноль қолдиринг.</translation>
-    </message>
-    <message>
-        <source>Clear all fields of the form.</source>
-        <translation>Шаклнинг барча майдончаларини тозалаш</translation>
-    </message>
-    <message>
-        <source>Clear</source>
-        <translation>Тозалаш</translation>
-    </message>
-    <message>
-        <source>Requested payments history</source>
-        <translation>Сўралган тўлов тарихи</translation>
-    </message>
-    <message>
-        <source>&amp;Request payment</source>
-        <translation>Тўловни &amp;сўраш</translation>
-    </message>
-    <message>
-        <source>Show the selected request (does the same as double clicking an entry)</source>
-        <translation>Танланган сўровни кўрсатиш (икки марта босилганда ҳам бир хил амал бажарилсин)</translation>
-    </message>
-    <message>
-        <source>Show</source>
-        <translation>Кўрсатиш</translation>
-    </message>
-    <message>
-        <source>Remove the selected entries from the list</source>
-        <translation>Танланганларни рўйхатдан ўчириш</translation>
-    </message>
-    <message>
-        <source>Remove</source>
-        <translation>Ўчириш</translation>
-    </message>
-    </context>
-<context>
-    <name>ReceiveRequestDialog</name>
-    <message>
-        <source>QR Code</source>
-        <translation>QR Коди</translation>
-    </message>
-    <message>
-        <source>Copy &amp;Address</source>
-        <translation>Нусҳалаш &amp; Манзил</translation>
-    </message>
-    <message>
-        <source>&amp;Save Image...</source>
-        <translation>Расмни &amp;сақлаш</translation>
-    </message>
-    </context>
-<context>
-    <name>RecentRequestsTableModel</name>
-    </context>
-<context>
-    <name>SendCoinsDialog</name>
-    <message>
-        <source>Send Coins</source>
-        <translation>Тангаларни жунат</translation>
-    </message>
-    <message>
-        <source>Coin Control Features</source>
-        <translation>Танга бошқаруви ҳусусиятлари</translation>
-    </message>
-    <message>
-        <source>automatically selected</source>
-        <translation>автоматик тарзда танланган</translation>
-    </message>
-    <message>
-        <source>Insufficient funds!</source>
-        <translation>Кам миқдор</translation>
-    </message>
-    <message>
-        <source>Quantity:</source>
-        <translation>Сони:</translation>
-    </message>
-    <message>
-        <source>Bytes:</source>
-        <translation>Байт:</translation>
-    </message>
-    <message>
-        <source>Amount:</source>
-        <translation>Миқдори:</translation>
-    </message>
-    <message>
-        <source>Priority:</source>
-        <translation>Муҳимлиги:</translation>
-    </message>
-    <message>
-        <source>Fee:</source>
-        <translation>Солиқ:</translation>
-    </message>
-    <message>
-        <source>After Fee:</source>
-        <translation>Солиқдан сўнг:</translation>
-    </message>
-    <message>
-        <source>Change:</source>
-        <translation>Ўзгартириш:</translation>
-    </message>
-    <message>
-        <source>If this is activated, but the change address is empty or invalid, change will be sent to a newly generated address.</source>
-        <translation>Агар бу фаоллаштирилса, аммо ўзгартирилган манзил бўл ёки нотўғри бўлса, ўзгариш янги яратилган манзилга жўнатилади.</translation>
-    </message>
-    <message>
-        <source>Custom change address</source>
-        <translation>Бошқа ўзгартирилган манзил</translation>
-    </message>
-    <message>
-        <source>Transaction Fee:</source>
-        <translation>Ўтказма тўлови</translation>
-    </message>
-    <message>
-        <source>Choose...</source>
-        <translation>Танлов</translation>
-    </message>
-    <message>
-        <source>per kilobyte</source>
-        <translation>Хар килобайтига</translation>
-    </message>
-    <message>
-        <source>Recommended:</source>
-        <translation>Тавсия этилган</translation>
-    </message>
-    <message>
-        <source>Confirmation time:</source>
-        <translation>Тасдиқ вақти</translation>
-    </message>
-    <message>
-        <source>normal</source>
-        <translation>Нормал</translation>
-    </message>
-    <message>
-        <source>fast</source>
-        <translation>Тезкор</translation>
-    </message>
-    <message>
-        <source>Send to multiple recipients at once</source>
-        <translation>Бирданига бир нечта қабул қилувчиларга жўнатиш</translation>
-    </message>
-    <message>
-        <source>Clear all fields of the form.</source>
-        <translation>Шаклнинг барча майдончаларини тозалаш</translation>
-    </message>
-    <message>
-        <source>Dust:</source>
-        <translation>Ахлат қутиси:</translation>
-    </message>
-    <message>
-        <source>Clear &amp;All</source>
-        <translation>Барчасини &amp; Тозалаш</translation>
-    </message>
-    <message>
-        <source>Balance:</source>
-        <translation>Баланс</translation>
-    </message>
-    <message>
-        <source>Confirm the send action</source>
-        <translation>Жўнатиш амалини тасдиқлаш</translation>
-    </message>
-    <message>
-        <source>S&amp;end</source>
-        <translation>Жў&amp;натиш</translation>
-    </message>
-<<<<<<< HEAD
-    <message>
-        <source>Confirm send coins</source>
-        <translation>Тангалар жўнаишни тасдиқлаш</translation>
-    </message>
-    <message>
-        <source>%1 to %2</source>
-        <translation>%1 дан %2</translation>
-    </message>
-    <message>
-        <source>Copy quantity</source>
-        <translation>Нусха сони</translation>
-    </message>
-    <message>
-        <source>Copy amount</source>
-        <translation>Кийматни нусхала</translation>
-    </message>
-    <message>
-        <source>Copy fee</source>
-        <translation>Нусха солиғи</translation>
-    </message>
-    <message>
-        <source>Copy after fee</source>
-        <translation>Нусха солиқдан сўнг</translation>
-    </message>
-    <message>
-        <source>Copy bytes</source>
-        <translation>Нусха байти</translation>
-    </message>
-    <message>
-        <source>Copy priority</source>
-        <translation>Нусха муҳимлиги</translation>
-    </message>
-    <message>
-        <source>Copy change</source>
-        <translation>Нусха қайтими</translation>
-    </message>
-    <message>
-        <source>or</source>
-        <translation>ёки</translation>
-    </message>
-    <message>
-        <source>The amount to pay must be larger than 0.</source>
-        <translation>Тўлов миқдори 0. дан катта бўлиши керак. </translation>
-    </message>
-    <message>
-        <source>Warning: Invalid Zetacoin address</source>
-        <translation>Диққат: Нотўғр Zetacoin манзили</translation>
-    </message>
-    <message>
-        <source>(no label)</source>
-        <translation>(Ёрлик мавжуд эмас)</translation>
-    </message>
-    <message>
-        <source>Warning: Unknown change address</source>
-        <translation>Диққат: Номаълум ўзгариш манзили</translation>
-    </message>
-    <message>
-        <source>Copy dust</source>
-        <translation>Нусха чангги</translation>
-    </message>
-    <message>
-        <source>Are you sure you want to send?</source>
-        <translation>Жўнатишни хоҳлашингизга ишончингиз комилми?</translation>
-    </message>
-    <message>
-        <source>added as transaction fee</source>
-        <translation>ўтказма солиғи қўшилди</translation>
-    </message>
-</context>
-=======
-    </context>
->>>>>>> 0d719145
-<context>
-    <name>SendCoinsEntry</name>
-    <message>
-        <source>A&amp;mount:</source>
-        <translation>&amp;Миқдори:</translation>
-    </message>
-    <message>
-        <source>Pay &amp;To:</source>
-        <translation>&amp;Тўлов олувчи:</translation>
-    </message>
-    <message>
-        <source>&amp;Label:</source>
-        <translation>&amp;Ёрлиқ:</translation>
-    </message>
-    <message>
-        <source>Choose previously used address</source>
-        <translation>Олдин фойдаланилган манзилни танла</translation>
-    </message>
-    <message>
-        <source>This is a normal payment.</source>
-        <translation>Бу нормал тўлов.</translation>
-    </message>
-    <message>
-        <source>Alt+A</source>
-        <translation>Alt+A</translation>
-    </message>
-    <message>
-        <source>Paste address from clipboard</source>
-        <translation>Клипбоарддан манзилни қўйиш</translation>
-    </message>
-    <message>
-        <source>Alt+P</source>
-        <translation>Alt+P</translation>
-    </message>
-    <message>
-        <source>Message:</source>
-        <translation>Хабар</translation>
-    </message>
-    <message>
-        <source>Pay To:</source>
-        <translation>Тўлов олувчи:</translation>
-    </message>
-<<<<<<< HEAD
-=======
-    </context>
-<context>
-    <name>SendConfirmationDialog</name>
->>>>>>> 0d719145
-    </context>
-<context>
-    <name>ShutdownWindow</name>
-    </context>
-<context>
-    <name>SignVerifyMessageDialog</name>
-    <message>
-        <source>Choose previously used address</source>
-        <translation>Олдин фойдаланилган манзилни танла</translation>
-    </message>
-    <message>
-        <source>Alt+A</source>
-        <translation>Alt+A</translation>
-    </message>
-    <message>
-        <source>Paste address from clipboard</source>
-        <translation>Клипбоарддан манзилни қўйиш</translation>
-    </message>
-    <message>
-        <source>Alt+P</source>
-        <translation>Alt+P</translation>
-    </message>
-    <message>
-        <source>Signature</source>
-        <translation>Имзо</translation>
-    </message>
-    <message>
-        <source>Clear &amp;All</source>
-        <translation>Барчасини &amp; Тозалаш</translation>
-    </message>
-    </context>
-<context>
-    <name>SplashScreen</name>
-    <message>
-<<<<<<< HEAD
-        <source>Zetacoin Core</source>
-        <translation>Zetacoin Core</translation>
-    </message>
-    <message>
-        <source>The Zetacoin Core developers</source>
-        <translation>Zetacoin Core дастурчилари</translation>
-    </message>
-    <message>
-=======
->>>>>>> 0d719145
-        <source>[testnet]</source>
-        <translation>[testnet]</translation>
-    </message>
-</context>
-<context>
-    <name>TrafficGraphWidget</name>
-    </context>
-<context>
-    <name>TransactionDesc</name>
-    </context>
-<context>
-    <name>TransactionDescDialog</name>
-    <message>
-        <source>This pane shows a detailed description of the transaction</source>
-        <translation>Ушбу ойна операциянинг батафсил таърифини кўрсатади</translation>
-    </message>
-    </context>
-<context>
-    <name>TransactionTableModel</name>
-    </context>
-<context>
-    <name>TransactionView</name>
-<<<<<<< HEAD
-    <message>
-        <source>All</source>
-        <translation>Барча</translation>
-    </message>
-    <message>
-        <source>Today</source>
-        <translation>Бугун</translation>
-    </message>
-    <message>
-        <source>This week</source>
-        <translation>Шу ҳафта</translation>
-    </message>
-    <message>
-        <source>This month</source>
-        <translation>Шу ой</translation>
-    </message>
-    <message>
-        <source>Last month</source>
-        <translation>Ўтган хафта</translation>
-    </message>
-    <message>
-        <source>This year</source>
-        <translation>Шу йил</translation>
-    </message>
-    <message>
-        <source>Range...</source>
-        <translation>Оралиқ...</translation>
-    </message>
-    <message>
-        <source>Received with</source>
-        <translation>Ёрдамида қабул қилинган</translation>
-    </message>
-    <message>
-        <source>Sent to</source>
-        <translation>Жўнатиш</translation>
-    </message>
-    <message>
-        <source>To yourself</source>
-        <translation>Ўзингизга</translation>
-    </message>
-    <message>
-        <source>Mined</source>
-        <translation>Фойда</translation>
-    </message>
-    <message>
-        <source>Other</source>
-        <translation>Бошка</translation>
-    </message>
-    <message>
-        <source>Enter address or label to search</source>
-        <translation>Излаш учун манзил ёки ёрлиқни киритинг</translation>
-    </message>
-    <message>
-        <source>Min amount</source>
-        <translation>Мин қиймат</translation>
-    </message>
-    <message>
-        <source>Copy address</source>
-        <translation>Манзилни нусхалаш</translation>
-    </message>
-    <message>
-        <source>Copy label</source>
-        <translation>Ёрликни нусхалаш</translation>
-    </message>
-    <message>
-        <source>Copy amount</source>
-        <translation>Кийматни нусхала</translation>
-    </message>
-    <message>
-        <source>Copy transaction ID</source>
-        <translation>Ўтказам рақамидан нусха олиш</translation>
-    </message>
-    <message>
-        <source>Edit label</source>
-        <translation>Ёрликни тахрирлаш</translation>
-    </message>
-    <message>
-        <source>Show transaction details</source>
-        <translation>Ўтказма тафсилотларини кўрсатиш </translation>
-    </message>
-    <message>
-        <source>Export Transaction History</source>
-        <translation>Ўтказмалар тарихини экспорт қилиш</translation>
-    </message>
-    <message>
-        <source>Watch-only</source>
-        <translation>Фақат кўришга</translation>
-    </message>
-    <message>
-        <source>Exporting Failed</source>
-        <translation>Экспорт қилиб бўлмади</translation>
-    </message>
-    <message>
-        <source>The transaction history was successfully saved to %1.</source>
-        <translation>Ўтказмалар тарихи %1 га муваффаққиятли сақланди.</translation>
-    </message>
-    <message>
-        <source>Comma separated file (*.csv)</source>
-        <translation>Вергул билан ажратилган файл (*.csv)</translation>
-    </message>
-    <message>
-        <source>Confirmed</source>
-        <translation>Тасдиқланди</translation>
-    </message>
-    <message>
-        <source>Date</source>
-        <translation>Сана</translation>
-    </message>
-    <message>
-        <source>Type</source>
-        <translation>Туркум</translation>
-    </message>
-    <message>
-        <source>Label</source>
-        <translation>Ёрлик</translation>
-    </message>
-    <message>
-        <source>Address</source>
-        <translation>Манзил</translation>
-    </message>
-    <message>
-        <source>ID</source>
-        <translation>ID</translation>
-    </message>
-    <message>
-        <source>Range:</source>
-        <translation>Оралиқ:</translation>
-    </message>
-    <message>
-        <source>to</source>
-        <translation>Кимга</translation>
-    </message>
-</context>
-=======
-    </context>
->>>>>>> 0d719145
-<context>
-    <name>UnitDisplayStatusBarControl</name>
-    </context>
-<context>
-    <name>WalletFrame</name>
-    </context>
-<context>
-    <name>WalletModel</name>
-    </context>
-<context>
-    <name>WalletView</name>
-    </context>
-<context>
-    <name>bitcoin-core</name>
-    <message>
-        <source>Options:</source>
-        <translation>Танламалар:</translation>
-    </message>
-    <message>
-        <source>Specify data directory</source>
-        <translation>Маълумотлар директориясини кўрсатинг</translation>
-    </message>
-    <message>
-        <source>Accept command line and JSON-RPC commands</source>
-        <translation>Буйруқлар сатри ва JSON-RPC буйруқларига рози бўлинг</translation>
-    </message>
-    <message>
-        <source>Run in the background as a daemon and accept commands</source>
-        <translation>Демон сифатида орқа фонда ишга туширинг ва буйруқларга рози бўлинг</translation>
-    </message>
-    <message>
-        <source>Bitcoin Core</source>
-        <translation>Bitcoin Core</translation>
-    </message>
-    <message>
-        <source>Connection options:</source>
-        <translation>Уланиш кўрсаткичлари:</translation>
-    </message>
-    <message>
-        <source>Information</source>
-        <translation>Маълумот</translation>
-    </message>
-    <message>
-        <source>Username for JSON-RPC connections</source>
-        <translation>JSON-RPC уланишлари учун фойдаланувчи номи</translation>
-    </message>
-    <message>
-        <source>Warning</source>
-        <translation>Диққат</translation>
-    </message>
-    <message>
-        <source>Password for JSON-RPC connections</source>
-        <translation>JSON-RPC уланишлари учун парол</translation>
-    </message>
-    <message>
-        <source>Loading addresses...</source>
-        <translation>Манзиллар юкланмоқда...</translation>
-    </message>
-    <message>
-        <source>Insufficient funds</source>
-        <translation>Кам миқдор</translation>
-    </message>
-    <message>
-        <source>Loading block index...</source>
-        <translation>Тўсиқ индекси юкланмоқда...</translation>
-    </message>
-    <message>
-        <source>Loading wallet...</source>
-        <translation>Ҳамён юкланмоқда...</translation>
-    </message>
-    <message>
-        <source>Rescanning...</source>
-        <translation>Қайта текшириб чиқилмоқда...</translation>
-    </message>
-    <message>
-        <source>Done loading</source>
-        <translation>Юклаш тайёр</translation>
-    </message>
-    <message>
-        <source>Error</source>
-        <translation>Хатолик</translation>
-    </message>
 </context>
 </TS>