<TS language="fa" version="2.1">
<context>
    <name>AddressBookPage</name>
    <message>
        <source>Right-click to edit address or label</source>
        <translation>برای تغییر آدرس و یا برچسب کلیک راست کنید.</translation>
    </message>
    <message>
        <source>Create a new address</source>
        <translation>ایجاد نشانی جدید</translation>
    </message>
    <message>
        <source>&amp;New</source>
        <translation>&amp;جدید</translation>
    </message>
    <message>
        <source>Copy the currently selected address to the system clipboard</source>
        <translation>کپی نشانی انتخاب شده به حافظهٔ سیستم</translation>
    </message>
    <message>
        <source>&amp;Copy</source>
        <translation>&amp;رونوشت</translation>
    </message>
    <message>
        <source>C&amp;lose</source>
        <translation>&amp;بستن</translation>
    </message>
    <message>
        <source>&amp;Copy Address</source>
        <translation>&amp;کپی نشانی</translation>
    </message>
    <message>
        <source>Delete the currently selected address from the list</source>
        <translation>حذف نشانی انتخاب‌شده از لیست</translation>
    </message>
    <message>
        <source>Export the data in the current tab to a file</source>
        <translation>خروجی گرفتن داده‌های برگهٔ فعلی به یک پرونده</translation>
    </message>
    <message>
        <source>&amp;Export</source>
        <translation>&amp;صدور</translation>
    </message>
    <message>
        <source>&amp;Delete</source>
        <translation>&amp;حذف</translation>
    </message>
    <message>
        <source>Choose the address to send coins to</source>
        <translation>آدرس مورد نظر برای ارسال کوین ها را انتخاب کنید</translation>
    </message>
    <message>
        <source>Choose the address to receive coins with</source>
        <translation>آدرس موردنظر برای دریافت کوین ها را انتخاب کنید.</translation>
    </message>
    <message>
        <source>Sending addresses</source>
        <translation>آدرس های ارسال کننده</translation>
    </message>
    <message>
        <source>Receiving addresses</source>
        <translation>آدرس های دریافت کننده</translation>
    </message>
    <message>
<<<<<<< HEAD
        <source>These are your Zetacoin addresses for sending payments. Always check the amount and the receiving address before sending coins.</source>
        <translation>این‌ها نشانی‌های بیت‌کوین شما برای ارسال وجود هستند. همیشه قبل از ارسال سکه‌ها، نشانی دریافت‌کننده و مقدار ارسالی را بررسی کنید.</translation>
    </message>
    <message>
        <source>These are your Zetacoin addresses for receiving payments. It is recommended to use a new receiving address for each transaction.</source>
=======
        <source>These are your Bitcoin addresses for sending payments. Always check the amount and the receiving address before sending coins.</source>
        <translation>این‌ها نشانی‌های بیت‌کوین شما برای ارسال وجود هستند. همیشه قبل از ارسال سکه‌ها، نشانی دریافت‌کننده و مقدار ارسالی را بررسی کنید.</translation>
    </message>
    <message>
        <source>These are your Bitcoin addresses for receiving payments. It is recommended to use a new receiving address for each transaction.</source>
>>>>>>> 188ca9c3
        <translation>این‌ها نشانی‌های بیت‌کوین شما برای دریافت وجوه هستند. توصیه می‌شود یک نشانی دریافت جدید برای هر تبادل استفاده کنید.</translation>
    </message>
    <message>
        <source>Copy &amp;Label</source>
        <translation>کپی و برچسب‌&amp;گذاری</translation>
    </message>
    <message>
        <source>&amp;Edit</source>
        <translation>&amp;ویرایش</translation>
    </message>
    <message>
        <source>Export Address List</source>
        <translation>استخراج لیست آدرس</translation>
    </message>
    <message>
        <source>Comma separated file (*.csv)</source>
        <translation>پروندهٔ نوع CSV جداشونده با کاما (*.csv)</translation>
    </message>
    <message>
        <source>Exporting Failed</source>
        <translation>استخراج انجام نشد</translation>
    </message>
    <message>
        <source>There was an error trying to save the address list to %1. Please try again.</source>
        <translation>خطایی هنگام تلاش برای ذخیرهٔ لیست آدرس ها در %1 رخ داد.</translation>
    </message>
</context>
<context>
    <name>AddressTableModel</name>
    <message>
        <source>Label</source>
        <translation>برچسب</translation>
    </message>
    <message>
        <source>Address</source>
        <translation>آدرس</translation>
    </message>
    <message>
        <source>(no label)</source>
        <translation>(بدون برچسب)</translation>
    </message>
</context>
<context>
    <name>AskPassphraseDialog</name>
    <message>
        <source>Passphrase Dialog</source>
        <translation>پنجرهٔ گذرواژه</translation>
    </message>
    <message>
        <source>Enter passphrase</source>
        <translation>گذرواژه را وارد کنید</translation>
    </message>
    <message>
        <source>New passphrase</source>
        <translation>گذرواژهٔ جدید</translation>
    </message>
    <message>
        <source>Repeat new passphrase</source>
        <translation>تکرار گذرواژهٔ جدید</translation>
    </message>
    <message>
        <source>Encrypt wallet</source>
        <translation>رمزنگاری کیف پول</translation>
    </message>
    <message>
        <source>This operation needs your wallet passphrase to unlock the wallet.</source>
        <translation>انجام این عملیات نیازمند گذرواژهٔ کیف پول شما برای باز کردن قفل آن است.</translation>
    </message>
    <message>
        <source>Unlock wallet</source>
        <translation>باز کردن قفل کیف پول</translation>
    </message>
    <message>
        <source>This operation needs your wallet passphrase to decrypt the wallet.</source>
        <translation>انجام این عملیات نیازمند گذرواژهٔ کیف پول شما برای رمزگشایی کردن آن است.</translation>
    </message>
    <message>
        <source>Decrypt wallet</source>
        <translation>رمزگشایی کیف پول</translation>
    </message>
    <message>
        <source>Change passphrase</source>
        <translation>تغییر گذرواژه</translation>
    </message>
    <message>
        <source>Confirm wallet encryption</source>
        <translation>تأیید رمزنگاری کیف پول</translation>
    </message>
    <message>
        <source>Warning: If you encrypt your wallet and lose your passphrase, you will &lt;b&gt;LOSE ALL OF YOUR ZETACOINS&lt;/b&gt;!</source>
        <translation>هشدار: اگر کیف پول خود را رمزنگاری کنید و گذرواژه را فراموش کنید، &lt;b&gt;تمام دارایی بیت‌کوین خود را از دست خواهید داد&lt;/b&gt;!</translation>
    </message>
    <message>
        <source>Are you sure you wish to encrypt your wallet?</source>
        <translation>آیا مطمئن هستید که می‌خواهید کیف پول خود را رمزنگاری کنید؟</translation>
    </message>
    <message>
<<<<<<< HEAD
        <source>Zetacoin Core will close now to finish the encryption process. Remember that encrypting your wallet cannot fully protect your zetacoins from being stolen by malware infecting your computer.</source>
=======
        <source>Bitcoin Core will close now to finish the encryption process. Remember that encrypting your wallet cannot fully protect your bitcoins from being stolen by malware infecting your computer.</source>
>>>>>>> 188ca9c3
        <translation>هسته بیت‌کوین هم اکنون بسته می‌شود تا فرایند رمزگذاری را تمام کند. به خاطر داشته باشید که رمزگذاری کردن کیف پول‌تان نمی‌تواند به طور کامل بیت‌کوین‌های شما را در برابر دزدیده شدن توسط بدافزارهایی که رایانه‌ی شما را آلوده می‌کنند، محافظت نماید.</translation>
    </message>
    <message>
        <source>IMPORTANT: Any previous backups you have made of your wallet file should be replaced with the newly generated, encrypted wallet file. For security reasons, previous backups of the unencrypted wallet file will become useless as soon as you start using the new, encrypted wallet.</source>
        <translation>مهم: هر نسخهٔ پشتیبانی که تا کنون از کیف پول خود تهیه کرده‌اید، باید با کیف پول رمزنگاری شدهٔ جدید جایگزین شود. به دلایل امنیتی، پروندهٔ قدیمی کیف پول بدون رمزنگاری، تا زمانی که از کیف پول رمزنگاری‌شدهٔ جدید استفاده نکنید، غیرقابل استفاده خواهد بود.</translation>
    </message>
    <message>
        <source>Warning: The Caps Lock key is on!</source>
        <translation>هشدار: کلید Caps Lock روشن است!</translation>
    </message>
    <message>
        <source>Wallet encrypted</source>
        <translation>کیف پول رمزنگاری شد</translation>
    </message>
    <message>
        <source>Enter the new passphrase to the wallet.&lt;br/&gt;Please use a passphrase of &lt;b&gt;ten or more random characters&lt;/b&gt;, or &lt;b&gt;eight or more words&lt;/b&gt;.</source>
        <translation>رمز جدید کیف پول خود را وارد کنید.&lt;br/&gt;از رمز عبوری استفاده کنید که&lt;b&gt; حداقل 10  کاراکتر تصادفی &lt;/b&gt; و یا &lt;b&gt; حداقل 8 حرف داشته باشد.&lt;/b&gt;</translation>
    </message>
    <message>
        <source>Enter the old passphrase and new passphrase to the wallet.</source>
        <translation>رمز عبور قدیمی و رمز عبور جدید کیف پول خود را وارد گنید.</translation>
    </message>
    <message>
        <source>Wallet encryption failed</source>
        <translation>رمزنگاری کیف پول با شکست مواجه شد</translation>
    </message>
    <message>
        <source>Wallet encryption failed due to an internal error. Your wallet was not encrypted.</source>
        <translation>رمزنگاری کیف پول بنا به یک خطای داخلی با شکست مواجه شد. کیف پول شما رمزنگاری نشد.</translation>
    </message>
    <message>
        <source>The supplied passphrases do not match.</source>
        <translation>گذرواژه‌های داده شده با هم تطابق ندارند.</translation>
    </message>
    <message>
        <source>Wallet unlock failed</source>
        <translation>بازگشایی قفل کیف‌پول با شکست مواجه شد</translation>
    </message>
    <message>
        <source>The passphrase entered for the wallet decryption was incorrect.</source>
        <translation>گذرواژهٔ وارد شده برای رمزگشایی کیف پول نادرست بود.</translation>
    </message>
    <message>
        <source>Wallet decryption failed</source>
        <translation>رمزگشایی ناموفق کیف پول</translation>
    </message>
    <message>
        <source>Wallet passphrase was successfully changed.</source>
        <translation>گذرواژهٔ کیف پول با موفقیت عوض شد.</translation>
    </message>
</context>
<context>
    <name>BanTableModel</name>
    </context>
<context>
    <name>BitcoinGUI</name>
    <message>
        <source>Sign &amp;message...</source>
        <translation>&amp;امضای پیام...</translation>
    </message>
    <message>
        <source>Synchronizing with network...</source>
        <translation>همگام‌سازی با شبکه...</translation>
    </message>
    <message>
        <source>&amp;Overview</source>
        <translation>&amp;بررسی اجمالی</translation>
    </message>
    <message>
        <source>Node</source>
        <translation>گره</translation>
    </message>
    <message>
        <source>Show general overview of wallet</source>
        <translation>نمایش بررسی اجمالی کیف پول</translation>
    </message>
    <message>
        <source>&amp;Transactions</source>
        <translation>&amp;تراکنش‌ها</translation>
    </message>
    <message>
        <source>Browse transaction history</source>
        <translation>مرور تاریخچهٔ تراکنش‌ها</translation>
    </message>
    <message>
        <source>E&amp;xit</source>
        <translation>&amp;خروج</translation>
    </message>
    <message>
        <source>Quit application</source>
        <translation>خروج از برنامه</translation>
    </message>
    <message>
        <source>About &amp;Qt</source>
        <translation>دربارهٔ &amp;کیوت</translation>
    </message>
    <message>
        <source>Show information about Qt</source>
        <translation>نمایش اطلاعات دربارهٔ کیوت</translation>
    </message>
    <message>
        <source>&amp;Options...</source>
        <translation>&amp;تنظیمات...</translation>
    </message>
    <message>
        <source>&amp;Encrypt Wallet...</source>
        <translation>&amp;رمزنگاری کیف پول...</translation>
    </message>
    <message>
        <source>&amp;Backup Wallet...</source>
        <translation>&amp;پیشتیبان‌گیری از کیف پول...</translation>
    </message>
    <message>
        <source>&amp;Change Passphrase...</source>
        <translation>&amp;تغییر گذرواژه...</translation>
    </message>
    <message>
        <source>&amp;Sending addresses...</source>
        <translation>&amp;در حال ارسال آدرس ها...</translation>
    </message>
    <message>
        <source>&amp;Receiving addresses...</source>
        <translation>&amp;در حال دریافت آدرس ها...</translation>
    </message>
    <message>
        <source>Open &amp;URI...</source>
        <translation>باز کردن &amp;آدرس</translation>
    </message>
    <message>
        <source>Importing blocks from disk...</source>
        <translation>دریافت بلوک‌ها از دیسک...</translation>
    </message>
    <message>
        <source>Reindexing blocks on disk...</source>
        <translation>بازنشانی بلوک‌ها روی دیسک...</translation>
    </message>
    <message>
        <source>Send coins to a Zetacoin address</source>
        <translation>ارسال وجه به نشانی بیت‌کوین</translation>
    </message>
    <message>
        <source>Backup wallet to another location</source>
        <translation>تهیهٔ پشتیبان از کیف پول در یک مکان دیگر</translation>
    </message>
    <message>
        <source>Change the passphrase used for wallet encryption</source>
        <translation>تغییر گذرواژهٔ مورد استفاده در رمزنگاری کیف پول</translation>
    </message>
    <message>
        <source>&amp;Debug window</source>
        <translation>پنجرهٔ ا&amp;شکال‌زدایی</translation>
    </message>
    <message>
        <source>Open debugging and diagnostic console</source>
        <translation>باز کردن کنسول خطایابی و اشکال‌زدایی</translation>
    </message>
    <message>
        <source>&amp;Verify message...</source>
        <translation>با&amp;زبینی پیام...</translation>
    </message>
    <message>
        <source>Zetacoin</source>
        <translation>بیت‌کوین</translation>
    </message>
    <message>
        <source>Wallet</source>
        <translation>کیف پول</translation>
    </message>
    <message>
        <source>&amp;Send</source>
        <translation>&amp;ارسال</translation>
    </message>
    <message>
        <source>&amp;Receive</source>
        <translation>&amp;دریافت</translation>
    </message>
    <message>
<<<<<<< HEAD
        <source>Show information about Zetacoin Core</source>
=======
        <source>Show information about Bitcoin Core</source>
>>>>>>> 188ca9c3
        <translation>نمایش اطلاعات در مورد بیت‌کوین</translation>
    </message>
    <message>
        <source>&amp;Show / Hide</source>
        <translation>&amp;نمایش/ عدم نمایش</translation>
    </message>
    <message>
        <source>Show or hide the main Window</source>
        <translation>نمایش یا مخفی‌کردن پنجرهٔ اصلی</translation>
    </message>
    <message>
        <source>Encrypt the private keys that belong to your wallet</source>
        <translation>رمزنگاری کلیدهای خصوصی متعلق به کیف پول شما</translation>
    </message>
    <message>
        <source>Sign messages with your Zetacoin addresses to prove you own them</source>
        <translation>برای اثبات اینکه پیام‌ها به شما تعلق دارند، آن‌ها را با نشانی بیت‌کوین خود امضا کنید</translation>
    </message>
    <message>
        <source>Verify messages to ensure they were signed with specified Zetacoin addresses</source>
        <translation>برای حصول اطمینان از اینکه پیام با نشانی بیت‌کوین مشخص شده امضا است یا خیر، پیام را شناسایی کنید</translation>
    </message>
    <message>
        <source>&amp;File</source>
        <translation>&amp;فایل</translation>
    </message>
    <message>
        <source>&amp;Settings</source>
        <translation>&amp;تنظیمات</translation>
    </message>
    <message>
        <source>&amp;Help</source>
        <translation>&amp;کمک‌رسانی</translation>
    </message>
    <message>
        <source>Tabs toolbar</source>
        <translation>نوارابزار برگه‌ها</translation>
    </message>
    <message>
        <source>Zetacoin Core</source>
        <translation> هسته Zetacoin </translation>
    </message>
    <message>
        <source>&amp;About Zetacoin Core</source>
        <translation>درباره هسته ی بیت کوین</translation>
    </message>
    <message>
        <source>Show the list of used sending addresses and labels</source>
        <translation>نمایش لیست آدرس های ارسال و لیبل ها</translation>
    </message>
    <message>
        <source>Show the list of used receiving addresses and labels</source>
        <translation>نمایش لیست آدرس های دریافت و لیبل ها</translation>
    </message>
    <message>
        <source>&amp;Command-line options</source>
        <translation>گزینه‌های خط‌فرمان</translation>
    </message>
    <message>
        <source>&amp;About Bitcoin Core</source>
        <translation>درباره هسته ی بیت کوین</translation>
    </message>
    <message>
        <source>Show the list of used sending addresses and labels</source>
        <translation>نمایش لیست آدرس های ارسال و لیبل ها</translation>
    </message>
    <message>
        <source>Show the list of used receiving addresses and labels</source>
        <translation>نمایش لیست آدرس های دریافت و لیبل ها</translation>
    </message>
    <message>
        <source>&amp;Command-line options</source>
        <translation>گزینه‌های خط‌فرمان</translation>
    </message>
    <message numerus="yes">
        <source>%n active connection(s) to Zetacoin network</source>
        <translation><numerusform>%n ارتباط فعال با شبکهٔ بیت‌کوین</numerusform></translation>
    </message>
    <message>
        <source>No block source available...</source>
        <translation>منبعی برای دریافت بلاک در دسترس نیست...</translation>
    </message>
    <message numerus="yes">
        <source>%n hour(s)</source>
        <translation><numerusform>%n ساعت</numerusform></translation>
    </message>
    <message numerus="yes">
        <source>%n day(s)</source>
        <translation><numerusform>%n روز</numerusform></translation>
    </message>
    <message numerus="yes">
        <source>%n week(s)</source>
        <translation><numerusform>%n هفته</numerusform></translation>
    </message>
    <message>
        <source>%1 and %2</source>
        <translation>%1 و %2</translation>
    </message>
    <message numerus="yes">
        <source>%n year(s)</source>
        <translation><numerusform>%n سال</numerusform></translation>
    </message>
    <message>
        <source>%1 behind</source>
        <translation>%1 عقب‌تر</translation>
    </message>
    <message>
        <source>Last received block was generated %1 ago.</source>
        <translation>آخرین بلاک دریافتی %1 پیش ایجاد شده است.</translation>
    </message>
    <message>
        <source>Transactions after this will not yet be visible.</source>
        <translation>تراکنش‌های بعد از این هنوز قابل مشاهده نیستند.</translation>
    </message>
    <message>
        <source>Error</source>
        <translation>خطا</translation>
    </message>
    <message>
        <source>Warning</source>
        <translation>هشدار</translation>
    </message>
    <message>
        <source>Information</source>
        <translation>اطلاعات</translation>
    </message>
    <message>
        <source>Up to date</source>
        <translation>وضعیت به‌روز</translation>
    </message>
    <message>
        <source>Catching up...</source>
        <translation>به‌روز رسانی...</translation>
    </message>
    <message>
        <source>Sent transaction</source>
        <translation>تراکنش ارسال شد</translation>
    </message>
    <message>
        <source>Incoming transaction</source>
        <translation>تراکنش دریافت شد</translation>
    </message>
    <message>
        <source>Wallet is &lt;b&gt;encrypted&lt;/b&gt; and currently &lt;b&gt;unlocked&lt;/b&gt;</source>
        <translation>کیف پول &lt;b&gt;رمزنگاری شده&lt;/b&gt; است و هم‌اکنون &lt;b&gt;باز&lt;/b&gt; است</translation>
    </message>
    <message>
        <source>Wallet is &lt;b&gt;encrypted&lt;/b&gt; and currently &lt;b&gt;locked&lt;/b&gt;</source>
        <translation>کیف پول &lt;b&gt;رمزنگاری شده&lt;/b&gt; است و هم‌اکنون &lt;b&gt;قفل&lt;/b&gt; است</translation>
    </message>
</context>
<context>
    <name>ClientModel</name>
    <message>
        <source>Network Alert</source>
        <translation>پیام شبکه</translation>
    </message>
</context>
<context>
    <name>CoinControlDialog</name>
    <message>
        <source>Coin Selection</source>
        <translation>انتخاب سکه</translation>
    </message>
    <message>
        <source>Quantity:</source>
        <translation>تعداد:</translation>
    </message>
    <message>
        <source>Bytes:</source>
        <translation>بایت ها:</translation>
    </message>
    <message>
        <source>Amount:</source>
        <translation>مبلغ:</translation>
    </message>
    <message>
        <source>Priority:</source>
        <translation>اولویت:</translation>
    </message>
    <message>
        <source>Fee:</source>
        <translation>هزینه:</translation>
    </message>
    <message>
        <source>After Fee:</source>
        <translation>هزینه ی پسین:</translation>
    </message>
    <message>
        <source>Change:</source>
        <translation>پول خورد:</translation>
    </message>
    <message>
        <source>Tree mode</source>
        <translation>مدل درختی</translation>
    </message>
    <message>
        <source>List mode</source>
        <translation>مدل لیست</translation>
    </message>
    <message>
        <source>Amount</source>
        <translation>مبلغ</translation>
    </message>
    <message>
        <source>Received with label</source>
        <translation>دریافت شده با برچسب</translation>
    </message>
    <message>
        <source>Received with address</source>
        <translation>دریافت شده با نشانی</translation>
    </message>
    <message>
        <source>Date</source>
        <translation>تاریخ</translation>
    </message>
    <message>
        <source>Confirmations</source>
        <translation>تاییدیه ها</translation>
    </message>
    <message>
        <source>Confirmed</source>
        <translation>تأیید شده</translation>
    </message>
    <message>
        <source>Priority</source>
        <translation>اولویت</translation>
    </message>
    <message>
        <source>Copy address</source>
        <translation>کپی نشانی</translation>
    </message>
    <message>
        <source>Copy label</source>
        <translation>کپی برچسب</translation>
    </message>
    <message>
        <source>Copy amount</source>
        <translation>کپی مقدار</translation>
    </message>
    <message>
        <source>Copy transaction ID</source>
        <translation>کپی شناسهٔ تراکنش</translation>
    </message>
    <message>
        <source>highest</source>
        <translation>بیشترین</translation>
    </message>
    <message>
        <source>higher</source>
        <translation>بیشتر</translation>
    </message>
    <message>
        <source>high</source>
        <translation>زیاد</translation>
    </message>
    <message>
        <source>medium-high</source>
        <translation>متوسط متمایل به زیاد</translation>
    </message>
    <message>
        <source>medium</source>
        <translation>متوسط</translation>
    </message>
    <message>
        <source>low-medium</source>
        <translation>متوسط متمایل به کم</translation>
    </message>
    <message>
        <source>low</source>
        <translation>کم</translation>
    </message>
    <message>
        <source>lower</source>
        <translation>کمتر</translation>
    </message>
    <message>
        <source>lowest</source>
        <translation>کمترین</translation>
    </message>
    <message>
        <source>none</source>
        <translation>هیچکدام</translation>
    </message>
    <message>
        <source>yes</source>
        <translation>بله</translation>
    </message>
    <message>
        <source>no</source>
        <translation>خیر</translation>
    </message>
    <message>
        <source>(no label)</source>
        <translation>(بدون برچسب)</translation>
    </message>
    <message>
        <source>(change)</source>
        <translation>(تغییر)</translation>
    </message>
</context>
<context>
    <name>EditAddressDialog</name>
    <message>
        <source>Edit Address</source>
        <translation>ویرایش نشانی</translation>
    </message>
    <message>
        <source>&amp;Label</source>
        <translation>&amp;برچسب</translation>
    </message>
    <message>
        <source>&amp;Address</source>
        <translation>&amp;نشانی</translation>
    </message>
    <message>
        <source>New receiving address</source>
        <translation>نشانی دریافتی جدید</translation>
    </message>
    <message>
        <source>New sending address</source>
        <translation>نشانی ارسالی جدید</translation>
    </message>
    <message>
        <source>Edit receiving address</source>
        <translation>ویرایش نشانی دریافتی</translation>
    </message>
    <message>
        <source>Edit sending address</source>
        <translation>ویرایش نشانی ارسالی</translation>
    </message>
    <message>
        <source>The entered address "%1" is already in the address book.</source>
        <translation>نشانی وارد شده «%1» در حال حاضر در دفترچه وجود دارد.</translation>
    </message>
    <message>
        <source>The entered address "%1" is not a valid Zetacoin address.</source>
        <translation>نشانی وارد شده «%1» یک نشانی معتبر بیت‌کوین نیست.</translation>
    </message>
    <message>
        <source>Could not unlock wallet.</source>
        <translation>نمی‌توان کیف پول را رمزگشایی کرد.</translation>
    </message>
    <message>
        <source>New key generation failed.</source>
        <translation>ایجاد کلید جدید با شکست مواجه شد.</translation>
    </message>
</context>
<context>
    <name>FreespaceChecker</name>
    <message>
        <source>A new data directory will be created.</source>
        <translation>یک مسیر دادهٔ جدید ایجاد خواهد شد.</translation>
    </message>
    <message>
        <source>name</source>
        <translation>نام</translation>
    </message>
    <message>
        <source>Directory already exists. Add %1 if you intend to create a new directory here.</source>
        <translation>این پوشه در حال حاضر وجود دارد. اگر می‌خواهید یک دایرکتوری جدید در این‌جا ایجاد کنید، %1 را اضافه کنید.</translation>
    </message>
    <message>
        <source>Path already exists, and is not a directory.</source>
        <translation>مسیر داده شده موجود است و به یک پوشه اشاره نمی‌کند.</translation>
    </message>
    <message>
        <source>Cannot create data directory here.</source>
        <translation>نمی‌توان پوشهٔ داده در این‌جا ایجاد کرد.</translation>
    </message>
</context>
<context>
    <name>HelpMessageDialog</name>
    <message>
        <source>Zetacoin Core</source>
        <translation> هسته Zetacoin </translation>
    </message>
    <message>
        <source>version</source>
        <translation>نسخه</translation>
    </message>
    <message>
<<<<<<< HEAD
        <source>About Zetacoin Core</source>
=======
        <source>About Bitcoin Core</source>
>>>>>>> 188ca9c3
        <translation>درباره هسته ی بیت کوین</translation>
    </message>
    <message>
        <source>Command-line options</source>
        <translation>گزینه‌های خط‌فرمان</translation>
    </message>
    <message>
        <source>Usage:</source>
        <translation>استفاده:</translation>
    </message>
    <message>
        <source>command-line options</source>
        <translation>گزینه‌های خط فرمان</translation>
    </message>
<<<<<<< HEAD
</context>
=======
    </context>
>>>>>>> 188ca9c3
<context>
    <name>Intro</name>
    <message>
        <source>Welcome</source>
        <translation>خوش‌آمدید</translation>
    </message>
    <message>
<<<<<<< HEAD
        <source>Welcome to Zetacoin Core.</source>
        <translation>به هسته بیت کوین خوش آمدید.</translation>
    </message>
    <message>
        <source>As this is the first time the program is launched, you can choose where Zetacoin Core will store its data.</source>
=======
        <source>Welcome to Bitcoin Core.</source>
        <translation>به هسته بیت کوین خوش آمدید.</translation>
    </message>
    <message>
        <source>As this is the first time the program is launched, you can choose where Bitcoin Core will store its data.</source>
>>>>>>> 188ca9c3
        <translation>از آنجایی که این اولین اجرای برنامه است، شما می‌توانید مسیر ذخیرهٔ داده‌ها را انتخاب کنید.</translation>
    </message>
    <message>
        <source>Use the default data directory</source>
        <translation>استفاده از مسیر پیش‌فرض</translation>
    </message>
    <message>
        <source>Use a custom data directory:</source>
        <translation>استفاده از یک مسیر سفارشی:</translation>
    </message>
    <message>
        <source>Zetacoin Core</source>
        <translation> هسته Zetacoin </translation>
    </message>
    <message>
        <source>Error</source>
        <translation>خطا</translation>
    </message>
    <message numerus="yes">
        <source>%n GB of free space available</source>
        <translation><numerusform>%n گیگابایت فضا موجود است</numerusform></translation>
    </message>
    </context>
<context>
    <name>OpenURIDialog</name>
    </context>
<context>
    <name>OptionsDialog</name>
    <message>
        <source>Options</source>
        <translation>گزینه‌ها</translation>
    </message>
    <message>
        <source>&amp;Main</source>
        <translation>&amp;عمومی</translation>
    </message>
    <message>
        <source>Reset all client options to default.</source>
        <translation>بازنشانی تمام تنظیمات به پیش‌فرض.</translation>
    </message>
    <message>
        <source>&amp;Reset Options</source>
        <translation>&amp;بازنشانی تنظیمات</translation>
    </message>
    <message>
        <source>&amp;Network</source>
        <translation>&amp;شبکه</translation>
    </message>
    <message>
        <source>W&amp;allet</source>
        <translation>کیف پول</translation>
    </message>
    <message>
        <source>Expert</source>
        <translation>استخراج</translation>
    </message>
    <message>
        <source>Automatically open the Zetacoin client port on the router. This only works when your router supports UPnP and it is enabled.</source>
        <translation>باز کردن خودکار درگاه شبکهٔ بیت‌کوین روی روترها. تنها زمانی کار می‌کند که روتر از پروتکل UPnP پشتیبانی کند و این پروتکل فعال باشد.</translation>
    </message>
    <message>
        <source>Map port using &amp;UPnP</source>
        <translation>نگاشت درگاه شبکه با استفاده از پروتکل &amp;UPnP</translation>
    </message>
    <message>
        <source>Proxy &amp;IP:</source>
        <translation>آ&amp;ی‌پی پراکسی:</translation>
    </message>
    <message>
        <source>&amp;Port:</source>
        <translation>&amp;درگاه:</translation>
    </message>
    <message>
        <source>Port of the proxy (e.g. 9050)</source>
        <translation>درگاه پراکسی (مثال 9050)</translation>
    </message>
    <message>
        <source>&amp;Window</source>
        <translation>&amp;پنجره</translation>
    </message>
    <message>
        <source>Show only a tray icon after minimizing the window.</source>
        <translation>تنها بعد از کوچک کردن پنجره، tray icon را نشان بده.</translation>
    </message>
    <message>
        <source>&amp;Minimize to the tray instead of the taskbar</source>
        <translation>&amp;کوچک کردن به سینی به‌جای نوار وظیفه</translation>
    </message>
    <message>
        <source>M&amp;inimize on close</source>
        <translation>کوچک کردن &amp;در زمان بسته شدن</translation>
    </message>
    <message>
        <source>&amp;Display</source>
        <translation>&amp;نمایش</translation>
    </message>
    <message>
        <source>User Interface &amp;language:</source>
        <translation>زبان &amp;رابط کاربری:</translation>
    </message>
    <message>
        <source>&amp;Unit to show amounts in:</source>
        <translation>&amp;واحد نمایش مبالغ:</translation>
    </message>
    <message>
        <source>Choose the default subdivision unit to show in the interface and when sending coins.</source>
        <translation>انتخاب واحد پول مورد استفاده برای نمایش در پنجره‌ها و برای ارسال سکه.</translation>
    </message>
    <message>
        <source>&amp;OK</source>
        <translation>&amp;تأیید</translation>
    </message>
    <message>
        <source>&amp;Cancel</source>
        <translation>&amp;لغو</translation>
    </message>
    <message>
        <source>default</source>
        <translation>پیش‌فرض</translation>
    </message>
    <message>
        <source>none</source>
        <translation>هیچکدام</translation>
    </message>
    <message>
        <source>Confirm options reset</source>
        <translation>تأییدِ بازنشانی گزینه‌ها</translation>
    </message>
    <message>
        <source>This change would require a client restart.</source>
        <translation>برای این تغییرات بازنشانی مشتری ضروری است</translation>
    </message>
    <message>
        <source>The supplied proxy address is invalid.</source>
        <translation>آدرس پراکسی داده شده صحیح نیست.</translation>
    </message>
</context>
<context>
    <name>OverviewPage</name>
    <message>
        <source>Form</source>
        <translation>فرم</translation>
    </message>
    <message>
        <source>The displayed information may be out of date. Your wallet automatically synchronizes with the Zetacoin network after a connection is established, but this process has not completed yet.</source>
        <translation>اطلاعات نمایش‌داده شده ممکن است قدیمی باشند. بعد از این که یک اتصال با شبکه برقرار شد، کیف پول شما به‌صورت خودکار با شبکهٔ بیت‌کوین همگام‌سازی می‌شود. اما این روند هنوز کامل نشده است.</translation>
    </message>
    <message>
        <source>Available:</source>
        <translation>در دسترس:</translation>
    </message>
    <message>
        <source>Your current spendable balance</source>
        <translation>تراز علی‌الحساب شما</translation>
    </message>
    <message>
        <source>Total of transactions that have yet to be confirmed, and do not yet count toward the spendable balance</source>
        <translation>مجموع تراکنش‌هایی که هنوز تأیید نشده‌اند؛ و هنوز روی تراز علی‌الحساب اعمال نشده‌اند</translation>
    </message>
    <message>
        <source>Immature:</source>
        <translation>نارسیده:</translation>
    </message>
    <message>
        <source>Mined balance that has not yet matured</source>
        <translation>تراز استخراج شده از معدن که هنوز بالغ نشده است</translation>
    </message>
    <message>
        <source>Balances</source>
        <translation>تراز ها</translation>
    </message>
    <message>
        <source>Total:</source>
        <translation>جمع کل:</translation>
    </message>
    <message>
        <source>Your current total balance</source>
        <translation>تراز کل فعلی شما</translation>
    </message>
    <message>
        <source>Spendable:</source>
        <translation>:قابل خرج کردن</translation>
    </message>
    <message>
        <source>Recent transactions</source>
        <translation>تراکنش های اخیر</translation>
    </message>
    </context>
<context>
    <name>PaymentServer</name>
    <message>
        <source>URI handling</source>
        <translation>مدیریت URI</translation>
    </message>
    <message>
        <source>Payment request rejected</source>
        <translation>درخواست پرداخت رد شد.</translation>
    </message>
    <message>
        <source>Payment request error</source>
        <translation>خطای درخواست پرداخت</translation>
    </message>
    <message>
<<<<<<< HEAD
        <source>Cannot start zetacoin: click-to-pay handler</source>
=======
        <source>Cannot start bitcoin: click-to-pay handler</source>
>>>>>>> 188ca9c3
        <translation>نمی‌توان بیت‌کوین را اجرا کرد: کنترل‌کنندهٔ کلیک-و-پرداخت</translation>
    </message>
    <message>
        <source>Payment request expired.</source>
        <translation>درخواست پرداخت منقضی شد.</translation>
    </message>
    <message>
        <source>Invalid payment request.</source>
        <translation>درخواست پرداخت نامعتبر</translation>
    </message>
    </context>
<context>
    <name>PeerTableModel</name>
    </context>
<context>
    <name>QObject</name>
    <message>
        <source>Amount</source>
        <translation>مبلغ</translation>
    </message>
    <message>
        <source>None</source>
        <translation>هیچکدام</translation>
    </message>
    <message>
        <source>N/A</source>
        <translation>ناموجود</translation>
    </message>
    </context>
<context>
    <name>QRImageWidget</name>
    <message>
        <source>Save QR Code</source>
        <translation>ذخیرهٔ کد QR</translation>
    </message>
    </context>
<context>
    <name>RPCConsole</name>
    <message>
        <source>Client name</source>
        <translation>نام کلاینت</translation>
    </message>
    <message>
        <source>N/A</source>
        <translation>ناموجود</translation>
    </message>
    <message>
        <source>Client version</source>
        <translation>نسخهٔ کلاینت</translation>
    </message>
    <message>
        <source>&amp;Information</source>
        <translation>&amp;اطلاعات</translation>
    </message>
    <message>
        <source>Debug window</source>
        <translation>پنجرهٔ اشکالزدایی</translation>
    </message>
    <message>
        <source>Using OpenSSL version</source>
        <translation>نسخهٔ OpenSSL استفاده شده</translation>
    </message>
    <message>
        <source>Startup time</source>
        <translation>زمان آغاز به کار</translation>
    </message>
    <message>
        <source>Network</source>
        <translation>شبکه</translation>
    </message>
    <message>
        <source>Name</source>
        <translation>اسم</translation>
    </message>
    <message>
        <source>Number of connections</source>
        <translation>تعداد ارتباطات</translation>
    </message>
    <message>
        <source>Block chain</source>
        <translation>زنجیرهٔ بلوک‌ها</translation>
    </message>
    <message>
        <source>Current number of blocks</source>
        <translation>تعداد فعلی بلوک‌ها</translation>
    </message>
    <message>
        <source>Received</source>
        <translation>دریافتی</translation>
    </message>
    <message>
        <source>Sent</source>
        <translation>ارسال شده</translation>
    </message>
    <message>
        <source>Version</source>
        <translation>نسخه</translation>
    </message>
    <message>
        <source>Services</source>
        <translation>سرویس ها</translation>
    </message>
    <message>
        <source>Last block time</source>
        <translation>زمان آخرین بلوک</translation>
    </message>
    <message>
        <source>&amp;Open</source>
        <translation>با&amp;ز کردن</translation>
    </message>
    <message>
        <source>&amp;Console</source>
        <translation>&amp;کنسول</translation>
    </message>
    <message>
        <source>Totals</source>
        <translation>جمع کل:</translation>
    </message>
    <message>
        <source>Build date</source>
        <translation>ساخت تاریخ</translation>
    </message>
    <message>
        <source>Debug log file</source>
        <translation>فایلِ لاگِ اشکال زدایی</translation>
    </message>
    <message>
        <source>Clear console</source>
        <translation>پاکسازی کنسول</translation>
    </message>
    <message>
<<<<<<< HEAD
        <source>Welcome to the Zetacoin Core RPC console.</source>
=======
        <source>Welcome to the Bitcoin Core RPC console.</source>
>>>>>>> 188ca9c3
        <translation>به کنسول RPC هسته بیت کوین خوش آمدید.</translation>
    </message>
    <message>
        <source>Use up and down arrows to navigate history, and &lt;b&gt;Ctrl-L&lt;/b&gt; to clear screen.</source>
        <translation>دکمه‌های بالا و پایین برای پیمایش تاریخچه و &lt;b&gt;Ctrl-L&lt;/b&gt; برای پاک کردن صفحه.</translation>
    </message>
    <message>
        <source>Type &lt;b&gt;help&lt;/b&gt; for an overview of available commands.</source>
        <translation>برای نمایش یک مرور کلی از دستورات ممکن، عبارت &lt;b&gt;help&lt;/b&gt; را بنویسید.</translation>
    </message>
    <message>
        <source>Unknown</source>
        <translation>ناشناخته</translation>
    </message>
</context>
<context>
    <name>ReceiveCoinsDialog</name>
    <message>
        <source>&amp;Amount:</source>
        <translation>مبلغ:</translation>
    </message>
    <message>
        <source>&amp;Label:</source>
        <translation>&amp;برچسب:</translation>
    </message>
    <message>
        <source>&amp;Message:</source>
        <translation>پیام:</translation>
    </message>
    <message>
        <source>Show</source>
        <translation>نمایش</translation>
    </message>
    <message>
        <source>Remove</source>
        <translation>حذف کردن</translation>
    </message>
    <message>
        <source>Copy label</source>
        <translation>کپی برچسب</translation>
    </message>
    <message>
        <source>Copy amount</source>
        <translation>کپی مقدار</translation>
    </message>
</context>
<context>
    <name>ReceiveRequestDialog</name>
    <message>
        <source>QR Code</source>
        <translation>کد QR</translation>
    </message>
    <message>
        <source>Copy &amp;Address</source>
        <translation>&amp;کپی نشانی</translation>
    </message>
    <message>
        <source>Address</source>
        <translation>نشانی</translation>
    </message>
    <message>
        <source>Amount</source>
        <translation>مبلغ</translation>
    </message>
    <message>
        <source>Label</source>
        <translation>برچسب</translation>
    </message>
    <message>
        <source>Message</source>
        <translation>پیام</translation>
    </message>
    <message>
        <source>Resulting URI too long, try to reduce the text for label / message.</source>
        <translation>URL ایجاد شده خیلی طولانی است. سعی کنید طول برچسب و یا پیام را کمتر کنید.</translation>
    </message>
    <message>
        <source>Error encoding URI into QR Code.</source>
        <translation>خطا در تبدیل نشانی اینترنتی به صورت کد QR.</translation>
    </message>
</context>
<context>
    <name>RecentRequestsTableModel</name>
    <message>
        <source>Date</source>
        <translation>تاریخ</translation>
    </message>
    <message>
        <source>Label</source>
        <translation>برچسب</translation>
    </message>
    <message>
        <source>Message</source>
        <translation>پیام</translation>
    </message>
    <message>
        <source>Amount</source>
        <translation>مبلغ</translation>
    </message>
    <message>
        <source>(no label)</source>
        <translation>(بدون برچسب)</translation>
    </message>
    </context>
<context>
    <name>SendCoinsDialog</name>
    <message>
        <source>Send Coins</source>
        <translation>ارسال سکه</translation>
    </message>
    <message>
        <source>Insufficient funds!</source>
        <translation>بود جه نا کافی </translation>
    </message>
    <message>
        <source>Quantity:</source>
        <translation>تعداد:</translation>
    </message>
    <message>
        <source>Bytes:</source>
        <translation>بایت ها:</translation>
    </message>
    <message>
        <source>Amount:</source>
        <translation>مبلغ:</translation>
    </message>
    <message>
        <source>Priority:</source>
        <translation>اولویت:</translation>
    </message>
    <message>
        <source>Fee:</source>
        <translation>هزینه:</translation>
    </message>
    <message>
        <source>After Fee:</source>
        <translation>هزینه ی پسین:</translation>
    </message>
    <message>
        <source>Change:</source>
        <translation>پول خورد:</translation>
    </message>
    <message>
        <source>Transaction Fee:</source>
        <translation>هزینهٔ تراکنش:</translation>
    </message>
    <message>
        <source>fast</source>
        <translation>سریع</translation>
    </message>
    <message>
        <source>Send to multiple recipients at once</source>
        <translation>ارسال به چند دریافت‌کنندهٔ به‌طور همزمان</translation>
    </message>
    <message>
        <source>Add &amp;Recipient</source>
        <translation>&amp;دریافت‌کنندهٔ جدید</translation>
    </message>
    <message>
        <source>Clear &amp;All</source>
        <translation>پاکسازی &amp;همه</translation>
    </message>
    <message>
        <source>Balance:</source>
        <translation>تزار:</translation>
    </message>
    <message>
        <source>Confirm the send action</source>
        <translation>عملیات ارسال را تأیید کنید</translation>
    </message>
    <message>
        <source>S&amp;end</source>
        <translation>&amp;ارسال</translation>
    </message>
    <message>
        <source>Confirm send coins</source>
        <translation>ارسال سکه را تأیید کنید</translation>
    </message>
    <message>
        <source>Copy amount</source>
        <translation>کپی مقدار</translation>
    </message>
    <message>
        <source>or</source>
        <translation>یا</translation>
    </message>
    <message>
        <source>The amount to pay must be larger than 0.</source>
        <translation>مبلغ پرداخت باید بیشتر از ۰ باشد.</translation>
    </message>
    <message>
        <source>The amount exceeds your balance.</source>
        <translation>میزان پرداخت از تراز شما بیشتر است.</translation>
    </message>
    <message>
        <source>The total exceeds your balance when the %1 transaction fee is included.</source>
        <translation>با احتساب هزینهٔ %1 برای هر تراکنش، مجموع میزان پرداختی از مبلغ تراز شما بیشتر می‌شود.</translation>
    </message>
    <message>
        <source>Payment request expired.</source>
        <translation>درخواست پرداخت منقضی شد.</translation>
    </message>
    <message>
        <source>(no label)</source>
        <translation>(بدون برچسب)</translation>
    </message>
    <message>
        <source>Are you sure you want to send?</source>
        <translation>آیا مطمئن هستید که می خواهید ارسال کنید؟</translation>
    </message>
    </context>
<context>
    <name>SendCoinsEntry</name>
    <message>
        <source>A&amp;mount:</source>
        <translation>A&amp;مبلغ :</translation>
    </message>
    <message>
        <source>Pay &amp;To:</source>
        <translation>پرداخ&amp;ت به:</translation>
    </message>
    <message>
        <source>Enter a label for this address to add it to your address book</source>
        <translation>برای این نشانی یک برچسب وارد کنید تا در دفترچهٔ آدرس ذخیره شود</translation>
    </message>
    <message>
        <source>&amp;Label:</source>
        <translation>&amp;برچسب:</translation>
    </message>
    <message>
        <source>Choose previously used address</source>
        <translation>انتخاب نشانی پیش‌تر استفاده شده</translation>
    </message>
    <message>
        <source>This is a normal payment.</source>
        <translation>این یک پرداخت عادی است</translation>
    </message>
    <message>
<<<<<<< HEAD
        <source>The Zetacoin address to send the payment to</source>
=======
        <source>The Bitcoin address to send the payment to</source>
>>>>>>> 188ca9c3
        <translation>نشانی بیت‌کوین برای ارسال پرداخت به آن</translation>
    </message>
    <message>
        <source>Alt+A</source>
        <translation>Alt+A</translation>
    </message>
    <message>
        <source>Paste address from clipboard</source>
        <translation>چسباندن نشانی از حافظهٔ سیستم</translation>
    </message>
    <message>
        <source>Alt+P</source>
        <translation>Alt+P</translation>
    </message>
    <message>
        <source>Remove this entry</source>
        <translation>حذف این مدخل</translation>
    </message>
    <message>
        <source>Message:</source>
        <translation>پیام:</translation>
    </message>
    <message>
        <source>Pay To:</source>
        <translation>پرداخت به:</translation>
    </message>
    </context>
<context>
    <name>ShutdownWindow</name>
    </context>
<context>
    <name>SignVerifyMessageDialog</name>
    <message>
        <source>Signatures - Sign / Verify a Message</source>
        <translation>امضاها - امضا / تأیید یک پیام</translation>
    </message>
    <message>
        <source>&amp;Sign Message</source>
        <translation>ا&amp;مضای پیام</translation>
    </message>
    <message>
<<<<<<< HEAD
        <source>The Zetacoin address to sign the message with</source>
=======
        <source>The Bitcoin address to sign the message with</source>
>>>>>>> 188ca9c3
        <translation>نشانی بیت‌کوین برای امضاء پیغام با آن</translation>
    </message>
    <message>
        <source>Choose previously used address</source>
        <translation>انتخاب نشانی پیشتر استفاده شده</translation>
    </message>
    <message>
        <source>Alt+A</source>
        <translation>Alt+A</translation>
    </message>
    <message>
        <source>Paste address from clipboard</source>
        <translation>چسباندن نشانی از حافظهٔ سیستم</translation>
    </message>
    <message>
        <source>Alt+P</source>
        <translation>Alt+P</translation>
    </message>
    <message>
        <source>Enter the message you want to sign here</source>
        <translation>پیامی را که می‌خواهید امضا کنید در اینجا وارد کنید</translation>
    </message>
    <message>
        <source>Signature</source>
        <translation>امضا</translation>
    </message>
    <message>
        <source>Copy the current signature to the system clipboard</source>
        <translation>امضای فعلی را به حافظهٔ سیستم کپی کن</translation>
    </message>
    <message>
        <source>Sign the message to prove you own this Zetacoin address</source>
        <translation>برای اثبات تعلق این نشانی به شما، پیام را امضا کنید</translation>
    </message>
    <message>
        <source>Sign &amp;Message</source>
        <translation>ا&amp;مضای پیام</translation>
    </message>
    <message>
        <source>Reset all sign message fields</source>
        <translation>بازنشانی تمام فیلدهای پیام</translation>
    </message>
    <message>
        <source>Clear &amp;All</source>
        <translation>پاک &amp;کردن همه</translation>
    </message>
    <message>
        <source>&amp;Verify Message</source>
        <translation>&amp;شناسایی پیام</translation>
    </message>
    <message>
<<<<<<< HEAD
        <source>The Zetacoin address the message was signed with</source>
=======
        <source>The Bitcoin address the message was signed with</source>
>>>>>>> 188ca9c3
        <translation>نشانی بیت‌کوین که پیغام با آن امضاء شده</translation>
    </message>
    <message>
        <source>Verify the message to ensure it was signed with the specified Zetacoin address</source>
        <translation>برای حصول اطمینان از اینکه پیام با نشانی بیت‌کوین مشخص شده امضا است یا خیر، پیام را شناسایی کنید</translation>
    </message>
    <message>
        <source>Verify &amp;Message</source>
        <translation>&amp;شناسایی پیام</translation>
    </message>
    <message>
        <source>Reset all verify message fields</source>
        <translation>بازنشانی تمام فیلدهای پیام</translation>
    </message>
    <message>
        <source>Click "Sign Message" to generate signature</source>
        <translation>برای ایجاد یک امضای جدید روی «امضای پیام» کلیک کنید</translation>
    </message>
    <message>
        <source>The entered address is invalid.</source>
        <translation>نشانی وارد شده نامعتبر است.</translation>
    </message>
    <message>
        <source>Please check the address and try again.</source>
        <translation>لطفاً نشانی را بررسی کنید و دوباره تلاش کنید.</translation>
    </message>
    <message>
        <source>The entered address does not refer to a key.</source>
        <translation>نشانی وارد شده به هیچ کلیدی اشاره نمی‌کند.</translation>
    </message>
    <message>
        <source>Wallet unlock was cancelled.</source>
        <translation>عملیات باز کرن قفل کیف پول لغو شد.</translation>
    </message>
    <message>
        <source>Private key for the entered address is not available.</source>
        <translation>کلید خصوصی برای نشانی وارد شده در دسترس نیست.</translation>
    </message>
    <message>
        <source>Message signing failed.</source>
        <translation>امضای پیام با شکست مواجه شد.</translation>
    </message>
    <message>
        <source>Message signed.</source>
        <translation>پیام امضا شد.</translation>
    </message>
    <message>
        <source>The signature could not be decoded.</source>
        <translation>امضا نمی‌تواند کدگشایی شود.</translation>
    </message>
    <message>
        <source>Please check the signature and try again.</source>
        <translation>لطفاً امضا را بررسی نموده و دوباره تلاش کنید.</translation>
    </message>
    <message>
        <source>The signature did not match the message digest.</source>
        <translation>امضا با خلاصهٔ پیام مطابقت ندارد.</translation>
    </message>
    <message>
        <source>Message verification failed.</source>
        <translation>شناسایی پیام با شکست مواجه شد.</translation>
    </message>
    <message>
        <source>Message verified.</source>
        <translation>پیام شناسایی شد.</translation>
    </message>
</context>
<context>
    <name>SplashScreen</name>
    <message>
        <source>Zetacoin Core</source>
        <translation> هسته Zetacoin </translation>
    </message>
    <message>
        <source>The Zetacoin Core developers</source>
        <translation>توسعه‌دهندگان هسته بیت‌کوین</translation>
    </message>
    <message>
        <source>The Bitcoin Core developers</source>
        <translation>توسعه‌دهندگان هسته بیت‌کوین</translation>
    </message>
    <message>
        <source>[testnet]</source>
        <translation>آزمایش شبکه</translation>
    </message>
</context>
<context>
    <name>TrafficGraphWidget</name>
    <message>
        <source>KB/s</source>
        <translation>کیلوبایت</translation>
    </message>
</context>
<context>
    <name>TransactionDesc</name>
    <message>
        <source>Open until %1</source>
        <translation>باز تا %1</translation>
    </message>
    <message>
        <source>%1/offline</source>
        <translation>%1/آفلاین</translation>
    </message>
    <message>
        <source>%1/unconfirmed</source>
        <translation>%1/تأیید نشده</translation>
    </message>
    <message>
        <source>%1 confirmations</source>
        <translation>%1 تأییدیه</translation>
    </message>
    <message>
        <source>Status</source>
        <translation>وضعیت</translation>
    </message>
    <message numerus="yes">
        <source>, broadcast through %n node(s)</source>
        <translation><numerusform>، پخش از طریق %n گره</numerusform></translation>
    </message>
    <message>
        <source>Date</source>
        <translation>تاریخ</translation>
    </message>
    <message>
        <source>Source</source>
        <translation>منبع</translation>
    </message>
    <message>
        <source>Generated</source>
        <translation>تولید شده</translation>
    </message>
    <message>
        <source>From</source>
        <translation>فرستنده</translation>
    </message>
    <message>
        <source>To</source>
        <translation>گیرنده</translation>
    </message>
    <message>
        <source>own address</source>
        <translation>آدرس شما</translation>
    </message>
    <message>
        <source>label</source>
        <translation>برچسب</translation>
    </message>
    <message>
        <source>Credit</source>
        <translation>بدهی</translation>
    </message>
    <message numerus="yes">
        <source>matures in %n more block(s)</source>
        <translation><numerusform>بلوغ در %n بلوک دیگر</numerusform></translation>
    </message>
    <message>
        <source>not accepted</source>
        <translation>پذیرفته نشد</translation>
    </message>
    <message>
        <source>Debit</source>
        <translation>اعتبار</translation>
    </message>
    <message>
        <source>Transaction fee</source>
        <translation>هزینهٔ تراکنش</translation>
    </message>
    <message>
        <source>Net amount</source>
        <translation>مبلغ خالص</translation>
    </message>
    <message>
        <source>Message</source>
        <translation>پیام</translation>
    </message>
    <message>
        <source>Comment</source>
        <translation>نظر</translation>
    </message>
    <message>
        <source>Transaction ID</source>
        <translation>شناسهٔ تراکنش</translation>
    </message>
    <message>
        <source>Debug information</source>
        <translation>اطلاعات اشکال‌زدایی</translation>
    </message>
    <message>
        <source>Transaction</source>
        <translation>تراکنش</translation>
    </message>
    <message>
        <source>Inputs</source>
        <translation>ورودی‌ها</translation>
    </message>
    <message>
        <source>Amount</source>
        <translation>مبلغ</translation>
    </message>
    <message>
        <source>true</source>
        <translation>درست</translation>
    </message>
    <message>
        <source>false</source>
        <translation>نادرست</translation>
    </message>
    <message>
        <source>, has not been successfully broadcast yet</source>
        <translation>، هنوز با موفقیت ارسال نشده</translation>
    </message>
    <message numerus="yes">
        <source>Open for %n more block(s)</source>
        <translation><numerusform>باز برای %n بلوک دیگر</numerusform></translation>
    </message>
    <message>
        <source>unknown</source>
        <translation>ناشناس</translation>
    </message>
</context>
<context>
    <name>TransactionDescDialog</name>
    <message>
        <source>Transaction details</source>
        <translation>جزئیات تراکنش</translation>
    </message>
    <message>
        <source>This pane shows a detailed description of the transaction</source>
        <translation>این پانل شامل توصیف کاملی از جزئیات تراکنش است</translation>
    </message>
</context>
<context>
    <name>TransactionTableModel</name>
    <message>
        <source>Date</source>
        <translation>تاریخ</translation>
    </message>
    <message>
        <source>Type</source>
        <translation>نوع</translation>
    </message>
    <message numerus="yes">
        <source>Open for %n more block(s)</source>
        <translation><numerusform>باز برای %n بلوک دیگر</numerusform></translation>
    </message>
    <message>
        <source>Open until %1</source>
        <translation>باز شده تا %1</translation>
    </message>
    <message>
        <source>Confirmed (%1 confirmations)</source>
        <translation>تأیید شده (%1 تأییدیه)</translation>
    </message>
    <message>
        <source>This block was not received by any other nodes and will probably not be accepted!</source>
        <translation>این بلوک از هیچ همتای دیگری دریافت نشده است و احتمال می‌رود پذیرفته نشود!</translation>
    </message>
    <message>
        <source>Generated but not accepted</source>
        <translation>تولید شده ولی قبول نشده</translation>
    </message>
    <message>
        <source>Offline</source>
        <translation>آفلاین</translation>
    </message>
    <message>
        <source>Label</source>
        <translation>برچسب</translation>
    </message>
    <message>
        <source>Unconfirmed</source>
        <translation>تایید نشده</translation>
    </message>
    <message>
        <source>Received with</source>
        <translation>دریافت‌شده با</translation>
    </message>
    <message>
        <source>Received from</source>
        <translation>دریافت‌شده از</translation>
    </message>
    <message>
        <source>Sent to</source>
        <translation>ارسال‌شده به</translation>
    </message>
    <message>
        <source>Payment to yourself</source>
        <translation>پر داخت به خودتان</translation>
    </message>
    <message>
        <source>Mined</source>
        <translation>استخراج‌شده</translation>
    </message>
    <message>
        <source>(n/a)</source>
        <translation>(ناموجود)</translation>
    </message>
    <message>
        <source>Transaction status. Hover over this field to show number of confirmations.</source>
        <translation>وضعیت تراکنش. نشانگر را روی این فیلد نگه دارید تا تعداد تأییدیه‌ها نشان داده شود.</translation>
    </message>
    <message>
        <source>Date and time that the transaction was received.</source>
        <translation>تاریخ و ساعت دریافت تراکنش.</translation>
    </message>
    <message>
        <source>Type of transaction.</source>
        <translation>نوع تراکنش.</translation>
    </message>
    <message>
        <source>Amount removed from or added to balance.</source>
        <translation>مبلغ کسر شده و یا اضافه شده به تراز.</translation>
    </message>
</context>
<context>
    <name>TransactionView</name>
    <message>
        <source>All</source>
        <translation>همه</translation>
    </message>
    <message>
        <source>Today</source>
        <translation>امروز</translation>
    </message>
    <message>
        <source>This week</source>
        <translation>این هفته</translation>
    </message>
    <message>
        <source>This month</source>
        <translation>این ماه</translation>
    </message>
    <message>
        <source>Last month</source>
        <translation>ماه گذشته</translation>
    </message>
    <message>
        <source>This year</source>
        <translation>امسال</translation>
    </message>
    <message>
        <source>Range...</source>
        <translation>محدوده...</translation>
    </message>
    <message>
        <source>Received with</source>
        <translation>دریافت‌شده با </translation>
    </message>
    <message>
        <source>Sent to</source>
        <translation>ارسال به</translation>
    </message>
    <message>
        <source>To yourself</source>
        <translation>به خودتان</translation>
    </message>
    <message>
        <source>Mined</source>
        <translation>استخراج‌شده</translation>
    </message>
    <message>
        <source>Other</source>
        <translation>دیگر</translation>
    </message>
    <message>
        <source>Enter address or label to search</source>
        <translation>برای جست‌‌وجو نشانی یا برچسب را وارد کنید</translation>
    </message>
    <message>
        <source>Min amount</source>
        <translation>مبلغ حداقل</translation>
    </message>
    <message>
        <source>Copy address</source>
        <translation>کپی نشانی</translation>
    </message>
    <message>
        <source>Copy label</source>
        <translation>کپی برچسب</translation>
    </message>
    <message>
        <source>Copy amount</source>
        <translation>کپی مقدار</translation>
    </message>
    <message>
        <source>Copy transaction ID</source>
        <translation>کپی شناسهٔ تراکنش</translation>
    </message>
    <message>
        <source>Edit label</source>
        <translation>ویرایش برچسب</translation>
    </message>
    <message>
        <source>Show transaction details</source>
        <translation>نمایش جزئیات تراکنش</translation>
    </message>
    <message>
        <source>Exporting Failed</source>
        <translation>استخراج انجام نشد</translation>
    </message>
    <message>
        <source>Exporting Successful</source>
        <translation>استخراج موفق</translation>
    </message>
    <message>
        <source>Comma separated file (*.csv)</source>
        <translation>پروندهٔ نوع CSV جداشونده با کاما (*.csv)</translation>
    </message>
    <message>
        <source>Confirmed</source>
        <translation>تأیید شده</translation>
    </message>
    <message>
        <source>Date</source>
        <translation>تاریخ</translation>
    </message>
    <message>
        <source>Type</source>
        <translation>نوع</translation>
    </message>
    <message>
        <source>Label</source>
        <translation>برچسب</translation>
    </message>
    <message>
        <source>Address</source>
        <translation>نشانی</translation>
    </message>
    <message>
        <source>ID</source>
        <translation>شناسه</translation>
    </message>
    <message>
        <source>Range:</source>
        <translation>محدوده:</translation>
    </message>
    <message>
        <source>to</source>
        <translation>به</translation>
    </message>
</context>
<context>
    <name>UnitDisplayStatusBarControl</name>
    </context>
<context>
    <name>WalletFrame</name>
    </context>
<context>
    <name>WalletModel</name>
    <message>
        <source>Send Coins</source>
        <translation>ارسال وجه</translation>
    </message>
</context>
<context>
    <name>WalletView</name>
    <message>
        <source>&amp;Export</source>
        <translation>&amp;صدور</translation>
    </message>
    <message>
        <source>Export the data in the current tab to a file</source>
        <translation>داده ها  نوارِ جاری را به فایل انتقال دهید</translation>
    </message>
    <message>
        <source>Backup Wallet</source>
        <translation>نسخهٔ پشتیبان کیف پول</translation>
    </message>
    <message>
        <source>Wallet Data (*.dat)</source>
        <translation>دادهٔ کیف پول (*.dat)</translation>
    </message>
    <message>
        <source>Backup Failed</source>
        <translation>خطا در پشتیبان‌گیری</translation>
    </message>
    <message>
        <source>Backup Successful</source>
        <translation>پشتیبان‌گیری موفق</translation>
    </message>
</context>
<context>
    <name>bitcoin-core</name>
    <message>
        <source>Options:</source>
        <translation>گزینه‌ها:</translation>
    </message>
    <message>
        <source>Specify data directory</source>
        <translation>مشخص کردن دایرکتوری داده‌ها</translation>
    </message>
    <message>
        <source>Connect to a node to retrieve peer addresses, and disconnect</source>
        <translation>اتصال به یک گره برای دریافت آدرس‌های همتا و قطع اتصال پس از اتمام عملیات</translation>
    </message>
    <message>
        <source>Specify your own public address</source>
        <translation>آدرس عمومی خود را مشخص کنید</translation>
    </message>
    <message>
        <source>Accept command line and JSON-RPC commands</source>
        <translation>پذیرش دستورات خط فرمان و دستورات JSON-RPC</translation>
    </message>
    <message>
        <source>Run in the background as a daemon and accept commands</source>
        <translation>اجرا در پشت زمینه به‌صورت یک سرویس و پذیرش دستورات</translation>
    </message>
    <message>
        <source>Accept connections from outside (default: 1 if no -proxy or -connect)</source>
        <translation>پذیرش اتصالات از بیرون (پیش فرض:1 بدون پراکسی یا اتصال)</translation>
    </message>
    <message>
        <source>Bind to given address and always listen on it. Use [host]:port notation for IPv6</source>
        <translation>مقید به نشانی داده شده باشید و همیشه از آن پیروی کنید. از نشانه گذاری استاندار IPv6 به صورت Host]:Port] استفاده کنید.</translation>
    </message>
    <message>
        <source>Execute command when a wallet transaction changes (%s in cmd is replaced by TxID)</source>
        <translation>هنگامی که یک تراکنش در کیف پولی رخ می دهد، دستور را اجرا کن(%s در دستورات بوسیله ی TxID جایگزین می شود)</translation>
    </message>
    <message>
        <source>This is a pre-release test build - use at your own risk - do not use for mining or merchant applications</source>
        <translation>این یک نسخه ی آزمایشی است - با مسئولیت خودتان از آن استفاده کنید -  آن را در معدن و بازرگانی بکار نگیرید.</translation>
    </message>
    <message>
        <source>Block creation options:</source>
        <translation>بستن گزینه ایجاد</translation>
    </message>
    <message>
        <source>Connect only to the specified node(s)</source>
        <translation>تنها در گره (های) مشخص شده متصل شوید</translation>
    </message>
    <message>
        <source>Corrupted block database detected</source>
        <translation>یک پایگاه داده ی بلوک خراب یافت شد</translation>
    </message>
    <message>
        <source>Do you want to rebuild the block database now?</source>
        <translation>آیا مایلید که اکنون پایگاه داده ی بلوک را بازسازی کنید؟</translation>
    </message>
    <message>
        <source>Error initializing block database</source>
        <translation>خطا در آماده سازی پایگاه داده ی بلوک</translation>
    </message>
    <message>
        <source>Error loading block database</source>
        <translation>خطا در بارگذاری پایگاه داده ها</translation>
    </message>
    <message>
        <source>Error opening block database</source>
        <translation>خطا در بازگشایی پایگاه داده ی بلوک</translation>
    </message>
    <message>
        <source>Error: Disk space is low!</source>
        <translation>خطا: فضای دیسک کم است!</translation>
    </message>
    <message>
        <source>Failed to listen on any port. Use -listen=0 if you want this.</source>
        <translation>شنیدن هر گونه درگاه انجام پذیر نیست. ازlisten=0  برای اینکار استفاده کیند.</translation>
    </message>
    <message>
        <source>Importing...</source>
        <translation>در حال پیاده‌سازی...</translation>
    </message>
    <message>
        <source>Verifying blocks...</source>
        <translation>در حال بازبینی بلوک ها...</translation>
    </message>
    <message>
        <source>Verifying wallet...</source>
        <translation>در حال بازبینی کیف پول...</translation>
    </message>
    <message>
        <source>Warning: Please check that your computer's date and time are correct! If your clock is wrong Zetacoin Core will not work properly.</source>
        <translation>هشدار: تاریخ و ساعت کامپیوتر خود را بررسی کنید. اگر ساعت درست نباشد هسته بیت‌کوین به درستی کار نخواهد کرد.</translation>
    </message>
    <message>
        <source>Choose data directory on startup (default: 0)</source>
        <translation>انتخاب مسیر داده‌ها در ابتدای اجرای برنامه (پیش‌فرض: 0)</translation>
    </message>
    <message>
        <source>Information</source>
        <translation>اطلاعات</translation>
    </message>
    <message>
        <source>Invalid amount for -maxtxfee=&lt;amount&gt;: '%s'</source>
        <translation>میزان وجه اشتباه برای maxtxfee=&lt;میزان وجه&gt;: %s</translation>
    </message>
    <message>
        <source>Invalid amount for -minrelaytxfee=&lt;amount&gt;: '%s'</source>
        <translation>میزان وجه اشتباه برای minrelaytxfee=&lt;میزان وجه&gt;: %s</translation>
    </message>
    <message>
        <source>Invalid amount for -mintxfee=&lt;amount&gt;: '%s'</source>
        <translation>میزان وجه اشتباه برای mintxfee=&lt;میزان وجه&gt;: %s</translation>
    </message>
    <message>
        <source>Send trace/debug info to console instead of debug.log file</source>
        <translation>اطلاعات ردگیری/اشکال‌زدایی را به جای فایل لاگ اشکال‌زدایی به کنسول بفرستید</translation>
    </message>
    <message>
        <source>Set language, for example "de_DE" (default: system locale)</source>
        <translation>زبان را تنظیم کنید؛ برای مثال «de_DE» (زبان پیش‌فرض محلی)</translation>
    </message>
    <message>
        <source>Show splash screen on startup (default: 1)</source>
        <translation>نمایش پنجرهٔ خوشامدگویی در ابتدای اجرای برنامه (پیش‌فرض: 1)</translation>
    </message>
    <message>
        <source>Shrink debug.log file on client startup (default: 1 when no -debug)</source>
        <translation>فایل debug.log  را در startup مشتری کوچک کن (پیش فرض:1 اگر اشکال زدایی روی نداد)</translation>
    </message>
    <message>
<<<<<<< HEAD
        <source>Start minimized</source>
        <translation>اجرای برنامه به صورت کوچک‌شده</translation>
    </message>
    <message>
        <source>UI Options:</source>
        <translation>گزینه‌های رابط کاربری:</translation>
    </message>
    <message>
        <source>Use UPnP to map the listening port (default: 1 when listening)</source>
        <translation>از UPnP  برای شناسایی درگاه شنیداری استفاده کنید (پیش فرض:1 در زمان شنیدن)</translation>
    </message>
    <message>
=======
>>>>>>> 188ca9c3
        <source>Username for JSON-RPC connections</source>
        <translation>JSON-RPC شناسه برای ارتباطات</translation>
    </message>
    <message>
        <source>Warning</source>
        <translation>هشدار</translation>
    </message>
    <message>
        <source>Password for JSON-RPC connections</source>
        <translation>JSON-RPC عبارت عبور برای ارتباطات</translation>
    </message>
    <message>
        <source>Execute command when the best block changes (%s in cmd is replaced by block hash)</source>
        <translation>زمانی که بهترین بلاک تغییر کرد، دستور را اجرا کن (%s در cmd با block hash جایگزین شده است)</translation>
    </message>
    <message>
        <source>This help message</source>
        <translation>پیام کمکی</translation>
    </message>
    <message>
        <source>Allow DNS lookups for -addnode, -seednode and -connect</source>
        <translation>به DNS اجازه بده تا برای addnode ، seednode و اتصال جستجو کند</translation>
    </message>
    <message>
        <source>Loading addresses...</source>
        <translation>بار گیری آدرس ها</translation>
    </message>
    <message>
        <source>Error loading wallet.dat: Wallet corrupted</source>
        <translation>خطا در بارگیری wallet.dat: کیف پول خراب شده است</translation>
    </message>
    <message>
        <source>Error loading wallet.dat</source>
        <translation>خطا در بارگیری wallet.dat</translation>
    </message>
    <message>
        <source>Invalid -proxy address: '%s'</source>
        <translation>آدرس پراکسی اشتباه %s</translation>
    </message>
    <message>
        <source>Unknown network specified in -onlynet: '%s'</source>
        <translation>شبکه مشخص شده غیرقابل شناسایی در onlynet: '%s'</translation>
    </message>
    <message>
        <source>Cannot resolve -bind address: '%s'</source>
        <translation>آدرس قابل اتصال- شناسایی نیست %s</translation>
    </message>
    <message>
        <source>Cannot resolve -externalip address: '%s'</source>
        <translation>آدرس خارجی قابل اتصال- شناسایی نیست %s</translation>
    </message>
    <message>
        <source>Invalid amount for -paytxfee=&lt;amount&gt;: '%s'</source>
        <translation>میزان وجه اشتباه برای paytxfee=&lt;میزان وجه&gt;: %s</translation>
    </message>
    <message>
        <source>Insufficient funds</source>
        <translation>بود جه نا کافی </translation>
    </message>
    <message>
        <source>Loading block index...</source>
        <translation>بار گیری شاخص بلوک</translation>
    </message>
    <message>
        <source>Add a node to connect to and attempt to keep the connection open</source>
        <translation>به اتصال یک گره اضافه کنید و اتصال را باز نگاه دارید</translation>
    </message>
    <message>
        <source>Loading wallet...</source>
        <translation>بار گیری والت</translation>
    </message>
    <message>
        <source>Cannot downgrade wallet</source>
        <translation>امکان تنزل نسخه در wallet وجود ندارد</translation>
    </message>
    <message>
        <source>Cannot write default address</source>
        <translation>آدرس پیش فرض قابل ذخیره نیست</translation>
    </message>
    <message>
        <source>Rescanning...</source>
        <translation>اسکان مجدد</translation>
    </message>
    <message>
        <source>Done loading</source>
        <translation>بار گیری انجام شده است</translation>
    </message>
    <message>
        <source>Error</source>
        <translation>خطا</translation>
    </message>
</context>
</TS><|MERGE_RESOLUTION|>--- conflicted
+++ resolved
@@ -62,19 +62,11 @@
         <translation>آدرس های دریافت کننده</translation>
     </message>
     <message>
-<<<<<<< HEAD
         <source>These are your Zetacoin addresses for sending payments. Always check the amount and the receiving address before sending coins.</source>
         <translation>این‌ها نشانی‌های بیت‌کوین شما برای ارسال وجود هستند. همیشه قبل از ارسال سکه‌ها، نشانی دریافت‌کننده و مقدار ارسالی را بررسی کنید.</translation>
     </message>
     <message>
         <source>These are your Zetacoin addresses for receiving payments. It is recommended to use a new receiving address for each transaction.</source>
-=======
-        <source>These are your Bitcoin addresses for sending payments. Always check the amount and the receiving address before sending coins.</source>
-        <translation>این‌ها نشانی‌های بیت‌کوین شما برای ارسال وجود هستند. همیشه قبل از ارسال سکه‌ها، نشانی دریافت‌کننده و مقدار ارسالی را بررسی کنید.</translation>
-    </message>
-    <message>
-        <source>These are your Bitcoin addresses for receiving payments. It is recommended to use a new receiving address for each transaction.</source>
->>>>>>> 188ca9c3
         <translation>این‌ها نشانی‌های بیت‌کوین شما برای دریافت وجوه هستند. توصیه می‌شود یک نشانی دریافت جدید برای هر تبادل استفاده کنید.</translation>
     </message>
     <message>
@@ -172,11 +164,7 @@
         <translation>آیا مطمئن هستید که می‌خواهید کیف پول خود را رمزنگاری کنید؟</translation>
     </message>
     <message>
-<<<<<<< HEAD
         <source>Zetacoin Core will close now to finish the encryption process. Remember that encrypting your wallet cannot fully protect your zetacoins from being stolen by malware infecting your computer.</source>
-=======
-        <source>Bitcoin Core will close now to finish the encryption process. Remember that encrypting your wallet cannot fully protect your bitcoins from being stolen by malware infecting your computer.</source>
->>>>>>> 188ca9c3
         <translation>هسته بیت‌کوین هم اکنون بسته می‌شود تا فرایند رمزگذاری را تمام کند. به خاطر داشته باشید که رمزگذاری کردن کیف پول‌تان نمی‌تواند به طور کامل بیت‌کوین‌های شما را در برابر دزدیده شدن توسط بدافزارهایی که رایانه‌ی شما را آلوده می‌کنند، محافظت نماید.</translation>
     </message>
     <message>
@@ -354,11 +342,7 @@
         <translation>&amp;دریافت</translation>
     </message>
     <message>
-<<<<<<< HEAD
         <source>Show information about Zetacoin Core</source>
-=======
-        <source>Show information about Bitcoin Core</source>
->>>>>>> 188ca9c3
         <translation>نمایش اطلاعات در مورد بیت‌کوین</translation>
     </message>
     <message>
@@ -403,22 +387,6 @@
     </message>
     <message>
         <source>&amp;About Zetacoin Core</source>
-        <translation>درباره هسته ی بیت کوین</translation>
-    </message>
-    <message>
-        <source>Show the list of used sending addresses and labels</source>
-        <translation>نمایش لیست آدرس های ارسال و لیبل ها</translation>
-    </message>
-    <message>
-        <source>Show the list of used receiving addresses and labels</source>
-        <translation>نمایش لیست آدرس های دریافت و لیبل ها</translation>
-    </message>
-    <message>
-        <source>&amp;Command-line options</source>
-        <translation>گزینه‌های خط‌فرمان</translation>
-    </message>
-    <message>
-        <source>&amp;About Bitcoin Core</source>
         <translation>درباره هسته ی بیت کوین</translation>
     </message>
     <message>
@@ -741,11 +709,7 @@
         <translation>نسخه</translation>
     </message>
     <message>
-<<<<<<< HEAD
         <source>About Zetacoin Core</source>
-=======
-        <source>About Bitcoin Core</source>
->>>>>>> 188ca9c3
         <translation>درباره هسته ی بیت کوین</translation>
     </message>
     <message>
@@ -760,11 +724,7 @@
         <source>command-line options</source>
         <translation>گزینه‌های خط فرمان</translation>
     </message>
-<<<<<<< HEAD
-</context>
-=======
     </context>
->>>>>>> 188ca9c3
 <context>
     <name>Intro</name>
     <message>
@@ -772,19 +732,11 @@
         <translation>خوش‌آمدید</translation>
     </message>
     <message>
-<<<<<<< HEAD
         <source>Welcome to Zetacoin Core.</source>
         <translation>به هسته بیت کوین خوش آمدید.</translation>
     </message>
     <message>
         <source>As this is the first time the program is launched, you can choose where Zetacoin Core will store its data.</source>
-=======
-        <source>Welcome to Bitcoin Core.</source>
-        <translation>به هسته بیت کوین خوش آمدید.</translation>
-    </message>
-    <message>
-        <source>As this is the first time the program is launched, you can choose where Bitcoin Core will store its data.</source>
->>>>>>> 188ca9c3
         <translation>از آنجایی که این اولین اجرای برنامه است، شما می‌توانید مسیر ذخیرهٔ داده‌ها را انتخاب کنید.</translation>
     </message>
     <message>
@@ -988,11 +940,7 @@
         <translation>خطای درخواست پرداخت</translation>
     </message>
     <message>
-<<<<<<< HEAD
         <source>Cannot start zetacoin: click-to-pay handler</source>
-=======
-        <source>Cannot start bitcoin: click-to-pay handler</source>
->>>>>>> 188ca9c3
         <translation>نمی‌توان بیت‌کوین را اجرا کرد: کنترل‌کنندهٔ کلیک-و-پرداخت</translation>
     </message>
     <message>
@@ -1124,11 +1072,7 @@
         <translation>پاکسازی کنسول</translation>
     </message>
     <message>
-<<<<<<< HEAD
         <source>Welcome to the Zetacoin Core RPC console.</source>
-=======
-        <source>Welcome to the Bitcoin Core RPC console.</source>
->>>>>>> 188ca9c3
         <translation>به کنسول RPC هسته بیت کوین خوش آمدید.</translation>
     </message>
     <message>
@@ -1367,11 +1311,7 @@
         <translation>این یک پرداخت عادی است</translation>
     </message>
     <message>
-<<<<<<< HEAD
         <source>The Zetacoin address to send the payment to</source>
-=======
-        <source>The Bitcoin address to send the payment to</source>
->>>>>>> 188ca9c3
         <translation>نشانی بیت‌کوین برای ارسال پرداخت به آن</translation>
     </message>
     <message>
@@ -1413,11 +1353,7 @@
         <translation>ا&amp;مضای پیام</translation>
     </message>
     <message>
-<<<<<<< HEAD
         <source>The Zetacoin address to sign the message with</source>
-=======
-        <source>The Bitcoin address to sign the message with</source>
->>>>>>> 188ca9c3
         <translation>نشانی بیت‌کوین برای امضاء پیغام با آن</translation>
     </message>
     <message>
@@ -1469,11 +1405,7 @@
         <translation>&amp;شناسایی پیام</translation>
     </message>
     <message>
-<<<<<<< HEAD
         <source>The Zetacoin address the message was signed with</source>
-=======
-        <source>The Bitcoin address the message was signed with</source>
->>>>>>> 188ca9c3
         <translation>نشانی بیت‌کوین که پیغام با آن امضاء شده</translation>
     </message>
     <message>
@@ -1549,10 +1481,6 @@
     </message>
     <message>
         <source>The Zetacoin Core developers</source>
-        <translation>توسعه‌دهندگان هسته بیت‌کوین</translation>
-    </message>
-    <message>
-        <source>The Bitcoin Core developers</source>
         <translation>توسعه‌دهندگان هسته بیت‌کوین</translation>
     </message>
     <message>
@@ -2046,14 +1974,6 @@
         <translation>در حال بازبینی کیف پول...</translation>
     </message>
     <message>
-        <source>Warning: Please check that your computer's date and time are correct! If your clock is wrong Zetacoin Core will not work properly.</source>
-        <translation>هشدار: تاریخ و ساعت کامپیوتر خود را بررسی کنید. اگر ساعت درست نباشد هسته بیت‌کوین به درستی کار نخواهد کرد.</translation>
-    </message>
-    <message>
-        <source>Choose data directory on startup (default: 0)</source>
-        <translation>انتخاب مسیر داده‌ها در ابتدای اجرای برنامه (پیش‌فرض: 0)</translation>
-    </message>
-    <message>
         <source>Information</source>
         <translation>اطلاعات</translation>
     </message>
@@ -2074,33 +1994,10 @@
         <translation>اطلاعات ردگیری/اشکال‌زدایی را به جای فایل لاگ اشکال‌زدایی به کنسول بفرستید</translation>
     </message>
     <message>
-        <source>Set language, for example "de_DE" (default: system locale)</source>
-        <translation>زبان را تنظیم کنید؛ برای مثال «de_DE» (زبان پیش‌فرض محلی)</translation>
-    </message>
-    <message>
-        <source>Show splash screen on startup (default: 1)</source>
-        <translation>نمایش پنجرهٔ خوشامدگویی در ابتدای اجرای برنامه (پیش‌فرض: 1)</translation>
-    </message>
-    <message>
         <source>Shrink debug.log file on client startup (default: 1 when no -debug)</source>
         <translation>فایل debug.log  را در startup مشتری کوچک کن (پیش فرض:1 اگر اشکال زدایی روی نداد)</translation>
     </message>
     <message>
-<<<<<<< HEAD
-        <source>Start minimized</source>
-        <translation>اجرای برنامه به صورت کوچک‌شده</translation>
-    </message>
-    <message>
-        <source>UI Options:</source>
-        <translation>گزینه‌های رابط کاربری:</translation>
-    </message>
-    <message>
-        <source>Use UPnP to map the listening port (default: 1 when listening)</source>
-        <translation>از UPnP  برای شناسایی درگاه شنیداری استفاده کنید (پیش فرض:1 در زمان شنیدن)</translation>
-    </message>
-    <message>
-=======
->>>>>>> 188ca9c3
         <source>Username for JSON-RPC connections</source>
         <translation>JSON-RPC شناسه برای ارتباطات</translation>
     </message>
