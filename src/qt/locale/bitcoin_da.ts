--- conflicted
+++ resolved
@@ -73,11 +73,6 @@
         <source>These are your Bitcoin addresses for receiving payments. Use the 'Create new receiving address' button in the receive tab to create new addresses.
 Signing is only possible with addresses of the type 'legacy'.</source>
         <translation type="unfinished">Disse er dine Bitcoin adresser til at modtage betalinger. Benyt 'Opret ny modtager adresse' knappen i modtag fanen for at oprette nye adresser.</translation>
-    </message>
-    <message>
-        <source>These are your Bitcoin addresses for receiving payments. Use the 'Create new receiving address' button in the receive tab to create new addresses.
-Signing is only possible with addresses of the type 'legacy'.</source>
-        <translation>Disse er dine Bitcoin adresser til at modtage betalinger. Benyt 'Opret ny modtager adresse' knappen i modtag fanen for at oprette nye adresser.</translation>
     </message>
     <message>
         <source>&amp;Copy Address</source>
@@ -535,29 +530,8 @@
         <translation type="unfinished">Transaktionsbeløbet er for lille til at sende, når gebyret er trukket fra</translation>
     </message>
     <message>
-<<<<<<< HEAD
-        <source>&amp;Load PSBT from file...</source>
-        <translation>&amp;Indlæs PSBT fra fil...</translation>
-    </message>
-    <message>
-        <source>Load Partially Signed Bitcoin Transaction</source>
-        <translation>Indlæs Partvist Signeret Bitcoin-Transaktion</translation>
-    </message>
-    <message>
-        <source>Load PSBT from clipboard...</source>
-        <translation>Indlæs PSBT fra udklipsholder...</translation>
-    </message>
-    <message>
-        <source>Load Partially Signed Bitcoin Transaction from clipboard</source>
-        <translation>Indlæs Partvist Signeret Bitcoin-Transaktion fra udklipsholder</translation>
-    </message>
-    <message>
-        <source>Node window</source>
-        <translation>Knudevindue</translation>
-=======
         <source>This error could occur if this wallet was not shutdown cleanly and was last loaded using a build with a newer version of Berkeley DB. If so, please use the software that last loaded this wallet</source>
         <translation type="unfinished">Denne fejl kunne finde sted hvis denne pung ikke blev lukket rent ned og sidst blev indlæst vha. en udgave med en nyere version af Berkeley DB. Brug i så fald venligst den programvare, som sidst indlæste denne pung</translation>
->>>>>>> f6a356d2
     </message>
     <message>
         <source>This is a pre-release test build - use at your own risk - do not use for mining or merchant applications</source>
@@ -592,37 +566,12 @@
         <translation type="unfinished">Advarsel: Dumpfile tegnebogsformatet "%s" matcher ikke kommandolinjens specificerede format "%s".</translation>
     </message>
     <message>
-<<<<<<< HEAD
-        <source>Close All Wallets...</source>
-        <translation>Luk alle tegnebøgerne ...</translation>
-    </message>
-    <message>
-        <source>Close all wallets</source>
-        <translation>Luk alle tegnebøgerne </translation>
-    </message>
-    <message>
-        <source>Show the %1 help message to get a list with possible Bitcoin command-line options</source>
-        <translation>Vis %1 hjælpebesked for at få en liste over mulige tilvalg for Bitcoin kommandolinje</translation>
-    </message>
-    <message>
-        <source>&amp;Mask values</source>
-        <translation>&amp;Maskér værdier</translation>
-    </message>
-    <message>
-        <source>Mask the values in the Overview tab</source>
-        <translation>Maskér værdierne i Oversigt-fanebladet</translation>
-    </message>
-    <message>
-        <source>default wallet</source>
-        <translation>Standard tegnebog</translation>
-=======
         <source>Warning: Private keys detected in wallet {%s} with disabled private keys</source>
         <translation type="unfinished">Advarsel: Private nøgler opdaget i tegnebog {%s} med deaktiverede private nøgler</translation>
     </message>
     <message>
         <source>Warning: We do not appear to fully agree with our peers! You may need to upgrade, or other nodes may need to upgrade.</source>
         <translation type="unfinished">Advarsel: Vi ser ikke ud til at være fuldt ud enige med andre knuder! Du kan være nødt til at opgradere, eller andre knuder kan være nødt til at opgradere.</translation>
->>>>>>> f6a356d2
     </message>
     <message>
         <source>Witness data for blocks after height %d requires validation. Please restart with -reindex.</source>
@@ -716,20 +665,6 @@
         <source>Error initializing block database</source>
         <translation type="unfinished">Klargøring af blokdatabase mislykkedes</translation>
     </message>
-<<<<<<< HEAD
-    <message>
-        <source>Original message:</source>
-        <translation>Original besked:</translation>
-    </message>
-    <message>
-        <source>A fatal error occurred. %1 can no longer continue safely and will quit.</source>
-        <translation>Der skete en fatal fejl. %1 kan ikke længere fortsætte sikkert og vil afslutte.</translation>
-    </message>
-</context>
-<context>
-    <name>CoinControlDialog</name>
-=======
->>>>>>> f6a356d2
     <message>
         <source>Error initializing wallet database environment %s!</source>
         <translation type="unfinished">Klargøring af tegnebogsdatabasemiljøet %s mislykkedes!</translation>
@@ -895,17 +830,8 @@
         <translation type="unfinished">Indlæser bandlysningsliste…</translation>
     </message>
     <message>
-<<<<<<< HEAD
-        <source>Wallet</source>
-        <translation>Tegnebog</translation>
-    </message>
-    <message>
-        <source>Wallet Name</source>
-        <translation>Navn på tegnebog</translation>
-=======
         <source>Loading block index…</source>
         <translation type="unfinished">Indlæser blokindeks...</translation>
->>>>>>> f6a356d2
     </message>
     <message>
         <source>Loading wallet…</source>
@@ -916,17 +842,8 @@
         <translation type="unfinished">Manglende beløb</translation>
     </message>
     <message>
-<<<<<<< HEAD
-        <source>Advanced Options</source>
-        <translation>Avancerede Indstillinger</translation>
-    </message>
-    <message>
-        <source>Disable private keys for this wallet. Wallets with private keys disabled will have no private keys and cannot have an HD seed or imported private keys. This is ideal for watch-only wallets.</source>
-        <translation>Slå private nøgler fra for denne tegnebog. Tegnebøger med private nøgler slået fra vil ikke have nogen private nøgler og kan ikke have et HD-seed eller importerede private nøgler. Dette er ideelt til kigge-tegnebøger.</translation>
-=======
         <source>Missing solving data for estimating transaction size</source>
         <translation type="unfinished">Manglende løsningsdata til estimering af transaktionsstørrelse</translation>
->>>>>>> f6a356d2
     </message>
     <message>
         <source>Need to specify a port with -whitebind: '%s'</source>
@@ -941,30 +858,9 @@
         <translation type="unfinished">Ingen proxyserver specificeret. Brug -proxy=&lt;ip&gt; eller -proxy=&lt;ip:port&gt;.</translation>
     </message>
     <message>
-<<<<<<< HEAD
-        <source>Use descriptors for scriptPubKey management</source>
-        <translation>Brug beskrivere til håndtering af scriptPubKey</translation>
-    </message>
-    <message>
-        <source>Descriptor Wallet</source>
-        <translation>Beskriver-Pung</translation>
-    </message>
-    <message>
-        <source>Create</source>
-        <translation>Opret</translation>
-    </message>
-    <message>
-        <source>Compiled without sqlite support (required for descriptor wallets)</source>
-        <translation>Kompileret uden sqlite-understøttelse (krævet til beskriver-punge)</translation>
-    </message>
-</context>
-<context>
-    <name>EditAddressDialog</name>
-=======
         <source>Not enough file descriptors available.</source>
         <translation type="unfinished">For få tilgængelige fildeskriptorer.</translation>
     </message>
->>>>>>> f6a356d2
     <message>
         <source>Prune cannot be configured with a negative value.</source>
         <translation type="unfinished">Beskæring kan ikke opsættes med en negativ værdi.</translation>
@@ -1409,21 +1305,8 @@
         <translation type="unfinished">Indlæs PSBT fra &amp;clipboard</translation>
     </message>
     <message>
-<<<<<<< HEAD
-        <source>Connect to the Bitcoin network through a separate SOCKS5 proxy for Tor onion services.</source>
-        <translation>Opret forbindelse til Bitcoin-netværk igennem en separat SOCKS5 proxy til Tor-onion-tjenester.</translation>
-    </message>
-    <message>
-        <source>Use separate SOCKS&amp;5 proxy to reach peers via Tor onion services:</source>
-        <translation>Brug separate SOCKS&amp;5 proxy, for at nå fælle via Tor-onion-tjenester:</translation>
-    </message>
-    <message>
-        <source>&amp;Third party transaction URLs</source>
-        <translation>&amp;Tredjeparts-transaktions-URL'er</translation>
-=======
         <source>Load Partially Signed Bitcoin Transaction from clipboard</source>
         <translation type="unfinished">Indlæs Partvist Signeret Bitcoin-Transaktion fra udklipsholder</translation>
->>>>>>> f6a356d2
     </message>
     <message>
         <source>Node window</source>
@@ -1575,151 +1458,17 @@
         <source>Incoming transaction</source>
         <translation type="unfinished">Indgående transaktion</translation>
     </message>
-<<<<<<< HEAD
-    <message>
-        <source>Privacy mode activated for the Overview tab. To unmask the values, uncheck Settings-&gt;Mask values.</source>
-        <translation>Privatlivstilstand aktiveret for Oversigt-fanebladet. Fjern flueben fra Instillinger-&gt;Maskér værdier, for at afmaskere værdierne.</translation>
-    </message>
-</context>
-<context>
-    <name>PSBTOperationsDialog</name>
-=======
->>>>>>> f6a356d2
     <message>
         <source>HD key generation is &lt;b&gt;enabled&lt;/b&gt;</source>
         <translation type="unfinished">Generering af HD-nøgler er &lt;b&gt;aktiveret&lt;/b&gt;</translation>
     </message>
     <message>
-<<<<<<< HEAD
-        <source>Sign Tx</source>
-        <translation>Signér Tx</translation>
-    </message>
-    <message>
-        <source>Broadcast Tx</source>
-        <translation>Udsend Tx</translation>
-    </message>
-    <message>
-        <source>Copy to Clipboard</source>
-        <translation>Kopier til udklipsholder</translation>
-    </message>
-    <message>
-        <source>Save...</source>
-        <translation>Gem...</translation>
-    </message>
-    <message>
-        <source>Close</source>
-        <translation>Luk</translation>
-    </message>
-    <message>
-        <source>Failed to load transaction: %1</source>
-        <translation>Kunne ikke indlæse transaktion: %1</translation>
-    </message>
-    <message>
-        <source>Failed to sign transaction: %1</source>
-        <translation>Kunne ikke signere transaktion: %1</translation>
-    </message>
-    <message>
-        <source>Could not sign any more inputs.</source>
-        <translation>Kunne ikke signere flere input.</translation>
-    </message>
-    <message>
-        <source>Signed %1 inputs, but more signatures are still required.</source>
-        <translation>Signerede %1 input, men flere signaturer kræves endnu.</translation>
-    </message>
-    <message>
-        <source>Signed transaction successfully. Transaction is ready to broadcast.</source>
-        <translation>Signering af transaktion lykkedes. Transaktion er klar til udsendelse.</translation>
-    </message>
-    <message>
-        <source>Unknown error processing transaction.</source>
-        <translation>Ukendt fejl i behandling af transaktion.</translation>
-    </message>
-    <message>
-        <source>Transaction broadcast successfully! Transaction ID: %1</source>
-        <translation>Udsendelse af transaktion lykkedes! Transaktions-ID: %1</translation>
-    </message>
-    <message>
-        <source>Transaction broadcast failed: %1</source>
-        <translation>Udsendelse af transaktion mislykkedes: %1</translation>
-    </message>
-    <message>
-        <source>PSBT copied to clipboard.</source>
-        <translation>PSBT kopieret til udklipsholder.</translation>
-    </message>
-    <message>
-        <source>Save Transaction Data</source>
-        <translation>Gem Transaktionsdata</translation>
-    </message>
-    <message>
-        <source>Partially Signed Transaction (Binary) (*.psbt)</source>
-        <translation>Partvist Signeret Transaktion (Binær) (*.psbt)</translation>
-    </message>
-    <message>
-        <source>PSBT saved to disk.</source>
-        <translation>PSBT gemt på disk.</translation>
-    </message>
-    <message>
-        <source> * Sends %1 to %2</source>
-        <translation>* Sender %1 til %2</translation>
-    </message>
-    <message>
-        <source>Unable to calculate transaction fee or total transaction amount.</source>
-        <translation>Kunne ikke beregne transaktionsgebyr eller totalt transaktionsbeløb.</translation>
-    </message>
-    <message>
-        <source>Pays transaction fee: </source>
-        <translation>Betaler transaktionsgebyr</translation>
-    </message>
-    <message>
-        <source>Total Amount</source>
-        <translation>Total Mængde</translation>
-    </message>
-    <message>
-        <source>or</source>
-        <translation>eller</translation>
-    </message>
-    <message>
-        <source>Transaction has %1 unsigned inputs.</source>
-        <translation>Transaktion har %1 usignerede input.</translation>
-    </message>
-    <message>
-        <source>Transaction is missing some information about inputs.</source>
-        <translation>Transaktion mangler noget information om input.</translation>
-    </message>
-    <message>
-        <source>Transaction still needs signature(s).</source>
-        <translation>Transaktion mangler stadig signatur(er).</translation>
-    </message>
-    <message>
-        <source>(But this wallet cannot sign transactions.)</source>
-        <translation>(Men denne pung kan ikke signere transaktioner.)</translation>
-    </message>
-    <message>
-        <source>(But this wallet does not have the right keys.)</source>
-        <translation>(Men denne pung har ikke de rette nøgler.)</translation>
-    </message>
-    <message>
-        <source>Transaction is fully signed and ready for broadcast.</source>
-        <translation>Transaktion er fuldt signeret og klar til udsendelse.</translation>
-    </message>
-    <message>
-        <source>Transaction status is unknown.</source>
-        <translation>Transaktionsstatus er ukendt.</translation>
-    </message>
-</context>
-<context>
-    <name>PaymentServer</name>
-    <message>
-        <source>Payment request error</source>
-        <translation>Fejl i betalingsanmodning</translation>
-=======
         <source>HD key generation is &lt;b&gt;disabled&lt;/b&gt;</source>
         <translation type="unfinished">Generering af HD-nøgler er &lt;b&gt;deaktiveret&lt;/b&gt;</translation>
     </message>
     <message>
         <source>Private key &lt;b&gt;disabled&lt;/b&gt;</source>
         <translation type="unfinished">Private nøgle &lt;b&gt;deaktiveret&lt;/b&gt;</translation>
->>>>>>> f6a356d2
     </message>
     <message>
         <source>Wallet is &lt;b&gt;encrypted&lt;/b&gt; and currently &lt;b&gt;unlocked&lt;/b&gt;</source>
@@ -1860,17 +1609,8 @@
         <translation type="unfinished">Kopiér støv</translation>
     </message>
     <message>
-<<<<<<< HEAD
-        <source>Error initializing settings: %1</source>
-        <translation>Fejl ved initialisering af indstillinger: %1</translation>
-    </message>
-    <message>
-        <source>%1 didn't yet exit safely...</source>
-        <translation>%1 har endnu ikke afsluttet på sikker vis…</translation>
-=======
         <source>Copy change</source>
         <translation type="unfinished">Kopiér byttepenge</translation>
->>>>>>> f6a356d2
     </message>
     <message>
         <source>(%1 locked)</source>
@@ -2066,17 +1806,8 @@
 <context>
     <name>EditAddressDialog</name>
     <message>
-<<<<<<< HEAD
-        <source>Current block height</source>
-        <translation>Nuværende blokhøjde</translation>
-    </message>
-    <message>
-        <source>Open the %1 debug log file from the current data directory. This can take a few seconds for large log files.</source>
-        <translation>Åbn %1s fejlsøgningslogfil fra den aktuelle datamappe. Dette kan tage nogle få sekunder for store logfiler.</translation>
-=======
         <source>Edit Address</source>
         <translation type="unfinished">Redigér adresse</translation>
->>>>>>> f6a356d2
     </message>
     <message>
         <source>&amp;Label</source>
@@ -2087,17 +1818,8 @@
         <translation type="unfinished">Mærkatet, der er associeret med denne indgang i adresselisten</translation>
     </message>
     <message>
-<<<<<<< HEAD
-        <source>Permissions</source>
-        <translation>Tilladelser</translation>
-    </message>
-    <message>
-        <source>Services</source>
-        <translation>Tjenester</translation>
-=======
         <source>The address associated with this address list entry. This can only be modified for sending addresses.</source>
         <translation type="unfinished">Adressen, der er associeret med denne indgang i adresselisten. Denne kan kune ændres for afsendelsesadresser.</translation>
->>>>>>> f6a356d2
     </message>
     <message>
         <source>&amp;Address</source>
@@ -2373,30 +2095,9 @@
         <source>IP address of the proxy (e.g. IPv4: 127.0.0.1 / IPv6: ::1)</source>
         <translation type="unfinished">IP-adresse for proxyen (fx IPv4: 127.0.0.1 / IPv6: ::1)</translation>
     </message>
-<<<<<<< HEAD
-    <message>
-        <source>Could not generate new %1 address</source>
-        <translation>Kunne ikke generere ny %1 adresse</translation>
-    </message>
-</context>
-<context>
-    <name>ReceiveRequestDialog</name>
-    <message>
-        <source>Request payment to ...</source>
-        <translation>Anmod om betaling til</translation>
-    </message>
-    <message>
-        <source>Address:</source>
-        <translation>Adresse</translation>
-    </message>
-    <message>
-        <source>Amount:</source>
-        <translation>Beløb:</translation>
-=======
     <message>
         <source>Shows if the supplied default SOCKS5 proxy is used to reach peers via this network type.</source>
         <translation type="unfinished">Viser om den angivne standard-SOCKS5-proxy bruges til at nå knuder via denne netværkstype.</translation>
->>>>>>> f6a356d2
     </message>
     <message>
         <source>Minimize instead of exit the application when the window is closed. When this option is enabled, the application will be closed only after selecting Exit in the menu.</source>
@@ -2674,46 +2375,16 @@
         <translation type="unfinished">Konfigurationsfilen bruges til at opsætte avancerede brugerindstillinger, som tilsidesætter indstillingerne i den grafiske brugerflade. Derudover vil eventuelle kommandolinjetilvalg tilsidesætte denne konfigurationsfil.</translation>
     </message>
     <message>
-<<<<<<< HEAD
-        <source>Create Unsigned</source>
-        <translation>Opret Usigneret</translation>
-    </message>
-    <message>
-        <source>Save Transaction Data</source>
-        <translation>Gem Transaktionsdata</translation>
-    </message>
-    <message>
-        <source>Partially Signed Transaction (Binary) (*.psbt)</source>
-        <translation>Partvist Signeret Transaktion (Binær) (*.psbt)</translation>
-    </message>
-    <message>
-        <source>PSBT saved</source>
-        <translation>PSBT gemt</translation>
-    </message>
-    <message>
-        <source>or</source>
-        <translation>eller</translation>
-=======
         <source>Continue</source>
         <translation type="unfinished">Forsæt</translation>
->>>>>>> f6a356d2
     </message>
     <message>
         <source>Cancel</source>
         <translation type="unfinished">Fortryd</translation>
     </message>
     <message>
-<<<<<<< HEAD
-        <source>Please, review your transaction proposal. This will produce a Partially Signed Bitcoin Transaction (PSBT) which you can save or copy and then sign with e.g. an offline %1 wallet, or a PSBT-compatible hardware wallet.</source>
-        <translation>Gennemse venligst dit transaktionsforslag. Dette vil producere en Partvist Signeret Bitcoin Transaktion (PSBT), som du kan gemme eller kopiere, og så signere med f.eks. en offline %1 pung, eller en PSBT-kompatibel maskinelpung.</translation>
-    </message>
-    <message>
-        <source>Please, review your transaction.</source>
-        <translation>Venligst, vurder din transaktion.</translation>
-=======
         <source>Error</source>
         <translation type="unfinished">Fejl</translation>
->>>>>>> f6a356d2
     </message>
     <message>
         <source>The configuration file could not be opened.</source>
@@ -2875,13 +2546,8 @@
         <translation type="unfinished">Delvist underskrevet transaktion (Binær)</translation>
     </message>
     <message>
-<<<<<<< HEAD
-        <source>A message that was attached to the bitcoin: URI which will be stored with the transaction for your reference. Note: This message will not be sent over the Bitcoin network.</source>
-        <translation>En besked, som blev føjet til “bitcoin:”-URI'en, som vil gemmes med transaktionen til din reference. Bemærk: Denne besked vil ikke blive sendt over Bitcoin-netværket.</translation>
-=======
         <source>PSBT saved to disk.</source>
         <translation type="unfinished">PSBT gemt på disk.</translation>
->>>>>>> f6a356d2
     </message>
     <message>
         <source> * Sends %1 to %2</source>
@@ -3558,30 +3224,6 @@
         <source>Copy &amp;amount</source>
         <translation type="unfinished">Kopiér &amp;beløb</translation>
     </message>
-<<<<<<< HEAD
-    <message>
-        <source>Close all wallets</source>
-        <translation>Luk alle tegnebøgerne </translation>
-    </message>
-    <message>
-        <source>Are you sure you wish to close all wallets?</source>
-        <translation>Er du sikker på du vil lukke alle tegnebøgerne?</translation>
-    </message>
-</context>
-<context>
-    <name>WalletFrame</name>
-    <message>
-        <source>No wallet has been loaded.
-Go to File &gt; Open Wallet to load a wallet.
-- OR -</source>
-        <translation>Ingen pung er blevet indlæst.
-Gå til Fil &gt; Åbn Pung for, at indlæse en pung.
-- ELLER -</translation>
-    </message>
-    <message>
-        <source>Create a new wallet</source>
-        <translation>Opret en ny tegnebog</translation>
-=======
     <message>
         <source>Could not unlock wallet.</source>
         <translation type="unfinished">Kunne ikke låse tegnebog op.</translation>
@@ -3589,7 +3231,6 @@
     <message>
         <source>Could not generate new %1 address</source>
         <translation type="unfinished">Kunne ikke generere ny %1 adresse</translation>
->>>>>>> f6a356d2
     </message>
 </context>
 <context>
@@ -4316,33 +3957,8 @@
         <translation type="unfinished">Genereret</translation>
     </message>
     <message>
-<<<<<<< HEAD
-        <source>Unable to decode PSBT from clipboard (invalid base64)</source>
-        <translation>Kan ikke afkode PSBT fra udklipsholder (ugyldigt base64)</translation>
-    </message>
-    <message>
-        <source>Load Transaction Data</source>
-        <translation>Indlæs transaktions data</translation>
-    </message>
-    <message>
-        <source>Partially Signed Transaction (*.psbt)</source>
-        <translation>Partvist Signeret Transaktion (*.psbt)</translation>
-    </message>
-    <message>
-        <source>PSBT file must be smaller than 100 MiB</source>
-        <translation>PSBT-fil skal være mindre end 100 MiB</translation>
-    </message>
-    <message>
-        <source>Unable to decode PSBT</source>
-        <translation>Kunne ikke afkode PSBT</translation>
-    </message>
-    <message>
-        <source>Backup Wallet</source>
-        <translation>Sikkerhedskopiér tegnebog</translation>
-=======
         <source>From</source>
         <translation type="unfinished">Fra</translation>
->>>>>>> f6a356d2
     </message>
     <message>
         <source>unknown</source>
@@ -4408,42 +4024,16 @@
         <translation type="unfinished">Kommentar</translation>
     </message>
     <message>
-<<<<<<< HEAD
-        <source>More than one onion bind address is provided. Using %s for the automatically created Tor onion service.</source>
-        <translation>Mere end én onion-bindingsadresse er opgivet. Bruger %s til den automatiske oprettelse af Tor-onion-tjeneste.</translation>
-    </message>
-    <message>
-        <source>Please check that your computer's date and time are correct! If your clock is wrong, %s will not work properly.</source>
-        <translation>Undersøg venligst at din computers dato og klokkeslet er korrekt indstillet! Hvis der er fejl i disse, vil %s ikke fungere korrekt.</translation>
-=======
         <source>Transaction ID</source>
         <translation type="unfinished">Transaktions-ID</translation>
->>>>>>> f6a356d2
     </message>
     <message>
         <source>Transaction total size</source>
         <translation type="unfinished">Totalstørrelse af transaktion</translation>
     </message>
     <message>
-<<<<<<< HEAD
-        <source>SQLiteDatabase: Failed to prepare the statement to fetch sqlite wallet schema version: %s</source>
-        <translation>SQLiteDatabase: Forberedelse af udtrykket på, at gribe sqlite-pung-skemaversion mislykkedes: %s</translation>
-    </message>
-    <message>
-        <source>SQLiteDatabase: Failed to prepare the statement to fetch the application id: %s</source>
-        <translation>SQLiteDatabase: Forberedelse af udtrykket på, at gribe applikations-ID mislykkedes: %s</translation>
-    </message>
-    <message>
-        <source>SQLiteDatabase: Unknown sqlite wallet schema version %d. Only version %d is supported</source>
-        <translation>SQLiteDatabase: Ukendt sqlite-pung-skemaversion %d. Kun version %d understøttes</translation>
-    </message>
-    <message>
-        <source>The block database contains a block which appears to be from the future. This may be due to your computer's date and time being set incorrectly. Only rebuild the block database if you are sure that your computer's date and time are correct</source>
-        <translation>Blokdatabasen indeholder en blok, som ser ud til at være fra fremtiden. Dette kan skyldes, at din computers dato og tid ikke er sat korrekt. Genopbyg kun blokdatabasen, hvis du er sikker på, at din computers dato og tid er korrekt</translation>
-=======
         <source>Transaction virtual size</source>
         <translation type="unfinished">Transaktion virtuel størrelse</translation>
->>>>>>> f6a356d2
     </message>
     <message>
         <source>Output index</source>
@@ -4552,21 +4142,8 @@
         <translation type="unfinished">Betaling til dig selv</translation>
     </message>
     <message>
-<<<<<<< HEAD
-        <source>Failed to verify database</source>
-        <translation>Kunne ikke verificere databasen</translation>
-    </message>
-    <message>
-        <source>Ignoring duplicate -wallet %s.</source>
-        <translation>Ignorerer duplikeret -pung %s.</translation>
-    </message>
-    <message>
-        <source>Importing...</source>
-        <translation>Importerer…</translation>
-=======
         <source>Mined</source>
         <translation type="unfinished">Minet</translation>
->>>>>>> f6a356d2
     </message>
     <message>
         <source>watch-only</source>
@@ -4593,29 +4170,8 @@
         <translation type="unfinished">Afgør hvorvidt en kigge-adresse er involveret i denne transaktion.</translation>
     </message>
     <message>
-<<<<<<< HEAD
-        <source>SQLiteDatabase: Failed to execute statement to verify database: %s</source>
-        <translation>SQLiteDatabase: Udførelse af udtryk for, at bekræfte database mislykkedes: %s</translation>
-    </message>
-    <message>
-        <source>SQLiteDatabase: Failed to prepare statement to verify database: %s</source>
-        <translation>SQLiteDatabase: Forberedelse af udtryk på, at bekræfte database mislykkedes: %s</translation>
-    </message>
-    <message>
-        <source>SQLiteDatabase: Failed to read database verification error: %s</source>
-        <translation>SQLiteDatabase: Indlæsning af database-bekræftelsesfejl mislykkedes: %s</translation>
-    </message>
-    <message>
-        <source>SQLiteDatabase: Unexpected application id. Expected %u, got %u</source>
-        <translation>SQLiteDatabase: Uventet applikations-ID. Ventede %u, fik %u</translation>
-    </message>
-    <message>
-        <source>Specified blocks directory "%s" does not exist.</source>
-        <translation>Angivet blokmappe “%s” eksisterer ikke.</translation>
-=======
         <source>User-defined intent/purpose of the transaction.</source>
         <translation type="unfinished">Brugerdefineret hensigt/formål med transaktionen.</translation>
->>>>>>> f6a356d2
     </message>
     <message>
         <source>Amount removed from or added to balance.</source>
@@ -4701,66 +4257,20 @@
         <translation type="unfinished">Kopiér &amp;rå transaktion</translation>
     </message>
     <message>
-<<<<<<< HEAD
-        <source>%s corrupt. Try using the wallet tool bitcoin-wallet to salvage or restoring a backup.</source>
-        <translation>%s beskadiget. Prøv at bruge pung-værktøjet bitcoin-wallet til, at bjærge eller gendanne en sikkerhedskopi.</translation>
-    </message>
-    <message>
-        <source>Cannot upgrade a non HD split wallet without upgrading to support pre split keypool. Please use version 169900 or no version specified.</source>
-        <translation>Kan ikke opgradere en ikke-HD-splittet pung, uden at opgradere  for, at understøtte præ-split-nøglepøl. Brug venligst version 169900 eller ingen specificeret version.</translation>
-    </message>
-    <message>
-        <source>Invalid amount for -maxtxfee=&lt;amount&gt;: '%s' (must be at least the minrelay fee of %s to prevent stuck transactions)</source>
-        <translation>Ugyldigt beløb for -maxtxfee=&lt;beløb&gt;: “%s” (skal være på mindst minrelay-gebyret på %s for at undgå hængende transaktioner)</translation>
-=======
         <source>Copy full transaction &amp;details</source>
         <translation type="unfinished">Kopiér alle transaktion &amp;oplysninger </translation>
->>>>>>> f6a356d2
     </message>
     <message>
         <source>&amp;Show transaction details</source>
         <translation type="unfinished">&amp;Vis transaktionsoplysninger</translation>
     </message>
     <message>
-<<<<<<< HEAD
-        <source>This error could occur if this wallet was not shutdown cleanly and was last loaded using a build with a newer version of Berkeley DB. If so, please use the software that last loaded this wallet</source>
-        <translation>Denne fejl kunne finde sted hvis denne pung ikke blev lukket rent ned og sidst blev indlæst vha. en udgave med en nyere version af Berkeley DB. Brug i så fald venligst den programvare, som sidst indlæste denne pung</translation>
-    </message>
-    <message>
-        <source>This is the maximum transaction fee you pay (in addition to the normal fee) to prioritize partial spend avoidance over regular coin selection.</source>
-        <translation>Dette er det maksimale transaktionsgebyr, du betaler (ud over det normale gebyr) for, at prioritere partisk forbrugsafvigelse over almindelig møntudvælgelse.</translation>
-    </message>
-    <message>
-        <source>Transaction needs a change address, but we can't generate it. Please call keypoolrefill first.</source>
-        <translation>Transaktion har brug for for, at skifte adresse, men vi kan ikke generere den. Tilkald venligst keypoolrefill først.</translation>
-    </message>
-    <message>
-        <source>You need to rebuild the database using -reindex to go back to unpruned mode.  This will redownload the entire blockchain</source>
-        <translation>Du er nødt til at genopbygge databasen ved hjælp af -reindex for at gå tilbage til ikke-beskåret tilstand. Dette vil downloade hele blokkæden igen</translation>
-    </message>
-    <message>
-        <source>A fatal internal error occurred, see debug.log for details</source>
-        <translation>Der er sket en fatal intern fejl, se debug.log for detaljer</translation>
-    </message>
-    <message>
-        <source>Cannot set -peerblockfilters without -blockfilterindex.</source>
-        <translation>Kan ikke indstille -peerblockfilters uden -blockfilterindex.</translation>
-    </message>
-    <message>
-        <source>Disk space is too low!</source>
-        <translation>Fejl: Disk pladsen er for lav!</translation>
-    </message>
-    <message>
-        <source>Error reading from database, shutting down.</source>
-        <translation>Fejl under læsning fra database; lukker ned.</translation>
-=======
         <source>Increase transaction &amp;fee</source>
         <translation type="unfinished">Hæv transaktions &amp;gebyr</translation>
     </message>
     <message>
         <source>A&amp;bandon transaction</source>
         <translation type="unfinished">&amp;Opgiv transaction</translation>
->>>>>>> f6a356d2
     </message>
     <message>
         <source>&amp;Edit address label</source>
@@ -4772,21 +4282,8 @@
         <translation type="unfinished">Vis på %1</translation>
     </message>
     <message>
-<<<<<<< HEAD
-        <source>Error: Keypool ran out, please call keypoolrefill first</source>
-        <translation>Fejl: Nøglepøl løb tør, tilkald venligst keypoolrefill først</translation>
-    </message>
-    <message>
-        <source>Fee rate (%s) is lower than the minimum fee rate setting (%s)</source>
-        <translation>Gebyrrate (%s) er lavere end den minimale gebyrrate-indstilling (%s)</translation>
-    </message>
-    <message>
-        <source>Invalid -onion address or hostname: '%s'</source>
-        <translation>Ugyldig -onion-adresse eller værtsnavn: “%s”</translation>
-=======
         <source>Export Transaction History</source>
         <translation type="unfinished">Eksportér transaktionshistorik</translation>
->>>>>>> f6a356d2
     </message>
     <message>
         <source>Comma separated file</source>
@@ -4806,17 +4303,8 @@
         <translation type="unfinished">Dato</translation>
     </message>
     <message>
-<<<<<<< HEAD
-        <source>No proxy server specified. Use -proxy=&lt;ip&gt; or -proxy=&lt;ip:port&gt;.</source>
-        <translation>Ingen proxyserver specificeret. Brug -proxy=&lt;ip&gt; eller -proxy=&lt;ip:port&gt;.</translation>
-    </message>
-    <message>
-        <source>Prune mode is incompatible with -blockfilterindex.</source>
-        <translation>Beskærings tilstand er ikke understøttet med -blockfilterindex.</translation>
-=======
         <source>Label</source>
         <translation type="unfinished">Mærkat</translation>
->>>>>>> f6a356d2
     </message>
     <message>
         <source>Address</source>
@@ -4914,17 +4402,12 @@
         <translation type="unfinished">Forøgelse:</translation>
     </message>
     <message>
-<<<<<<< HEAD
-        <source>Starting network threads...</source>
-        <translation>Starter netværkstråde…</translation>
-=======
         <source>New fee:</source>
         <translation type="unfinished">Nyt gebyr:</translation>
     </message>
     <message>
         <source>Warning: This may pay the additional fee by reducing change outputs or adding inputs, when necessary. It may add a new change output if one does not already exist. These changes may potentially leak privacy.</source>
         <translation type="unfinished">Advarsel: Dette kan betale det ekstra gebyr ved at reducere byttepengesoutputs eller tilføje inputs, når det er nødvendigt. Det kan tilføje et nyt byttepengesoutput, hvis et ikke allerede eksisterer. Disse ændringer kan potentielt lække privatlivets fred.</translation>
->>>>>>> f6a356d2
     </message>
     <message>
         <source>Confirm fee bump</source>
