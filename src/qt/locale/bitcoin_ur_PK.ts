--- conflicted
+++ resolved
@@ -7,7 +7,7 @@
     </message>
     <message>
         <source>Create a new address</source>
-        <translation>نیا پتہ بنائیں</translation>
+        <translation>نیا ایڈریس بنائیں</translation>
     </message>
     <message>
         <source>&amp;New</source>
@@ -34,40 +34,13 @@
         <translation>موجودہ ڈیٹا کو فائیل میں محفوظ کریں</translation>
     </message>
     <message>
-        <source>Delete the currently selected address from the list</source>
-        <translation>سلیکٹڈ پتے کو مٹائیں</translation>
-    </message>
-    <message>
-        <source>Export the data in the current tab to a file</source>
-        <translation>موجودہ ڈیٹا کو فائیل میں محفوظ کریں</translation>
-    </message>
-    <message>
         <source>&amp;Export</source>
         <translation>برآمد</translation>
     </message>
     <message>
         <source>&amp;Delete</source>
-        <translation>مٹائیں</translation>
-    </message>
-    <message>
-        <source>Choose the address to send coins to</source>
-        <translation>کوئین وصول کرنے والے کا پتہ</translation>
-    </message>
-    <message>
-        <source>Choose the address to receive coins with</source>
-        <translation>کوئین بھیجنے  والے کا پتہ</translation>
-    </message>
-<<<<<<< HEAD
-    <message>
-        <source>C&amp;hoose</source>
-        <translation>چننا</translation>
-    </message>
-    <message>
-        <source>Sending addresses</source>
-        <translation>جس پتے پر بھیجنے ہیں</translation>
-    </message>
-=======
->>>>>>> 9460771a
+        <translation>مٹا</translation>
+    </message>
     </context>
 <context>
     <name>AddressTableModel</name>
@@ -233,28 +206,10 @@
     </context>
 <context>
     <name>WalletView</name>
-<<<<<<< HEAD
-    <message>
-        <source>&amp;Export</source>
-        <translation>برآمد</translation>
-    </message>
-    <message>
-        <source>Export the data in the current tab to a file</source>
-        <translation>موجودہ ڈیٹا کو فائیل میں محفوظ کریں</translation>
-    </message>
-=======
->>>>>>> 9460771a
     </context>
 <context>
     <name>bitcoin-core</name>
     <message>
-<<<<<<< HEAD
-        <source>This help message</source>
-        <translation>یہ مدد کا پیغام</translation>
-    </message>
-    <message>
-=======
->>>>>>> 9460771a
         <source>Insufficient funds</source>
         <translation>ناکافی فنڈز</translation>
     </message>
