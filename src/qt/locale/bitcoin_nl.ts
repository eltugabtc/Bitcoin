<<<<<<< HEAD
<?xml version="1.0" ?><!DOCTYPE TS><TS language="nl" version="2.0">
<defaultcodec>UTF-8</defaultcodec>
<context>
    <name>AboutDialog</name>
    <message>
        <location filename="../forms/aboutdialog.ui" line="+14"/>
        <source>About Peercoin</source>
        <translation>Over Peercoin</translation>
    </message>
    <message>
        <location line="+39"/>
        <source>&lt;b&gt;Peercoin&lt;/b&gt; version</source>
        <translation>&lt;b&gt;Peercoin&lt;/b&gt; versie</translation>
    </message>
    <message>
        <location line="+57"/>
        <source>
This is experimental software.

Distributed under the MIT/X11 software license, see the accompanying file COPYING or http://www.opensource.org/licenses/mit-license.php.

This product includes software developed by the OpenSSL Project for use in the OpenSSL Toolkit (http://www.openssl.org/) and cryptographic software written by Eric Young (eay@cryptsoft.com) and UPnP software written by Thomas Bernard.</source>
        <translation>
Dit is experimentele software.

Gedistribueerd onder de MIT/X11 software licentie, zie het bijgevoegde bestand COPYING of http://www.opensource.org/licenses/mit-license.php.

Dit product bevat software ontwikkeld door het OpenSSL Project voor gebruik in de OpenSSL Toolkit (http://www.openssl.org/) en cryptografische software gemaakt door Eric Young (eay@cryptsoft.com) en UPnP software geschreven door Thomas Bernard.</translation>
    </message>
    <message>
        <location filename="../aboutdialog.cpp" line="+14"/>
        <source>Copyright</source>
        <translation>Auteursrecht</translation>
    </message>
    <message>
        <location line="+0"/>
        <source>The Peercoin developers</source>
        <translation>De Peercoin-ontwikkelaars</translation>
    </message>
</context>
=======
<TS language="nl" version="2.1">
>>>>>>> dac5d68f
<context>
    <name>AddressBookPage</name>
    <message>
        <source>Right-click to edit address or label</source>
        <translation>Rechtermuisklik om het adres of label te wijzigen</translation>
    </message>
    <message>
        <source>Create a new address</source>
        <translation>Maak een nieuw adres aan</translation>
    </message>
    <message>
<<<<<<< HEAD
        <location line="+14"/>
        <source>Copy the currently selected address to the system clipboard</source>
        <translation>Kopieer het huidig geselecteerde adres naar het klembord</translation>
    </message>
    <message>
        <location line="-11"/>
        <source>&amp;New Address</source>
        <translation>&amp;Nieuw Adres</translation>
    </message>
    <message>
        <location filename="../addressbookpage.cpp" line="+63"/>
        <source>These are your Peercoin addresses for receiving payments. You may want to give a different one to each sender so you can keep track of who is paying you.</source>
        <translation>Dit zijn uw Peercoinadressen om betalingen mee te ontvangen. U kunt er voor kiezen om een uniek adres aan te maken voor elke afzender. Op deze manier kunt u bijhouden wie al aan u betaald heeft.</translation>
    </message>
    <message>
        <location filename="../forms/addressbookpage.ui" line="+14"/>
        <source>&amp;Copy Address</source>
        <translation>&amp;Kopiëer Adres</translation>
=======
        <source>&amp;New</source>
        <translation>&amp;Nieuw</translation>
>>>>>>> dac5d68f
    </message>
    <message>
        <source>Copy the currently selected address to the system clipboard</source>
        <translation>Kopieer het geselecteerde adres naar het klembord</translation>
    </message>
    <message>
<<<<<<< HEAD
        <location line="+11"/>
        <source>Sign a message to prove you own a Peercoin address</source>
        <translation>Onderteken een bericht om te bewijzen dat u een bepaald Peercoinadres bezit</translation>
=======
        <source>&amp;Copy</source>
        <translation>&amp;Kopieer</translation>
>>>>>>> dac5d68f
    </message>
    <message>
        <source>C&amp;lose</source>
        <translation>S&amp;luiten</translation>
    </message>
    <message>
        <source>Delete the currently selected address from the list</source>
        <translation>Verwijder het geselecteerde adres van de lijst</translation>
    </message>
    <message>
        <source>Export the data in the current tab to a file</source>
        <translation>Exporteer de data in de huidige tab naar een bestand</translation>
    </message>
    <message>
        <source>&amp;Export</source>
        <translation>&amp;Exporteer</translation>
    </message>
    <message>
<<<<<<< HEAD
        <location line="-44"/>
        <source>Verify a message to ensure it was signed with a specified Peercoin address</source>
        <translation>Controleer een bericht om te verifiëren dat het gespecificeerde Peercoinadres het bericht heeft ondertekend.</translation>
=======
        <source>&amp;Delete</source>
        <translation>&amp;Verwijder</translation>
>>>>>>> dac5d68f
    </message>
    <message>
        <source>Choose the address to send coins to</source>
        <translation>Kies het adres om munten naar te versturen</translation>
    </message>
    <message>
        <source>Choose the address to receive coins with</source>
        <translation>Kies het adres om munten op te ontvangen</translation>
    </message>
    <message>
        <source>C&amp;hoose</source>
        <translation>K&amp;iezen</translation>
    </message>
    <message>
        <source>Sending addresses</source>
        <translation>Verzendadressen</translation>
    </message>
    <message>
        <source>Receiving addresses</source>
        <translation>Ontvangstadressen</translation>
    </message>
    <message>
<<<<<<< HEAD
        <location filename="../addressbookpage.cpp" line="-5"/>
        <source>These are your Peercoin addresses for sending payments. Always check the amount and the receiving address before sending coins.</source>
        <translation>Dit zijn uw Peercoinadressen om betalingen mee te verzenden. Check altijd het bedrag en het ontvangende adres voordat u uw peercoins verzendt.</translation>
=======
        <source>These are your Bitcoin addresses for sending payments. Always check the amount and the receiving address before sending coins.</source>
        <translation>Dit zijn uw Bitcoinadressen om betalingen mee te verzenden. Controleer altijd het bedrag en het ontvangstadres voordat u uw bitcoins verzendt.</translation>
    </message>
    <message>
        <source>These are your Bitcoin addresses for receiving payments. It is recommended to use a new receiving address for each transaction.</source>
        <translation>Dit zijn uw Bitcoin-adressen waarmee u betalingen kunt ontvangen. We raden u aan om een nieuw ontvangstadres voor elke transactie te gebruiken.</translation>
    </message>
    <message>
        <source>&amp;Copy Address</source>
        <translation>&amp;Kopiëer adres</translation>
>>>>>>> dac5d68f
    </message>
    <message>
        <source>Copy &amp;Label</source>
        <translation>Kopieer &amp;label</translation>
    </message>
    <message>
        <source>&amp;Edit</source>
        <translation>&amp;Bewerk</translation>
    </message>
    <message>
        <source>Export Address List</source>
        <translation>Exporteer adreslijst</translation>
    </message>
    <message>
        <source>Comma separated file (*.csv)</source>
        <translation>Kommagescheiden bestand (*.csv)</translation>
    </message>
    <message>
        <source>Exporting Failed</source>
        <translation>Exporteren mislukt</translation>
    </message>
    <message>
        <source>There was an error trying to save the address list to %1. Please try again.</source>
        <translation>Een fout is opgetreden tijdens het opslaan van deze adreslijst naar %1. Probeer het nogmaals.</translation>
    </message>
</context>
<context>
    <name>AddressTableModel</name>
    <message>
        <source>Label</source>
        <translation>Label</translation>
    </message>
    <message>
        <source>Address</source>
        <translation>Adres</translation>
    </message>
    <message>
        <source>(no label)</source>
        <translation>(geen label)</translation>
    </message>
</context>
<context>
    <name>AskPassphraseDialog</name>
    <message>
        <source>Passphrase Dialog</source>
        <translation>Wachtwoordzindialoog</translation>
    </message>
    <message>
        <source>Enter passphrase</source>
        <translation>Voer wachtwoordzin in</translation>
    </message>
    <message>
        <source>New passphrase</source>
        <translation>Nieuwe wachtwoordzin</translation>
    </message>
    <message>
        <source>Repeat new passphrase</source>
        <translation>Herhaal nieuwe wachtwoordzin</translation>
    </message>
    <message>
        <source>Show password</source>
        <translation>Laat wachtwoord zien</translation>
    </message>
    <message>
        <source>Enter the new passphrase to the wallet.&lt;br/&gt;Please use a passphrase of &lt;b&gt;ten or more random characters&lt;/b&gt;, or &lt;b&gt;eight or more words&lt;/b&gt;.</source>
        <translation>Voer een nieuw wachtwoord in voor uw portemonnee.&lt;br/&gt;Gebruik een wachtwoord van &lt;b&gt;tien of meer willekeurige karakters&lt;/b&gt;, of &lt;b&gt;acht of meer woorden&lt;/b&gt;.</translation>
    </message>
    <message>
        <source>Encrypt wallet</source>
        <translation>Versleutel portemonnee</translation>
    </message>
    <message>
        <source>This operation needs your wallet passphrase to unlock the wallet.</source>
        <translation>Deze operatie vereist uw portemonneewachtwoord om de portemonnee te openen.</translation>
    </message>
    <message>
        <source>Unlock wallet</source>
        <translation>Open portemonnee</translation>
    </message>
    <message>
        <source>This operation needs your wallet passphrase to decrypt the wallet.</source>
        <translation>Deze operatie vereist uw portemonneewachtwoord om de portemonnee te ontsleutelen</translation>
    </message>
    <message>
        <source>Decrypt wallet</source>
        <translation>Ontsleutel portemonnee</translation>
    </message>
    <message>
        <source>Change passphrase</source>
        <translation>Wijzig wachtwoord</translation>
    </message>
    <message>
        <source>Enter the old passphrase and new passphrase to the wallet.</source>
        <translation>Voer het oude en nieuwe wachtwoord in voor uw portemonnee.</translation>
    </message>
    <message>
        <source>Confirm wallet encryption</source>
        <translation>Bevestig versleuteling van de portemonnee</translation>
    </message>
    <message>
<<<<<<< HEAD
        <location line="+1"/>
        <source>Warning: If you encrypt your wallet and lose your passphrase, you will &lt;b&gt;LOSE ALL OF YOUR PEERCOINS&lt;/b&gt;!</source>
        <translation>Waarschuwing: Als u uw portemonnee versleutelt en uw wachtwoord vergeet, zult u &lt;b&gt;AL UW PEERCOINS VERLIEZEN&lt;/b&gt;!</translation>
=======
        <source>Warning: If you encrypt your wallet and lose your passphrase, you will &lt;b&gt;LOSE ALL OF YOUR BITCOINS&lt;/b&gt;!</source>
        <translation>Waarschuwing: Als u uw portemonnee versleutelt en uw wachtwoord vergeet, zult u &lt;b&gt;AL UW BITCOINS VERLIEZEN&lt;/b&gt;!</translation>
>>>>>>> dac5d68f
    </message>
    <message>
        <source>Are you sure you wish to encrypt your wallet?</source>
        <translation>Weet u zeker dat u uw portemonnee wilt versleutelen?</translation>
    </message>
    <message>
        <source>Wallet encrypted</source>
        <translation>Portemonnee versleuteld</translation>
    </message>
    <message>
<<<<<<< HEAD
        <location line="-56"/>
        <source>Peercoin will close now to finish the encryption process. Remember that encrypting your wallet cannot fully protect your peercoins from being stolen by malware infecting your computer.</source>
        <translation>Peercoin zal nu afsluiten om het versleutelingsproces te voltooien. Onthoud dat het versleutelen van uw portemonnee u niet volledig kan beschermen: Malware kan uw computer infecteren en uw peercoins stelen.</translation>
=======
        <source>%1 will close now to finish the encryption process. Remember that encrypting your wallet cannot fully protect your bitcoins from being stolen by malware infecting your computer.</source>
        <translation>%1 zal nu afsluiten om het versleutelingsproces te voltooien. Onthoud dat het versleutelen van uw portemonnee u niet volledig kan beschermen: Malware kan uw computer infecteren en uw bitcoins stelen.</translation>
    </message>
    <message>
        <source>IMPORTANT: Any previous backups you have made of your wallet file should be replaced with the newly generated, encrypted wallet file. For security reasons, previous backups of the unencrypted wallet file will become useless as soon as you start using the new, encrypted wallet.</source>
        <translation>BELANGRIJK: Elke eerder gemaakte backup van uw portemonneebestand dient u te vervangen door het nieuw gegenereerde, versleutelde portemonneebestand. Om veiligheidsredenen zullen eerdere backups van het niet-versleutelde portemonneebestand onbruikbaar worden zodra u uw nieuwe, versleutelde, portemonnee begint te gebruiken.</translation>
>>>>>>> dac5d68f
    </message>
    <message>
        <source>Wallet encryption failed</source>
        <translation>Portemonneeversleuteling mislukt</translation>
    </message>
    <message>
        <source>Wallet encryption failed due to an internal error. Your wallet was not encrypted.</source>
        <translation>Portemonneeversleuteling mislukt door een interne fout. Uw portemonnee is niet versleuteld.</translation>
    </message>
    <message>
        <source>The supplied passphrases do not match.</source>
        <translation>De opgegeven wachtwoorden komen niet overeen</translation>
    </message>
    <message>
        <source>Wallet unlock failed</source>
        <translation>Portemonnee openen mislukt</translation>
    </message>
    <message>
        <source>The passphrase entered for the wallet decryption was incorrect.</source>
        <translation>Het opgegeven wachtwoord voor de portemonnee-ontsleuteling is niet correct.</translation>
    </message>
    <message>
        <source>Wallet decryption failed</source>
        <translation>Portemonnee-ontsleuteling mislukt</translation>
    </message>
    <message>
        <source>Wallet passphrase was successfully changed.</source>
        <translation>Portemonneewachtwoord is met succes gewijzigd.</translation>
    </message>
    <message>
        <source>Warning: The Caps Lock key is on!</source>
        <translation>Waarschuwing: De Caps-Lock-toets staat aan!</translation>
    </message>
</context>
<context>
    <name>BanTableModel</name>
    <message>
        <source>IP/Netmask</source>
        <translation>IP/Netmasker</translation>
    </message>
    <message>
        <source>Banned Until</source>
        <translation>Geband tot</translation>
    </message>
</context>
<context>
    <name>BitcoinGUI</name>
    <message>
        <source>Sign &amp;message...</source>
        <translation>&amp;Onderteken bericht...</translation>
    </message>
    <message>
        <source>Synchronizing with network...</source>
        <translation>Synchroniseren met netwerk...</translation>
    </message>
    <message>
        <source>&amp;Overview</source>
        <translation>&amp;Overzicht</translation>
    </message>
    <message>
        <source>Node</source>
        <translation>Node</translation>
    </message>
    <message>
        <source>Show general overview of wallet</source>
        <translation>Toon algemeen overzicht van uw portemonnee</translation>
    </message>
    <message>
        <source>&amp;Transactions</source>
        <translation>&amp;Transacties</translation>
    </message>
    <message>
        <source>Browse transaction history</source>
        <translation>Blader door transactiegescheidenis</translation>
    </message>
    <message>
        <source>E&amp;xit</source>
        <translation>A&amp;fsluiten</translation>
    </message>
    <message>
        <source>Quit application</source>
        <translation>Programma afsluiten</translation>
    </message>
    <message>
<<<<<<< HEAD
        <location line="+4"/>
        <source>Show information about Peercoin</source>
        <translation>Laat informatie zien over Peercoin</translation>
=======
        <source>&amp;About %1</source>
        <translation>&amp;Over %1</translation>
    </message>
    <message>
        <source>Show information about %1</source>
        <translation>Toon informatie over %1</translation>
>>>>>>> dac5d68f
    </message>
    <message>
        <source>About &amp;Qt</source>
        <translation>Over &amp;Qt</translation>
    </message>
    <message>
        <source>Show information about Qt</source>
        <translation>Toon informatie over Qt</translation>
    </message>
    <message>
        <source>&amp;Options...</source>
        <translation>&amp;Opties...</translation>
    </message>
    <message>
        <source>Modify configuration options for %1</source>
        <translation>Wijzig configuratieopties voor %1</translation>
    </message>
    <message>
        <source>&amp;Encrypt Wallet...</source>
        <translation>&amp;Versleutel portemonnee...</translation>
    </message>
    <message>
        <source>&amp;Backup Wallet...</source>
        <translation>&amp;Backup portemonnee...</translation>
    </message>
    <message>
        <source>&amp;Change Passphrase...</source>
        <translation>&amp;Wijzig Wachtwoord</translation>
    </message>
    <message>
        <source>&amp;Sending addresses...</source>
        <translation>&amp;Verstuuradressen...</translation>
    </message>
    <message>
        <source>&amp;Receiving addresses...</source>
        <translation>&amp;Ontvangstadressen...</translation>
    </message>
    <message>
        <source>Open &amp;URI...</source>
        <translation>Open &amp;URI...</translation>
    </message>
    <message>
        <source>Click to disable network activity.</source>
        <translation>Klik om de netwerkactiviteit te stoppen.</translation>
    </message>
    <message>
        <source>Network activity disabled.</source>
        <translation>Netwerkactiviteit gestopt.</translation>
    </message>
    <message>
        <source>Click to enable network activity again.</source>
        <translation>Klik om de netwerkactiviteit opnieuw te starten.</translation>
    </message>
    <message>
        <source>Syncing Headers (%1%)...</source>
        <translation>Blokhoofden synchroniseren (%1%)...</translation>
    </message>
    <message>
        <source>Reindexing blocks on disk...</source>
        <translation>Bezig met herindexeren van blokken op harde schijf...</translation>
    </message>
    <message>
<<<<<<< HEAD
        <location line="-347"/>
        <source>Send coins to a Peercoin address</source>
        <translation>Verstuur munten naar een Peercoinadres</translation>
    </message>
    <message>
        <location line="+49"/>
        <source>Modify configuration options for Peercoin</source>
        <translation>Wijzig instellingen van Peercoin</translation>
    </message>
    <message>
        <location line="+9"/>
=======
        <source>Send coins to a Bitcoin address</source>
        <translation>Verstuur munten naar een Bitcoinadres</translation>
    </message>
    <message>
>>>>>>> dac5d68f
        <source>Backup wallet to another location</source>
        <translation>Backup portemonnee naar een andere locatie</translation>
    </message>
    <message>
        <source>Change the passphrase used for wallet encryption</source>
        <translation>Wijzig het wachtwoord voor uw portemonneversleuteling</translation>
    </message>
    <message>
        <source>&amp;Debug window</source>
        <translation>&amp;Debugscherm</translation>
    </message>
    <message>
        <source>Open debugging and diagnostic console</source>
        <translation>Open debugging en diagnostische console</translation>
    </message>
    <message>
        <source>&amp;Verify message...</source>
        <translation>&amp;Verifiëer bericht...</translation>
    </message>
    <message>
<<<<<<< HEAD
        <location line="-165"/>
        <location line="+530"/>
        <source>Peercoin</source>
        <translation>Peercoin</translation>
=======
        <source>Bitcoin</source>
        <translation>Bitcoin</translation>
>>>>>>> dac5d68f
    </message>
    <message>
        <source>Wallet</source>
        <translation>Portemonnee</translation>
    </message>
    <message>
        <source>&amp;Send</source>
        <translation>&amp;Verstuur</translation>
    </message>
    <message>
        <source>&amp;Receive</source>
        <translation>&amp;Ontvangen</translation>
    </message>
    <message>
<<<<<<< HEAD
        <location line="+14"/>
        <source>&amp;Addresses</source>
        <translation>&amp;Adressen</translation>
    </message>
    <message>
        <location line="+22"/>
        <source>&amp;About Peercoin</source>
        <translation>&amp;Over Peercoin</translation>
    </message>
    <message>
        <location line="+9"/>
=======
>>>>>>> dac5d68f
        <source>&amp;Show / Hide</source>
        <translation>&amp;Toon / verberg</translation>
    </message>
    <message>
        <source>Show or hide the main Window</source>
        <translation>Toon of verberg het hoofdvenster</translation>
    </message>
    <message>
        <source>Encrypt the private keys that belong to your wallet</source>
        <translation>Versleutel de geheime sleutels die bij uw portemonnee horen</translation>
    </message>
    <message>
<<<<<<< HEAD
        <location line="+1"/>
        <source>Decrypt wallet only for minting. Sending coins will still require the password.</source>
        <translation type="unfinished"></translation>
    </message>
    <message>
        <location line="+7"/>
        <source>Sign messages with your Peercoin addresses to prove you own them</source>
        <translation>Onderteken berichten met uw Peercoinadressen om te bewijzen dat u deze adressen bezit</translation>
    </message>
    <message>
        <location line="+2"/>
        <source>Verify messages to ensure they were signed with specified Peercoin addresses</source>
        <translation>Verifiëer handtekeningen om zeker te zijn dat de berichten zijn ondertekend met de gespecificeerde Peercoinadressen</translation>
    </message>
    <message>
        <location line="+3"/>
        <source>UI to create multisig addresses</source>
        <translation type="unfinished"></translation>
=======
        <source>Sign messages with your Bitcoin addresses to prove you own them</source>
        <translation>Onderteken berichten met uw Bitcoinadressen om te bewijzen dat u deze adressen bezit</translation>
    </message>
    <message>
        <source>Verify messages to ensure they were signed with specified Bitcoin addresses</source>
        <translation>Verifiëer handtekeningen om zeker te zijn dat de berichten zijn ondertekend met de gespecificeerde Bitcoinadressen</translation>
>>>>>>> dac5d68f
    </message>
    <message>
        <source>&amp;File</source>
        <translation>&amp;Bestand</translation>
    </message>
    <message>
        <source>&amp;Settings</source>
        <translation>&amp;Instellingen</translation>
    </message>
    <message>
        <source>&amp;Help</source>
        <translation>&amp;Hulp</translation>
    </message>
    <message>
        <source>Tabs toolbar</source>
        <translation>Tab-werkbalk</translation>
    </message>
    <message>
        <source>Request payments (generates QR codes and bitcoin: URIs)</source>
        <translation>Vraag betaling aan (genereert QR-codes en bitcoin: URI's)</translation>
    </message>
    <message>
<<<<<<< HEAD
        <location line="+47"/>
        <source>Peercoin client</source>
        <translation>Peercoin client</translation>
    </message>
    <message numerus="yes">
        <location line="+141"/>
        <source>%n active connection(s) to Peercoin network</source>
        <translation><numerusform>%n actieve connectie naar Peercoinnetwerk</numerusform><numerusform>%n actieve connecties naar Peercoinnetwerk</numerusform></translation>
=======
        <source>Show the list of used sending addresses and labels</source>
        <translation>Toon de lijst met gebruikte verstuuradressen en -labels</translation>
>>>>>>> dac5d68f
    </message>
    <message>
        <source>Show the list of used receiving addresses and labels</source>
        <translation>Toon de lijst met gebruikte ontvangstadressen en labels</translation>
    </message>
    <message>
        <source>Open a bitcoin: URI or payment request</source>
        <translation>Open een bitcoin: URI of betalingsverzoek</translation>
    </message>
    <message>
        <source>&amp;Command-line options</source>
        <translation>&amp;Opdrachtregelopties</translation>
    </message>
    <message numerus="yes">
        <source>%n active connection(s) to Bitcoin network</source>
        <translation><numerusform>%n actieve verbinding met Bitcoinnetwerk</numerusform><numerusform>%n actieve verbindingen met Bitcoinnetwerk</numerusform></translation>
    </message>
    <message>
        <source>Indexing blocks on disk...</source>
        <translation>Bezig met indexeren van blokken op harde schijf...</translation>
    </message>
    <message>
        <source>Processing blocks on disk...</source>
        <translation>Bezig met verwerken van blokken op harde schijf...</translation>
    </message>
    <message numerus="yes">
        <source>Processed %n block(s) of transaction history.</source>
        <translation><numerusform>%n blok aan transactiegeschiedenis verwerkt.</numerusform><numerusform>%n blokken aan transactiegeschiedenis verwerkt.</numerusform></translation>
    </message>
    <message>
        <source>%1 behind</source>
        <translation>%1 achter</translation>
    </message>
    <message>
        <source>Last received block was generated %1 ago.</source>
        <translation>Laatst ontvangen blok was %1 geleden gegenereerd.</translation>
    </message>
    <message>
        <source>Transactions after this will not yet be visible.</source>
        <translation>Transacties na dit moment zullen nu nog niet zichtbaar zijn.</translation>
    </message>
    <message>
        <source>Error</source>
        <translation>Fout</translation>
    </message>
    <message>
        <source>Warning</source>
        <translation>Waarschuwing</translation>
    </message>
    <message>
        <source>Information</source>
        <translation>Informatie</translation>
    </message>
    <message>
<<<<<<< HEAD
        <location line="+70"/>
        <source>You can send this transaction for a fee of %1, which is burned and prevents spamming of the network. Do you want to pay the fee?</source>
        <translation type="unfinished"/>
    </message>
    <message>
        <location line="-140"/>
=======
>>>>>>> dac5d68f
        <source>Up to date</source>
        <translation>Bijgewerkt</translation>
    </message>
    <message>
        <source>Show the %1 help message to get a list with possible Bitcoin command-line options</source>
        <translation>Toon het %1 hulpbericht om een lijst te krijgen met mogelijke Bitcoin commandoregelopties</translation>
    </message>
    <message>
        <source>%1 client</source>
        <translation>%1 client</translation>
    </message>
    <message>
        <source>Connecting to peers...</source>
        <translation>Verbinden met peers...</translation>
    </message>
    <message>
        <source>Catching up...</source>
        <translation>Aan het bijwerken...</translation>
    </message>
    <message>
        <source>Date: %1
</source>
        <translation>Datum: %1
</translation>
    </message>
    <message>
        <source>Amount: %1
</source>
        <translation>Aantal: %1
</translation>
    </message>
    <message>
        <source>Type: %1
</source>
        <translation>Type: %1
</translation>
    </message>
    <message>
        <source>Label: %1
</source>
        <translation>Label: %1
</translation>
    </message>
    <message>
        <source>Address: %1
</source>
        <translation>Adres: %1
</translation>
    </message>
    <message>
        <source>Sent transaction</source>
        <translation>Verstuurde transactie</translation>
    </message>
    <message>
        <source>Incoming transaction</source>
        <translation>Binnenkomende transactie</translation>
    </message>
    <message>
<<<<<<< HEAD
        <location line="-23"/>
        <location line="+23"/>
        <source>URI can not be parsed! This can be caused by an invalid Peercoin address or malformed URI parameters.</source>
        <translation>URI kan niet worden geïnterpreteerd. Dit kan komen door een ongeldig Peercoinadres of misvormde URI-parameters.</translation>
=======
        <source>HD key generation is &lt;b&gt;enabled&lt;/b&gt;</source>
        <translation>HD-sleutel voortbrenging is &lt;b&gt;ingeschakeld&lt;/b&gt;</translation>
    </message>
    <message>
        <source>HD key generation is &lt;b&gt;disabled&lt;/b&gt;</source>
        <translation>HD-sleutel voortbrenging is &lt;b&gt;uitgeschakeld&lt;/b&gt;</translation>
>>>>>>> dac5d68f
    </message>
    <message>
        <source>Wallet is &lt;b&gt;encrypted&lt;/b&gt; and currently &lt;b&gt;unlocked&lt;/b&gt;</source>
        <translation>Portemonnee is &lt;b&gt;versleuteld&lt;/b&gt; en momenteel &lt;b&gt;geopend&lt;/b&gt;</translation>
    </message>
    <message>
        <source>Wallet is &lt;b&gt;encrypted&lt;/b&gt; and currently &lt;b&gt;locked&lt;/b&gt;</source>
        <translation>Portemonnee is &lt;b&gt;versleuteld&lt;/b&gt; en momenteel &lt;b&gt;gesloten&lt;/b&gt;</translation>
    </message>
    <message>
<<<<<<< HEAD
        <location filename="../bitcoin.cpp" line="+111"/>
        <source>A fatal error occurred. Peercoin can no longer continue safely and will quit.</source>
        <translation>Er is een fatale fout opgetreden. Peercoin kan niet meer veilig doorgaan en zal nu afgesloten worden.</translation>
=======
        <source>A fatal error occurred. Bitcoin can no longer continue safely and will quit.</source>
        <translation>Een fatale fout heeft zich voorgedaan. Bitcoin kan niet veilig worden verdergezet en wordt afgesloten.</translation>
>>>>>>> dac5d68f
    </message>
</context>
<context>
    <name>CoinControlDialog</name>
    <message>
        <source>Coin Selection</source>
        <translation>Munt Selectie</translation>
    </message>
    <message>
        <source>Quantity:</source>
        <translation>Kwantiteit</translation>
    </message>
    <message>
        <source>Bytes:</source>
        <translation>Bytes:</translation>
    </message>
    <message>
        <source>Amount:</source>
        <translation>Bedrag:</translation>
    </message>
    <message>
        <source>Fee:</source>
        <translation>Vergoeding:</translation>
    </message>
    <message>
        <source>Dust:</source>
        <translation>Stof:</translation>
    </message>
    <message>
        <source>After Fee:</source>
        <translation>Naheffing:</translation>
    </message>
    <message>
        <source>Change:</source>
        <translation>Wisselgeld:</translation>
    </message>
    <message>
        <source>(un)select all</source>
        <translation>(de)selecteer alles</translation>
    </message>
    <message>
        <source>Tree mode</source>
        <translation>Boom modus</translation>
    </message>
    <message>
        <source>List mode</source>
        <translation>Lijst modus</translation>
    </message>
    <message>
<<<<<<< HEAD
        <location line="-5"/>
        <source>The entered address &quot;%1&quot; is not a valid Peercoin address.</source>
        <translation>Het opgegeven adres &quot;%1&quot; is een ongeldig Peercoinadres</translation>
=======
        <source>Amount</source>
        <translation>Bedrag</translation>
>>>>>>> dac5d68f
    </message>
    <message>
        <source>Received with label</source>
        <translation>Ontvangen met label</translation>
    </message>
    <message>
        <source>Received with address</source>
        <translation>Ontvangen met adres</translation>
    </message>
    <message>
<<<<<<< HEAD
        <location filename="../guiutil.cpp" line="+424"/>
        <location line="+12"/>
        <source>Peercoin-Qt</source>
        <translation>Peercoin-Qt</translation>
=======
        <source>Date</source>
        <translation>Datum</translation>
>>>>>>> dac5d68f
    </message>
    <message>
        <source>Confirmations</source>
        <translation>Bevestigingen</translation>
    </message>
    <message>
        <source>Confirmed</source>
        <translation>Bevestigd</translation>
    </message>
    <message>
        <source>Copy address</source>
        <translation>Kopieer adres</translation>
    </message>
    <message>
        <source>Copy label</source>
        <translation>Kopieer label</translation>
    </message>
    <message>
        <source>Copy amount</source>
        <translation>Kopieer bedrag</translation>
    </message>
    <message>
        <source>Copy transaction ID</source>
        <translation>Kopieer transactie-ID</translation>
    </message>
    <message>
        <source>Lock unspent</source>
        <translation>Blokeer ongebruikte</translation>
    </message>
    <message>
        <source>Unlock unspent</source>
        <translation>Deblokkeer ongebruikte</translation>
    </message>
    <message>
        <source>Copy quantity</source>
        <translation>Kopieer aantal</translation>
    </message>
    <message>
<<<<<<< HEAD
        <location line="+6"/>
        <source>Mandatory network transaction fee per kB transferred. Most transactions are 1 kB and incur a 0.01 PPC fee. Note: transfer size may increase depending on the number of input transactions required to be added together to fund the payment.</source>
        <translation type="unfinished"/>
    </message>
    <message>
        <location line="+15"/>
        <source>Additional network &amp;fee</source>
        <translation type="unfinished"/>
    </message>
    <message>
        <location line="+31"/>
        <source>Automatically start Peercoin after logging in to the system.</source>
        <translation>Start Peercoin automatisch na inloggen in het systeem</translation>
    </message>
    <message>
        <location line="+46"/>
        <source>Check this box to follow the centrally issued checkpoints.</source>
        <translation type="unfinished"/>
    </message>
    <message>
        <location line="+3"/>
        <source>&amp;Start Peercoin on system login</source>
        <translation>Start &amp;Peercoin bij het inloggen in het systeem</translation>
    </message>
    <message>
        <location line="+7"/>
        <source>Enforce checkpoints</source>
        <translation type="unfinished"></translation>
=======
        <source>Copy fee</source>
        <translation>Kopieer vergoeding</translation>
    </message>
    <message>
        <source>Copy after fee</source>
        <translation>Kopieer na vergoeding</translation>
    </message>
    <message>
        <source>Copy bytes</source>
        <translation>Kopieer bytes</translation>
    </message>
    <message>
        <source>Copy dust</source>
        <translation>Kopieër stof</translation>
>>>>>>> dac5d68f
    </message>
    <message>
        <source>Copy change</source>
        <translation>Kopieer wijziging</translation>
    </message>
    <message>
        <source>(%1 locked)</source>
        <translation>(%1 geblokkeerd)</translation>
    </message>
    <message>
        <source>yes</source>
        <translation>ja</translation>
    </message>
    <message>
<<<<<<< HEAD
        <location line="+6"/>
        <source>Automatically open the Peercoin client port on the router. This only works when your router supports UPnP and it is enabled.</source>
        <translation>Open de Peercoin-poort automatisch op de router. Dit werkt alleen als de router UPnP ondersteunt en het aanstaat.</translation>
=======
        <source>no</source>
        <translation>nee</translation>
>>>>>>> dac5d68f
    </message>
    <message>
        <source>This label turns red if any recipient receives an amount smaller than the current dust threshold.</source>
        <translation>Dit label wordt rood, als een ontvanger een bedrag van minder dan de huidige dust-drempel gekregen heeft.</translation>
    </message>
    <message>
<<<<<<< HEAD
        <location line="+7"/>
        <source>Connect to the Peercoin network through a SOCKS proxy (e.g. when connecting through Tor).</source>
        <translation>Verbind met het Peercoin-netwerk via een SOCKS-proxy (bijv. wanneer u via Tor wilt verbinden)</translation>
=======
        <source>Can vary +/- %1 satoshi(s) per input.</source>
        <translation>Kan per input +/- %1 satoshi(s)  variëren.</translation>
>>>>>>> dac5d68f
    </message>
    <message>
        <source>(no label)</source>
        <translation>(geen label)</translation>
    </message>
    <message>
        <source>change from %1 (%2)</source>
        <translation>wijzig van %1 (%2)</translation>
    </message>
    <message>
        <source>(change)</source>
        <translation>(wijzig)</translation>
    </message>
</context>
<context>
    <name>EditAddressDialog</name>
    <message>
        <source>Edit Address</source>
        <translation>Bewerk adres</translation>
    </message>
    <message>
        <source>&amp;Label</source>
        <translation>&amp;Label</translation>
    </message>
    <message>
        <source>The label associated with this address list entry</source>
        <translation>Het label dat bij dit adres item hoort</translation>
    </message>
    <message>
        <source>The address associated with this address list entry. This can only be modified for sending addresses.</source>
        <translation>Het adres dat bij dit adresitem hoort. Dit kan alleen bewerkt worden voor verstuuradressen.</translation>
    </message>
    <message>
        <source>&amp;Address</source>
        <translation>&amp;Adres</translation>
    </message>
    <message>
        <source>New receiving address</source>
        <translation>Nieuw ontvangstadres</translation>
    </message>
    <message>
        <source>New sending address</source>
        <translation>Nieuw verzendadres</translation>
    </message>
    <message>
        <source>Edit receiving address</source>
        <translation>Bewerk ontvangstadres</translation>
    </message>
    <message>
        <source>Edit sending address</source>
        <translation>Bewerk verzendadres</translation>
    </message>
    <message>
        <source>The entered address "%1" is not a valid Bitcoin address.</source>
        <translation>Het opgegeven adres "%1" is een ongeldig Bitcoinadres.</translation>
    </message>
    <message>
        <source>The entered address "%1" is already in the address book.</source>
        <translation>Het opgegeven adres "%1" bestaat al in uw adresboek.</translation>
    </message>
    <message>
<<<<<<< HEAD
        <location line="+13"/>
        <source>The user interface language can be set here. This setting will take effect after restarting Peercoin.</source>
        <translation>De taal van de gebruikersinterface kan hier ingesteld worden. Deze instelling zal pas van kracht worden nadat Peercoin herstart wordt.</translation>
=======
        <source>Could not unlock wallet.</source>
        <translation>Kon de portemonnee niet openen.</translation>
>>>>>>> dac5d68f
    </message>
    <message>
        <source>New key generation failed.</source>
        <translation>Genereren nieuwe sleutel mislukt.</translation>
    </message>
</context>
<context>
    <name>FreespaceChecker</name>
    <message>
        <source>A new data directory will be created.</source>
        <translation>Een nieuwe gegevensmap wordt aangemaakt.</translation>
    </message>
    <message>
<<<<<<< HEAD
        <location line="+9"/>
        <source>Whether to show Peercoin addresses in the transaction list or not.</source>
        <translation>Of Peercoinadressen getoond worden in de transactielijst</translation>
=======
        <source>name</source>
        <translation>naam</translation>
>>>>>>> dac5d68f
    </message>
    <message>
        <source>Directory already exists. Add %1 if you intend to create a new directory here.</source>
        <translation>Map bestaat al. Voeg %1 toe als u van plan bent hier een nieuwe map aan te maken.</translation>
    </message>
    <message>
        <source>Path already exists, and is not a directory.</source>
        <translation>Pad bestaat al en is geen map.</translation>
    </message>
    <message>
        <source>Cannot create data directory here.</source>
        <translation>Kan hier geen gegevensmap aanmaken.</translation>
    </message>
</context>
<context>
    <name>HelpMessageDialog</name>
    <message>
        <source>version</source>
        <translation>versie</translation>
    </message>
    <message>
        <source>(%1-bit)</source>
        <translation>(%1-bit)</translation>
    </message>
    <message>
        <source>About %1</source>
        <translation>Over %1</translation>
    </message>
    <message>
        <source>Command-line options</source>
        <translation>Opdrachtregelopties</translation>
    </message>
    <message>
        <source>Usage:</source>
        <translation>Gebruik:</translation>
    </message>
    <message>
        <source>command-line options</source>
        <translation>opdrachtregelopties</translation>
    </message>
    <message>
<<<<<<< HEAD
        <location line="-9"/>
        <location line="+9"/>
        <source>This setting will take effect after restarting Peercoin.</source>
        <translation>Deze instelling zal pas van kracht worden na het herstarten van Peercoin.</translation>
=======
        <source>UI Options:</source>
        <translation>UI-opties:</translation>
>>>>>>> dac5d68f
    </message>
    <message>
        <source>Choose data directory on startup (default: %u)</source>
        <translation>Kies gegevensmap bij opstarten (standaard: %u)</translation>
    </message>
    <message>
        <source>Set language, for example "de_DE" (default: system locale)</source>
        <translation>Stel taal in, bijvoorbeeld "nl_NL" (standaard: systeemlocale)</translation>
    </message>
    <message>
<<<<<<< HEAD
        <location line="+50"/>
        <location line="+166"/>
        <source>The displayed information may be out of date. Your wallet automatically synchronizes with the Peercoin network after a connection is established, but this process has not completed yet.</source>
        <translation>De weergegeven informatie kan verouderd zijn. Uw portemonnee synchroniseert automaticsh met het Peercoinnetwerk nadat een verbinding is gelegd, maar dit proces is nog niet voltooid.</translation>
=======
        <source>Start minimized</source>
        <translation>Geminimaliseerd starten</translation>
>>>>>>> dac5d68f
    </message>
    <message>
        <source>Set SSL root certificates for payment request (default: -system-)</source>
        <translation>Zet SSL-rootcertificaat voor betalingsverzoeken (standaard: -systeem-)</translation>
    </message>
    <message>
        <source>Show splash screen on startup (default: %u)</source>
        <translation>Toon opstartscherm bij opstarten (standaard: %u)</translation>
    </message>
    <message>
        <source>Reset all settings changed in the GUI</source>
        <translation>Reset alle wijzigingen aan instellingen gedaan in de GUI</translation>
    </message>
</context>
<context>
    <name>Intro</name>
    <message>
        <source>Welcome</source>
        <translation>Welkom</translation>
    </message>
    <message>
        <source>Welcome to %1.</source>
        <translation>Welkom bij %1.</translation>
    </message>
    <message>
        <source>As this is the first time the program is launched, you can choose where %1 will store its data.</source>
        <translation>Omdat dit de eerste keer is dat het programma gestart is, kunt u nu kiezen waar %1 de data moet opslaan.</translation>
    </message>
    <message>
        <source>When you click OK, %1 will begin to download and process the full %4 block chain (%2GB) starting with the earliest transactions in %3 when %4 initially launched.</source>
        <translation>Als u op OK klikt, dan zal %1 beginnen met downloaden en verwerken van de volledige %4 blokketen (%2GB) startend met de eerste transacties in %3 toen %4 initeel werd gestart.</translation>
    </message>
    <message>
        <source>This initial synchronisation is very demanding, and may expose hardware problems with your computer that had previously gone unnoticed. Each time you run %1, it will continue downloading where it left off.</source>
        <translation>Deze initiële synchronisatie is heel veeleisend, en kan hardware problemen met uw computer blootleggen die voorheen onopgemerkt bleven. Elke keer dat %1 gebruikt word, zal verdergegaan worden waar gebleven is.</translation>
    </message>
    <message>
        <source>If you have chosen to limit block chain storage (pruning), the historical data must still be downloaded and processed, but will be deleted afterward to keep your disk usage low.</source>
        <translation>Als u gekozen heeft om de blokketenopslag te beperken (pruning), dan moet de historische data nog steeds gedownload en verwerkt worden, maar zal verwijderd worden naderhand om schijf gebruik zo laag mogelijk te houden.</translation>
    </message>
    <message>
<<<<<<< HEAD
        <location filename="../paymentserver.cpp" line="+107"/>
        <source>Cannot start peercoin: click-to-pay handler</source>
        <translation>Kan peercoin niet starten: click-to-pay handler</translation>
=======
        <source>Use the default data directory</source>
        <translation>Gebruik de standaard gegevensmap</translation>
>>>>>>> dac5d68f
    </message>
    <message>
        <source>Use a custom data directory:</source>
        <translation>Gebruik een aangepaste gegevensmap:</translation>
    </message>
    <message>
        <source>Bitcoin</source>
        <translation>Bitcoin</translation>
    </message>
    <message>
        <source>At least %1 GB of data will be stored in this directory, and it will grow over time.</source>
        <translation>Tenminste %1 GB aan data zal worden opgeslagen in deze map, en dit zal naarmate de tijd voortschrijdt groeien.</translation>
    </message>
    <message>
        <source>Approximately %1 GB of data will be stored in this directory.</source>
        <translation>Gemiddeld %1 GB aan data zal worden opgeslagen in deze map.</translation>
    </message>
    <message>
        <source>%1 will download and store a copy of the Bitcoin block chain.</source>
        <translation>%1 zal een kopie van de blokketen van Bitcoin downloaden en opslaan.</translation>
    </message>
    <message>
        <source>The wallet will also be stored in this directory.</source>
        <translation>De portemonnee wordt ook in deze map opgeslagen.</translation>
    </message>
    <message>
        <source>Error: Specified data directory "%1" cannot be created.</source>
        <translation>Fout: De gespecificeerde map "%1" kan niet worden gecreëerd.</translation>
    </message>
    <message>
        <source>Error</source>
        <translation>Fout</translation>
    </message>
    <message numerus="yes">
        <source>%n GB of free space available</source>
        <translation><numerusform>%n GB aan vrije opslagruimte beschikbaar</numerusform><numerusform>%n GB aan vrije opslagruimte beschikbaar</numerusform></translation>
    </message>
    <message numerus="yes">
        <source>(of %n GB needed)</source>
        <translation><numerusform>(van %n GB nodig)</numerusform><numerusform>(van %n GB nodig)</numerusform></translation>
    </message>
</context>
<context>
    <name>ModalOverlay</name>
    <message>
        <source>Form</source>
        <translation>Vorm</translation>
    </message>
    <message>
        <source>Recent transactions may not yet be visible, and therefore your wallet's balance might be incorrect. This information will be correct once your wallet has finished synchronizing with the bitcoin network, as detailed below.</source>
        <translation>Recente transacties zijn mogelijk nog niet zichtbaar. De balans van de portemonnee is daarom mogelijk niet correct. Deze informatie is correct van zodra de synchronisatie met het Bitcoin-netwerk werd voltooid, zoals onderaan beschreven.</translation>
    </message>
    <message>
        <source>Attempting to spend bitcoins that are affected by not-yet-displayed transactions will not be accepted by the network.</source>
        <translation>Poging om bitcoins te besteden die door "nog niet weergegeven" transacties worden beïnvloed, worden niet door het netwerk geaccepteerd.</translation>
    </message>
    <message>
        <source>Number of blocks left</source>
        <translation>Aantal blokken resterend.</translation>
    </message>
    <message>
        <source>Unknown...</source>
        <translation>Onbekend...</translation>
    </message>
    <message>
        <source>Last block time</source>
        <translation>Tijd laatste blok</translation>
    </message>
    <message>
        <source>Progress</source>
        <translation>Vooruitgang</translation>
    </message>
    <message>
        <source>Progress increase per hour</source>
        <translation>Vooruitgang per uur</translation>
    </message>
    <message>
        <source>calculating...</source>
        <translation>Berekenen...</translation>
    </message>
    <message>
        <source>Estimated time left until synced</source>
        <translation>Geschatte tijd tot volledig synchroon</translation>
    </message>
    <message>
        <source>Hide</source>
        <translation>Verbergen</translation>
    </message>
    <message>
        <source>Unknown. Syncing Headers (%1)...</source>
        <translation>Onbekend. Blokhoofden synchroniseren (%1%)...</translation>
    </message>
</context>
<context>
    <name>OpenURIDialog</name>
    <message>
        <source>Open URI</source>
        <translation>Open URI</translation>
    </message>
    <message>
        <source>Open payment request from URI or file</source>
        <translation>Open betalingsverzoek via URI of bestand</translation>
    </message>
    <message>
        <source>URI:</source>
        <translation>URI:</translation>
    </message>
    <message>
        <source>Select payment request file</source>
        <translation>Selecteer betalingsverzoek bestand</translation>
    </message>
    <message>
        <source>Select payment request file to open</source>
        <translation>Selecteer betalingsverzoekbestand om te openen</translation>
    </message>
</context>
<context>
    <name>OptionsDialog</name>
    <message>
<<<<<<< HEAD
        <location line="+7"/>
        <source>Show the Peercoin-Qt help message to get a list with possible Peercoin command-line options.</source>
        <translation>Toon het PeercoinQt-hulpbericht voor een lijst met mogelijke Peercoin commandoregel-opties.</translation>
=======
        <source>Options</source>
        <translation>Opties</translation>
>>>>>>> dac5d68f
    </message>
    <message>
        <source>&amp;Main</source>
        <translation>&amp;Algemeen</translation>
    </message>
    <message>
        <source>Automatically start %1 after logging in to the system.</source>
        <translation>Start %1 automatisch na inloggen in het systeem.</translation>
    </message>
    <message>
        <source>&amp;Start %1 on system login</source>
        <translation>&amp;Start %1 bij het inloggen op het systeem</translation>
    </message>
    <message>
<<<<<<< HEAD
        <location line="-104"/>
        <source>Peercoin - Debug window</source>
        <translation>Peercoin-debugscherm</translation>
    </message>
    <message>
        <location line="+25"/>
        <source>Peercoin Core</source>
        <translation>Peercoin Kern</translation>
=======
        <source>Size of &amp;database cache</source>
        <translation>Grootte van de &amp;databasecache</translation>
    </message>
    <message>
        <source>MB</source>
        <translation>MB</translation>
>>>>>>> dac5d68f
    </message>
    <message>
        <source>Number of script &amp;verification threads</source>
        <translation>Aantal threads voor &amp;scriptverificatie</translation>
    </message>
    <message>
<<<<<<< HEAD
        <location line="+7"/>
        <source>Open the Peercoin debug log file from the current data directory. This can take a few seconds for large log files.</source>
        <translation>Open het Peercoindebug-logbestand van de huidige datamap. Dit kan een aantal seconden duren voor grote logbestanden.</translation>
=======
        <source>IP address of the proxy (e.g. IPv4: 127.0.0.1 / IPv6: ::1)</source>
        <translation>IP-adres van de proxy (bijv. IPv4: 127.0.0.1 / IPv6: ::1)</translation>
>>>>>>> dac5d68f
    </message>
    <message>
        <source>Shows if the supplied default SOCKS5 proxy is used to reach peers via this network type.</source>
        <translation>Toont aan of de aangeleverde standaard SOCKS5 proxy gebruikt word om peers te bereiken via dit netwerktype.</translation>
    </message>
    <message>
<<<<<<< HEAD
        <location filename="../rpcconsole.cpp" line="-30"/>
        <source>Welcome to the Peercoin RPC console.</source>
        <translation>Welkom bij de Peercoin RPC-console.</translation>
=======
        <source>Use separate SOCKS&amp;5 proxy to reach peers via Tor hidden services:</source>
        <translation>Gebruik aparte SOCKS&amp;5-proxy om peers te bereiken via verborgen Tor-diensten:</translation>
>>>>>>> dac5d68f
    </message>
    <message>
        <source>Hide the icon from the system tray.</source>
        <translation>Verberg het icoon van de systeembalk.</translation>
    </message>
    <message>
        <source>&amp;Hide tray icon</source>
        <translation>&amp;Verberg systeembalkicoon</translation>
    </message>
    <message>
        <source>Minimize instead of exit the application when the window is closed. When this option is enabled, the application will be closed only after selecting Exit in the menu.</source>
        <translation>Minimaliseren in plaats van de applicatie af te sluiten wanneer het venster is afgesloten. Als deze optie is ingeschakeld, zal de toepassing pas worden afgesloten na het selecteren van Exit in het menu.</translation>
    </message>
    <message>
        <source>Third party URLs (e.g. a block explorer) that appear in the transactions tab as context menu items. %s in the URL is replaced by transaction hash. Multiple URLs are separated by vertical bar |.</source>
        <translation>URL's van derden (bijvoorbeeld blokexplorer) die in de transacties tab verschijnen als contextmenuelementen. %s in de URL is vervangen door transactiehash. Verscheidene URL's zijn gescheiden door een verticale streep |.  </translation>
    </message>
    <message>
        <source>Active command-line options that override above options:</source>
        <translation>Actieve opdrachtregelopties die bovenstaande opties overschrijven:</translation>
    </message>
    <message>
        <source>Open the %1 configuration file from the working directory.</source>
        <translation>Open het %1 configuratiebestand van de werkmap.</translation>
    </message>
    <message>
        <source>Open Configuration File</source>
        <translation>Open configuratiebestand</translation>
    </message>
    <message>
        <source>Reset all client options to default.</source>
        <translation>Reset alle clientopties naar de standaardinstellingen.</translation>
    </message>
    <message>
        <source>&amp;Reset Options</source>
        <translation>&amp;Reset opties</translation>
    </message>
    <message>
        <source>&amp;Network</source>
        <translation>&amp;Netwerk</translation>
    </message>
    <message>
        <source>(0 = auto, &lt;0 = leave that many cores free)</source>
        <translation>(0 = auto, &lt;0 = laat dit aantal kernen vrij)</translation>
    </message>
    <message>
        <source>W&amp;allet</source>
        <translation>W&amp;allet</translation>
    </message>
    <message>
        <source>Expert</source>
        <translation>Expert</translation>
    </message>
    <message>
        <source>Enable coin &amp;control features</source>
        <translation>Coin &amp;control activeren</translation>
    </message>
    <message>
        <source>If you disable the spending of unconfirmed change, the change from a transaction cannot be used until that transaction has at least one confirmation. This also affects how your balance is computed.</source>
        <translation>Indien het uitgeven van onbevestigd wisselgeld uitgeschakeld wordt dan kan het wisselgeld van een transactie niet worden gebruikt totdat de transactie ten minste een bevestiging heeft. Dit heeft ook invloed op de manier waarop uw saldo wordt berekend.</translation>
    </message>
    <message>
        <source>&amp;Spend unconfirmed change</source>
        <translation>&amp;Spendeer onbevestigd wisselgeld</translation>
    </message>
    <message>
        <source>Automatically open the Bitcoin client port on the router. This only works when your router supports UPnP and it is enabled.</source>
        <translation>Open de Bitcoinpoort automatisch op de router. Dit werkt alleen als de router UPnP ondersteunt en het aanstaat.</translation>
    </message>
    <message>
        <source>Map port using &amp;UPnP</source>
        <translation>Portmapping via &amp;UPnP</translation>
    </message>
    <message>
        <source>Accept connections from outside.</source>
        <translation>Accepteer verbindingen van buiten.</translation>
    </message>
    <message>
        <source>Allow incomin&amp;g connections</source>
        <translation>Sta inkomende verbindingen toe</translation>
    </message>
    <message>
        <source>Connect to the Bitcoin network through a SOCKS5 proxy.</source>
        <translation>Verbind met het Bitcoinnetwerk via een SOCKS5 proxy.</translation>
    </message>
    <message>
        <source>&amp;Connect through SOCKS5 proxy (default proxy):</source>
        <translation>&amp;Verbind via een SOCKS5-proxy (standaardproxy):</translation>
    </message>
    <message>
        <source>Proxy &amp;IP:</source>
        <translation>Proxy &amp;IP:</translation>
    </message>
    <message>
        <source>&amp;Port:</source>
        <translation>&amp;Poort:</translation>
    </message>
    <message>
        <source>Port of the proxy (e.g. 9050)</source>
        <translation>Poort van de proxy (bijv. 9050)</translation>
    </message>
    <message>
        <source>Used for reaching peers via:</source>
        <translation>Gebruikt om peers te bereiken via:</translation>
    </message>
    <message>
        <source>IPv4</source>
        <translation>IPv4</translation>
    </message>
    <message>
        <source>IPv6</source>
        <translation>IPv6</translation>
    </message>
    <message>
        <source>Tor</source>
        <translation>Tor</translation>
    </message>
    <message>
        <source>Connect to the Bitcoin network through a separate SOCKS5 proxy for Tor hidden services.</source>
        <translation>Maak verbinding met Bitcoinnetwerk door een aparte SOCKS5-proxy voor verborgen diensten van Tor.</translation>
    </message>
    <message>
        <source>&amp;Window</source>
        <translation>&amp;Scherm</translation>
    </message>
    <message>
        <source>Show only a tray icon after minimizing the window.</source>
        <translation>Laat alleen een systeemvakicoon zien wanneer het venster geminimaliseerd is</translation>
    </message>
    <message>
        <source>&amp;Minimize to the tray instead of the taskbar</source>
        <translation>&amp;Minimaliseer naar het systeemvak in plaats van de taakbalk</translation>
    </message>
    <message>
<<<<<<< HEAD
        <location filename="../sendcoinsentry.cpp" line="+1"/>
        <source>Enter a Peercoin address</source>
        <translation>Vul een Peercoinadres in (bijv. 1NS17iag9jJgTHD1VXjvLCEnZuQ3rJDE9L)</translation>
=======
        <source>M&amp;inimize on close</source>
        <translation>M&amp;inimaliseer bij sluiten van het venster</translation>
>>>>>>> dac5d68f
    </message>
    <message>
        <source>&amp;Display</source>
        <translation>&amp;Interface</translation>
    </message>
    <message>
        <source>User Interface &amp;language:</source>
        <translation>Taal &amp;gebruikersinterface:</translation>
    </message>
    <message>
        <source>The user interface language can be set here. This setting will take effect after restarting %1.</source>
        <translation>De taal van de gebruikersinterface kan hier ingesteld worden. Deze instelling zal pas van kracht worden nadat %1 herstart wordt.</translation>
    </message>
    <message>
        <source>&amp;Unit to show amounts in:</source>
        <translation>&amp;Eenheid om bedrag in te tonen:</translation>
    </message>
    <message>
        <source>Choose the default subdivision unit to show in the interface and when sending coins.</source>
        <translation>Kies de standaardonderverdelingseenheid om weer te geven in uw programma, en voor het versturen van munten</translation>
    </message>
    <message>
        <source>Whether to show coin control features or not.</source>
        <translation>Munt controle functies weergeven of niet.</translation>
    </message>
    <message>
        <source>&amp;Third party transaction URLs</source>
        <translation>Transactie-URL's van &amp;derden</translation>
    </message>
    <message>
        <source>&amp;OK</source>
        <translation>&amp;Oké</translation>
    </message>
    <message>
        <source>&amp;Cancel</source>
        <translation>&amp;Annuleren</translation>
    </message>
    <message>
        <source>default</source>
        <translation>standaard</translation>
    </message>
    <message>
        <source>none</source>
        <translation>geen</translation>
    </message>
    <message>
<<<<<<< HEAD
        <location line="+21"/>
        <source>Sign the message to prove you own this Peercoin address</source>
        <translation>Onderteken een bericht om te bewijzen dat u een bepaald Peercoinadres bezit</translation>
=======
        <source>Confirm options reset</source>
        <translation>Bevestig reset opties</translation>
>>>>>>> dac5d68f
    </message>
    <message>
        <source>Client restart required to activate changes.</source>
        <translation>Herstart van de client is vereist om veranderingen door te voeren.</translation>
    </message>
    <message>
        <source>Client will be shut down. Do you want to proceed?</source>
        <translation>Applicatie zal worden afgesloten. Wilt u doorgaan?</translation>
    </message>
    <message>
        <source>Configuration options</source>
        <translation>Configuratieopties</translation>
    </message>
    <message>
        <source>The configuration file is used to specify advanced user options which override GUI settings. Additionally, any command-line options will override this configuration file.</source>
        <translation>Het configuratiebestand wordt gebruikt om geavanceerde gebruikersopties te specificeren welke de GUI instellingen overschrijd. Daarnaast, zullen alle command-line opties dit configuratiebestand overschrijven.</translation>
    </message>
    <message>
        <source>Error</source>
        <translation>Fout</translation>
    </message>
    <message>
        <source>The configuration file could not be opened.</source>
        <translation>Het configuratiebestand kon niet worden geopend.</translation>
    </message>
    <message>
<<<<<<< HEAD
        <location line="+40"/>
        <source>Verify the message to ensure it was signed with the specified Peercoin address</source>
        <translation>Controleer een bericht om te verifiëren dat het gespecificeerde Peercoinadres het bericht heeft ondertekend.</translation>
=======
        <source>This change would require a client restart.</source>
        <translation>Om dit aan te passen moet de client opnieuw gestart worden.</translation>
>>>>>>> dac5d68f
    </message>
    <message>
        <source>The supplied proxy address is invalid.</source>
        <translation>Het opgegeven proxyadres is ongeldig.</translation>
    </message>
</context>
<context>
    <name>OverviewPage</name>
    <message>
        <source>Form</source>
        <translation>Vorm</translation>
    </message>
    <message>
<<<<<<< HEAD
        <location filename="../signverifymessagedialog.cpp" line="+27"/>
        <location line="+3"/>
        <source>Enter a Peercoin address</source>
        <translation>Vul een Peercoinadres in (bijv. 1NS17iag9jJgTHD1VXjvLCEnZuQ3rJDE9L)</translation>
=======
        <source>The displayed information may be out of date. Your wallet automatically synchronizes with the Bitcoin network after a connection is established, but this process has not completed yet.</source>
        <translation>De weergegeven informatie kan verouderd zijn. Uw portemonnee synchroniseert automatisch met het Bitcoinnetwerk nadat een verbinding is gelegd, maar dit proces is nog niet voltooid.</translation>
>>>>>>> dac5d68f
    </message>
    <message>
        <source>Watch-only:</source>
        <translation>Alleen-bekijkbaar:</translation>
    </message>
    <message>
<<<<<<< HEAD
        <location line="+3"/>
        <source>Enter Peercoin signature</source>
        <translation>Voer Peercoin-handtekening in</translation>
=======
        <source>Available:</source>
        <translation>Beschikbaar:</translation>
>>>>>>> dac5d68f
    </message>
    <message>
        <source>Your current spendable balance</source>
        <translation>Uw beschikbare saldo</translation>
    </message>
    <message>
        <source>Pending:</source>
        <translation>Afwachtend:</translation>
    </message>
    <message>
        <source>Total of transactions that have yet to be confirmed, and do not yet count toward the spendable balance</source>
        <translation>De som van de transacties die nog bevestigd moeten worden, en nog niet meetellen in uw beschikbare saldo</translation>
    </message>
    <message>
        <source>Immature:</source>
        <translation>Immatuur:</translation>
    </message>
    <message>
        <source>Mined balance that has not yet matured</source>
        <translation>Gedolven saldo dat nog niet tot wasdom is gekomen</translation>
    </message>
    <message>
        <source>Balances</source>
        <translation>Saldi</translation>
    </message>
    <message>
        <source>Total:</source>
        <translation>Totaal:</translation>
    </message>
    <message>
        <source>Your current total balance</source>
        <translation>Uw totale saldo</translation>
    </message>
    <message>
        <source>Your current balance in watch-only addresses</source>
        <translation>Uw huidige balans in alleen-bekijkbare adressen</translation>
    </message>
    <message>
        <source>Spendable:</source>
        <translation>Besteedbaar:</translation>
    </message>
    <message>
        <source>Recent transactions</source>
        <translation>Recente transacties</translation>
    </message>
    <message>
        <source>Unconfirmed transactions to watch-only addresses</source>
        <translation>Onbevestigde transacties naar alleen-bekijkbare adressen</translation>
    </message>
    <message>
<<<<<<< HEAD
        <location filename="../splashscreen.cpp" line="+22"/>
        <source>The Peercoin developers</source>
        <translation>De Peercoin-ontwikkelaars</translation>
=======
        <source>Mined balance in watch-only addresses that has not yet matured</source>
        <translation>Ontgonnen saldo dat nog niet tot wasdom is gekomen</translation>
>>>>>>> dac5d68f
    </message>
    <message>
        <source>Current total balance in watch-only addresses</source>
        <translation>Huidige balans in alleen-bekijkbare adressen.</translation>
    </message>
</context>
<context>
    <name>PaymentServer</name>
    <message>
        <source>Payment request error</source>
        <translation>Fout bij betalingsverzoek</translation>
    </message>
    <message>
        <source>Cannot start bitcoin: click-to-pay handler</source>
        <translation>Kan bitcoin niet starten: click-to-pay handler</translation>
    </message>
    <message>
        <source>URI handling</source>
        <translation>URI-behandeling</translation>
    </message>
    <message>
        <source>Payment request fetch URL is invalid: %1</source>
        <translation>URL om betalingsverzoek te verkrijgen is ongeldig: %1</translation>
    </message>
    <message>
        <source>Invalid payment address %1</source>
        <translation>Ongeldig betalingsadres %1</translation>
    </message>
    <message>
        <source>URI cannot be parsed! This can be caused by an invalid Bitcoin address or malformed URI parameters.</source>
        <translation>URI kan niet verwerkt worden! Dit kan het gevolg zijn van een ongeldig Bitcoin adres of misvormde URI parameters.</translation>
    </message>
    <message>
        <source>Payment request file handling</source>
        <translation>Betalingsverzoek bestandsafhandeling</translation>
    </message>
    <message>
        <source>Payment request file cannot be read! This can be caused by an invalid payment request file.</source>
        <translation>Betalingsverzoekbestand kan niet gelezen of verwerkt worden! Dit kan veroorzaakt worden door een ongeldig betalingsverzoekbestand.</translation>
    </message>
    <message>
        <source>Payment request rejected</source>
        <translation>Betalingsverzoek geweigerd</translation>
    </message>
    <message>
        <source>Payment request network doesn't match client network.</source>
        <translation>Betalingsaanvraagnetwerk komt niet overeen met klantennetwerk.</translation>
    </message>
    <message>
        <source>Payment request expired.</source>
        <translation>Betalingsverzoek verlopen.</translation>
    </message>
    <message>
        <source>Payment request is not initialized.</source>
        <translation>Betalingsaanvraag is niet geïnitialiseerd.</translation>
    </message>
    <message>
        <source>Unverified payment requests to custom payment scripts are unsupported.</source>
        <translation>Niet-geverifieerde betalingsverzoeken naar aangepaste betalingsscripts worden niet ondersteund.</translation>
    </message>
    <message>
        <source>Invalid payment request.</source>
        <translation>Ongeldig betalingsverzoek.</translation>
    </message>
    <message>
        <source>Requested payment amount of %1 is too small (considered dust).</source>
        <translation>Het gevraagde betalingsbedrag van %1 is te weinig (beschouwd als stof).</translation>
    </message>
    <message>
        <source>Refund from %1</source>
        <translation>Restitutie van %1</translation>
    </message>
    <message>
        <source>Payment request %1 is too large (%2 bytes, allowed %3 bytes).</source>
        <translation>Betalingsverzoek %1 is te groot (%2 bytes, toegestaan ​​%3 bytes).</translation>
    </message>
    <message>
        <source>Error communicating with %1: %2</source>
        <translation>Fout bij communiceren met %1: %2</translation>
    </message>
    <message>
        <source>Payment request cannot be parsed!</source>
        <translation>Betalingsverzoek kan niet worden verwerkt!</translation>
    </message>
    <message>
        <source>Bad response from server %1</source>
        <translation>Ongeldige respons van server %1</translation>
    </message>
    <message>
        <source>Network request error</source>
        <translation>Fout bij netwerkverzoek</translation>
    </message>
    <message>
        <source>Payment acknowledged</source>
        <translation>Betaling bevestigd</translation>
    </message>
</context>
<context>
    <name>PeerTableModel</name>
    <message>
        <source>User Agent</source>
        <translation>User Agent</translation>
    </message>
    <message>
        <source>Node/Service</source>
        <translation>Node/Dienst</translation>
    </message>
    <message>
        <source>NodeId</source>
        <translation>Node ID</translation>
    </message>
    <message>
        <source>Ping</source>
        <translation>Ping</translation>
    </message>
    <message>
        <source>Sent</source>
        <translation>Verstuurd</translation>
    </message>
    <message>
        <source>Received</source>
        <translation>Ontvangen</translation>
    </message>
</context>
<context>
    <name>QObject</name>
    <message>
        <source>Amount</source>
        <translation>Bedrag</translation>
    </message>
    <message>
        <source>Enter a Bitcoin address (e.g. %1)</source>
        <translation>Voer een Bitcoinadres in (bijv. %1)</translation>
    </message>
    <message>
        <source>%1 d</source>
        <translation>%1 d</translation>
    </message>
    <message>
        <source>%1 h</source>
        <translation>%1 uur</translation>
    </message>
    <message>
        <source>%1 m</source>
        <translation>%1 m</translation>
    </message>
    <message>
        <source>%1 s</source>
        <translation>%1 s</translation>
    </message>
    <message>
        <source>None</source>
        <translation>Geen</translation>
    </message>
    <message>
        <source>N/A</source>
        <translation>N.v.t.</translation>
    </message>
    <message>
        <source>%1 ms</source>
        <translation>%1 ms</translation>
    </message>
    <message numerus="yes">
        <source>%n second(s)</source>
        <translation><numerusform>%n seconde</numerusform><numerusform>%n seconden</numerusform></translation>
    </message>
    <message numerus="yes">
        <source>%n minute(s)</source>
        <translation><numerusform>%n minuut</numerusform><numerusform>%n minuten</numerusform></translation>
    </message>
    <message numerus="yes">
        <source>%n hour(s)</source>
        <translation><numerusform>%n uur</numerusform><numerusform>%n uren</numerusform></translation>
    </message>
    <message numerus="yes">
        <source>%n day(s)</source>
        <translation><numerusform>%n dag</numerusform><numerusform>%n dagen</numerusform></translation>
    </message>
    <message numerus="yes">
        <source>%n week(s)</source>
        <translation><numerusform>%n week</numerusform><numerusform>%n weken</numerusform></translation>
    </message>
    <message>
        <source>%1 and %2</source>
        <translation>%1 en %2</translation>
    </message>
    <message numerus="yes">
        <source>%n year(s)</source>
        <translation><numerusform>%n jaar</numerusform><numerusform>%n jaren</numerusform></translation>
    </message>
    <message>
        <source>%1 B</source>
        <translation>%1 B</translation>
    </message>
    <message>
        <source>%1 KB</source>
        <translation>%1 Kb</translation>
    </message>
    <message>
        <source>%1 MB</source>
        <translation>%1 MB</translation>
    </message>
    <message>
        <source>%1 GB</source>
        <translation>%1 Gb</translation>
    </message>
    <message>
        <source>%1 didn't yet exit safely...</source>
        <translation>%1 sloot nog niet veilig af...</translation>
    </message>
    <message>
        <source>unknown</source>
        <translation>onbekend</translation>
    </message>
</context>
<context>
    <name>QObject::QObject</name>
    <message>
        <source>Error: Specified data directory "%1" does not exist.</source>
        <translation>Fout: Opgegeven gegevensmap "%1" bestaat niet.</translation>
    </message>
    <message>
        <source>Error: Cannot parse configuration file: %1. Only use key=value syntax.</source>
        <translation>Fout: Kan configuratiebestand niet verwerken: %1. Gebruik enkel de key=value syntax.</translation>
    </message>
    <message>
        <source>Error: %1</source>
        <translation>Fout: %1</translation>
    </message>
</context>
<context>
    <name>QRImageWidget</name>
    <message>
        <source>&amp;Save Image...</source>
        <translation>&amp;Sla afbeelding op...</translation>
    </message>
    <message>
        <source>&amp;Copy Image</source>
        <translation>&amp;Afbeelding kopiëren</translation>
    </message>
    <message>
        <source>Save QR Code</source>
        <translation>Sla QR-code op</translation>
    </message>
    <message>
        <source>PNG Image (*.png)</source>
        <translation>PNG afbeelding (*.png)</translation>
    </message>
</context>
<context>
    <name>RPCConsole</name>
    <message>
        <source>N/A</source>
        <translation>N.v.t.</translation>
    </message>
    <message>
        <source>Client version</source>
        <translation>Clientversie</translation>
    </message>
    <message>
        <source>&amp;Information</source>
        <translation>&amp;Informatie</translation>
    </message>
    <message>
        <source>Debug window</source>
        <translation>Debug venster</translation>
    </message>
    <message>
        <source>General</source>
        <translation>Algemeen</translation>
    </message>
    <message>
        <source>Using BerkeleyDB version</source>
        <translation>Gebruikt BerkeleyDB versie</translation>
    </message>
    <message>
        <source>Datadir</source>
        <translation>Gegevensmap</translation>
    </message>
    <message>
        <source>Startup time</source>
        <translation>Opstarttijd</translation>
    </message>
    <message>
        <source>Network</source>
        <translation>Netwerk</translation>
    </message>
    <message>
        <source>Name</source>
        <translation>Naam</translation>
    </message>
    <message>
        <source>Number of connections</source>
        <translation>Aantal connecties</translation>
    </message>
    <message>
        <source>Block chain</source>
        <translation>Blokketen</translation>
    </message>
    <message>
        <source>Current number of blocks</source>
        <translation>Huidig aantal blokken</translation>
    </message>
    <message>
        <source>Memory Pool</source>
        <translation>Geheugenpoel</translation>
    </message>
    <message>
        <source>Current number of transactions</source>
        <translation>Huidig aantal transacties</translation>
    </message>
    <message>
        <source>Memory usage</source>
        <translation>Geheugengebruik</translation>
    </message>
    <message>
        <source>&amp;Reset</source>
        <translation>&amp;Reset</translation>
    </message>
    <message>
        <source>Received</source>
        <translation>Ontvangen</translation>
    </message>
    <message>
        <source>Sent</source>
        <translation>Verstuurd</translation>
    </message>
    <message>
        <source>&amp;Peers</source>
        <translation>&amp;Peers</translation>
    </message>
    <message>
        <source>Banned peers</source>
        <translation>Gebande peers</translation>
    </message>
    <message>
        <source>Select a peer to view detailed information.</source>
        <translation>Selecteer een peer om gedetailleerde informatie te bekijken.</translation>
    </message>
    <message>
        <source>Whitelisted</source>
        <translation>Toegestaan</translation>
    </message>
    <message>
        <source>Direction</source>
        <translation>Directie</translation>
    </message>
    <message>
        <source>Version</source>
        <translation>Versie</translation>
    </message>
    <message>
        <source>Starting Block</source>
        <translation>Start Blok</translation>
    </message>
    <message>
        <source>Synced Headers</source>
        <translation>Gesynchroniseerde headers</translation>
    </message>
    <message>
        <source>Synced Blocks</source>
        <translation>Gesynchroniseerde blokken</translation>
    </message>
    <message>
        <source>User Agent</source>
        <translation>User Agent</translation>
    </message>
    <message>
        <source>Open the %1 debug log file from the current data directory. This can take a few seconds for large log files.</source>
        <translation>Open het %1 debug-logbestand van de huidige gegevensmap. Dit kan een aantal seconden duren voor grote logbestanden.</translation>
    </message>
    <message>
        <source>Decrease font size</source>
        <translation>Verklein lettergrootte</translation>
    </message>
    <message>
        <source>Increase font size</source>
        <translation>Vergroot lettergrootte</translation>
    </message>
    <message>
        <source>Services</source>
        <translation>Diensten</translation>
    </message>
    <message>
        <source>Ban Score</source>
        <translation>Ban score</translation>
    </message>
    <message>
        <source>Connection Time</source>
        <translation>Connectie tijd</translation>
    </message>
    <message>
        <source>Last Send</source>
        <translation>Laatst verstuurd</translation>
    </message>
    <message>
        <source>Last Receive</source>
        <translation>Laatst ontvangen</translation>
    </message>
    <message>
        <source>Ping Time</source>
        <translation>Ping Tijd</translation>
    </message>
    <message>
        <source>The duration of a currently outstanding ping.</source>
        <translation>De tijdsduur van een op het moment openstaande ping.</translation>
    </message>
    <message>
        <source>Ping Wait</source>
        <translation>Pingwachttijd</translation>
    </message>
    <message>
        <source>Min Ping</source>
        <translation>Min Ping</translation>
    </message>
    <message>
        <source>Time Offset</source>
        <translation>Tijdcompensatie</translation>
    </message>
    <message>
        <source>Last block time</source>
        <translation>Tijd laatste blok</translation>
    </message>
    <message>
        <source>&amp;Open</source>
        <translation>&amp;Open</translation>
    </message>
    <message>
        <source>&amp;Console</source>
        <translation>&amp;Console</translation>
    </message>
    <message>
        <source>&amp;Network Traffic</source>
        <translation>&amp;Netwerkverkeer</translation>
    </message>
    <message>
        <source>Totals</source>
        <translation>Totalen</translation>
    </message>
    <message>
        <source>In:</source>
        <translation>In:</translation>
    </message>
    <message>
        <source>Out:</source>
        <translation>Uit:</translation>
    </message>
    <message>
        <source>Debug log file</source>
        <translation>Debuglogbestand</translation>
    </message>
    <message>
        <source>Clear console</source>
        <translation>Maak console leeg</translation>
    </message>
    <message>
        <source>1 &amp;hour</source>
        <translation>1 &amp;uur</translation>
    </message>
    <message>
        <source>1 &amp;day</source>
        <translation>1 &amp;dag</translation>
    </message>
    <message>
        <source>1 &amp;week</source>
        <translation>1 &amp;week</translation>
    </message>
    <message>
        <source>1 &amp;year</source>
        <translation>1 &amp;jaar</translation>
    </message>
    <message>
        <source>&amp;Disconnect</source>
        <translation>&amp;Verbreek verbinding</translation>
    </message>
    <message>
        <source>Ban for</source>
        <translation>Ban Node voor</translation>
    </message>
    <message>
        <source>&amp;Unban</source>
        <translation>&amp;Maak ban voor node ongedaan</translation>
    </message>
    <message>
        <source>Welcome to the %1 RPC console.</source>
        <translation>Welkom bij de %1 RPC-console.</translation>
    </message>
    <message>
        <source>Use up and down arrows to navigate history, and %1 to clear screen.</source>
        <translation>Gebruik pijltjes omhoog en omlaag om door de geschiedenis te navigeren en %1 om het scherm te wissen.</translation>
    </message>
    <message>
        <source>Type %1 for an overview of available commands.</source>
        <translation>Typ %1  voor een overzicht van de beschikbare commando's.</translation>
    </message>
    <message>
        <source>For more information on using this console type %1.</source>
        <translation>Typ %1 voor meer informatie over het gebruik van deze console.</translation>
    </message>
    <message>
        <source>WARNING: Scammers have been active, telling users to type commands here, stealing their wallet contents. Do not use this console without fully understanding the ramifications of a command.</source>
        <translation>WAARSCHUWING: Er zijn Scammers actief geweest, die gebruikers vragen om hier commando's te typen, waardoor de inhoud van hun portemonnee werd gestolen. Gebruik deze console niet zonder de gevolgen van een commando volledig te begrijpen.</translation>
    </message>
    <message>
        <source>Network activity disabled</source>
        <translation>Netwerkactiviteit uitgeschakeld</translation>
    </message>
    <message>
        <source>(node id: %1)</source>
        <translation>(node id: %1)</translation>
    </message>
    <message>
        <source>via %1</source>
        <translation>via %1</translation>
    </message>
    <message>
        <source>never</source>
        <translation>nooit</translation>
    </message>
    <message>
        <source>Inbound</source>
        <translation>Inkomend</translation>
    </message>
    <message>
        <source>Outbound</source>
        <translation>Uitgaand</translation>
    </message>
    <message>
        <source>Yes</source>
        <translation>Ja</translation>
    </message>
    <message>
        <source>No</source>
        <translation>Nee</translation>
    </message>
    <message>
        <source>Unknown</source>
        <translation>Onbekend</translation>
    </message>
</context>
<context>
    <name>ReceiveCoinsDialog</name>
    <message>
        <source>&amp;Amount:</source>
        <translation>&amp;Bedrag</translation>
    </message>
    <message>
        <source>&amp;Label:</source>
        <translation>&amp;Label:</translation>
    </message>
    <message>
        <source>&amp;Message:</source>
        <translation>&amp;Bericht</translation>
    </message>
    <message>
        <source>An optional message to attach to the payment request, which will be displayed when the request is opened. Note: The message will not be sent with the payment over the Bitcoin network.</source>
        <translation>Een optioneel bericht om bij te voegen aan het betalingsverzoek, welke zal getoond worden wanneer het verzoek is geopend. Opmerking: Het bericht zal niet worden verzonden met de betaling over het Bitcoinnetwerk.</translation>
    </message>
    <message>
        <source>An optional label to associate with the new receiving address.</source>
        <translation>Een optioneel label om te associëren met het nieuwe ontvangstadres</translation>
    </message>
    <message>
        <source>Use this form to request payments. All fields are &lt;b&gt;optional&lt;/b&gt;.</source>
        <translation>Gebruik dit formulier om te verzoeken tot betaling. Alle velden zijn &lt;b&gt;optioneel&lt;/b&gt;.</translation>
    </message>
    <message>
        <source>An optional amount to request. Leave this empty or zero to not request a specific amount.</source>
        <translation>Een optioneel te verzoeken bedrag. Laat dit leeg, of nul, om geen specifiek bedrag aan te vragen.</translation>
    </message>
    <message>
        <source>Clear all fields of the form.</source>
        <translation>Wis alle velden op het formulier.</translation>
    </message>
    <message>
        <source>Clear</source>
        <translation>Wissen</translation>
    </message>
    <message>
        <source>Native segwit addresses (aka Bech32 or BIP-173) reduce your transaction fees later on and offer better protection against typos, but old wallets don't support them. When unchecked, an address compatible with older wallets will be created instead.</source>
        <translation>Native segwit-adressen (Bech32 of BIP-173) reduceren later je transactiekosten en bieden een betere bescherming tegen typefouten, maar oude portemonnees ondersteunen deze niet. Een adres dat is compatibel met oudere portemonnees zal worden gecreëerd indien dit niet is aangevinkt.</translation>
    </message>
    <message>
        <source>Generate native segwit (Bech32) address</source>
        <translation>Genereer native segwit-adres (Bech32)</translation>
    </message>
    <message>
        <source>Requested payments history</source>
        <translation>Geschiedenis van de betalingsverzoeken</translation>
    </message>
    <message>
        <source>&amp;Request payment</source>
        <translation>&amp;Betalingsverzoek</translation>
    </message>
    <message>
        <source>Show the selected request (does the same as double clicking an entry)</source>
        <translation>Toon het geselecteerde verzoek (doet hetzelfde als dubbelklikken)</translation>
    </message>
    <message>
        <source>Show</source>
        <translation>Toon</translation>
    </message>
    <message>
        <source>Remove the selected entries from the list</source>
        <translation>Verwijder de geselecteerde items van de lijst</translation>
    </message>
    <message>
        <source>Remove</source>
        <translation>Verwijder</translation>
    </message>
    <message>
        <source>Copy URI</source>
        <translation>Kopieer URI</translation>
    </message>
    <message>
        <source>Copy label</source>
        <translation>Kopieer label</translation>
    </message>
    <message>
        <source>Copy message</source>
        <translation>Kopieer bericht</translation>
    </message>
    <message>
        <source>Copy amount</source>
        <translation>Kopieer bedrag</translation>
    </message>
</context>
<context>
    <name>ReceiveRequestDialog</name>
    <message>
        <source>QR Code</source>
        <translation>QR-code</translation>
    </message>
    <message>
        <source>Copy &amp;URI</source>
        <translation>Kopieer &amp;URI</translation>
    </message>
    <message>
        <source>Copy &amp;Address</source>
        <translation>Kopieer &amp;adres</translation>
    </message>
    <message>
        <source>&amp;Save Image...</source>
        <translation>&amp;Sla afbeelding op...</translation>
    </message>
    <message>
        <source>Request payment to %1</source>
        <translation>Betalingsverzoek tot %1</translation>
    </message>
    <message>
        <source>Payment information</source>
        <translation>Betalingsinformatie</translation>
    </message>
    <message>
        <source>URI</source>
        <translation>URI</translation>
    </message>
    <message>
        <source>Address</source>
        <translation>Adres</translation>
    </message>
    <message>
        <source>Amount</source>
        <translation>Bedrag</translation>
    </message>
    <message>
        <source>Label</source>
        <translation>Label</translation>
    </message>
    <message>
        <source>Message</source>
        <translation>Bericht</translation>
    </message>
    <message>
        <source>Resulting URI too long, try to reduce the text for label / message.</source>
        <translation>Resulterende URI te lang, probeer de tekst korter te maken voor het label/bericht.</translation>
    </message>
    <message>
        <source>Error encoding URI into QR Code.</source>
        <translation>Fout tijdens encoderen URI in QR-code</translation>
    </message>
</context>
<context>
    <name>RecentRequestsTableModel</name>
    <message>
        <source>Date</source>
        <translation>Datum</translation>
    </message>
    <message>
        <source>Label</source>
        <translation>Label</translation>
    </message>
    <message>
        <source>Message</source>
        <translation>Bericht</translation>
    </message>
    <message>
        <source>(no label)</source>
        <translation>(geen label)</translation>
    </message>
    <message>
        <source>(no message)</source>
        <translation>(geen bericht)</translation>
    </message>
    <message>
        <source>(no amount requested)</source>
        <translation>(geen bedrag aangevraagd)</translation>
    </message>
    <message>
        <source>Requested</source>
        <translation>Verzoek ingediend</translation>
    </message>
</context>
<context>
    <name>SendCoinsDialog</name>
    <message>
        <source>Send Coins</source>
        <translation>Verstuurde munten</translation>
    </message>
    <message>
        <source>Coin Control Features</source>
        <translation>Coin controle opties</translation>
    </message>
    <message>
        <source>Inputs...</source>
        <translation>Invoer...</translation>
    </message>
    <message>
        <source>automatically selected</source>
        <translation>automatisch geselecteerd</translation>
    </message>
    <message>
        <source>Insufficient funds!</source>
        <translation>Onvoldoende fonds!</translation>
    </message>
    <message>
        <source>Quantity:</source>
        <translation>Kwantiteit</translation>
    </message>
    <message>
        <source>Bytes:</source>
        <translation>Bytes:</translation>
    </message>
    <message>
        <source>Amount:</source>
        <translation>Bedrag:</translation>
    </message>
    <message>
        <source>Fee:</source>
        <translation>Vergoeding:</translation>
    </message>
    <message>
        <source>After Fee:</source>
        <translation>Naheffing:</translation>
    </message>
    <message>
        <source>Change:</source>
        <translation>Wisselgeld:</translation>
    </message>
    <message>
        <source>If this is activated, but the change address is empty or invalid, change will be sent to a newly generated address.</source>
        <translation>Als dit is geactiveerd, maar het wisselgeldadres is leeg of ongeldig, dan wordt het wisselgeld verstuurd naar een nieuw gegenereerd adres.</translation>
    </message>
    <message>
        <source>Custom change address</source>
        <translation>Aangepast wisselgeldadres</translation>
    </message>
    <message>
        <source>Transaction Fee:</source>
        <translation>Transactievergoeding:</translation>
    </message>
    <message>
        <source>Choose...</source>
        <translation>Kies...</translation>
    </message>
    <message>
        <source>Using the fallbackfee can result in sending a transaction that will take several hours or days (or never) to confirm. Consider choosing your fee manually or wait until you have validated the complete chain.</source>
        <translation>Gebruik van de terugvalkosten kan resulteren in het verzenden van een transactie die meerdere uren of dagen (of nooit) zal duren om bevestigd te worden. Overweeg om handmatig de vergoeding in te geven of wacht totdat je de volledige keten hebt gevalideerd.</translation>
    </message>
    <message>
        <source>Warning: Fee estimation is currently not possible.</source>
        <translation>Waarschuwing: Schatting van de vergoeding is momenteel niet mogelijk.</translation>
    </message>
    <message>
        <source>collapse fee-settings</source>
        <translation>verberg vergoeding-instellingen</translation>
    </message>
    <message>
        <source>per kilobyte</source>
        <translation>per kilobyte</translation>
    </message>
    <message>
        <source>If the custom fee is set to 1000 satoshis and the transaction is only 250 bytes, then "per kilobyte" only pays 250 satoshis in fee, while "total at least" pays 1000 satoshis. For transactions bigger than a kilobyte both pay by kilobyte.</source>
        <translation>Als de aangepaste toeslag is ingesteld op 1000 satoshis en de transactie is maar 250 bytes, dan wordt bij "per kilobyte" 250 satoshis aan toeslag berekend, terwijl er bij "totaal tenminste" 1000 satoshis worden berekend. Voor transacties die groter zijn dan een kilobyte, wordt in beide gevallen per kilobyte de toeslag berekend.</translation>
    </message>
    <message>
        <source>Hide</source>
        <translation>Verbergen</translation>
    </message>
    <message>
        <source>Paying only the minimum fee is just fine as long as there is less transaction volume than space in the blocks. But be aware that this can end up in a never confirming transaction once there is more demand for bitcoin transactions than the network can process.</source>
        <translation>De minimale toeslag betalen is prima mits het transactievolume kleiner is dan de ruimte in de blokken. Let wel op dat dit tot gevolg kan hebben dat een transactie nooit wordt bevestigd als er meer vraag is naar bitcointransacties dan het netwerk kan verwerken.</translation>
    </message>
    <message>
        <source>(read the tooltip)</source>
        <translation>(lees de tooltip)</translation>
    </message>
    <message>
        <source>Recommended:</source>
        <translation>Aanbevolen:</translation>
    </message>
    <message>
        <source>Custom:</source>
        <translation>Aangepast:</translation>
    </message>
    <message>
        <source>(Smart fee not initialized yet. This usually takes a few blocks...)</source>
        <translation>(Slimme transactiekosten is nog niet geïnitialiseerd. Dit duurt meestal een paar blokken...)</translation>
    </message>
    <message>
        <source>Send to multiple recipients at once</source>
        <translation>Verstuur in een keer aan verschillende ontvangers</translation>
    </message>
    <message>
        <source>Add &amp;Recipient</source>
        <translation>Voeg &amp;ontvanger toe</translation>
    </message>
    <message>
        <source>Clear all fields of the form.</source>
        <translation>Wis alle velden van het formulier.</translation>
    </message>
    <message>
        <source>Dust:</source>
        <translation>Stof:</translation>
    </message>
    <message>
        <source>Confirmation time target:</source>
        <translation>Bevestigingstijddoel:</translation>
    </message>
    <message>
        <source>Enable Replace-By-Fee</source>
        <translation>Activeer Replace-By-Fee</translation>
    </message>
    <message>
        <source>With Replace-By-Fee (BIP-125) you can increase a transaction's fee after it is sent. Without this, a higher fee may be recommended to compensate for increased transaction delay risk.</source>
        <translation>Met Replace-By-Fee (BIP-125) kun je de vergoeding voor een transactie verhogen na dat deze verstuurd is. Zonder dit kan een hogere vergoeding aangeraden worden om te compenseren voor de hogere kans op transactie vertragingen.</translation>
    </message>
    <message>
        <source>Clear &amp;All</source>
        <translation>Verwijder &amp;alles</translation>
    </message>
    <message>
        <source>Balance:</source>
        <translation>Saldo:</translation>
    </message>
    <message>
        <source>Confirm the send action</source>
        <translation>Bevestig de verstuuractie</translation>
    </message>
    <message>
        <source>S&amp;end</source>
        <translation>V&amp;erstuur</translation>
    </message>
    <message>
        <source>Copy quantity</source>
        <translation>Kopieer aantal</translation>
    </message>
    <message>
        <source>Copy amount</source>
        <translation>Kopieer bedrag</translation>
    </message>
    <message>
        <source>Copy fee</source>
        <translation>Kopieer vergoeding</translation>
    </message>
    <message>
        <source>Copy after fee</source>
        <translation>Kopieer na vergoeding</translation>
    </message>
    <message>
        <source>Copy bytes</source>
        <translation>Kopieer bytes</translation>
    </message>
    <message>
        <source>Copy dust</source>
        <translation>Kopieër stof</translation>
    </message>
    <message>
        <source>Copy change</source>
        <translation>Kopieer wijziging</translation>
    </message>
    <message>
        <source>%1 (%2 blocks)</source>
        <translation>%1 (%2 blokken)</translation>
    </message>
    <message>
        <source>%1 to %2</source>
        <translation>%1 tot %2</translation>
    </message>
    <message>
        <source>Are you sure you want to send?</source>
        <translation>Weet u zeker dat u wilt verzenden?</translation>
    </message>
    <message>
        <source>added as transaction fee</source>
        <translation>toegevoegd als transactie vergoeding</translation>
    </message>
    <message>
        <source>Total Amount %1</source>
        <translation>Totaalbedrag %1</translation>
    </message>
    <message>
        <source>or</source>
        <translation>of</translation>
    </message>
    <message>
        <source>You can increase the fee later (signals Replace-By-Fee, BIP-125).</source>
        <translation>Je kunt de vergoeding later verhogen (signaleert Replace-By-Fee, BIP-125).</translation>
    </message>
    <message>
        <source>Not signalling Replace-By-Fee, BIP-125.</source>
        <translation>Signaleert geen Replace-By-Fee, BIP-125.</translation>
    </message>
    <message>
        <source>Confirm send coins</source>
        <translation>Bevestig versturen munten</translation>
    </message>
    <message>
        <source>The recipient address is not valid. Please recheck.</source>
        <translation>Het adres van de ontvanger is niet geldig. Gelieve opnieuw te controleren.</translation>
    </message>
    <message>
        <source>The amount to pay must be larger than 0.</source>
        <translation>Het ingevoerde bedrag moet groter zijn dan 0.</translation>
    </message>
    <message>
        <source>The amount exceeds your balance.</source>
        <translation>Het bedrag is hoger dan uw huidige saldo.</translation>
    </message>
    <message>
        <source>The total exceeds your balance when the %1 transaction fee is included.</source>
        <translation>Het totaal overschrijdt uw huidige saldo wanneer de %1 transactie vergoeding wordt meegerekend.</translation>
    </message>
    <message>
        <source>Duplicate address found: addresses should only be used once each.</source>
        <translation>Dubbel adres gevonden: adressen mogen maar één keer worden gebruikt worden.</translation>
    </message>
    <message>
        <source>Transaction creation failed!</source>
        <translation>Transactiecreatie mislukt</translation>
    </message>
    <message>
        <source>The transaction was rejected with the following reason: %1</source>
        <translation>De transactie werd afgewezen om de volgende reden: %1</translation>
    </message>
    <message>
        <source>A fee higher than %1 is considered an absurdly high fee.</source>
        <translation>Een vergoeding van meer dan %1 wordt beschouwd als een absurd hoge vergoeding.</translation>
    </message>
    <message>
        <source>Payment request expired.</source>
        <translation>Betalingsverzoek verlopen.</translation>
    </message>
    <message>
        <source>Pay only the required fee of %1</source>
        <translation>Betaal alleen de verplichte transactie vergoeding van %1</translation>
    </message>
    <message numerus="yes">
        <source>Estimated to begin confirmation within %n block(s).</source>
        <translation><numerusform>Schatting is dat bevestiging begint over %n blok.</numerusform><numerusform>Schatting is dat bevestiging begint over %n blokken.</numerusform></translation>
    </message>
    <message>
        <source>Warning: Invalid Bitcoin address</source>
        <translation>Waarschuwing: Ongeldig Bitcoinadres</translation>
    </message>
    <message>
        <source>Warning: Unknown change address</source>
        <translation>Waarschuwing: Onbekend wisselgeldadres</translation>
    </message>
    <message>
        <source>Confirm custom change address</source>
        <translation>Bevestig aangepast wisselgeldadres</translation>
    </message>
    <message>
        <source>The address you selected for change is not part of this wallet. Any or all funds in your wallet may be sent to this address. Are you sure?</source>
        <translation>Het wisselgeldadres dat u heeft geselecteerd maakt geen deel uit van deze portemonnee. Een deel of zelfs alle geld in uw portemonnee kan mogelijk naar dit adres worden verzonden. Weet je het zeker?</translation>
    </message>
    <message>
        <source>(no label)</source>
        <translation>(geen label)</translation>
    </message>
</context>
<context>
    <name>SendCoinsEntry</name>
    <message>
        <source>A&amp;mount:</source>
        <translation>B&amp;edrag:</translation>
    </message>
    <message>
        <source>Pay &amp;To:</source>
        <translation>Betaal &amp;aan:</translation>
    </message>
    <message>
        <source>&amp;Label:</source>
        <translation>&amp;Label:</translation>
    </message>
    <message>
        <source>Choose previously used address</source>
        <translation>Kies een eerder gebruikt adres</translation>
    </message>
    <message>
        <source>This is a normal payment.</source>
        <translation>Dit is een normale betaling.</translation>
    </message>
    <message>
        <source>The Bitcoin address to send the payment to</source>
        <translation>Het Bitcoinadres om betaling aan te versturen</translation>
    </message>
    <message>
        <source>Alt+A</source>
        <translation>Alt+A</translation>
    </message>
    <message>
        <source>Paste address from clipboard</source>
        <translation>Plak adres vanuit klembord</translation>
    </message>
    <message>
        <source>Alt+P</source>
        <translation>Alt+P</translation>
    </message>
    <message>
        <source>Remove this entry</source>
        <translation>Verwijder deze toevoeging</translation>
    </message>
    <message>
        <source>The fee will be deducted from the amount being sent. The recipient will receive less bitcoins than you enter in the amount field. If multiple recipients are selected, the fee is split equally.</source>
        <translation>De transactiekosten zal worden afgetrokken van het bedrag dat verstuurd wordt. De ontvangers zullen minder bitcoins ontvangen dan ingevoerd is in het hoeveelheidsveld. Als er meerdere ontvangers geselecteerd zijn, dan worden de transactiekosten gelijk verdeeld.</translation>
    </message>
    <message>
        <source>S&amp;ubtract fee from amount</source>
        <translation>Trek de transactiekosten a&amp;f van het bedrag.</translation>
    </message>
    <message>
        <source>Use available balance</source>
        <translation>Gebruik beschikbaar saldo</translation>
    </message>
    <message>
        <source>Message:</source>
        <translation>Bericht:</translation>
    </message>
    <message>
        <source>This is an unauthenticated payment request.</source>
        <translation>Dit is een niet-geverifieerd betalingsverzoek.</translation>
    </message>
    <message>
        <source>This is an authenticated payment request.</source>
        <translation>Dit is een geverifieerd betalingsverzoek.</translation>
    </message>
    <message>
        <source>Enter a label for this address to add it to the list of used addresses</source>
        <translation>Vul een label voor dit adres in om het aan de lijst met gebruikte adressen toe te voegen</translation>
    </message>
    <message>
        <source>A message that was attached to the bitcoin: URI which will be stored with the transaction for your reference. Note: This message will not be sent over the Bitcoin network.</source>
        <translation>Een bericht dat werd toegevoegd aan de bitcoin: URI welke wordt opgeslagen met de transactie ter referentie. Opmerking: Dit bericht zal niet worden verzonden over het Bitcoinnetwerk.</translation>
    </message>
    <message>
        <source>Pay To:</source>
        <translation>Betaal Aan:</translation>
    </message>
    <message>
        <source>Memo:</source>
        <translation>Memo:</translation>
    </message>
    <message>
        <source>Enter a label for this address to add it to your address book</source>
        <translation>Vul een label in voor dit adres om het toe te voegen aan uw adresboek</translation>
    </message>
</context>
<context>
    <name>SendConfirmationDialog</name>
    <message>
        <source>Yes</source>
        <translation>Ja</translation>
    </message>
</context>
<context>
    <name>ShutdownWindow</name>
    <message>
        <source>%1 is shutting down...</source>
        <translation>%1 is aan het afsluiten...</translation>
    </message>
    <message>
        <source>Do not shut down the computer until this window disappears.</source>
        <translation>Sluit de computer niet af totdat dit venster verdwenen is.</translation>
    </message>
</context>
<context>
    <name>SignVerifyMessageDialog</name>
    <message>
        <source>Signatures - Sign / Verify a Message</source>
        <translation>Handtekeningen – Onderteken een bericht / Verifiëer een handtekening</translation>
    </message>
    <message>
        <source>&amp;Sign Message</source>
        <translation>&amp;Onderteken bericht</translation>
    </message>
    <message>
        <source>You can sign messages/agreements with your addresses to prove you can receive bitcoins sent to them. Be careful not to sign anything vague or random, as phishing attacks may try to trick you into signing your identity over to them. Only sign fully-detailed statements you agree to.</source>
        <translation>U kunt berichten/overeenkomsten ondertekenen met uw adres om te bewijzen dat u Bitcoins kunt versturen. Wees voorzichtig met het ondertekenen van iets vaags of willekeurigs, omdat phishingaanvallen u kunnen proberen te misleiden tot het ondertekenen van overeenkomsten om uw identiteit aan hen toe te vertrouwen. Onderteken alleen volledig gedetailleerde verklaringen voordat u akkoord gaat.</translation>
    </message>
    <message>
        <source>The Bitcoin address to sign the message with</source>
        <translation>Het Bitcoinadres om bericht mee te ondertekenen</translation>
    </message>
    <message>
        <source>Choose previously used address</source>
        <translation>Kies een eerder gebruikt adres</translation>
    </message>
    <message>
        <source>Alt+A</source>
        <translation>Alt+A</translation>
    </message>
    <message>
        <source>Paste address from clipboard</source>
        <translation>Plak adres vanuit klembord</translation>
    </message>
    <message>
        <source>Alt+P</source>
        <translation>Alt+P</translation>
    </message>
    <message>
        <source>Enter the message you want to sign here</source>
        <translation>Typ hier het bericht dat u wilt ondertekenen</translation>
    </message>
    <message>
        <source>Signature</source>
        <translation>Handtekening</translation>
    </message>
    <message>
        <source>Copy the current signature to the system clipboard</source>
        <translation>Kopieer de huidige handtekening naar het systeemklembord</translation>
    </message>
    <message>
        <source>Sign the message to prove you own this Bitcoin address</source>
        <translation>Onderteken een bericht om te bewijzen dat u een bepaald Bitcoinadres bezit</translation>
    </message>
    <message>
        <source>Sign &amp;Message</source>
        <translation>Onderteken &amp;bericht</translation>
    </message>
    <message>
        <source>Reset all sign message fields</source>
        <translation>Verwijder alles in de invulvelden</translation>
    </message>
    <message>
        <source>Clear &amp;All</source>
        <translation>Verwijder &amp;alles</translation>
    </message>
    <message>
        <source>&amp;Verify Message</source>
        <translation>&amp;Verifiëer bericht</translation>
    </message>
    <message>
        <source>Enter the receiver's address, message (ensure you copy line breaks, spaces, tabs, etc. exactly) and signature below to verify the message. Be careful not to read more into the signature than what is in the signed message itself, to avoid being tricked by a man-in-the-middle attack. Note that this only proves the signing party receives with the address, it cannot prove sendership of any transaction!</source>
        <translation>Voer het adres van de ontvanger in, bericht (zorg ervoor dat de regeleinden, spaties, tabs etc. precies kloppen) en onderteken onderaan om het bericht te verifiëren. Wees voorzicht om niet meer in de ondertekening te lezen dan in het getekende bericht zelf, om te voorkomen dat je wordt aangevallen met een man-in-the-middle attack. Houd er mee rekening dat dit alleen de ondertekende partij bewijst met het ontvangen adres, er kan niet bewezen worden dat er een transactie heeft plaatsgevonden!</translation>
    </message>
    <message>
        <source>The Bitcoin address the message was signed with</source>
        <translation>Het Bitcoinadres waarmee het bericht ondertekend is</translation>
    </message>
    <message>
        <source>Verify the message to ensure it was signed with the specified Bitcoin address</source>
        <translation>Controleer een bericht om te verifiëren dat het gespecificeerde Bitcoinadres het bericht heeft ondertekend.</translation>
    </message>
    <message>
        <source>Verify &amp;Message</source>
        <translation>Verifiëer &amp;bericht</translation>
    </message>
    <message>
        <source>Reset all verify message fields</source>
        <translation>Verwijder alles in de invulvelden</translation>
    </message>
    <message>
        <source>Click "Sign Message" to generate signature</source>
        <translation>Klik op "Onderteken Bericht" om de handtekening te genereren</translation>
    </message>
    <message>
        <source>The entered address is invalid.</source>
        <translation>Het opgegeven adres is ongeldig.</translation>
    </message>
    <message>
        <source>Please check the address and try again.</source>
        <translation>Controleer het adres en probeer het opnieuw.</translation>
    </message>
    <message>
        <source>The entered address does not refer to a key.</source>
        <translation>Het opgegeven adres verwijst niet naar een sleutel.</translation>
    </message>
    <message>
        <source>Wallet unlock was cancelled.</source>
        <translation>Portemonnee-ontsleuteling is geannuleerd.</translation>
    </message>
    <message>
        <source>Private key for the entered address is not available.</source>
        <translation>Geheime sleutel voor het ingevoerde adres is niet beschikbaar.</translation>
    </message>
    <message>
        <source>Message signing failed.</source>
        <translation>Ondertekenen van het bericht is mislukt.</translation>
    </message>
    <message>
        <source>Message signed.</source>
        <translation>Bericht ondertekend.</translation>
    </message>
    <message>
        <source>The signature could not be decoded.</source>
        <translation>De handtekening kon niet worden gedecodeerd.</translation>
    </message>
    <message>
        <source>Please check the signature and try again.</source>
        <translation>Controleer de handtekening en probeer het opnieuw.</translation>
    </message>
    <message>
        <source>The signature did not match the message digest.</source>
        <translation>De handtekening hoort niet bij het bericht.</translation>
    </message>
    <message>
        <source>Message verification failed.</source>
        <translation>Berichtverificatie mislukt.</translation>
    </message>
    <message>
        <source>Message verified.</source>
        <translation>Bericht geverifiëerd.</translation>
    </message>
</context>
<context>
    <name>SplashScreen</name>
    <message>
        <source>[testnet]</source>
        <translation>[testnetwerk]</translation>
    </message>
</context>
<context>
    <name>TrafficGraphWidget</name>
    <message>
        <source>KB/s</source>
        <translation>KB/s</translation>
    </message>
</context>
<context>
    <name>TransactionDesc</name>
    <message numerus="yes">
        <source>Open for %n more block(s)</source>
        <translation><numerusform>Open voor nog %n blok</numerusform><numerusform>Open voor nog %n blokken</numerusform></translation>
    </message>
    <message>
        <source>Open until %1</source>
        <translation>Open tot %1</translation>
    </message>
    <message>
        <source>conflicted with a transaction with %1 confirmations</source>
        <translation>geconflicteerd met een transactie met %1 confirmaties</translation>
    </message>
    <message>
        <source>%1/offline</source>
        <translation>%1/offline</translation>
    </message>
    <message>
        <source>0/unconfirmed, %1</source>
        <translation>0/onbevestigd, %1</translation>
    </message>
    <message>
        <source>in memory pool</source>
        <translation>in geheugenpoel</translation>
    </message>
    <message>
        <source>not in memory pool</source>
        <translation>niet in geheugenpoel</translation>
    </message>
    <message>
        <source>abandoned</source>
        <translation>opgegeven</translation>
    </message>
    <message>
        <source>%1/unconfirmed</source>
        <translation>%1/onbevestigd</translation>
    </message>
    <message>
        <source>%1 confirmations</source>
        <translation>%1 bevestigingen</translation>
    </message>
    <message>
        <source>Status</source>
        <translation>Status</translation>
    </message>
    <message>
        <source>, has not been successfully broadcast yet</source>
        <translation>, is nog niet met succes uitgezonden</translation>
    </message>
    <message>
        <source>Date</source>
        <translation>Datum</translation>
    </message>
    <message>
        <source>Source</source>
        <translation>Bron</translation>
    </message>
    <message>
        <source>Generated</source>
        <translation>Gegenereerd</translation>
    </message>
    <message>
        <source>From</source>
        <translation>Van</translation>
    </message>
    <message>
        <source>unknown</source>
        <translation>onbekend</translation>
    </message>
    <message>
        <source>To</source>
        <translation>Aan</translation>
    </message>
    <message>
        <source>own address</source>
        <translation>eigen adres</translation>
    </message>
    <message>
        <source>watch-only</source>
        <translation>alleen-bekijkbaar</translation>
    </message>
    <message>
        <source>label</source>
        <translation>label</translation>
    </message>
    <message>
        <source>Credit</source>
        <translation>Credit</translation>
    </message>
    <message numerus="yes">
        <source>matures in %n more block(s)</source>
        <translation><numerusform>komt beschikbaar na %n nieuwe blok</numerusform><numerusform>komt beschikbaar na %n nieuwe blokken</numerusform></translation>
    </message>
    <message>
        <source>not accepted</source>
        <translation>niet geaccepteerd</translation>
    </message>
    <message>
        <source>Debit</source>
        <translation>Debet</translation>
    </message>
    <message>
        <source>Total debit</source>
        <translation>Totaal debit</translation>
    </message>
    <message>
        <source>Total credit</source>
        <translation>Totaal credit</translation>
    </message>
    <message>
        <source>Transaction fee</source>
        <translation>Transactiekosten</translation>
    </message>
    <message>
        <source>Net amount</source>
        <translation>Netto bedrag</translation>
    </message>
    <message>
        <source>Message</source>
        <translation>Bericht</translation>
    </message>
    <message>
        <source>Comment</source>
        <translation>Opmerking</translation>
    </message>
    <message>
        <source>Transaction ID</source>
        <translation>Transactie-ID</translation>
    </message>
    <message>
        <source>Transaction total size</source>
        <translation>Transactie totale grootte</translation>
    </message>
    <message>
        <source>Output index</source>
        <translation>Output index</translation>
    </message>
    <message>
        <source>Merchant</source>
        <translation>Handelaar</translation>
    </message>
    <message>
        <source>Generated coins must mature %1 blocks before they can be spent. When you generated this block, it was broadcast to the network to be added to the block chain. If it fails to get into the chain, its state will change to "not accepted" and it won't be spendable. This may occasionally happen if another node generates a block within a few seconds of yours.</source>
        <translation>Gegenereerde munten moeten %1 blokken rijpen voordat ze kunnen worden besteed. Toen dit blok gegenereerd werd, werd het uitgezonden naar het netwerk om aan de blokketen toegevoegd te worden. Als het niet lukt om in de keten toegevoegd te worden, zal de status te veranderen naar "niet geaccepteerd" en zal het niet besteedbaar zijn. Dit kan soms gebeuren als een ander node een blok genereert binnen een paar seconden na die van u.</translation>
    </message>
    <message>
        <source>Debug information</source>
        <translation>Debug-informatie</translation>
    </message>
    <message>
        <source>Transaction</source>
        <translation>Transactie</translation>
    </message>
    <message>
        <source>Inputs</source>
        <translation>Inputs</translation>
    </message>
    <message>
        <source>Amount</source>
        <translation>Bedrag</translation>
    </message>
    <message>
        <source>true</source>
        <translation>waar</translation>
    </message>
    <message>
        <source>false</source>
        <translation>onwaar</translation>
    </message>
</context>
<context>
    <name>TransactionDescDialog</name>
    <message>
        <source>This pane shows a detailed description of the transaction</source>
        <translation>Dit venster laat een uitgebreide beschrijving van de transactie zien</translation>
    </message>
    <message>
        <source>Details for %1</source>
        <translation>Details voor %1</translation>
    </message>
</context>
<context>
    <name>TransactionTableModel</name>
    <message>
        <source>Date</source>
        <translation>Datum</translation>
    </message>
    <message>
        <source>Type</source>
        <translation>Type</translation>
    </message>
    <message>
        <source>Label</source>
        <translation>Label</translation>
    </message>
    <message numerus="yes">
        <source>Open for %n more block(s)</source>
        <translation><numerusform>Open voor nog %n blok</numerusform><numerusform>Open voor nog %n blokken</numerusform></translation>
    </message>
    <message>
        <source>Open until %1</source>
        <translation>Open tot %1</translation>
    </message>
    <message>
        <source>Offline</source>
        <translation>Offline</translation>
    </message>
    <message>
        <source>Unconfirmed</source>
        <translation>Onbevestigd</translation>
    </message>
    <message>
        <source>Abandoned</source>
        <translation>Opgegeven</translation>
    </message>
    <message>
        <source>Confirming (%1 of %2 recommended confirmations)</source>
        <translation>Bevestigen (%1 van %2 aanbevolen bevestigingen)</translation>
    </message>
    <message>
        <source>Confirmed (%1 confirmations)</source>
        <translation>Bevestigd (%1 bevestigingen)</translation>
    </message>
    <message>
        <source>Conflicted</source>
        <translation>Conflicterend</translation>
    </message>
    <message>
        <source>Immature (%1 confirmations, will be available after %2)</source>
        <translation>Niet beschikbaar (%1 bevestigingen, zal beschikbaar zijn na %2)</translation>
    </message>
    <message>
        <source>This block was not received by any other nodes and will probably not be accepted!</source>
        <translation>Dit blok is niet ontvangen bij andere nodes en zal waarschijnlijk niet worden geaccepteerd!</translation>
    </message>
    <message>
        <source>Generated but not accepted</source>
        <translation>Gegenereerd maar niet geaccepteerd</translation>
    </message>
    <message>
        <source>Received with</source>
        <translation>Ontvangen met</translation>
    </message>
    <message>
        <source>Received from</source>
        <translation>Ontvangen van</translation>
    </message>
    <message>
        <source>Sent to</source>
        <translation>Verzonden aan</translation>
    </message>
    <message>
        <source>Payment to yourself</source>
        <translation>Betaling aan uzelf</translation>
    </message>
    <message>
        <source>Mined</source>
        <translation>Gedolven</translation>
    </message>
    <message>
        <source>watch-only</source>
        <translation>alleen-bekijkbaar</translation>
    </message>
    <message>
        <source>(n/a)</source>
        <translation>(nvt)</translation>
    </message>
    <message>
        <source>(no label)</source>
        <translation>(geen label)</translation>
    </message>
    <message>
        <source>Transaction status. Hover over this field to show number of confirmations.</source>
        <translation>Transactiestatus. Houd de cursor boven dit veld om het aantal bevestigingen te laten zien.</translation>
    </message>
    <message>
        <source>Date and time that the transaction was received.</source>
        <translation>Datum en tijd waarop deze transactie is ontvangen.</translation>
    </message>
    <message>
        <source>Type of transaction.</source>
        <translation>Type transactie.</translation>
    </message>
    <message>
        <source>Whether or not a watch-only address is involved in this transaction.</source>
        <translation>Of er een alleen-bekijken-adres is betrokken bij deze transactie.</translation>
    </message>
    <message>
        <source>User-defined intent/purpose of the transaction.</source>
        <translation>Door gebruiker gedefinieerde intentie/doel van de transactie.</translation>
    </message>
    <message>
        <source>Amount removed from or added to balance.</source>
        <translation>Bedrag verwijderd van of toegevoegd aan saldo.</translation>
    </message>
</context>
<context>
    <name>TransactionView</name>
    <message>
        <source>All</source>
        <translation>Alles</translation>
    </message>
    <message>
        <source>Today</source>
        <translation>Vandaag</translation>
    </message>
    <message>
        <source>This week</source>
        <translation>Deze week</translation>
    </message>
    <message>
        <source>This month</source>
        <translation>Deze maand</translation>
    </message>
    <message>
        <source>Last month</source>
        <translation>Vorige maand</translation>
    </message>
    <message>
        <source>This year</source>
        <translation>Dit jaar</translation>
    </message>
    <message>
        <source>Range...</source>
        <translation>Bereik...</translation>
    </message>
    <message>
        <source>Received with</source>
        <translation>Ontvangen met</translation>
    </message>
    <message>
        <source>Sent to</source>
        <translation>Verzonden aan</translation>
    </message>
    <message>
        <source>To yourself</source>
        <translation>Aan uzelf</translation>
    </message>
    <message>
        <source>Mined</source>
        <translation>Gedolven</translation>
    </message>
    <message>
        <source>Other</source>
        <translation>Anders</translation>
    </message>
    <message>
        <source>Enter address, transaction id, or label to search</source>
        <translation>Voer adres, transactie-ID of etiket in om te zoeken</translation>
    </message>
    <message>
        <source>Min amount</source>
        <translation>Min. bedrag</translation>
    </message>
    <message>
        <source>Abandon transaction</source>
        <translation>Doe afstand van transactie</translation>
    </message>
    <message>
        <source>Increase transaction fee</source>
        <translation>Toename transactiekosten</translation>
    </message>
    <message>
        <source>Copy address</source>
        <translation>Kopieer adres</translation>
    </message>
    <message>
        <source>Copy label</source>
        <translation>Kopieer label</translation>
    </message>
    <message>
        <source>Copy amount</source>
        <translation>Kopieer bedrag</translation>
    </message>
    <message>
        <source>Copy transaction ID</source>
        <translation>Kopieer transactie-ID</translation>
    </message>
    <message>
        <source>Copy raw transaction</source>
        <translation>Kopieer ruwe transactie</translation>
    </message>
    <message>
        <source>Copy full transaction details</source>
        <translation>Kopieer volledige transactiedetials</translation>
    </message>
    <message>
        <source>Edit label</source>
        <translation>Bewerk label</translation>
    </message>
    <message>
        <source>Show transaction details</source>
        <translation>Toon transactiedetails</translation>
    </message>
    <message>
        <source>Export Transaction History</source>
        <translation>Exporteer transactiegeschiedenis</translation>
    </message>
    <message>
        <source>Comma separated file (*.csv)</source>
        <translation>Kommagescheiden bestand (*.csv)</translation>
    </message>
    <message>
        <source>Confirmed</source>
        <translation>Bevestigd</translation>
    </message>
    <message>
        <source>Watch-only</source>
        <translation>Alleen-bekijkbaar</translation>
    </message>
    <message>
        <source>Date</source>
        <translation>Datum</translation>
    </message>
    <message>
        <source>Type</source>
        <translation>Type</translation>
    </message>
    <message>
        <source>Label</source>
        <translation>Label</translation>
    </message>
    <message>
        <source>Address</source>
        <translation>Adres</translation>
    </message>
    <message>
        <source>ID</source>
        <translation>ID</translation>
    </message>
    <message>
        <source>Exporting Failed</source>
        <translation>Export mislukt</translation>
    </message>
    <message>
        <source>There was an error trying to save the transaction history to %1.</source>
        <translation>Er is een fout opgetreden bij het opslaan van de transactiegeschiedenis naar %1.</translation>
    </message>
    <message>
        <source>Exporting Successful</source>
        <translation>Export succesvol</translation>
    </message>
    <message>
        <source>The transaction history was successfully saved to %1.</source>
        <translation>De transactiegeschiedenis was succesvol bewaard in %1.</translation>
    </message>
    <message>
        <source>Range:</source>
        <translation>Bereik:</translation>
    </message>
    <message>
        <source>to</source>
        <translation>naar</translation>
    </message>
</context>
<context>
    <name>UnitDisplayStatusBarControl</name>
    <message>
        <source>Unit to show amounts in. Click to select another unit.</source>
        <translation>Eenheid om bedragen uit te drukken. Klik om een andere eenheid te selecteren.</translation>
    </message>
</context>
<context>
    <name>WalletFrame</name>
    <message>
        <source>No wallet has been loaded.</source>
        <translation>Er is geen portemonnee geladen.</translation>
    </message>
</context>
<context>
    <name>WalletModel</name>
    <message>
        <source>Send Coins</source>
        <translation>Verstuur munten</translation>
    </message>
    <message>
        <source>Fee bump error</source>
        <translation>Vergoedingsverhoging fout</translation>
    </message>
    <message>
        <source>Increasing transaction fee failed</source>
        <translation>Verhogen transactie vergoeding is mislukt</translation>
    </message>
    <message>
        <source>Do you want to increase the fee?</source>
        <translation>Wil je de vergoeding verhogen?</translation>
    </message>
    <message>
        <source>Current fee:</source>
        <translation>Huidige vergoeding:</translation>
    </message>
    <message>
        <source>Increase:</source>
        <translation>Toename:</translation>
    </message>
    <message>
        <source>New fee:</source>
        <translation>Nieuwe vergoeding:</translation>
    </message>
    <message>
        <source>Confirm fee bump</source>
        <translation>Bevestig vergoedingsaanpassing</translation>
    </message>
    <message>
        <source>Can't sign transaction.</source>
        <translation>Kan transactie niet ondertekenen.</translation>
    </message>
    <message>
        <source>Could not commit transaction</source>
        <translation>Kon de transactie niet voltooien</translation>
    </message>
</context>
<context>
    <name>WalletView</name>
    <message>
        <source>&amp;Export</source>
        <translation>&amp;Exporteer</translation>
    </message>
    <message>
        <source>Export the data in the current tab to a file</source>
        <translation>Exporteer de data in de huidige tab naar een bestand</translation>
    </message>
    <message>
        <source>Backup Wallet</source>
        <translation>Portemonnee backuppen</translation>
    </message>
    <message>
        <source>Wallet Data (*.dat)</source>
        <translation>Portemonneedata (*.dat)</translation>
    </message>
    <message>
        <source>Backup Failed</source>
        <translation>Backup mislukt</translation>
    </message>
    <message>
        <source>There was an error trying to save the wallet data to %1.</source>
        <translation>Er is een fout opgetreden bij het wegschrijven van de portemonneedata naar %1.</translation>
    </message>
    <message>
        <source>Backup Successful</source>
        <translation>Backup succesvol</translation>
    </message>
    <message>
        <source>The wallet data was successfully saved to %1.</source>
        <translation>De portemonneedata is succesvol opgeslagen in %1.</translation>
    </message>
</context>
<context>
    <name>bitcoin-core</name>
    <message>
        <source>Options:</source>
        <translation>Opties:</translation>
    </message>
    <message>
        <source>Specify data directory</source>
        <translation>Stel gegevensmap in</translation>
    </message>
    <message>
        <source>Connect to a node to retrieve peer addresses, and disconnect</source>
        <translation>Verbind naar een node om adressen van anderen op te halen, en verbreek vervolgens de verbinding</translation>
    </message>
    <message>
        <source>Specify your own public address</source>
        <translation>Specificeer uw eigen publieke adres</translation>
    </message>
    <message>
        <source>Accept command line and JSON-RPC commands</source>
        <translation>Aanvaard opdrachtregel- en JSON-RPC-opdrachten</translation>
    </message>
    <message>
        <source>Distributed under the MIT software license, see the accompanying file %s or %s</source>
        <translation>Uitgegeven onder de MIT software licentie, zie het bijgevoegde bestand %s of %s</translation>
    </message>
    <message>
        <source>If &lt;category&gt; is not supplied or if &lt;category&gt; = 1, output all debugging information.</source>
        <translation>Als er geen &lt;categorie&gt; is opgegeven of als de &lt;categorie&gt; 1 is, laat dan alle debugginginformatie zien.</translation>
    </message>
    <message>
        <source>Prune configured below the minimum of %d MiB.  Please use a higher number.</source>
        <translation>Prune is ingesteld op minder dan het minimum van %d MiB. Gebruik a.u.b. een hoger aantal.</translation>
    </message>
    <message>
        <source>Prune: last wallet synchronisation goes beyond pruned data. You need to -reindex (download the whole blockchain again in case of pruned node)</source>
        <translation>Prune: laatste wallet synchronisatie gaat verder terug dan de middels -prune beperkte data. U moet -reindex gebruiken (downloadt opnieuw de gehele blokketen voor een pruned node)</translation>
    </message>
    <message>
        <source>Rescans are not possible in pruned mode. You will need to use -reindex which will download the whole blockchain again.</source>
        <translation>Herscannen is niet mogelijk i.c.m. -prune. U moet -reindex gebruiken dat de hele blokketen opnieuw zal downloaden.</translation>
    </message>
    <message>
        <source>Error: A fatal internal error occurred, see debug.log for details</source>
        <translation>Fout: er is een fout opgetreden,  zie debug.log voor details</translation>
    </message>
    <message>
        <source>Fee (in %s/kB) to add to transactions you send (default: %s)</source>
        <translation>Transactievergoeding (in %s/kB) toevoegen aan transacties die u doet (standaard: %s)</translation>
    </message>
    <message>
        <source>Pruning blockstore...</source>
        <translation>Blokopslag prunen...</translation>
    </message>
    <message>
        <source>Run in the background as a daemon and accept commands</source>
        <translation>Draai in de achtergrond als daemon en aanvaard opdrachten</translation>
    </message>
    <message>
        <source>Unable to start HTTP server. See debug log for details.</source>
        <translation>Niet mogelijk ok HTTP-server te starten. Zie debuglogboek voor details.</translation>
    </message>
    <message>
        <source>Bitcoin Core</source>
        <translation>Bitcoin Core</translation>
    </message>
    <message>
        <source>The %s developers</source>
        <translation>De %s ontwikkelaars</translation>
    </message>
    <message>
        <source>A fee rate (in %s/kB) that will be used when fee estimation has insufficient data (default: %s)</source>
        <translation>Een transactietarief (in %s/kB) dat gebruikt wordt als de transactiekosten schatting niet genoeg data heeft. (normaal: %s)</translation>
    </message>
    <message>
        <source>Accept relayed transactions received from whitelisted peers even when not relaying transactions (default: %d)</source>
        <translation>Accepteer doorgestuurde transacties ontvangen van goedgekeurde peers, ook wanneer je zelf geen transacties doorstuurt (standaard: %d)</translation>
    </message>
    <message>
        <source>Add a node to connect to and attempt to keep the connection open (see the `addnode` RPC command help for more info)</source>
        <translation>Voeg een node toe om mee te verbinden en probeer de verbinding open te houden (zie bij help voor het `addnode` RPC commando voor meer info)</translation>
    </message>
    <message>
        <source>Bind to given address and always listen on it. Use [host]:port notation for IPv6</source>
        <translation>Bind aan opgegeven adres en luister er altijd op. Gebruik [host]:port notatie voor IPv6</translation>
    </message>
    <message>
        <source>Cannot obtain a lock on data directory %s. %s is probably already running.</source>
        <translation>Kan geen lock verkrijgen op gegevensmap %s. %s draait waarschijnlijk al.</translation>
    </message>
    <message>
        <source>Cannot provide specific connections and have addrman find outgoing connections at the same.</source>
        <translation>Kan niet specifieke verbindingen voorzien en tegelijk addrman uitgaande verbindingen laten vinden.</translation>
    </message>
    <message>
        <source>Connect only to the specified node(s); -connect=0 disables automatic connections (the rules for this peer are the same as for -addnode)</source>
        <translation>Verbind enkel met de opgegeven node(s); -connect=0 schakelt automatische verbindingen uit (de regels voor deze peer zijn dezelfde als voor -addnode)</translation>
    </message>
    <message>
        <source>Delete all wallet transactions and only recover those parts of the blockchain through -rescan on startup</source>
        <translation>Verwijder alle transacties van de portemonnee en herstel alleen de delen van de blokketen door -rescan tijdens het opstarten</translation>
    </message>
    <message>
        <source>Error reading %s! All keys read correctly, but transaction data or address book entries might be missing or incorrect.</source>
        <translation>Waarschuwing: Fout bij het lezen van %s! Alle sleutels zijn in goede orde uitgelezen, maar transactiedata of adresboeklemma's zouden kunnen ontbreken of fouten bevatten.</translation>
    </message>
    <message>
        <source>Exclude debugging information for a category. Can be used in conjunction with -debug=1 to output debug logs for all categories except one or more specified categories.</source>
        <translation>Sluit debugging informatie uit van een categorie. Dit kan samen gebruikt worden met -debug=1 om uitvoer debug logboeken te creëren voor alle categorieën, behalve één of meerdere categorieën.</translation>
    </message>
    <message>
        <source>Execute command when a wallet transaction changes (%s in cmd is replaced by TxID)</source>
        <translation>Voer opdracht uit zodra een portemonneetransactie verandert (%s in cmd wordt vervangen door TxID)</translation>
    </message>
    <message>
        <source>Extra transactions to keep in memory for compact block reconstructions (default: %u)</source>
        <translation>Extra transacties wordt bijgehouden voor compacte blokreconstructie (standaard: %u)</translation>
    </message>
    <message>
        <source>If this block is in the chain assume that it and its ancestors are valid and potentially skip their script verification (0 to verify all, default: %s, testnet: %s)</source>
        <translation>Als dit blok in de keten staat, gaat het ervan uit dat dit blok en zijn voorouders geldig zijn en mogelijk hun script verificatie overslaan (0 om alles te verifiëren, standaard:%s, testnet:%s)</translation>
    </message>
    <message>
        <source>Maximum allowed median peer time offset adjustment. Local perspective of time may be influenced by peers forward or backward by this amount. (default: %u seconds)</source>
        <translation>Maximum toegestane peer tijd compensatie. Lokaal perspectief van tijd mag worden beinvloed door peers die met deze hoeveelheid voor of achter lopen. (standaard: %u seconden)</translation>
    </message>
    <message>
        <source>Maximum total fees (in %s) to use in a single wallet transaction or raw transaction; setting this too low may abort large transactions (default: %s)</source>
        <translation>Maximum totale transactiekosten (in %s) om te gebruiken in een enkele portemonneetransactie; als dit te laag is ingesteld kunnen grote transacties worden verhinderd (standaard: %s)</translation>
    </message>
    <message>
        <source>Please check that your computer's date and time are correct! If your clock is wrong, %s will not work properly.</source>
        <translation>Waarschuwing: Controleer dat de datum en tijd van uw computer correct zijn ingesteld! Bij een onjuist ingestelde klok zal %s niet goed werken.</translation>
    </message>
    <message>
        <source>Please contribute if you find %s useful. Visit %s for further information about the software.</source>
        <translation>Gelieve bij te dragen als je %s nuttig vindt. Bezoek %s voor meer informatie over de software.</translation>
    </message>
    <message>
        <source>Query for peer addresses via DNS lookup, if low on addresses (default: 1 unless -connect used)</source>
        <translation>Query voor peer adressen via DNS-lookup, als er weinig adressen zijn (standaard: 1 tenzij -connect gebruikt word)</translation>
    </message>
    <message>
        <source>Reduce storage requirements by enabling pruning (deleting) of old blocks. This allows the pruneblockchain RPC to be called to delete specific blocks, and enables automatic pruning of old blocks if a target size in MiB is provided. This mode is incompatible with -txindex and -rescan. Warning: Reverting this setting requires re-downloading the entire blockchain. (default: 0 = disable pruning blocks, 1 = allow manual pruning via RPC, &gt;%u = automatically prune block files to stay under the specified target size in MiB)</source>
        <translation>Beperk benodigde opslag door het prunen (verwijderen) van oude blokken in te schakelen. Dit maakt het mogelijk om het pruneblockchain RPC commando aan te roepen om specifieke bloks te verwijderen, en maakt het automatische prunen van oude bloks mogelijk wanneer een doelgrootte in MiB is ingesteld. Deze modus is niet compatibel met -txindex en -rescan. Waarschuwing: ongedaan maken van deze instellingen vereist het opnieuw downloaden van gehele de blokketen. (standaard:0 = uitschakelen prunen, 1 = handmatig prunen via RPC toestaan, &gt;%u = automatisch blokketen bestanden prunen om beneden de gespecificeerde doelgrootte in MiB te blijven)</translation>
    </message>
    <message>
        <source>Set lowest fee rate (in %s/kB) for transactions to be included in block creation. (default: %s)</source>
        <translation>Specificeer het laagste tarief (in %s/kB) voor transacties die bij het maken van een blok moeten worden in rekening worden gebracht (standaard: %s)</translation>
    </message>
    <message>
        <source>Set the number of script verification threads (%u to %d, 0 = auto, &lt;0 = leave that many cores free, default: %d)</source>
        <translation>Kies het aantal scriptverificatie processen (%u tot %d, 0 = auto, &lt;0 = laat dit aantal kernen vrij, standaard: %d)</translation>
    </message>
    <message>
        <source>The block database contains a block which appears to be from the future. This may be due to your computer's date and time being set incorrectly. Only rebuild the block database if you are sure that your computer's date and time are correct</source>
        <translation>De blokdatabase bevat een blok dat lijkt uit de toekomst te komen. Dit kan gebeuren omdat de datum en tijd van uw computer niet goed staat. Herbouw de blokdatabase pas nadat u de datum en tijd van uw computer correct heeft ingesteld.</translation>
    </message>
    <message>
        <source>This is a pre-release test build - use at your own risk - do not use for mining or merchant applications</source>
        <translation>Dit is een pre-release testversie - gebruik op eigen risico! Gebruik deze niet voor het delven van munten of handelsdoeleinden</translation>
    </message>
    <message>
        <source>This is the transaction fee you may discard if change is smaller than dust at this level</source>
        <translation>Dit is de transactievergoeding die u mag afleggen als het wisselgeld kleiner is dan stof op dit niveau</translation>
    </message>
    <message>
        <source>Unable to replay blocks. You will need to rebuild the database using -reindex-chainstate.</source>
        <translation>Onmogelijk om blokken opnieuw af te spelen. U dient de database opnieuw op te bouwen met behulp van -reindex-chainstate.</translation>
    </message>
    <message>
        <source>Unable to rewind the database to a pre-fork state. You will need to redownload the blockchain</source>
        <translation>Niet mogelijk om de databank terug te draaien naar een staat voor de vork. Je zal je blokketen opnieuw moeten downloaden</translation>
    </message>
    <message>
        <source>Use UPnP to map the listening port (default: 1 when listening and no -proxy)</source>
        <translation>Gebruik UPnP om de luisterende poort te mappen (standaard: 1 als er geluisterd worden en geen -proxy is meegegeven)</translation>
    </message>
    <message>
        <source>Username and hashed password for JSON-RPC connections. The field &lt;userpw&gt; comes in the format: &lt;USERNAME&gt;:&lt;SALT&gt;$&lt;HASH&gt;. A canonical python script is included in share/rpcuser. The client then connects normally using the rpcuser=&lt;USERNAME&gt;/rpcpassword=&lt;PASSWORD&gt; pair of arguments. This option can be specified multiple times</source>
        <translation>Gebruikersnaam en gehasht wachtwoord voor JSON-RPC-verbindingen. Het veld &lt;userpw&gt; is in het formaat: &lt;GEBRUIKERSNAAM&gt;:&lt;SALT&gt;$&lt;HASH&gt;. Een kanoniek Pythonscript is inbegrepen in share/rpcuser. De client verbindt dan normaal via de rpcuser=&lt;GEBRUIKERSNAAM&gt;/rpcpassword=&lt;PASWOORD&gt; argumenten. Deze optie kan meerdere keren worden meegegeven</translation>
    </message>
    <message>
        <source>Wallet will not create transactions that violate mempool chain limits (default: %u)</source>
        <translation>Portemonnee creëert geen transacties die mempool-ketenlimieten schenden (standaard: %u)</translation>
    </message>
    <message>
        <source>Warning: The network does not appear to fully agree! Some miners appear to be experiencing issues.</source>
        <translation>Waarschuwing: Het lijkt erop dat het netwerk geen consensus kan vinden! Sommige delvers lijken problemen te ondervinden.</translation>
    </message>
    <message>
        <source>Warning: We do not appear to fully agree with our peers! You may need to upgrade, or other nodes may need to upgrade.</source>
        <translation>Waarschuwing: Het lijkt erop dat we geen consensus kunnen vinden met onze peers! Mogelijk dient u te upgraden, of andere nodes moeten wellicht upgraden.</translation>
    </message>
    <message>
        <source>Whether to save the mempool on shutdown and load on restart (default: %u)</source>
        <translation>Of de mempool opgeslagen moet worden bij afsluiten en ingeladen moet worden tijdens herstarten (standaard: %u)</translation>
    </message>
    <message>
        <source>%d of last 100 blocks have unexpected version</source>
        <translation>%d van de laatste 100 blokken hebben een onverwachte versie</translation>
    </message>
    <message>
        <source>%s corrupt, salvage failed</source>
        <translation>%s corrupt, veiligstellen mislukt</translation>
    </message>
    <message>
        <source>-maxmempool must be at least %d MB</source>
        <translation>-maxmempool moet minstens %d MB zijn</translation>
    </message>
    <message>
        <source>&lt;category&gt; can be:</source>
        <translation>&lt;categorie&gt; kan zijn:</translation>
    </message>
    <message>
        <source>Accept connections from outside (default: 1 if no -proxy or -connect)</source>
        <translation>Accepteer verbindingen van buitenaf (standaard: 1 als geen -proxy of -connect is opgegeven)</translation>
    </message>
    <message>
        <source>Append comment to the user agent string</source>
        <translation>Voeg commentaar toe aan de user agent string</translation>
    </message>
    <message>
        <source>Attempt to recover private keys from a corrupt wallet on startup</source>
        <translation>Probeer privésleutels te herstellen van een corrupte wallet bij opstarten</translation>
    </message>
    <message>
        <source>Block creation options:</source>
        <translation>Blokcreatie-opties:</translation>
    </message>
    <message>
        <source>Cannot resolve -%s address: '%s'</source>
        <translation>Kan -%s adres niet herleiden: '%s'</translation>
    </message>
    <message>
        <source>Chain selection options:</source>
        <translation>Keten selectie opties:</translation>
    </message>
    <message>
        <source>Change index out of range</source>
        <translation>Wijzigingsindex buiten bereik</translation>
    </message>
    <message>
        <source>Connection options:</source>
        <translation>Verbindingsopties:</translation>
    </message>
    <message>
        <source>Copyright (C) %i-%i</source>
        <translation>Auteursrecht (C) %i-%i</translation>
    </message>
    <message>
        <source>Corrupted block database detected</source>
        <translation>Corrupte blokkendatabase gedetecteerd</translation>
    </message>
    <message>
        <source>Debugging/Testing options:</source>
        <translation>Foutopsporing/Testopties:</translation>
    </message>
    <message>
        <source>Do not load the wallet and disable wallet RPC calls</source>
        <translation>Laad de wallet niet en schakel wallet RPC oproepen uit</translation>
    </message>
    <message>
        <source>Do you want to rebuild the block database now?</source>
        <translation>Wilt u de blokkendatabase nu herbouwen?</translation>
    </message>
    <message>
        <source>Enable publish hash block in &lt;address&gt;</source>
        <translation>Sta toe om hashblok te publiceren in &lt;adres&gt;</translation>
    </message>
    <message>
        <source>Enable publish hash transaction in &lt;address&gt;</source>
        <translation>Sta toe om hashtransactie te publiceren in &lt;adres&gt;</translation>
    </message>
    <message>
        <source>Enable publish raw block in &lt;address&gt;</source>
        <translation>Sta toe rauw blok te publiceren in &lt;adres&gt;</translation>
    </message>
    <message>
        <source>Enable publish raw transaction in &lt;address&gt;</source>
        <translation>Sta toe ruwe transacties te publiceren in &lt;adres&gt;</translation>
    </message>
    <message>
        <source>Enable transaction replacement in the memory pool (default: %u)</source>
        <translation>Transactie vervanging inschakelen in het geheugen (standaard: %u)</translation>
    </message>
    <message>
        <source>Error creating %s: You can't create non-HD wallets with this version.</source>
        <translation>Fout bij het maken van %s: Je kunt geen niet-HD portemonnees maken met deze versie.</translation>
    </message>
    <message>
        <source>Error initializing block database</source>
        <translation>Fout bij intialisatie blokkendatabase</translation>
    </message>
    <message>
        <source>Error initializing wallet database environment %s!</source>
        <translation>Probleem met initializeren van de database-omgeving %s!</translation>
    </message>
    <message>
        <source>Error loading %s</source>
        <translation>Fout bij het laden van %s</translation>
    </message>
    <message>
        <source>Error loading %s: Wallet corrupted</source>
        <translation>Fout bij het laden van %s: Portomonnee corrupt</translation>
    </message>
    <message>
        <source>Error loading %s: Wallet requires newer version of %s</source>
        <translation>Fout bij laden %s: Portemonnee vereist een nieuwere versie van %s</translation>
    </message>
    <message>
        <source>Error loading block database</source>
        <translation>Fout bij het laden van blokkendatabase</translation>
    </message>
    <message>
        <source>Error opening block database</source>
        <translation>Fout bij openen blokkendatabase</translation>
    </message>
    <message>
        <source>Error: Disk space is low!</source>
        <translation>Fout: Weinig vrije diskruimte!</translation>
    </message>
    <message>
        <source>Failed to listen on any port. Use -listen=0 if you want this.</source>
        <translation>Mislukt om op welke poort dan ook te luisteren. Gebruik -listen=0 as u dit wilt.</translation>
    </message>
    <message>
        <source>Failed to rescan the wallet during initialization</source>
        <translation>Portemonnee herscannen tijdens initialisatie mislukt</translation>
    </message>
    <message>
        <source>Importing...</source>
        <translation>Importeren...</translation>
    </message>
    <message>
        <source>Incorrect or no genesis block found. Wrong datadir for network?</source>
        <translation>Incorrect of geen genesisblok gevonden. Verkeerde gegevensmap voor het netwerk?</translation>
    </message>
    <message>
        <source>Initialization sanity check failed. %s is shutting down.</source>
        <translation>Initialisatie sanity check mislukt. %s is aan het afsluiten.</translation>
    </message>
    <message>
        <source>Invalid amount for -%s=&lt;amount&gt;: '%s'</source>
        <translation>Ongeldig bedrag voor -%s=&lt;bedrag&gt;: '%s'</translation>
    </message>
    <message>
        <source>Invalid amount for -discardfee=&lt;amount&gt;: '%s'</source>
        <translation>Ongeldig bedrag for -discardfee=&lt;amount&gt;: '%s'</translation>
    </message>
    <message>
        <source>Invalid amount for -fallbackfee=&lt;amount&gt;: '%s'</source>
        <translation>Ongeldig bedrag voor -fallbackfee=&lt;bedrag&gt;: '%s'</translation>
    </message>
    <message>
        <source>Keep the transaction memory pool below &lt;n&gt; megabytes (default: %u)</source>
        <translation>De transactiegeheugenpool moet onder de &lt;n&gt; megabytes blijven (standaard: %u)</translation>
    </message>
    <message>
        <source>Loading P2P addresses...</source>
        <translation>P2P-adressen aan het laden...</translation>
    </message>
    <message>
        <source>Loading banlist...</source>
        <translation>Verbanningslijst aan het laden...</translation>
    </message>
    <message>
        <source>Location of the auth cookie (default: data dir)</source>
        <translation>Locatie van de auth cookie (standaard: data dir)</translation>
    </message>
    <message>
        <source>Not enough file descriptors available.</source>
        <translation>Niet genoeg file descriptors beschikbaar.</translation>
    </message>
    <message>
        <source>Only connect to nodes in network &lt;net&gt; (ipv4, ipv6 or onion)</source>
        <translation>Verbind alleen met nodes in netwerk &lt;net&gt; (ipv4, ipv6 of onion)</translation>
    </message>
    <message>
        <source>Print this help message and exit</source>
        <translation>Print dit helpbericht en sluit af</translation>
    </message>
    <message>
        <source>Print version and exit</source>
        <translation>Laat versie zien en sluit af</translation>
    </message>
    <message>
        <source>Prune cannot be configured with a negative value.</source>
        <translation>Prune kan niet worden geconfigureerd met een negatieve waarde.</translation>
    </message>
    <message>
        <source>Prune mode is incompatible with -txindex.</source>
        <translation>Prune-modus is niet compatible met -txindex</translation>
    </message>
    <message>
        <source>Rebuild chain state and block index from the blk*.dat files on disk</source>
        <translation>Herbouw ketenstaat en blokindex met behulp van de blk*.dat bestanden op de harde schijf</translation>
    </message>
    <message>
        <source>Rebuild chain state from the currently indexed blocks</source>
        <translation>Herbouw ketenstaat vanuit de huidige geindexeerde blokken</translation>
    </message>
    <message>
        <source>Replaying blocks...</source>
        <translation>Blokken opnieuw aan het afspelen...</translation>
    </message>
    <message>
        <source>Rewinding blocks...</source>
        <translation>Blokken aan het terugdraaien...</translation>
    </message>
    <message>
        <source>Send transactions with full-RBF opt-in enabled (RPC only, default: %u)</source>
        <translation>Verstuur transacties met full-RBF opt-in ingeschakeld (enkel RPC, standaard: %u)</translation>
    </message>
    <message>
        <source>Set database cache size in megabytes (%d to %d, default: %d)</source>
        <translation>Zet database cache grootte in megabytes (%d tot %d, standaard: %d)</translation>
    </message>
    <message>
        <source>Specify wallet file (within data directory)</source>
        <translation>Specificeer het portemonnee bestand (vanuit de gegevensmap)</translation>
    </message>
    <message>
        <source>The source code is available from %s.</source>
        <translation>De broncode is beschikbaar van %s.</translation>
    </message>
    <message>
        <source>Transaction fee and change calculation failed</source>
        <translation>Transactievergoeding en wisselgeldberekening mislukt</translation>
    </message>
    <message>
        <source>Unable to bind to %s on this computer. %s is probably already running.</source>
        <translation>Niet in staat om %s te verbinden op deze computer. %s draait waarschijnlijk al.</translation>
    </message>
    <message>
<<<<<<< HEAD
        <location filename="../bitcoinstrings.cpp" line="+94"/>
        <source>Peercoin version</source>
        <translation>Peercoinversie</translation>
=======
        <source>Unsupported argument -benchmark ignored, use -debug=bench.</source>
        <translation>Niet-ondersteund argument -benchmark genegeerd, gebruik -debug=bench.</translation>
>>>>>>> dac5d68f
    </message>
    <message>
        <source>Unsupported argument -debugnet ignored, use -debug=net.</source>
        <translation>Niet-ondersteund argument -debugnet genegeerd, gebruik -debug=net</translation>
    </message>
    <message>
<<<<<<< HEAD
        <location line="-29"/>
        <source>Send command to -server or peercoind</source>
        <translation>Stuur commando naar -server of peercoind</translation>
=======
        <source>Unsupported argument -tor found, use -onion.</source>
        <translation>Niet-ondersteund argument -tor gevonden, gebruik -onion.</translation>
>>>>>>> dac5d68f
    </message>
    <message>
        <source>Unsupported logging category %s=%s.</source>
        <translation>Niet-ondersteunde logcategorie %s=%s.</translation>
    </message>
    <message>
        <source>Upgrading UTXO database</source>
        <translation>Upgraden UTXO-database</translation>
    </message>
    <message>
        <source>Use UPnP to map the listening port (default: %u)</source>
        <translation>Gebruik UPnP om de luisterende poort te mappen (standaard: %u)</translation>
    </message>
    <message>
<<<<<<< HEAD
        <location line="+24"/>
        <source>Specify configuration file (default: peercoin.conf)</source>
        <translation>Specificeer configuratiebestand (standaard: peercoin.conf)
</translation>
    </message>
    <message>
        <location line="+3"/>
        <source>Specify pid file (default: peercoind.pid)</source>
        <translation>Specificeer pid-bestand (standaard: peercoind.pid)
</translation>
=======
        <source>Use the test chain</source>
        <translation>Gebruik de test keten</translation>
    </message>
    <message>
        <source>User Agent comment (%s) contains unsafe characters.</source>
        <translation>User Agentcommentaar (%s) bevat onveilige karakters.</translation>
>>>>>>> dac5d68f
    </message>
    <message>
        <source>Verifying blocks...</source>
        <translation>Blokken aan het controleren...</translation>
    </message>
    <message>
        <source>Wallet debugging/testing options:</source>
        <translation>Portemonee debugging/testing opties:</translation>
    </message>
    <message>
        <source>Wallet needed to be rewritten: restart %s to complete</source>
        <translation>Portemonnee moest herschreven worden: Herstart %s om te voltooien</translation>
    </message>
    <message>
        <source>Wallet options:</source>
        <translation>Portemonnee instellingen:</translation>
    </message>
    <message>
        <source>Allow JSON-RPC connections from specified source. Valid for &lt;ip&gt; are a single IP (e.g. 1.2.3.4), a network/netmask (e.g. 1.2.3.4/255.255.255.0) or a network/CIDR (e.g. 1.2.3.4/24). This option can be specified multiple times</source>
        <translation>Sta JSON-RPC verbindingen toe vanuit een gespecificeerde bron. Geldig voor &lt;ip&gt; zijn een enkel IP (bijv. 1.2.3.4), een netwerk/netmask (bijv. 1.2.3.4/255.255.255.0) of een netwerk/CIDR (bijv. 1.2.3.4/24). Deze optie kan meerdere keren gespecificeerd worden.</translation>
    </message>
    <message>
        <source>Bind to given address and whitelist peers connecting to it. Use [host]:port notation for IPv6</source>
        <translation>Bind aan opgegeven adres en keur peers die ermee verbinden goed. Gebruik [host]:poort notatie voor IPv6</translation>
    </message>
    <message>
        <source>Create new files with system default permissions, instead of umask 077 (only effective with disabled wallet functionality)</source>
        <translation>Creër nieuwe bestanden met standaard systeem bestandsrechten in plaats van umask 077 (alleen effectief met uitgeschakelde portemonnee functionaliteit)</translation>
    </message>
    <message>
        <source>Discover own IP addresses (default: 1 when listening and no -externalip or -proxy)</source>
        <translation>Ontdek eigen IP-adressen (standaard: 1 voor luisteren en geen -externalip of -proxy)</translation>
    </message>
    <message>
        <source>Error: Listening for incoming connections failed (listen returned error %s)</source>
        <translation>Fout: luisteren naar binnenkomende verbindingen mislukt (luisteren gaf foutmelding %s)</translation>
    </message>
    <message>
        <source>Execute command when a relevant alert is received or we see a really long fork (%s in cmd is replaced by message)</source>
        <translation>Voer opdracht uit zodra een waarschuwing is ontvangen of wanneer we een erg lange fork detecteren (%s in opdracht wordt vervangen door bericht)</translation>
    </message>
    <message>
        <source>Fees (in %s/kB) smaller than this are considered zero fee for relaying, mining and transaction creation (default: %s)</source>
        <translation>Vergoedingen (in %s/kB) kleiner dan dit worden beschouwd als nul-vergoeding voor doorgeven, mijnen en transactiecreatie (standaard: %s)</translation>
    </message>
    <message>
        <source>If paytxfee is not set, include enough fee so transactions begin confirmation on average within n blocks (default: %u)</source>
        <translation>Als paytxfee niet is ingesteld, voeg voldoende vergoeding toe zodat transacties starten met bevestigingen binnen n blokken (standaard: %u)</translation>
    </message>
    <message>
        <source>Invalid amount for -maxtxfee=&lt;amount&gt;: '%s' (must be at least the minrelay fee of %s to prevent stuck transactions)</source>
        <translation>ongeldig bedrag voor -maxtxfee=&lt;bedrag&gt;: '%s' (moet ten minste de minimale doorgeefvergoeding van %s zijn om vastgelopen transacties te voorkomen)</translation>
    </message>
    <message>
        <source>Maximum size of data in data carrier transactions we relay and mine (default: %u)</source>
        <translation>Maximale grootte van de gegevens in gegevensdragertransacties die we doorgeven en mijnen (standaard: %u)</translation>
    </message>
    <message>
<<<<<<< HEAD
        <location line="-80"/>
        <source>%s, you must set a rpcpassword in the configuration file:
%s
It is recommended you use the following random password:
rpcuser=peercoinrpc
rpcpassword=%s
(you do not need to remember this password)
The username and password MUST NOT be the same.
If the file does not exist, create it with owner-readable-only file permissions.
It is also recommended to set alertnotify so you are notified of problems;
for example: alertnotify=echo %%s | mail -s &quot;Peercoin Alert&quot; admin@foo.com
</source>
        <translation>%s, u moet een RPC-wachtwoord instellen in het configuratiebestand: %s
U wordt aangeraden het volgende willekeurige wachtwoord te gebruiken:
rpcuser=peercoinrpc
rpcpassword=%s
(u hoeft dit wachtwoord niet te onthouden)
De gebruikersnaam en wachtwoord mogen niet hetzelfde zijn.
Als het bestand niet bestaat, make hem dan aan met leesrechten voor enkel de eigenaar.
Het is ook aan te bevelen &quot;alertnotify&quot; in te stellen zodat u op de hoogte gesteld wordt van problemen;
for example: alertnotify=echo %%s | mail -s &quot;Peercoin Alert&quot; admin@foo.com</translation>
=======
        <source>Randomize credentials for every proxy connection. This enables Tor stream isolation (default: %u)</source>
        <translation>Gebruik willekeurige inloggegevens voor elke proxyverbinding. Dit maakt streamisolatie voor Tor mogelijk (standaard: %u)</translation>
>>>>>>> dac5d68f
    </message>
    <message>
        <source>The transaction amount is too small to send after the fee has been deducted</source>
        <translation>Het transactiebedrag is te klein om te versturen nadat de transactievergoeding in mindering is gebracht</translation>
    </message>
    <message>
        <source>Whitelisted peers cannot be DoS banned and their transactions are always relayed, even if they are already in the mempool, useful e.g. for a gateway</source>
        <translation>Goedgekeurde peers kunnen niet ge-DoS-banned worden en hun transacties worden altijd doorgegeven, zelfs als ze reeds in de mempool aanwezig zijn, nuttig voor bijv. een gateway</translation>
    </message>
    <message>
<<<<<<< HEAD
        <location line="+3"/>
        <source>Cannot obtain a lock on data directory %s. Peercoin is probably already running.</source>
        <translation>Kan geen lock op de datamap %s verkrijgen. Peercoin draait vermoedelijk reeds.</translation>
=======
        <source>You need to rebuild the database using -reindex to go back to unpruned mode.  This will redownload the entire blockchain</source>
        <translation>U moet de database herbouwen met -reindex om terug te gaan naar de niet-prune modus. Dit zal de gehele blokketen opnieuw downloaden.</translation>
>>>>>>> dac5d68f
    </message>
    <message>
        <source>(default: %u)</source>
        <translation>(standaard: %u)</translation>
    </message>
    <message>
        <source>Accept public REST requests (default: %u)</source>
        <translation>Accepteer publieke REST-verzoeken (standaard: %u)</translation>
    </message>
    <message>
        <source>Automatically create Tor hidden service (default: %d)</source>
        <translation>Creëer automatisch verborgen dienst van Tor (standaard:%d)</translation>
    </message>
    <message>
        <source>Connect through SOCKS5 proxy</source>
        <translation>Verbind door SOCKS5 proxy</translation>
    </message>
    <message>
        <source>Error loading %s: You can't disable HD on an already existing HD wallet</source>
        <translation>Fout bij het laden van %s: Je kan HD niet deactiveren voor een reeds bestaande niet-HD-portemonnee</translation>
    </message>
    <message>
        <source>Error reading from database, shutting down.</source>
        <translation>Fout bij het lezen van de database, afsluiten. </translation>
    </message>
    <message>
        <source>Error upgrading chainstate database</source>
        <translation>Fout bij het upgraden van de ketenstaat database</translation>
    </message>
    <message>
        <source>Imports blocks from external blk000??.dat file on startup</source>
        <translation>Importeer blokken van externe blk000??.dat-bestand bij opstarten</translation>
    </message>
    <message>
<<<<<<< HEAD
        <location line="+3"/>
        <source>Warning: Please check that your computer&apos;s date and time are correct! If your clock is wrong Peercoin will not work properly.</source>
        <translation>Waarschuwing: Controleer dat de datum en tijd op uw computer correct zijn ingesteld. Als uw klok fout staat zal Peercoin niet correct werken.</translation>
=======
        <source>Information</source>
        <translation>Informatie</translation>
>>>>>>> dac5d68f
    </message>
    <message>
        <source>Invalid -onion address or hostname: '%s'</source>
        <translation>Ongeldig -onion adress of hostnaam: '%s'</translation>
    </message>
    <message>
        <source>Invalid -proxy address or hostname: '%s'</source>
        <translation>Ongeldig -proxy adress of hostnaam: '%s'</translation>
    </message>
    <message>
        <source>Invalid amount for -paytxfee=&lt;amount&gt;: '%s' (must be at least %s)</source>
        <translation>Ongeldig bedrag voor -paytxfee=&lt;bedrag&gt;: '%s' (Minimum %s)</translation>
    </message>
    <message>
        <source>Invalid netmask specified in -whitelist: '%s'</source>
        <translation>Ongeldig netmask gespecificeerd in -whitelist: '%s'</translation>
    </message>
    <message>
        <source>Keep at most &lt;n&gt; unconnectable transactions in memory (default: %u)</source>
        <translation>Houd maximaal &lt;n&gt; onverbonden transacties in geheugen (standaard: %u)</translation>
    </message>
    <message>
        <source>Need to specify a port with -whitebind: '%s'</source>
        <translation>Verplicht een poort met -whitebind op te geven: '%s'</translation>
    </message>
    <message>
        <source>Node relay options:</source>
        <translation>Node doorgeefopties:</translation>
    </message>
    <message>
        <source>RPC server options:</source>
        <translation>RPC server opties:</translation>
    </message>
    <message>
        <source>Reducing -maxconnections from %d to %d, because of system limitations.</source>
        <translation>Verminder -maxconnections van %d naar %d, vanwege systeembeperkingen.</translation>
    </message>
    <message>
        <source>Rescan the block chain for missing wallet transactions on startup</source>
        <translation>Herscan de blokketen voor missende portemonneetransacties bij opstarten</translation>
    </message>
    <message>
        <source>Send trace/debug info to console instead of debug.log file</source>
        <translation>Verzend trace/debug-info naar de console in plaats van het debug.log-bestand</translation>
    </message>
    <message>
        <source>Show all debugging options (usage: --help -help-debug)</source>
        <translation>Toon alle foutopsporingsopties (gebruik: --help -help-debug)</translation>
    </message>
    <message>
        <source>Shrink debug.log file on client startup (default: 1 when no -debug)</source>
        <translation>Verklein debug.log-bestand bij het opstarten van de client (standaard: 1 als geen -debug)</translation>
    </message>
    <message>
        <source>Signing transaction failed</source>
        <translation>Ondertekenen van transactie mislukt</translation>
    </message>
    <message>
        <source>Specified -walletdir "%s" does not exist</source>
        <translation>Opgegeven -walletdir "%s" bestaat niet</translation>
    </message>
    <message>
        <source>Specified -walletdir "%s" is a relative path</source>
        <translation>Opgegeven -walletdir "%s" is een relatief pad</translation>
    </message>
    <message>
        <source>Specified -walletdir "%s" is not a directory</source>
        <translation>Opgegeven -walletdir "%s" is geen map</translation>
    </message>
    <message>
        <source>The transaction amount is too small to pay the fee</source>
        <translation>Het transactiebedrag is te klein om transactiekosten in rekening te brengen</translation>
    </message>
    <message>
        <source>This is experimental software.</source>
        <translation>Dit is experimentele software.</translation>
    </message>
    <message>
        <source>Tor control port password (default: empty)</source>
        <translation>Tor bepaalt poortwachtwoord (standaard: empty)</translation>
    </message>
    <message>
        <source>Tor control port to use if onion listening enabled (default: %s)</source>
        <translation>Tor bepaalt welke poort te gebruiken als luisteren naar onion wordt gebruikt (standaard: %s)</translation>
    </message>
    <message>
        <source>Transaction amount too small</source>
        <translation>Transactiebedrag te klein</translation>
    </message>
    <message>
        <source>Transaction too large for fee policy</source>
        <translation>De transactie is te groot voor het transactiekostenbeleid</translation>
    </message>
    <message>
        <source>Transaction too large</source>
        <translation>Transactie te groot</translation>
    </message>
    <message>
        <source>Unable to bind to %s on this computer (bind returned error %s)</source>
        <translation>Niet in staat om aan %s te binden op deze computer (bind gaf error %s)</translation>
    </message>
    <message>
        <source>Unable to generate initial keys</source>
        <translation>Niet mogelijk initiële sleutels te genereren</translation>
    </message>
    <message>
        <source>Upgrade wallet to latest format on startup</source>
        <translation>Upgrade portemonee naar laatste formaat bij opstarten</translation>
    </message>
    <message>
        <source>Username for JSON-RPC connections</source>
        <translation>Gebruikersnaam voor JSON-RPC-verbindingen</translation>
    </message>
    <message>
        <source>Verifying wallet(s)...</source>
        <translation>Portomenee(n) aan het verifiëren...</translation>
    </message>
    <message>
        <source>Wallet %s resides outside wallet directory %s</source>
        <translation>Portemonnee %s begeeft zich buiten portemoneemap %s</translation>
    </message>
    <message>
        <source>Warning</source>
        <translation>Waarschuwing</translation>
    </message>
    <message>
        <source>Warning: unknown new rules activated (versionbit %i)</source>
        <translation>Waarschuwing: onbekende nieuwe regels geactiveerd (versionbit %i)</translation>
    </message>
    <message>
        <source>Whether to operate in a blocks only mode (default: %u)</source>
        <translation>Om in alleen een blokmodus te opereren (standaard: %u)</translation>
    </message>
    <message>
        <source>You need to rebuild the database using -reindex to change -txindex</source>
        <translation>De database moet opnieuw opgebouwd worden met behulp van -reindex om -txindex te veranderen</translation>
    </message>
    <message>
        <source>Zapping all transactions from wallet...</source>
        <translation>Bezig met het zappen van alle transacties van de portemonnee...</translation>
    </message>
    <message>
        <source>ZeroMQ notification options:</source>
        <translation>ZeroMQ notificatieopties:</translation>
    </message>
    <message>
        <source>Password for JSON-RPC connections</source>
        <translation>Wachtwoord voor JSON-RPC-verbindingen</translation>
    </message>
    <message>
        <source>Execute command when the best block changes (%s in cmd is replaced by block hash)</source>
        <translation>Voer opdracht uit zodra het beste blok verandert (%s in cmd wordt vervangen door blokhash)</translation>
    </message>
    <message>
        <source>Allow DNS lookups for -addnode, -seednode and -connect</source>
        <translation>Sta DNS-naslag toe voor -addnode, -seednode en -connect</translation>
    </message>
    <message>
        <source>(1 = keep tx meta data e.g. account owner and payment request information, 2 = drop tx meta data)</source>
        <translation>(1 = behoudt tx meta data bijv. account eigenaar en betalingsverzoek informatie, 2. sla tx meta data niet op)</translation>
    </message>
    <message>
        <source>-maxtxfee is set very high! Fees this large could be paid on a single transaction.</source>
        <translation>-maxtxfee staat zeer hoog! Transactiekosten van deze grootte kunnen worden gebruikt in een enkele transactie.</translation>
    </message>
    <message>
        <source>Bind to given address to listen for JSON-RPC connections. This option is ignored unless -rpcallowip is also passed. Port is optional and overrides -rpcport. Use [host]:port notation for IPv6. This option can be specified multiple times (default: 127.0.0.1 and ::1 i.e., localhost, or if -rpcallowip has been specified, 0.0.0.0 and :: i.e., all addresses)</source>
        <translation>Bind aan gegeven adres om te luisteren voor JSON-RPC verbindingen. Deze optie zal genegeerd worden tenzij -rpcallowip ook aangegeven wordt. Port is optioneel en overschrijft -rpcport. Gebruik [host]:poort notatie voor IPv6. Deze optie kan meerdere keren gebruikt worden (standaard: 127.0.0.1 en ::1 i.e., localhost, of als -rpcallowip gespecificeerd is, 0.0.0.0 en :: i.e., alle adressen)</translation>
    </message>
    <message>
        <source>Do not keep transactions in the mempool longer than &lt;n&gt; hours (default: %u)</source>
        <translation>Bewaar transactie niet langer dan &lt;n&gt; uren in de geheugenpool (standaard: %u)</translation>
    </message>
    <message>
        <source>Equivalent bytes per sigop in transactions for relay and mining (default: %u)</source>
        <translation>Equivalent bytes per sigop in transacties voor doorsturen en mijnen (standaard: %u)</translation>
    </message>
    <message>
        <source>Error loading %s: You can't enable HD on an already existing non-HD wallet</source>
        <translation>Fout bij het laden van %s: Je kan HD niet activeren voor een reeds bestaande niet-HD-portemonnee</translation>
    </message>
    <message>
        <source>Error loading wallet %s. -wallet parameter must only specify a filename (not a path).</source>
        <translation>Fout laden portemonnee %s. -wallet parameter mag alleen een bestandsnaam zijn (geen pad).</translation>
    </message>
    <message>
        <source>Fees (in %s/kB) smaller than this are considered zero fee for transaction creation (default: %s)</source>
        <translation>Transactiekosten (in %s/kB) kleiner dan dit worden beschouwd dat geen transactiekosten in rekening worden gebracht voor transactiecreatie (standaard: %s)</translation>
    </message>
    <message>
        <source>Force relay of transactions from whitelisted peers even if they violate local relay policy (default: %d)</source>
        <translation>Forceer het doorsturen van transacties van goedgekeurde peers, zelfs wanneer deze niet voldoen aan de lokale doorstuurregels (standaard: %d)</translation>
    </message>
    <message>
        <source>How thorough the block verification of -checkblocks is (0-4, default: %u)</source>
        <translation>Hoe grondig de blokverificatie van -checkblocks is (0-4, standaard: %u)</translation>
    </message>
    <message>
<<<<<<< HEAD
        <location line="+5"/>
        <source>SSL options: (see the Bitcoin Wiki for SSL setup instructions)</source>
        <translation>SSL-opties: (zie de Peercoin wiki voor SSL-instructies)</translation>
=======
        <source>Maintain a full transaction index, used by the getrawtransaction rpc call (default: %u)</source>
        <translation>Onderhoud een volledige transactieindex, gebruikt door de getrawtransaction rpc call (standaard: %u)</translation>
>>>>>>> dac5d68f
    </message>
    <message>
        <source>Number of seconds to keep misbehaving peers from reconnecting (default: %u)</source>
        <translation>Aantal seconden dat zich misdragende peers niet opnieuw kunnen verbinden (standaard: %u)</translation>
    </message>
    <message>
        <source>Output debugging information (default: %u, supplying &lt;category&gt; is optional)</source>
        <translation>Output extra debugginginformatie (standaard: %u, het leveren van &lt;categorie&gt; is optioneel)</translation>
    </message>
    <message>
        <source>Specify directory to hold wallets (default: &lt;datadir&gt;/wallets if it exists, otherwise &lt;datadir&gt;)</source>
        <translation>Geef map op om portemonnees in te bewaren (standaard: &lt;datadir&gt;/wallets indien dit bestaat, anders &lt;datadir&gt;)</translation>
    </message>
    <message>
        <source>Specify location of debug log file: this can be an absolute path or a path relative to the data directory (default: %s)</source>
        <translation>Geef locatie op voor debug log bestand: dit kan een absoluut pad zijn of een relatief pad vanaf de gegevensmap (standaard: %s) </translation>
    </message>
    <message>
        <source>Support filtering of blocks and transaction with bloom filters (default: %u)</source>
        <translation>Ondersteun filtering van blokken en transacties met bloomfilters (standaard: %u)</translation>
    </message>
    <message>
        <source>The fee rate (in %s/kB) that indicates your tolerance for discarding change by adding it to the fee (default: %s). Note: An output is discarded if it is dust at this rate, but we will always discard up to the dust relay fee and a discard fee above that is limited by the fee estimate for the longest target</source>
        <translation>Het vergoedingstarief (in %s/kB) dat de toelating van afdanken van wisselgeld aangeeft door het toe te voegen aan de vergoeding (standaard: %s). Notitie: Een output zal afgedankt worden als het stof is in dit tarief, maar we zullen altijd afdanken tot aan de stof doorstuur vergoeding en een afdank tarief boven wat is gelimiteerd door de vergoeding inschatting voor het langste doel</translation>
    </message>
    <message>
        <source>This is the transaction fee you may pay when fee estimates are not available.</source>
        <translation>Dit is de transactievergoeding die je mogelijk betaalt indien geschatte tarief niet beschikbaar is</translation>
    </message>
    <message>
        <source>This product includes software developed by the OpenSSL Project for use in the OpenSSL Toolkit %s and cryptographic software written by Eric Young and UPnP software written by Thomas Bernard.</source>
        <translation>Dit product bevat software dat ontwikkeld is door het OpenSSL Project voor gebruik in de OpenSSL Toolkit %s en cryptografische software geschreven door Eric Young en UPnP software geschreven door Thomas Bernard.</translation>
    </message>
    <message>
        <source>Total length of network version string (%i) exceeds maximum length (%i). Reduce the number or size of uacomments.</source>
        <translation>Totale lengte van netwerkversiestring (%i) overschrijdt maximale lengte (%i). Verminder het aantal of grootte van uacomments.</translation>
    </message>
    <message>
        <source>Tries to keep outbound traffic under the given target (in MiB per 24h), 0 = no limit (default: %d)</source>
        <translation>Pogingen om uitgaand verkeer onder een bepaald doel te houden (in MiB per 24u), 0 = geen limiet (standaard: %d)</translation>
    </message>
    <message>
        <source>Unsupported argument -socks found. Setting SOCKS version isn't possible anymore, only SOCKS5 proxies are supported.</source>
        <translation>Niet-ondersteund argument -socks gevonden. Instellen van SOCKS-versie is niet meer mogelijk, alleen SOCKS5-proxies worden ondersteund.</translation>
    </message>
    <message>
        <source>Unsupported argument -whitelistalwaysrelay ignored, use -whitelistrelay and/or -whitelistforcerelay.</source>
        <translation>Niet ondersteund argument -whitelistalwaysrelay genegeerd, gebruik -whitelistrelay en/of -whitelistforcerelay.</translation>
    </message>
    <message>
        <source>Use separate SOCKS5 proxy to reach peers via Tor hidden services (default: %s)</source>
        <translation>Gebruik een aparte SOCKS5 proxy om verborgen diensten van Tor te bereiken (standaard: %s)</translation>
    </message>
    <message>
        <source>Warning: Unknown block versions being mined! It's possible unknown rules are in effect</source>
        <translation>Waarschuwing: Onbekende blok versies worden gemined! Er zijn mogelijk onbekende regels in werking getreden</translation>
    </message>
    <message>
        <source>Warning: Wallet file corrupt, data salvaged! Original %s saved as %s in %s; if your balance or transactions are incorrect you should restore from a backup.</source>
        <translation>Waarschuwing: portemonnee bestand is corrupt, data is veiliggesteld! Originele %s is opgeslagen als %s in %s; als uw balans of transacties incorrect zijn dient u een backup terug te zetten.</translation>
    </message>
    <message>
        <source>Whitelist peers connecting from the given IP address (e.g. 1.2.3.4) or CIDR notated network (e.g. 1.2.3.0/24). Can be specified multiple times.</source>
        <translation>Goedgekeurde peers die verbinden vanaf een bepaald IP adres (vb. 1.2.3.4) of CIDR genoteerd netwerk (vb. 1.2.3.0/24). Kan meerdere keren worden gespecificeerd.</translation>
    </message>
    <message>
        <source>%s is set very high!</source>
        <translation>%s is zeer hoog ingesteld!</translation>
    </message>
    <message>
        <source>(default: %s)</source>
        <translation>(standaard: %s)</translation>
    </message>
    <message>
        <source>Always query for peer addresses via DNS lookup (default: %u)</source>
        <translation>Vind anderen door middel van een DNS-naslag (standaard: %u)</translation>
    </message>
    <message>
        <source>Error loading wallet %s. -wallet filename must be a regular file.</source>
        <translation>Fout bij laden van portemonnee %s. -wallet bestandsnaam met een regulier bestand zijn.</translation>
    </message>
    <message>
        <source>Error loading wallet %s. Duplicate -wallet filename specified.</source>
        <translation>Fout bij laden van portemonnee %s. Duplicaat -wallet bestandsnaam opgegeven.</translation>
    </message>
    <message>
        <source>Error loading wallet %s. Invalid characters in -wallet filename.</source>
        <translation>Fout bij laden van portemonnee %s. Ongeldige tekens in -wallet bestandsnaam.</translation>
    </message>
    <message>
        <source>How many blocks to check at startup (default: %u, 0 = all)</source>
        <translation>Aantal te checken blokken bij het opstarten (standaard: %u, 0 = allemaal)</translation>
    </message>
    <message>
        <source>Include IP addresses in debug output (default: %u)</source>
        <translation>IP-adressen toevoegen in de debuguitvoer (standaard: %u)</translation>
    </message>
    <message>
        <source>Keypool ran out, please call keypoolrefill first</source>
        <translation>Keypool op geraakt, roep alsjeblieft eerst keypoolrefill functie aan</translation>
    </message>
    <message>
        <source>Listen for JSON-RPC connections on &lt;port&gt; (default: %u or testnet: %u)</source>
        <translation>Luister naar JSON-RPC-verbindingen op &lt;poort&gt; (standaard: %u of testnet: %u)</translation>
    </message>
    <message>
        <source>Listen for connections on &lt;port&gt; (default: %u or testnet: %u)</source>
        <translation>Luister naar verbindingen op &lt;poort&gt; (standaard: %u of testnet: %u)</translation>
    </message>
    <message>
        <source>Maintain at most &lt;n&gt; connections to peers (default: %u)</source>
        <translation>Onderhoud maximaal &lt;n&gt; verbindingen naar peers (standaard: %u)</translation>
    </message>
    <message>
        <source>Make the wallet broadcast transactions</source>
        <translation>Laat de portemonnee transacties uitsturen</translation>
    </message>
    <message>
        <source>Maximum per-connection receive buffer, &lt;n&gt;*1000 bytes (default: %u)</source>
        <translation>Maximum per-connectie ontvangstbuffer, &lt;n&gt;*1000 bytes (standaard: %u)</translation>
    </message>
    <message>
        <source>Maximum per-connection send buffer, &lt;n&gt;*1000 bytes (default: %u)</source>
        <translation>Maximum per-connectie verstuurbuffer, &lt;n&gt;*1000 bytes (standaard: %u)</translation>
    </message>
    <message>
        <source>Prepend debug output with timestamp (default: %u)</source>
        <translation>Begin debug output met tijdstempel (standaard: %u)</translation>
    </message>
    <message>
        <source>Relay and mine data carrier transactions (default: %u)</source>
        <translation>Geef gegevensdragertransacties door en mijn ze ook (standaard: %u)</translation>
    </message>
    <message>
        <source>Relay non-P2SH multisig (default: %u)</source>
        <translation>Geef non-P2SH multisig door (standaard: %u)</translation>
    </message>
    <message>
        <source>Set key pool size to &lt;n&gt; (default: %u)</source>
        <translation>Stel sleutelpoelgrootte in op &lt;n&gt; (standaard: %u)</translation>
    </message>
    <message>
        <source>Set maximum BIP141 block weight (default: %d)</source>
        <translation>Zet het BIP141 maximum gewicht van een blok (standaard: %d)</translation>
    </message>
    <message>
        <source>Set the number of threads to service RPC calls (default: %d)</source>
        <translation>Stel het aantal threads in om RPC-aanvragen mee te bedienen (standaard: %d)</translation>
    </message>
    <message>
<<<<<<< HEAD
        <location line="+1"/>
        <source>Error loading wallet.dat: Wallet requires newer version of Peercoin</source>
        <translation>Fout bij laden wallet.dat: Portemonnee vereist een nieuwere versie van Peercoin</translation>
    </message>
    <message>
        <location line="+93"/>
        <source>Wallet needed to be rewritten: restart Peercoin to complete</source>
        <translation>Portemonnee moest herschreven worden: Herstart Peercoin om te voltooien</translation>
=======
        <source>Specify configuration file (default: %s)</source>
        <translation>Specificeer configuratiebestand (standaard: %s)</translation>
    </message>
    <message>
        <source>Specify connection timeout in milliseconds (minimum: 1, default: %d)</source>
        <translation>Specificeer de time-out tijd in milliseconden (minimum: 1, standaard: %d)</translation>
>>>>>>> dac5d68f
    </message>
    <message>
        <source>Specify pid file (default: %s)</source>
        <translation>Specificeer pid-bestand (standaard: %s)</translation>
    </message>
    <message>
        <source>Spend unconfirmed change when sending transactions (default: %u)</source>
        <translation>Besteed onbevestigd wisselgeld bij het doen van transacties (standaard: %u)</translation>
    </message>
    <message>
        <source>Starting network threads...</source>
        <translation>Netwerkthread starten...</translation>
    </message>
    <message>
        <source>The wallet will avoid paying less than the minimum relay fee.</source>
        <translation>De portemonnee vermijdt minder te betalen dan de minimale doorgeef vergoeding.</translation>
    </message>
    <message>
        <source>This is the minimum transaction fee you pay on every transaction.</source>
        <translation>Dit is de minimum transactievergoeding dat je betaalt op elke transactie.</translation>
    </message>
    <message>
        <source>This is the transaction fee you will pay if you send a transaction.</source>
        <translation>Dit is de transactievergoeding dat je betaalt wanneer je een transactie verstuurt.</translation>
    </message>
    <message>
        <source>Threshold for disconnecting misbehaving peers (default: %u)</source>
        <translation>Drempel om verbinding te verbreken naar zich misdragende peers (standaard: %u)</translation>
    </message>
    <message>
        <source>Transaction amounts must not be negative</source>
        <translation>Transactiebedragen moeten positief zijn</translation>
    </message>
    <message>
        <source>Transaction has too long of a mempool chain</source>
        <translation>Transactie heeft een te lange mempoolketen</translation>
    </message>
    <message>
        <source>Transaction must have at least one recipient</source>
        <translation>Transactie moet ten minste één ontvanger hebben</translation>
    </message>
    <message>
        <source>Unknown network specified in -onlynet: '%s'</source>
        <translation>Onbekend netwerk gespecificeerd in -onlynet: '%s'</translation>
    </message>
    <message>
<<<<<<< HEAD
        <location line="-25"/>
        <source>Unable to bind to %s on this computer. Peercoin is probably already running.</source>
        <translation>Niet in staat om aan %s te binden op deze computer. Peercoin draait vermoedelijk reeds.</translation>
=======
        <source>Insufficient funds</source>
        <translation>Ontoereikend saldo</translation>
>>>>>>> dac5d68f
    </message>
    <message>
        <source>Loading block index...</source>
        <translation>Blokindex aan het laden...</translation>
    </message>
    <message>
        <source>Loading wallet...</source>
        <translation>Portemonnee aan het laden...</translation>
    </message>
    <message>
        <source>Cannot downgrade wallet</source>
        <translation>Kan portemonnee niet downgraden</translation>
    </message>
    <message>
        <source>Rescanning...</source>
        <translation>Blokketen aan het herscannen...</translation>
    </message>
    <message>
        <source>Done loading</source>
        <translation>Klaar met laden</translation>
    </message>
    <message>
        <source>Error</source>
        <translation>Fout</translation>
    </message>
</context>
</TS><|MERGE_RESOLUTION|>--- conflicted
+++ resolved
@@ -1,47 +1,4 @@
-<<<<<<< HEAD
-<?xml version="1.0" ?><!DOCTYPE TS><TS language="nl" version="2.0">
-<defaultcodec>UTF-8</defaultcodec>
-<context>
-    <name>AboutDialog</name>
-    <message>
-        <location filename="../forms/aboutdialog.ui" line="+14"/>
-        <source>About Peercoin</source>
-        <translation>Over Peercoin</translation>
-    </message>
-    <message>
-        <location line="+39"/>
-        <source>&lt;b&gt;Peercoin&lt;/b&gt; version</source>
-        <translation>&lt;b&gt;Peercoin&lt;/b&gt; versie</translation>
-    </message>
-    <message>
-        <location line="+57"/>
-        <source>
-This is experimental software.
-
-Distributed under the MIT/X11 software license, see the accompanying file COPYING or http://www.opensource.org/licenses/mit-license.php.
-
-This product includes software developed by the OpenSSL Project for use in the OpenSSL Toolkit (http://www.openssl.org/) and cryptographic software written by Eric Young (eay@cryptsoft.com) and UPnP software written by Thomas Bernard.</source>
-        <translation>
-Dit is experimentele software.
-
-Gedistribueerd onder de MIT/X11 software licentie, zie het bijgevoegde bestand COPYING of http://www.opensource.org/licenses/mit-license.php.
-
-Dit product bevat software ontwikkeld door het OpenSSL Project voor gebruik in de OpenSSL Toolkit (http://www.openssl.org/) en cryptografische software gemaakt door Eric Young (eay@cryptsoft.com) en UPnP software geschreven door Thomas Bernard.</translation>
-    </message>
-    <message>
-        <location filename="../aboutdialog.cpp" line="+14"/>
-        <source>Copyright</source>
-        <translation>Auteursrecht</translation>
-    </message>
-    <message>
-        <location line="+0"/>
-        <source>The Peercoin developers</source>
-        <translation>De Peercoin-ontwikkelaars</translation>
-    </message>
-</context>
-=======
 <TS language="nl" version="2.1">
->>>>>>> dac5d68f
 <context>
     <name>AddressBookPage</name>
     <message>
@@ -53,43 +10,16 @@
         <translation>Maak een nieuw adres aan</translation>
     </message>
     <message>
-<<<<<<< HEAD
-        <location line="+14"/>
-        <source>Copy the currently selected address to the system clipboard</source>
-        <translation>Kopieer het huidig geselecteerde adres naar het klembord</translation>
-    </message>
-    <message>
-        <location line="-11"/>
-        <source>&amp;New Address</source>
-        <translation>&amp;Nieuw Adres</translation>
-    </message>
-    <message>
-        <location filename="../addressbookpage.cpp" line="+63"/>
-        <source>These are your Peercoin addresses for receiving payments. You may want to give a different one to each sender so you can keep track of who is paying you.</source>
-        <translation>Dit zijn uw Peercoinadressen om betalingen mee te ontvangen. U kunt er voor kiezen om een uniek adres aan te maken voor elke afzender. Op deze manier kunt u bijhouden wie al aan u betaald heeft.</translation>
-    </message>
-    <message>
-        <location filename="../forms/addressbookpage.ui" line="+14"/>
-        <source>&amp;Copy Address</source>
-        <translation>&amp;Kopiëer Adres</translation>
-=======
         <source>&amp;New</source>
         <translation>&amp;Nieuw</translation>
->>>>>>> dac5d68f
     </message>
     <message>
         <source>Copy the currently selected address to the system clipboard</source>
         <translation>Kopieer het geselecteerde adres naar het klembord</translation>
     </message>
     <message>
-<<<<<<< HEAD
-        <location line="+11"/>
-        <source>Sign a message to prove you own a Peercoin address</source>
-        <translation>Onderteken een bericht om te bewijzen dat u een bepaald Peercoinadres bezit</translation>
-=======
         <source>&amp;Copy</source>
         <translation>&amp;Kopieer</translation>
->>>>>>> dac5d68f
     </message>
     <message>
         <source>C&amp;lose</source>
@@ -108,14 +38,8 @@
         <translation>&amp;Exporteer</translation>
     </message>
     <message>
-<<<<<<< HEAD
-        <location line="-44"/>
-        <source>Verify a message to ensure it was signed with a specified Peercoin address</source>
-        <translation>Controleer een bericht om te verifiëren dat het gespecificeerde Peercoinadres het bericht heeft ondertekend.</translation>
-=======
         <source>&amp;Delete</source>
         <translation>&amp;Verwijder</translation>
->>>>>>> dac5d68f
     </message>
     <message>
         <source>Choose the address to send coins to</source>
@@ -138,11 +62,6 @@
         <translation>Ontvangstadressen</translation>
     </message>
     <message>
-<<<<<<< HEAD
-        <location filename="../addressbookpage.cpp" line="-5"/>
-        <source>These are your Peercoin addresses for sending payments. Always check the amount and the receiving address before sending coins.</source>
-        <translation>Dit zijn uw Peercoinadressen om betalingen mee te verzenden. Check altijd het bedrag en het ontvangende adres voordat u uw peercoins verzendt.</translation>
-=======
         <source>These are your Bitcoin addresses for sending payments. Always check the amount and the receiving address before sending coins.</source>
         <translation>Dit zijn uw Bitcoinadressen om betalingen mee te verzenden. Controleer altijd het bedrag en het ontvangstadres voordat u uw bitcoins verzendt.</translation>
     </message>
@@ -153,7 +72,6 @@
     <message>
         <source>&amp;Copy Address</source>
         <translation>&amp;Kopiëer adres</translation>
->>>>>>> dac5d68f
     </message>
     <message>
         <source>Copy &amp;Label</source>
@@ -254,14 +172,8 @@
         <translation>Bevestig versleuteling van de portemonnee</translation>
     </message>
     <message>
-<<<<<<< HEAD
-        <location line="+1"/>
-        <source>Warning: If you encrypt your wallet and lose your passphrase, you will &lt;b&gt;LOSE ALL OF YOUR PEERCOINS&lt;/b&gt;!</source>
-        <translation>Waarschuwing: Als u uw portemonnee versleutelt en uw wachtwoord vergeet, zult u &lt;b&gt;AL UW PEERCOINS VERLIEZEN&lt;/b&gt;!</translation>
-=======
         <source>Warning: If you encrypt your wallet and lose your passphrase, you will &lt;b&gt;LOSE ALL OF YOUR BITCOINS&lt;/b&gt;!</source>
         <translation>Waarschuwing: Als u uw portemonnee versleutelt en uw wachtwoord vergeet, zult u &lt;b&gt;AL UW BITCOINS VERLIEZEN&lt;/b&gt;!</translation>
->>>>>>> dac5d68f
     </message>
     <message>
         <source>Are you sure you wish to encrypt your wallet?</source>
@@ -272,18 +184,12 @@
         <translation>Portemonnee versleuteld</translation>
     </message>
     <message>
-<<<<<<< HEAD
-        <location line="-56"/>
-        <source>Peercoin will close now to finish the encryption process. Remember that encrypting your wallet cannot fully protect your peercoins from being stolen by malware infecting your computer.</source>
-        <translation>Peercoin zal nu afsluiten om het versleutelingsproces te voltooien. Onthoud dat het versleutelen van uw portemonnee u niet volledig kan beschermen: Malware kan uw computer infecteren en uw peercoins stelen.</translation>
-=======
         <source>%1 will close now to finish the encryption process. Remember that encrypting your wallet cannot fully protect your bitcoins from being stolen by malware infecting your computer.</source>
         <translation>%1 zal nu afsluiten om het versleutelingsproces te voltooien. Onthoud dat het versleutelen van uw portemonnee u niet volledig kan beschermen: Malware kan uw computer infecteren en uw bitcoins stelen.</translation>
     </message>
     <message>
         <source>IMPORTANT: Any previous backups you have made of your wallet file should be replaced with the newly generated, encrypted wallet file. For security reasons, previous backups of the unencrypted wallet file will become useless as soon as you start using the new, encrypted wallet.</source>
         <translation>BELANGRIJK: Elke eerder gemaakte backup van uw portemonneebestand dient u te vervangen door het nieuw gegenereerde, versleutelde portemonneebestand. Om veiligheidsredenen zullen eerdere backups van het niet-versleutelde portemonneebestand onbruikbaar worden zodra u uw nieuwe, versleutelde, portemonnee begint te gebruiken.</translation>
->>>>>>> dac5d68f
     </message>
     <message>
         <source>Wallet encryption failed</source>
@@ -368,18 +274,12 @@
         <translation>Programma afsluiten</translation>
     </message>
     <message>
-<<<<<<< HEAD
-        <location line="+4"/>
-        <source>Show information about Peercoin</source>
-        <translation>Laat informatie zien over Peercoin</translation>
-=======
         <source>&amp;About %1</source>
         <translation>&amp;Over %1</translation>
     </message>
     <message>
         <source>Show information about %1</source>
         <translation>Toon informatie over %1</translation>
->>>>>>> dac5d68f
     </message>
     <message>
         <source>About &amp;Qt</source>
@@ -442,24 +342,10 @@
         <translation>Bezig met herindexeren van blokken op harde schijf...</translation>
     </message>
     <message>
-<<<<<<< HEAD
-        <location line="-347"/>
-        <source>Send coins to a Peercoin address</source>
-        <translation>Verstuur munten naar een Peercoinadres</translation>
-    </message>
-    <message>
-        <location line="+49"/>
-        <source>Modify configuration options for Peercoin</source>
-        <translation>Wijzig instellingen van Peercoin</translation>
-    </message>
-    <message>
-        <location line="+9"/>
-=======
         <source>Send coins to a Bitcoin address</source>
         <translation>Verstuur munten naar een Bitcoinadres</translation>
     </message>
     <message>
->>>>>>> dac5d68f
         <source>Backup wallet to another location</source>
         <translation>Backup portemonnee naar een andere locatie</translation>
     </message>
@@ -480,15 +366,8 @@
         <translation>&amp;Verifiëer bericht...</translation>
     </message>
     <message>
-<<<<<<< HEAD
-        <location line="-165"/>
-        <location line="+530"/>
-        <source>Peercoin</source>
-        <translation>Peercoin</translation>
-=======
         <source>Bitcoin</source>
         <translation>Bitcoin</translation>
->>>>>>> dac5d68f
     </message>
     <message>
         <source>Wallet</source>
@@ -503,20 +382,6 @@
         <translation>&amp;Ontvangen</translation>
     </message>
     <message>
-<<<<<<< HEAD
-        <location line="+14"/>
-        <source>&amp;Addresses</source>
-        <translation>&amp;Adressen</translation>
-    </message>
-    <message>
-        <location line="+22"/>
-        <source>&amp;About Peercoin</source>
-        <translation>&amp;Over Peercoin</translation>
-    </message>
-    <message>
-        <location line="+9"/>
-=======
->>>>>>> dac5d68f
         <source>&amp;Show / Hide</source>
         <translation>&amp;Toon / verberg</translation>
     </message>
@@ -529,33 +394,12 @@
         <translation>Versleutel de geheime sleutels die bij uw portemonnee horen</translation>
     </message>
     <message>
-<<<<<<< HEAD
-        <location line="+1"/>
-        <source>Decrypt wallet only for minting. Sending coins will still require the password.</source>
-        <translation type="unfinished"></translation>
-    </message>
-    <message>
-        <location line="+7"/>
-        <source>Sign messages with your Peercoin addresses to prove you own them</source>
-        <translation>Onderteken berichten met uw Peercoinadressen om te bewijzen dat u deze adressen bezit</translation>
-    </message>
-    <message>
-        <location line="+2"/>
-        <source>Verify messages to ensure they were signed with specified Peercoin addresses</source>
-        <translation>Verifiëer handtekeningen om zeker te zijn dat de berichten zijn ondertekend met de gespecificeerde Peercoinadressen</translation>
-    </message>
-    <message>
-        <location line="+3"/>
-        <source>UI to create multisig addresses</source>
-        <translation type="unfinished"></translation>
-=======
         <source>Sign messages with your Bitcoin addresses to prove you own them</source>
         <translation>Onderteken berichten met uw Bitcoinadressen om te bewijzen dat u deze adressen bezit</translation>
     </message>
     <message>
         <source>Verify messages to ensure they were signed with specified Bitcoin addresses</source>
         <translation>Verifiëer handtekeningen om zeker te zijn dat de berichten zijn ondertekend met de gespecificeerde Bitcoinadressen</translation>
->>>>>>> dac5d68f
     </message>
     <message>
         <source>&amp;File</source>
@@ -578,19 +422,8 @@
         <translation>Vraag betaling aan (genereert QR-codes en bitcoin: URI's)</translation>
     </message>
     <message>
-<<<<<<< HEAD
-        <location line="+47"/>
-        <source>Peercoin client</source>
-        <translation>Peercoin client</translation>
-    </message>
-    <message numerus="yes">
-        <location line="+141"/>
-        <source>%n active connection(s) to Peercoin network</source>
-        <translation><numerusform>%n actieve connectie naar Peercoinnetwerk</numerusform><numerusform>%n actieve connecties naar Peercoinnetwerk</numerusform></translation>
-=======
         <source>Show the list of used sending addresses and labels</source>
         <translation>Toon de lijst met gebruikte verstuuradressen en -labels</translation>
->>>>>>> dac5d68f
     </message>
     <message>
         <source>Show the list of used receiving addresses and labels</source>
@@ -645,15 +478,6 @@
         <translation>Informatie</translation>
     </message>
     <message>
-<<<<<<< HEAD
-        <location line="+70"/>
-        <source>You can send this transaction for a fee of %1, which is burned and prevents spamming of the network. Do you want to pay the fee?</source>
-        <translation type="unfinished"/>
-    </message>
-    <message>
-        <location line="-140"/>
-=======
->>>>>>> dac5d68f
         <source>Up to date</source>
         <translation>Bijgewerkt</translation>
     </message>
@@ -712,19 +536,12 @@
         <translation>Binnenkomende transactie</translation>
     </message>
     <message>
-<<<<<<< HEAD
-        <location line="-23"/>
-        <location line="+23"/>
-        <source>URI can not be parsed! This can be caused by an invalid Peercoin address or malformed URI parameters.</source>
-        <translation>URI kan niet worden geïnterpreteerd. Dit kan komen door een ongeldig Peercoinadres of misvormde URI-parameters.</translation>
-=======
         <source>HD key generation is &lt;b&gt;enabled&lt;/b&gt;</source>
         <translation>HD-sleutel voortbrenging is &lt;b&gt;ingeschakeld&lt;/b&gt;</translation>
     </message>
     <message>
         <source>HD key generation is &lt;b&gt;disabled&lt;/b&gt;</source>
         <translation>HD-sleutel voortbrenging is &lt;b&gt;uitgeschakeld&lt;/b&gt;</translation>
->>>>>>> dac5d68f
     </message>
     <message>
         <source>Wallet is &lt;b&gt;encrypted&lt;/b&gt; and currently &lt;b&gt;unlocked&lt;/b&gt;</source>
@@ -735,14 +552,8 @@
         <translation>Portemonnee is &lt;b&gt;versleuteld&lt;/b&gt; en momenteel &lt;b&gt;gesloten&lt;/b&gt;</translation>
     </message>
     <message>
-<<<<<<< HEAD
-        <location filename="../bitcoin.cpp" line="+111"/>
-        <source>A fatal error occurred. Peercoin can no longer continue safely and will quit.</source>
-        <translation>Er is een fatale fout opgetreden. Peercoin kan niet meer veilig doorgaan en zal nu afgesloten worden.</translation>
-=======
         <source>A fatal error occurred. Bitcoin can no longer continue safely and will quit.</source>
         <translation>Een fatale fout heeft zich voorgedaan. Bitcoin kan niet veilig worden verdergezet en wordt afgesloten.</translation>
->>>>>>> dac5d68f
     </message>
 </context>
 <context>
@@ -792,14 +603,8 @@
         <translation>Lijst modus</translation>
     </message>
     <message>
-<<<<<<< HEAD
-        <location line="-5"/>
-        <source>The entered address &quot;%1&quot; is not a valid Peercoin address.</source>
-        <translation>Het opgegeven adres &quot;%1&quot; is een ongeldig Peercoinadres</translation>
-=======
         <source>Amount</source>
         <translation>Bedrag</translation>
->>>>>>> dac5d68f
     </message>
     <message>
         <source>Received with label</source>
@@ -810,15 +615,8 @@
         <translation>Ontvangen met adres</translation>
     </message>
     <message>
-<<<<<<< HEAD
-        <location filename="../guiutil.cpp" line="+424"/>
-        <location line="+12"/>
-        <source>Peercoin-Qt</source>
-        <translation>Peercoin-Qt</translation>
-=======
         <source>Date</source>
         <translation>Datum</translation>
->>>>>>> dac5d68f
     </message>
     <message>
         <source>Confirmations</source>
@@ -857,36 +655,6 @@
         <translation>Kopieer aantal</translation>
     </message>
     <message>
-<<<<<<< HEAD
-        <location line="+6"/>
-        <source>Mandatory network transaction fee per kB transferred. Most transactions are 1 kB and incur a 0.01 PPC fee. Note: transfer size may increase depending on the number of input transactions required to be added together to fund the payment.</source>
-        <translation type="unfinished"/>
-    </message>
-    <message>
-        <location line="+15"/>
-        <source>Additional network &amp;fee</source>
-        <translation type="unfinished"/>
-    </message>
-    <message>
-        <location line="+31"/>
-        <source>Automatically start Peercoin after logging in to the system.</source>
-        <translation>Start Peercoin automatisch na inloggen in het systeem</translation>
-    </message>
-    <message>
-        <location line="+46"/>
-        <source>Check this box to follow the centrally issued checkpoints.</source>
-        <translation type="unfinished"/>
-    </message>
-    <message>
-        <location line="+3"/>
-        <source>&amp;Start Peercoin on system login</source>
-        <translation>Start &amp;Peercoin bij het inloggen in het systeem</translation>
-    </message>
-    <message>
-        <location line="+7"/>
-        <source>Enforce checkpoints</source>
-        <translation type="unfinished"></translation>
-=======
         <source>Copy fee</source>
         <translation>Kopieer vergoeding</translation>
     </message>
@@ -901,7 +669,6 @@
     <message>
         <source>Copy dust</source>
         <translation>Kopieër stof</translation>
->>>>>>> dac5d68f
     </message>
     <message>
         <source>Copy change</source>
@@ -916,28 +683,16 @@
         <translation>ja</translation>
     </message>
     <message>
-<<<<<<< HEAD
-        <location line="+6"/>
-        <source>Automatically open the Peercoin client port on the router. This only works when your router supports UPnP and it is enabled.</source>
-        <translation>Open de Peercoin-poort automatisch op de router. Dit werkt alleen als de router UPnP ondersteunt en het aanstaat.</translation>
-=======
         <source>no</source>
         <translation>nee</translation>
->>>>>>> dac5d68f
     </message>
     <message>
         <source>This label turns red if any recipient receives an amount smaller than the current dust threshold.</source>
         <translation>Dit label wordt rood, als een ontvanger een bedrag van minder dan de huidige dust-drempel gekregen heeft.</translation>
     </message>
     <message>
-<<<<<<< HEAD
-        <location line="+7"/>
-        <source>Connect to the Peercoin network through a SOCKS proxy (e.g. when connecting through Tor).</source>
-        <translation>Verbind met het Peercoin-netwerk via een SOCKS-proxy (bijv. wanneer u via Tor wilt verbinden)</translation>
-=======
         <source>Can vary +/- %1 satoshi(s) per input.</source>
         <translation>Kan per input +/- %1 satoshi(s)  variëren.</translation>
->>>>>>> dac5d68f
     </message>
     <message>
         <source>(no label)</source>
@@ -999,14 +754,8 @@
         <translation>Het opgegeven adres "%1" bestaat al in uw adresboek.</translation>
     </message>
     <message>
-<<<<<<< HEAD
-        <location line="+13"/>
-        <source>The user interface language can be set here. This setting will take effect after restarting Peercoin.</source>
-        <translation>De taal van de gebruikersinterface kan hier ingesteld worden. Deze instelling zal pas van kracht worden nadat Peercoin herstart wordt.</translation>
-=======
         <source>Could not unlock wallet.</source>
         <translation>Kon de portemonnee niet openen.</translation>
->>>>>>> dac5d68f
     </message>
     <message>
         <source>New key generation failed.</source>
@@ -1020,14 +769,8 @@
         <translation>Een nieuwe gegevensmap wordt aangemaakt.</translation>
     </message>
     <message>
-<<<<<<< HEAD
-        <location line="+9"/>
-        <source>Whether to show Peercoin addresses in the transaction list or not.</source>
-        <translation>Of Peercoinadressen getoond worden in de transactielijst</translation>
-=======
         <source>name</source>
         <translation>naam</translation>
->>>>>>> dac5d68f
     </message>
     <message>
         <source>Directory already exists. Add %1 if you intend to create a new directory here.</source>
@@ -1069,15 +812,8 @@
         <translation>opdrachtregelopties</translation>
     </message>
     <message>
-<<<<<<< HEAD
-        <location line="-9"/>
-        <location line="+9"/>
-        <source>This setting will take effect after restarting Peercoin.</source>
-        <translation>Deze instelling zal pas van kracht worden na het herstarten van Peercoin.</translation>
-=======
         <source>UI Options:</source>
         <translation>UI-opties:</translation>
->>>>>>> dac5d68f
     </message>
     <message>
         <source>Choose data directory on startup (default: %u)</source>
@@ -1088,15 +824,8 @@
         <translation>Stel taal in, bijvoorbeeld "nl_NL" (standaard: systeemlocale)</translation>
     </message>
     <message>
-<<<<<<< HEAD
-        <location line="+50"/>
-        <location line="+166"/>
-        <source>The displayed information may be out of date. Your wallet automatically synchronizes with the Peercoin network after a connection is established, but this process has not completed yet.</source>
-        <translation>De weergegeven informatie kan verouderd zijn. Uw portemonnee synchroniseert automaticsh met het Peercoinnetwerk nadat een verbinding is gelegd, maar dit proces is nog niet voltooid.</translation>
-=======
         <source>Start minimized</source>
         <translation>Geminimaliseerd starten</translation>
->>>>>>> dac5d68f
     </message>
     <message>
         <source>Set SSL root certificates for payment request (default: -system-)</source>
@@ -1138,14 +867,8 @@
         <translation>Als u gekozen heeft om de blokketenopslag te beperken (pruning), dan moet de historische data nog steeds gedownload en verwerkt worden, maar zal verwijderd worden naderhand om schijf gebruik zo laag mogelijk te houden.</translation>
     </message>
     <message>
-<<<<<<< HEAD
-        <location filename="../paymentserver.cpp" line="+107"/>
-        <source>Cannot start peercoin: click-to-pay handler</source>
-        <translation>Kan peercoin niet starten: click-to-pay handler</translation>
-=======
         <source>Use the default data directory</source>
         <translation>Gebruik de standaard gegevensmap</translation>
->>>>>>> dac5d68f
     </message>
     <message>
         <source>Use a custom data directory:</source>
@@ -1265,14 +988,8 @@
 <context>
     <name>OptionsDialog</name>
     <message>
-<<<<<<< HEAD
-        <location line="+7"/>
-        <source>Show the Peercoin-Qt help message to get a list with possible Peercoin command-line options.</source>
-        <translation>Toon het PeercoinQt-hulpbericht voor een lijst met mogelijke Peercoin commandoregel-opties.</translation>
-=======
         <source>Options</source>
         <translation>Opties</translation>
->>>>>>> dac5d68f
     </message>
     <message>
         <source>&amp;Main</source>
@@ -1287,51 +1004,28 @@
         <translation>&amp;Start %1 bij het inloggen op het systeem</translation>
     </message>
     <message>
-<<<<<<< HEAD
-        <location line="-104"/>
-        <source>Peercoin - Debug window</source>
-        <translation>Peercoin-debugscherm</translation>
-    </message>
-    <message>
-        <location line="+25"/>
-        <source>Peercoin Core</source>
-        <translation>Peercoin Kern</translation>
-=======
         <source>Size of &amp;database cache</source>
         <translation>Grootte van de &amp;databasecache</translation>
     </message>
     <message>
         <source>MB</source>
         <translation>MB</translation>
->>>>>>> dac5d68f
     </message>
     <message>
         <source>Number of script &amp;verification threads</source>
         <translation>Aantal threads voor &amp;scriptverificatie</translation>
     </message>
     <message>
-<<<<<<< HEAD
-        <location line="+7"/>
-        <source>Open the Peercoin debug log file from the current data directory. This can take a few seconds for large log files.</source>
-        <translation>Open het Peercoindebug-logbestand van de huidige datamap. Dit kan een aantal seconden duren voor grote logbestanden.</translation>
-=======
         <source>IP address of the proxy (e.g. IPv4: 127.0.0.1 / IPv6: ::1)</source>
         <translation>IP-adres van de proxy (bijv. IPv4: 127.0.0.1 / IPv6: ::1)</translation>
->>>>>>> dac5d68f
     </message>
     <message>
         <source>Shows if the supplied default SOCKS5 proxy is used to reach peers via this network type.</source>
         <translation>Toont aan of de aangeleverde standaard SOCKS5 proxy gebruikt word om peers te bereiken via dit netwerktype.</translation>
     </message>
     <message>
-<<<<<<< HEAD
-        <location filename="../rpcconsole.cpp" line="-30"/>
-        <source>Welcome to the Peercoin RPC console.</source>
-        <translation>Welkom bij de Peercoin RPC-console.</translation>
-=======
         <source>Use separate SOCKS&amp;5 proxy to reach peers via Tor hidden services:</source>
         <translation>Gebruik aparte SOCKS&amp;5-proxy om peers te bereiken via verborgen Tor-diensten:</translation>
->>>>>>> dac5d68f
     </message>
     <message>
         <source>Hide the icon from the system tray.</source>
@@ -1466,14 +1160,8 @@
         <translation>&amp;Minimaliseer naar het systeemvak in plaats van de taakbalk</translation>
     </message>
     <message>
-<<<<<<< HEAD
-        <location filename="../sendcoinsentry.cpp" line="+1"/>
-        <source>Enter a Peercoin address</source>
-        <translation>Vul een Peercoinadres in (bijv. 1NS17iag9jJgTHD1VXjvLCEnZuQ3rJDE9L)</translation>
-=======
         <source>M&amp;inimize on close</source>
         <translation>M&amp;inimaliseer bij sluiten van het venster</translation>
->>>>>>> dac5d68f
     </message>
     <message>
         <source>&amp;Display</source>
@@ -1520,14 +1208,8 @@
         <translation>geen</translation>
     </message>
     <message>
-<<<<<<< HEAD
-        <location line="+21"/>
-        <source>Sign the message to prove you own this Peercoin address</source>
-        <translation>Onderteken een bericht om te bewijzen dat u een bepaald Peercoinadres bezit</translation>
-=======
         <source>Confirm options reset</source>
         <translation>Bevestig reset opties</translation>
->>>>>>> dac5d68f
     </message>
     <message>
         <source>Client restart required to activate changes.</source>
@@ -1554,14 +1236,8 @@
         <translation>Het configuratiebestand kon niet worden geopend.</translation>
     </message>
     <message>
-<<<<<<< HEAD
-        <location line="+40"/>
-        <source>Verify the message to ensure it was signed with the specified Peercoin address</source>
-        <translation>Controleer een bericht om te verifiëren dat het gespecificeerde Peercoinadres het bericht heeft ondertekend.</translation>
-=======
         <source>This change would require a client restart.</source>
         <translation>Om dit aan te passen moet de client opnieuw gestart worden.</translation>
->>>>>>> dac5d68f
     </message>
     <message>
         <source>The supplied proxy address is invalid.</source>
@@ -1575,29 +1251,16 @@
         <translation>Vorm</translation>
     </message>
     <message>
-<<<<<<< HEAD
-        <location filename="../signverifymessagedialog.cpp" line="+27"/>
-        <location line="+3"/>
-        <source>Enter a Peercoin address</source>
-        <translation>Vul een Peercoinadres in (bijv. 1NS17iag9jJgTHD1VXjvLCEnZuQ3rJDE9L)</translation>
-=======
         <source>The displayed information may be out of date. Your wallet automatically synchronizes with the Bitcoin network after a connection is established, but this process has not completed yet.</source>
         <translation>De weergegeven informatie kan verouderd zijn. Uw portemonnee synchroniseert automatisch met het Bitcoinnetwerk nadat een verbinding is gelegd, maar dit proces is nog niet voltooid.</translation>
->>>>>>> dac5d68f
     </message>
     <message>
         <source>Watch-only:</source>
         <translation>Alleen-bekijkbaar:</translation>
     </message>
     <message>
-<<<<<<< HEAD
-        <location line="+3"/>
-        <source>Enter Peercoin signature</source>
-        <translation>Voer Peercoin-handtekening in</translation>
-=======
         <source>Available:</source>
         <translation>Beschikbaar:</translation>
->>>>>>> dac5d68f
     </message>
     <message>
         <source>Your current spendable balance</source>
@@ -1648,14 +1311,8 @@
         <translation>Onbevestigde transacties naar alleen-bekijkbare adressen</translation>
     </message>
     <message>
-<<<<<<< HEAD
-        <location filename="../splashscreen.cpp" line="+22"/>
-        <source>The Peercoin developers</source>
-        <translation>De Peercoin-ontwikkelaars</translation>
-=======
         <source>Mined balance in watch-only addresses that has not yet matured</source>
         <translation>Ontgonnen saldo dat nog niet tot wasdom is gekomen</translation>
->>>>>>> dac5d68f
     </message>
     <message>
         <source>Current total balance in watch-only addresses</source>
@@ -3889,28 +3546,16 @@
         <translation>Niet in staat om %s te verbinden op deze computer. %s draait waarschijnlijk al.</translation>
     </message>
     <message>
-<<<<<<< HEAD
-        <location filename="../bitcoinstrings.cpp" line="+94"/>
-        <source>Peercoin version</source>
-        <translation>Peercoinversie</translation>
-=======
         <source>Unsupported argument -benchmark ignored, use -debug=bench.</source>
         <translation>Niet-ondersteund argument -benchmark genegeerd, gebruik -debug=bench.</translation>
->>>>>>> dac5d68f
     </message>
     <message>
         <source>Unsupported argument -debugnet ignored, use -debug=net.</source>
         <translation>Niet-ondersteund argument -debugnet genegeerd, gebruik -debug=net</translation>
     </message>
     <message>
-<<<<<<< HEAD
-        <location line="-29"/>
-        <source>Send command to -server or peercoind</source>
-        <translation>Stuur commando naar -server of peercoind</translation>
-=======
         <source>Unsupported argument -tor found, use -onion.</source>
         <translation>Niet-ondersteund argument -tor gevonden, gebruik -onion.</translation>
->>>>>>> dac5d68f
     </message>
     <message>
         <source>Unsupported logging category %s=%s.</source>
@@ -3925,25 +3570,12 @@
         <translation>Gebruik UPnP om de luisterende poort te mappen (standaard: %u)</translation>
     </message>
     <message>
-<<<<<<< HEAD
-        <location line="+24"/>
-        <source>Specify configuration file (default: peercoin.conf)</source>
-        <translation>Specificeer configuratiebestand (standaard: peercoin.conf)
-</translation>
-    </message>
-    <message>
-        <location line="+3"/>
-        <source>Specify pid file (default: peercoind.pid)</source>
-        <translation>Specificeer pid-bestand (standaard: peercoind.pid)
-</translation>
-=======
         <source>Use the test chain</source>
         <translation>Gebruik de test keten</translation>
     </message>
     <message>
         <source>User Agent comment (%s) contains unsafe characters.</source>
         <translation>User Agentcommentaar (%s) bevat onveilige karakters.</translation>
->>>>>>> dac5d68f
     </message>
     <message>
         <source>Verifying blocks...</source>
@@ -4002,32 +3634,8 @@
         <translation>Maximale grootte van de gegevens in gegevensdragertransacties die we doorgeven en mijnen (standaard: %u)</translation>
     </message>
     <message>
-<<<<<<< HEAD
-        <location line="-80"/>
-        <source>%s, you must set a rpcpassword in the configuration file:
-%s
-It is recommended you use the following random password:
-rpcuser=peercoinrpc
-rpcpassword=%s
-(you do not need to remember this password)
-The username and password MUST NOT be the same.
-If the file does not exist, create it with owner-readable-only file permissions.
-It is also recommended to set alertnotify so you are notified of problems;
-for example: alertnotify=echo %%s | mail -s &quot;Peercoin Alert&quot; admin@foo.com
-</source>
-        <translation>%s, u moet een RPC-wachtwoord instellen in het configuratiebestand: %s
-U wordt aangeraden het volgende willekeurige wachtwoord te gebruiken:
-rpcuser=peercoinrpc
-rpcpassword=%s
-(u hoeft dit wachtwoord niet te onthouden)
-De gebruikersnaam en wachtwoord mogen niet hetzelfde zijn.
-Als het bestand niet bestaat, make hem dan aan met leesrechten voor enkel de eigenaar.
-Het is ook aan te bevelen &quot;alertnotify&quot; in te stellen zodat u op de hoogte gesteld wordt van problemen;
-for example: alertnotify=echo %%s | mail -s &quot;Peercoin Alert&quot; admin@foo.com</translation>
-=======
         <source>Randomize credentials for every proxy connection. This enables Tor stream isolation (default: %u)</source>
         <translation>Gebruik willekeurige inloggegevens voor elke proxyverbinding. Dit maakt streamisolatie voor Tor mogelijk (standaard: %u)</translation>
->>>>>>> dac5d68f
     </message>
     <message>
         <source>The transaction amount is too small to send after the fee has been deducted</source>
@@ -4038,14 +3646,8 @@
         <translation>Goedgekeurde peers kunnen niet ge-DoS-banned worden en hun transacties worden altijd doorgegeven, zelfs als ze reeds in de mempool aanwezig zijn, nuttig voor bijv. een gateway</translation>
     </message>
     <message>
-<<<<<<< HEAD
-        <location line="+3"/>
-        <source>Cannot obtain a lock on data directory %s. Peercoin is probably already running.</source>
-        <translation>Kan geen lock op de datamap %s verkrijgen. Peercoin draait vermoedelijk reeds.</translation>
-=======
         <source>You need to rebuild the database using -reindex to go back to unpruned mode.  This will redownload the entire blockchain</source>
         <translation>U moet de database herbouwen met -reindex om terug te gaan naar de niet-prune modus. Dit zal de gehele blokketen opnieuw downloaden.</translation>
->>>>>>> dac5d68f
     </message>
     <message>
         <source>(default: %u)</source>
@@ -4080,14 +3682,8 @@
         <translation>Importeer blokken van externe blk000??.dat-bestand bij opstarten</translation>
     </message>
     <message>
-<<<<<<< HEAD
-        <location line="+3"/>
-        <source>Warning: Please check that your computer&apos;s date and time are correct! If your clock is wrong Peercoin will not work properly.</source>
-        <translation>Waarschuwing: Controleer dat de datum en tijd op uw computer correct zijn ingesteld. Als uw klok fout staat zal Peercoin niet correct werken.</translation>
-=======
         <source>Information</source>
         <translation>Informatie</translation>
->>>>>>> dac5d68f
     </message>
     <message>
         <source>Invalid -onion address or hostname: '%s'</source>
@@ -4286,14 +3882,8 @@
         <translation>Hoe grondig de blokverificatie van -checkblocks is (0-4, standaard: %u)</translation>
     </message>
     <message>
-<<<<<<< HEAD
-        <location line="+5"/>
-        <source>SSL options: (see the Bitcoin Wiki for SSL setup instructions)</source>
-        <translation>SSL-opties: (zie de Peercoin wiki voor SSL-instructies)</translation>
-=======
         <source>Maintain a full transaction index, used by the getrawtransaction rpc call (default: %u)</source>
         <translation>Onderhoud een volledige transactieindex, gebruikt door de getrawtransaction rpc call (standaard: %u)</translation>
->>>>>>> dac5d68f
     </message>
     <message>
         <source>Number of seconds to keep misbehaving peers from reconnecting (default: %u)</source>
@@ -4444,23 +4034,12 @@
         <translation>Stel het aantal threads in om RPC-aanvragen mee te bedienen (standaard: %d)</translation>
     </message>
     <message>
-<<<<<<< HEAD
-        <location line="+1"/>
-        <source>Error loading wallet.dat: Wallet requires newer version of Peercoin</source>
-        <translation>Fout bij laden wallet.dat: Portemonnee vereist een nieuwere versie van Peercoin</translation>
-    </message>
-    <message>
-        <location line="+93"/>
-        <source>Wallet needed to be rewritten: restart Peercoin to complete</source>
-        <translation>Portemonnee moest herschreven worden: Herstart Peercoin om te voltooien</translation>
-=======
         <source>Specify configuration file (default: %s)</source>
         <translation>Specificeer configuratiebestand (standaard: %s)</translation>
     </message>
     <message>
         <source>Specify connection timeout in milliseconds (minimum: 1, default: %d)</source>
         <translation>Specificeer de time-out tijd in milliseconden (minimum: 1, standaard: %d)</translation>
->>>>>>> dac5d68f
     </message>
     <message>
         <source>Specify pid file (default: %s)</source>
@@ -4507,14 +4086,8 @@
         <translation>Onbekend netwerk gespecificeerd in -onlynet: '%s'</translation>
     </message>
     <message>
-<<<<<<< HEAD
-        <location line="-25"/>
-        <source>Unable to bind to %s on this computer. Peercoin is probably already running.</source>
-        <translation>Niet in staat om aan %s te binden op deze computer. Peercoin draait vermoedelijk reeds.</translation>
-=======
         <source>Insufficient funds</source>
         <translation>Ontoereikend saldo</translation>
->>>>>>> dac5d68f
     </message>
     <message>
         <source>Loading block index...</source>
