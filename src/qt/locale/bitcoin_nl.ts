<TS language="nl" version="2.0">
<context>
    <name>AddressBookPage</name>
    <message>
        <source>Right-click to edit address or label</source>
        <translation>Klik met de rechtermuisknop om het adres of label te wijzigen</translation>
    </message>
    <message>
        <source>Create a new address</source>
        <translation>Maak een nieuw adres</translation>
    </message>
    <message>
        <source>&amp;New</source>
        <translation>&amp;Nieuw</translation>
    </message>
    <message>
        <source>Copy the currently selected address to the system clipboard</source>
        <translation>Kopieer het geselecteerde adres naar het klembord</translation>
    </message>
    <message>
        <source>&amp;Copy</source>
        <translation>&amp;Kopieer</translation>
    </message>
    <message>
        <source>C&amp;lose</source>
        <translation>S&amp;luiten</translation>
    </message>
    <message>
        <source>&amp;Copy Address</source>
        <translation>&amp;Kopiëer Adres</translation>
    </message>
    <message>
        <source>Delete the currently selected address from the list</source>
        <translation>Verwijder het geselecteerde adres van de lijst</translation>
    </message>
    <message>
        <source>Export the data in the current tab to a file</source>
        <translation>Exporteer de data in de huidige tab naar een bestand</translation>
    </message>
    <message>
        <source>&amp;Export</source>
        <translation>&amp;Exporteer</translation>
    </message>
    <message>
        <source>&amp;Delete</source>
        <translation>&amp;Verwijder</translation>
    </message>
    <message>
        <source>Choose the address to send coins to</source>
        <translation>Kies het adres om munten naar te versturen</translation>
    </message>
    <message>
        <source>Choose the address to receive coins with</source>
        <translation>Kies het adres om munten op te ontvangen</translation>
    </message>
    <message>
        <source>C&amp;hoose</source>
        <translation>K&amp;iezen</translation>
    </message>
    <message>
        <source>Sending addresses</source>
        <translation>Verstuur adressen</translation>
    </message>
    <message>
        <source>Receiving addresses</source>
        <translation>Ontvang adressen</translation>
    </message>
    <message>
        <source>These are your Zetacoin addresses for sending payments. Always check the amount and the receiving address before sending coins.</source>
        <translation>Dit zijn uw Zetacoinadressen om betalingen mee te verzenden. Controleer altijd het bedrag en het ontvang adres voordat u uw zetacoins verzendt.</translation>
    </message>
    <message>
        <source>These are your Zetacoin addresses for receiving payments. It is recommended to use a new receiving address for each transaction.</source>
        <translation>Dit zijn uw Zetacoin-adressen waarmee u kunt betalen. We raden u aan om een nieuw ontvangstadres voor elke transactie te gebruiken.</translation>
    </message>
    <message>
        <source>Copy &amp;Label</source>
        <translation>Kopiëer &amp;Label</translation>
    </message>
    <message>
        <source>&amp;Edit</source>
        <translation>&amp;Bewerk</translation>
    </message>
    <message>
        <source>Export Address List</source>
        <translation>Exporteer adreslijst</translation>
    </message>
    <message>
        <source>Comma separated file (*.csv)</source>
        <translation>Kommagescheiden bestand (*.csv)</translation>
    </message>
    <message>
        <source>Exporting Failed</source>
        <translation>Export Mislukt</translation>
    </message>
    <message>
        <source>There was an error trying to save the address list to %1. Please try again.</source>
        <translation>Een fout is opgetreden tijdens het opslaan van deze adreslijst naar %1. Probeer het nogmaals.</translation>
    </message>
</context>
<context>
    <name>AddressTableModel</name>
    <message>
        <source>Label</source>
        <translation>Label</translation>
    </message>
    <message>
        <source>Address</source>
        <translation>Adres</translation>
    </message>
    <message>
        <source>(no label)</source>
        <translation>(geen label)</translation>
    </message>
</context>
<context>
    <name>AskPassphraseDialog</name>
    <message>
        <source>Passphrase Dialog</source>
        <translation>Wachtwoorddialoog</translation>
    </message>
    <message>
        <source>Enter passphrase</source>
        <translation>Voer wachtwoord in</translation>
    </message>
    <message>
        <source>New passphrase</source>
        <translation>Nieuw wachtwoord</translation>
    </message>
    <message>
        <source>Repeat new passphrase</source>
        <translation>Herhaal nieuw wachtwoord</translation>
    </message>
    <message>
        <source>Encrypt wallet</source>
        <translation>Versleutel portemonnee</translation>
    </message>
    <message>
        <source>This operation needs your wallet passphrase to unlock the wallet.</source>
        <translation>Deze operatie vereist uw portemonneewachtwoord om de portemonnee te openen.</translation>
    </message>
    <message>
        <source>Unlock wallet</source>
        <translation>Open portemonnee</translation>
    </message>
    <message>
        <source>This operation needs your wallet passphrase to decrypt the wallet.</source>
        <translation>Deze operatie vereist uw portemonneewachtwoord om de portemonnee te ontsleutelen</translation>
    </message>
    <message>
        <source>Decrypt wallet</source>
        <translation>Ontsleutel portemonnee</translation>
    </message>
    <message>
        <source>Change passphrase</source>
        <translation>Wijzig wachtwoord</translation>
    </message>
    <message>
        <source>Confirm wallet encryption</source>
        <translation>Bevestig versleuteling van de portemonnee</translation>
    </message>
    <message>
        <source>Warning: If you encrypt your wallet and lose your passphrase, you will &lt;b&gt;LOSE ALL OF YOUR ZETACOINS&lt;/b&gt;!</source>
        <translation>Waarschuwing: Als u uw portemonnee versleutelt en uw wachtwoord vergeet, zult u &lt;b&gt;AL UW ZETACOINS VERLIEZEN&lt;/b&gt;!</translation>
    </message>
    <message>
        <source>Are you sure you wish to encrypt your wallet?</source>
        <translation>Weet u zeker dat u uw portemonnee wilt versleutelen?</translation>
    </message>
    <message>
        <source>Zetacoin Core will close now to finish the encryption process. Remember that encrypting your wallet cannot fully protect your zetacoins from being stolen by malware infecting your computer.</source>
        <translation>Zetacoin Core zal nu afsluiten om het versleutelingsproces te voltooien. Hou er rekening mee dat versleuteling van je portemonnee je niet volledig beschermt tegen diefstal van jouw zetacoins door malware op je computer.</translation>
    </message>
    <message>
        <source>IMPORTANT: Any previous backups you have made of your wallet file should be replaced with the newly generated, encrypted wallet file. For security reasons, previous backups of the unencrypted wallet file will become useless as soon as you start using the new, encrypted wallet.</source>
        <translation>BELANGRIJK: Elke eerder gemaakte backup van uw portemonneebestand dient u te vervangen door het nieuw gegenereerde, versleutelde portemonneebestand. Om veiligheidsredenen zullen eerdere backups van het niet-versleutelde portemonneebestand onbruikbaar worden zodra u uw nieuwe, versleutelde, portemonnee begint te gebruiken.</translation>
    </message>
    <message>
        <source>Warning: The Caps Lock key is on!</source>
        <translation>Waarschuwing: De Caps-Lock-toets staat aan!</translation>
    </message>
    <message>
        <source>Wallet encrypted</source>
        <translation>Portemonnee versleuteld</translation>
    </message>
    <message>
        <source>Enter the new passphrase to the wallet.&lt;br/&gt;Please use a passphrase of &lt;b&gt;ten or more random characters&lt;/b&gt;, or &lt;b&gt;eight or more words&lt;/b&gt;.</source>
        <translation>Voer een nieuw wachtwoord in voor uw portemonnee.&lt;br/&gt;Gebruik een wachtwoord van &lt;b&gt;tien of meer willekeurige karakters&lt;/b&gt;, of &lt;b&gt;acht of meer woorden&lt;/b&gt;.</translation>
    </message>
    <message>
        <source>Enter the old passphrase and new passphrase to the wallet.</source>
        <translation>Voer het oude en nieuwe wachtwoord in voor uw portemonnee.</translation>
    </message>
    <message>
        <source>Wallet encryption failed</source>
        <translation>Portemonneeversleuteling mislukt</translation>
    </message>
    <message>
        <source>Wallet encryption failed due to an internal error. Your wallet was not encrypted.</source>
        <translation>Portemonneeversleuteling mislukt door een interne fout. Uw portemonnee is niet versleuteld.</translation>
    </message>
    <message>
        <source>The supplied passphrases do not match.</source>
        <translation>De opgegeven wachtwoorden komen niet overeen</translation>
    </message>
    <message>
        <source>Wallet unlock failed</source>
        <translation>Portemonnee openen mislukt</translation>
    </message>
    <message>
        <source>The passphrase entered for the wallet decryption was incorrect.</source>
        <translation>Het opgegeven wachtwoord voor de portemonnee-ontsleuteling is niet correct.</translation>
    </message>
    <message>
        <source>Wallet decryption failed</source>
        <translation>Portemonnee-ontsleuteling mislukt</translation>
    </message>
    <message>
        <source>Wallet passphrase was successfully changed.</source>
        <translation>Portemonneewachtwoord is met succes gewijzigd.</translation>
    </message>
</context>
<context>
    <name>BitcoinGUI</name>
    <message>
        <source>Sign &amp;message...</source>
        <translation>&amp;Onderteken bericht...</translation>
    </message>
    <message>
        <source>Synchronizing with network...</source>
        <translation>Synchroniseren met netwerk...</translation>
    </message>
    <message>
        <source>&amp;Overview</source>
        <translation>&amp;Overzicht</translation>
    </message>
    <message>
        <source>Node</source>
        <translation>Node</translation>
    </message>
    <message>
        <source>Show general overview of wallet</source>
        <translation>Toon algemeen overzicht van uw portemonnee</translation>
    </message>
    <message>
        <source>&amp;Transactions</source>
        <translation>&amp;Transacties</translation>
    </message>
    <message>
        <source>Browse transaction history</source>
        <translation>Blader door transactieverleden</translation>
    </message>
    <message>
        <source>E&amp;xit</source>
        <translation>&amp;Afsluiten</translation>
    </message>
    <message>
        <source>Quit application</source>
        <translation>Programma afsluiten</translation>
    </message>
    <message>
        <source>About &amp;Qt</source>
        <translation>Over &amp;Qt</translation>
    </message>
    <message>
        <source>Show information about Qt</source>
        <translation>Toon informatie over Qt</translation>
    </message>
    <message>
        <source>&amp;Options...</source>
        <translation>O&amp;pties...</translation>
    </message>
    <message>
        <source>&amp;Encrypt Wallet...</source>
        <translation>&amp;Versleutel Portemonnee...</translation>
    </message>
    <message>
        <source>&amp;Backup Wallet...</source>
        <translation>&amp;Backup Portemonnee...</translation>
    </message>
    <message>
        <source>&amp;Change Passphrase...</source>
        <translation>&amp;Wijzig Wachtwoord</translation>
    </message>
    <message>
        <source>&amp;Sending addresses...</source>
        <translation>V&amp;erstuur adressen...</translation>
    </message>
    <message>
        <source>&amp;Receiving addresses...</source>
        <translation>O&amp;ntvang adressen...</translation>
    </message>
    <message>
        <source>Open &amp;URI...</source>
        <translation>Open &amp;URI...</translation>
    </message>
    <message>
        <source>Zetacoin Core client</source>
        <translation>Zetacoin Kern applicatie</translation>
    </message>
    <message>
        <source>Importing blocks from disk...</source>
        <translation>Blokken aan het importeren vanaf harde schijf...</translation>
    </message>
    <message>
        <source>Reindexing blocks on disk...</source>
        <translation>Bezig met herindexeren van blokken op harde schijf...</translation>
    </message>
    <message>
        <source>Send coins to a Zetacoin address</source>
        <translation>Verstuur munten naar een Zetacoinadres</translation>
    </message>
    <message>
        <source>Backup wallet to another location</source>
        <translation>Backup portemonnee naar een andere locatie</translation>
    </message>
    <message>
        <source>Change the passphrase used for wallet encryption</source>
        <translation>Wijzig het wachtwoord voor uw portemonneversleuteling</translation>
    </message>
    <message>
        <source>&amp;Debug window</source>
        <translation>&amp;Debugscherm</translation>
    </message>
    <message>
        <source>Open debugging and diagnostic console</source>
        <translation>Open debugging en diagnostische console</translation>
    </message>
    <message>
        <source>&amp;Verify message...</source>
        <translation>&amp;Verifiëer bericht...</translation>
    </message>
    <message>
        <source>Zetacoin</source>
        <translation>Zetacoin</translation>
    </message>
    <message>
        <source>Wallet</source>
        <translation>Portemonnee</translation>
    </message>
    <message>
        <source>&amp;Send</source>
        <translation>&amp;Versturen</translation>
    </message>
    <message>
        <source>&amp;Receive</source>
        <translation>&amp;Ontvangen</translation>
    </message>
    <message>
        <source>Show information about Zetacoin Core</source>
        <translation>Toon informatie over zetacoin kern</translation>
    </message>
    <message>
        <source>&amp;Show / Hide</source>
        <translation>&amp;Toon / Verberg</translation>
    </message>
    <message>
        <source>Show or hide the main Window</source>
        <translation>Toon of verberg het hoofdvenster</translation>
    </message>
    <message>
        <source>Encrypt the private keys that belong to your wallet</source>
        <translation>Versleutel de geheime sleutels die bij uw portemonnee horen</translation>
    </message>
    <message>
        <source>Sign messages with your Zetacoin addresses to prove you own them</source>
        <translation>Onderteken berichten met uw Zetacoinadressen om te bewijzen dat u deze adressen bezit</translation>
    </message>
    <message>
        <source>Verify messages to ensure they were signed with specified Zetacoin addresses</source>
        <translation>Verifiëer handtekeningen om zeker te zijn dat de berichten zijn ondertekend met de gespecificeerde Zetacoinadressen</translation>
    </message>
    <message>
        <source>&amp;File</source>
        <translation>&amp;Bestand</translation>
    </message>
    <message>
        <source>&amp;Settings</source>
        <translation>&amp;Instellingen</translation>
    </message>
    <message>
        <source>&amp;Help</source>
        <translation>&amp;Hulp</translation>
    </message>
    <message>
        <source>Tabs toolbar</source>
        <translation>Tab-werkbalk</translation>
    </message>
    <message>
        <source>Zetacoin Core</source>
        <translation>Zetacoin Kern</translation>
    </message>
    <message>
        <source>Request payments (generates QR codes and zetacoin: URIs)</source>
        <translation>Vraag betaling aan (genereert QR codes en zetacoin: URIs)</translation>
    </message>
    <message>
        <source>&amp;About Zetacoin Core</source>
        <translation>&amp;Over Zetacoin Core</translation>
    </message>
    <message>
        <source>Modify configuration options for Zetacoin Core</source>
        <translation>Wijzig configuratieopties voor Zetacoin Core</translation>
    </message>
    <message>
        <source>Show the list of used sending addresses and labels</source>
        <translation>Toon de lijst met gebruikt verzend adressen en labels</translation>
    </message>
    <message>
        <source>Show the list of used receiving addresses and labels</source>
        <translation>Toon de lijst met gebruikte ontvangst adressen en labels</translation>
    </message>
    <message>
        <source>Open a zetacoin: URI or payment request</source>
        <translation>Open een zetacoin: URI of betalingsverzoek</translation>
    </message>
    <message>
        <source>&amp;Command-line options</source>
        <translation>&amp;Commandoregel-opties</translation>
    </message>
    <message>
        <source>Show the Zetacoin Core help message to get a list with possible Zetacoin command-line options</source>
        <translation>Toon het Zetacoin Core hulpbericht om een lijst te krijgen met mogelijke Zetacoin commandoregelopties</translation>
    </message>
    <message numerus="yes">
<<<<<<< HEAD
        <source>%n active connection(s) to Zetacoin network</source>
        <translation><numerusform>%n actieve connectie naar Zetacoin netwerk</numerusform><numerusform>%n actieve connecties naar Zetacoin netwerk</numerusform></translation>
=======
        <source>%n active connection(s) to Bitcoin network</source>
        <translation><numerusform>%n actieve connectie naar Bitcoinnetwerk</numerusform><numerusform>%n actieve connecties naar Bitcoinnetwerk</numerusform></translation>
>>>>>>> 0bace830
    </message>
    <message>
        <source>No block source available...</source>
        <translation>Geen bron voor blokken beschikbaar...</translation>
    </message>
    <message numerus="yes">
        <source>Processed %n block(s) of transaction history.</source>
        <translation><numerusform>%n blok aan transactiegeschiedenis verwerkt.</numerusform><numerusform>%n blokken aan transactiegeschiedenis verwerkt.</numerusform></translation>
    </message>
    <message numerus="yes">
        <source>%n hour(s)</source>
        <translation><numerusform>%n uur</numerusform><numerusform>%n uren</numerusform></translation>
    </message>
    <message numerus="yes">
        <source>%n day(s)</source>
        <translation><numerusform>%n dag</numerusform><numerusform>%n dagen</numerusform></translation>
    </message>
    <message numerus="yes">
        <source>%n week(s)</source>
        <translation><numerusform>%n week</numerusform><numerusform>%n weken</numerusform></translation>
    </message>
    <message>
        <source>%1 and %2</source>
        <translation>%1 en %2</translation>
    </message>
    <message numerus="yes">
        <source>%n year(s)</source>
        <translation><numerusform>%n jaar</numerusform><numerusform>%n jaren</numerusform></translation>
    </message>
    <message>
        <source>%1 behind</source>
        <translation>%1 achter</translation>
    </message>
    <message>
        <source>Last received block was generated %1 ago.</source>
        <translation>Laatst ontvangen blok was %1 geleden gegenereerd.</translation>
    </message>
    <message>
        <source>Transactions after this will not yet be visible.</source>
        <translation>Transacties na dit moment zullen nu nog niet zichtbaar zijn.</translation>
    </message>
    <message>
        <source>Error</source>
        <translation>Fout</translation>
    </message>
    <message>
        <source>Warning</source>
        <translation>Waarschuwing</translation>
    </message>
    <message>
        <source>Information</source>
        <translation>Informatie</translation>
    </message>
    <message>
        <source>Up to date</source>
        <translation>Bijgewerkt</translation>
    </message>
    <message>
        <source>Catching up...</source>
        <translation>Aan het bijwerken...</translation>
    </message>
    <message>
        <source>Date: %1
</source>
        <translation>Datum: %1
</translation>
    </message>
    <message>
        <source>Amount: %1
</source>
        <translation>Aantal: %1
</translation>
    </message>
    <message>
        <source>Type: %1
</source>
        <translation>Type: %1
</translation>
    </message>
    <message>
        <source>Label: %1
</source>
        <translation>Label: %1
</translation>
    </message>
    <message>
        <source>Address: %1
</source>
        <translation>Adres: %1
</translation>
    </message>
    <message>
        <source>Sent transaction</source>
        <translation>Verzonden transactie</translation>
    </message>
    <message>
        <source>Incoming transaction</source>
        <translation>Binnenkomende transactie</translation>
    </message>
    <message>
        <source>Wallet is &lt;b&gt;encrypted&lt;/b&gt; and currently &lt;b&gt;unlocked&lt;/b&gt;</source>
        <translation>Portemonnee is &lt;b&gt;versleuteld&lt;/b&gt; en momenteel &lt;b&gt;geopend&lt;/b&gt;</translation>
    </message>
    <message>
        <source>Wallet is &lt;b&gt;encrypted&lt;/b&gt; and currently &lt;b&gt;locked&lt;/b&gt;</source>
        <translation>Portemonnee is &lt;b&gt;versleuteld&lt;/b&gt; en momenteel &lt;b&gt;gesloten&lt;/b&gt;</translation>
    </message>
</context>
<context>
    <name>ClientModel</name>
    <message>
        <source>Network Alert</source>
        <translation>Netwerkwaarschuwing</translation>
    </message>
</context>
<context>
    <name>CoinControlDialog</name>
    <message>
        <source>Coin Selection</source>
        <translation>Munt Selectie</translation>
    </message>
    <message>
        <source>Quantity:</source>
        <translation>Kwantiteit</translation>
    </message>
    <message>
        <source>Bytes:</source>
        <translation>Bytes:</translation>
    </message>
    <message>
        <source>Amount:</source>
        <translation>Bedrag:</translation>
    </message>
    <message>
        <source>Priority:</source>
        <translation>Prioriteit:</translation>
    </message>
    <message>
        <source>Fee:</source>
        <translation>Vergoeding:</translation>
    </message>
    <message>
        <source>Dust:</source>
        <translation>Stof:</translation>
    </message>
    <message>
        <source>After Fee:</source>
        <translation>Na vergoeding:</translation>
    </message>
    <message>
        <source>Change:</source>
        <translation>Wisselgeld:</translation>
    </message>
    <message>
        <source>(un)select all</source>
        <translation>(de)selecteer alles</translation>
    </message>
    <message>
        <source>Tree mode</source>
        <translation>Boom modus</translation>
    </message>
    <message>
        <source>List mode</source>
        <translation>Lijst modus</translation>
    </message>
    <message>
        <source>Amount</source>
        <translation>Bedrag</translation>
    </message>
    <message>
        <source>Received with label</source>
        <translation>Ontvangen met label</translation>
    </message>
    <message>
        <source>Received with address</source>
        <translation>Ontvangen met adres</translation>
    </message>
    <message>
        <source>Date</source>
        <translation>Datum</translation>
    </message>
    <message>
        <source>Confirmations</source>
        <translation>Bevestigingen</translation>
    </message>
    <message>
        <source>Confirmed</source>
        <translation>Bevestigd</translation>
    </message>
    <message>
        <source>Priority</source>
        <translation>Prioriteit</translation>
    </message>
    <message>
        <source>Copy address</source>
        <translation>Kopieer adres</translation>
    </message>
    <message>
        <source>Copy label</source>
        <translation>Kopieer label</translation>
    </message>
    <message>
        <source>Copy amount</source>
        <translation>Kopieer bedrag</translation>
    </message>
    <message>
        <source>Copy transaction ID</source>
        <translation>Kopieer transactie-ID</translation>
    </message>
    <message>
        <source>Lock unspent</source>
        <translation>Blokeer ongebruikte</translation>
    </message>
    <message>
        <source>Unlock unspent</source>
        <translation>Deblokkeer ongebruikte</translation>
    </message>
    <message>
        <source>Copy quantity</source>
        <translation>Kopieer aantal</translation>
    </message>
    <message>
        <source>Copy fee</source>
        <translation>Kopieer vergoeding</translation>
    </message>
    <message>
        <source>Copy after fee</source>
        <translation>Kopieer na vergoeding</translation>
    </message>
    <message>
        <source>Copy bytes</source>
        <translation>Kopieer bytes</translation>
    </message>
    <message>
        <source>Copy priority</source>
        <translation>Kopieer prioriteit</translation>
    </message>
    <message>
        <source>Copy dust</source>
        <translation>Kopieër stof</translation>
    </message>
    <message>
        <source>Copy change</source>
        <translation>Kopieer wisselgeld</translation>
    </message>
    <message>
        <source>highest</source>
        <translation>hoogste</translation>
    </message>
    <message>
        <source>higher</source>
        <translation>hoger</translation>
    </message>
    <message>
        <source>high</source>
        <translation>hoog</translation>
    </message>
    <message>
        <source>medium-high</source>
        <translation>gemiddeld hoog</translation>
    </message>
    <message>
        <source>medium</source>
        <translation>gemiddeld</translation>
    </message>
    <message>
        <source>low-medium</source>
        <translation>laag gemiddeld</translation>
    </message>
    <message>
        <source>low</source>
        <translation>laag</translation>
    </message>
    <message>
        <source>lower</source>
        <translation>lager</translation>
    </message>
    <message>
        <source>lowest</source>
        <translation>laagste</translation>
    </message>
    <message>
        <source>(%1 locked)</source>
        <translation>(%1 geblokeerd)</translation>
    </message>
    <message>
        <source>none</source>
        <translation>geen</translation>
    </message>
    <message>
        <source>This label turns red if the transaction size is greater than 1000 bytes.</source>
        <translation>Dit label wordt rood als de transactie groter is dan 1000 bytes.</translation>
    </message>
    <message>
        <source>This label turns red if the priority is smaller than "medium".</source>
        <translation>Dit label wordt rood als de prioriteit lager is dan "gemiddeld".</translation>
    </message>
    <message>
        <source>This label turns red if any recipient receives an amount smaller than %1.</source>
        <translation>Dit label wordt rood wanneer een ontvanger minder dan %1 krijgt.</translation>
    </message>
    <message>
        <source>Can vary +/- %1 satoshi(s) per input.</source>
        <translation>Kan per input +/- %1 satoshi(s)  variëren.</translation>
    </message>
    <message>
        <source>yes</source>
        <translation>ja</translation>
    </message>
    <message>
        <source>no</source>
        <translation>nee</translation>
    </message>
    <message>
        <source>This means a fee of at least %1 per kB is required.</source>
        <translation>Dit betekent dat een vergoeding van minimaal %1 per kB nodig is.</translation>
    </message>
    <message>
        <source>Can vary +/- 1 byte per input.</source>
        <translation>Kan +/- byte per invoer variëren.</translation>
    </message>
    <message>
        <source>Transactions with higher priority are more likely to get included into a block.</source>
        <translation>Transacties met een hogere prioriteit zullen eerder in een block gezet worden.</translation>
    </message>
    <message>
        <source>(no label)</source>
        <translation>(geen label)</translation>
    </message>
    <message>
        <source>change from %1 (%2)</source>
        <translation>wijzig van %1 (%2)</translation>
    </message>
    <message>
        <source>(change)</source>
        <translation>(wijzig)</translation>
    </message>
</context>
<context>
    <name>EditAddressDialog</name>
    <message>
        <source>Edit Address</source>
        <translation>Bewerk Adres</translation>
    </message>
    <message>
        <source>&amp;Label</source>
        <translation>&amp;Label</translation>
    </message>
    <message>
        <source>The label associated with this address list entry</source>
        <translation>Het label dat bij dit adres item hoort</translation>
    </message>
    <message>
        <source>The address associated with this address list entry. This can only be modified for sending addresses.</source>
        <translation>Het adres dat bij dit adres item hoort. Dit kan alleen bewerkt worden voor verstuur adressen.</translation>
    </message>
    <message>
        <source>&amp;Address</source>
        <translation>&amp;Adres</translation>
    </message>
    <message>
        <source>New receiving address</source>
        <translation>Nieuw ontvangstadres</translation>
    </message>
    <message>
        <source>New sending address</source>
        <translation>Nieuw adres om naar te verzenden</translation>
    </message>
    <message>
        <source>Edit receiving address</source>
        <translation>Bewerk ontvangstadres</translation>
    </message>
    <message>
        <source>Edit sending address</source>
        <translation>Bewerk adres om naar te verzenden</translation>
    </message>
    <message>
        <source>The entered address "%1" is already in the address book.</source>
        <translation>Het opgegeven adres "%1" bestaat al in uw adresboek.</translation>
    </message>
    <message>
        <source>The entered address "%1" is not a valid Zetacoin address.</source>
        <translation>Het opgegeven adres "%1" is een ongeldig Zetacoinadres</translation>
    </message>
    <message>
        <source>Could not unlock wallet.</source>
        <translation>Kon de portemonnee niet openen.</translation>
    </message>
    <message>
        <source>New key generation failed.</source>
        <translation>Genereren nieuwe sleutel mislukt.</translation>
    </message>
</context>
<context>
    <name>FreespaceChecker</name>
    <message>
        <source>A new data directory will be created.</source>
        <translation>Een nieuwe gegevensmap wordt aangemaakt.</translation>
    </message>
    <message>
        <source>name</source>
        <translation>naam</translation>
    </message>
    <message>
        <source>Directory already exists. Add %1 if you intend to create a new directory here.</source>
        <translation>Map bestaat al. Voeg %1 toe als u van plan bent hier een nieuwe map aan te maken.</translation>
    </message>
    <message>
        <source>Path already exists, and is not a directory.</source>
        <translation>Communicatiepad bestaat al, en is geen folder.</translation>
    </message>
    <message>
        <source>Cannot create data directory here.</source>
        <translation>Kan hier geen gegevensmap aanmaken.</translation>
    </message>
</context>
<context>
    <name>HelpMessageDialog</name>
    <message>
        <source>Zetacoin Core</source>
        <translation>Zetacoin Kern</translation>
    </message>
    <message>
        <source>version</source>
        <translation>versie</translation>
    </message>
    <message>
        <source>(%1-bit)</source>
        <translation>(%1-bit)</translation>
    </message>
    <message>
        <source>About Zetacoin Core</source>
        <translation>Over Zetacoin Core</translation>
    </message>
    <message>
        <source>Command-line options</source>
        <translation>Commandoregel-opties</translation>
    </message>
    <message>
        <source>Usage:</source>
        <translation>Gebruik:</translation>
    </message>
    <message>
        <source>command-line options</source>
        <translation>commandoregel-opties</translation>
    </message>
</context>
<context>
    <name>Intro</name>
    <message>
        <source>Welcome</source>
        <translation>Welkom</translation>
    </message>
    <message>
        <source>Welcome to Zetacoin Core.</source>
        <translation>Welkom bij Zetacoin Core</translation>
    </message>
    <message>
        <source>As this is the first time the program is launched, you can choose where Zetacoin Core will store its data.</source>
        <translation>Omdat dit de eerste keer is dat het programma gestart is, kunt u nu kiezen waar Zetacoin Core de data moet opslaan.</translation>
    </message>
    <message>
        <source>Zetacoin Core will download and store a copy of the Zetacoin block chain. At least %1GB of data will be stored in this directory, and it will grow over time. The wallet will also be stored in this directory.</source>
        <translation>Zetacoin Core zal een kopie van de Zetacoin blokketen downloaden en opslaan. Tenminste %1 GB aan data wordt opgeslagen in deze map en het zal groeien in de tijd. De portemonnee wordt ook in deze map opgeslagen.</translation>
    </message>
    <message>
        <source>Use the default data directory</source>
        <translation>Gebruik de standaard gegevensmap</translation>
    </message>
    <message>
        <source>Use a custom data directory:</source>
        <translation>Gebruik een persoonlijke gegevensmap:</translation>
    </message>
    <message>
        <source>Zetacoin Core</source>
        <translation>Zetacoin Kern</translation>
    </message>
    <message>
        <source>Error: Specified data directory "%1" cannot be created.</source>
        <translation>Fout: De gespecificeerde directory "%1" kan niet worden gecreëerd.</translation>
    </message>
    <message>
        <source>Error</source>
        <translation>Fout</translation>
    </message>
    <message numerus="yes">
        <source>%n GB of free space available</source>
        <translation><numerusform>%n GB aan vrije opslagruimte beschikbaar</numerusform><numerusform>%n GB aan vrije opslagruimte beschikbaar</numerusform></translation>
    </message>
    <message numerus="yes">
        <source>(of %n GB needed)</source>
        <translation><numerusform>(van %n GB nodig)</numerusform><numerusform>(van %n GB nodig)</numerusform></translation>
    </message>
</context>
<context>
    <name>OpenURIDialog</name>
    <message>
        <source>Open URI</source>
        <translation>Open URI</translation>
    </message>
    <message>
        <source>Open payment request from URI or file</source>
        <translation>Open betalingsverzoek via URI of bestand</translation>
    </message>
    <message>
        <source>URI:</source>
        <translation>URI:</translation>
    </message>
    <message>
        <source>Select payment request file</source>
        <translation>Selecteer betalingsverzoek bestand</translation>
    </message>
    <message>
        <source>Select payment request file to open</source>
        <translation>Selecteer betalingsverzoek bestand om te openen</translation>
    </message>
</context>
<context>
    <name>OptionsDialog</name>
    <message>
        <source>Options</source>
        <translation>Opties</translation>
    </message>
    <message>
        <source>&amp;Main</source>
        <translation>&amp;Algemeen</translation>
    </message>
    <message>
        <source>Size of &amp;database cache</source>
        <translation>Grootte van de &amp;database cache</translation>
    </message>
    <message>
        <source>MB</source>
        <translation>MB</translation>
    </message>
    <message>
        <source>Number of script &amp;verification threads</source>
        <translation>Aantal threads voor &amp;scriptverificatie</translation>
    </message>
    <message>
        <source>Accept connections from outside</source>
        <translation>Accepteer binnenkomende verbindingen</translation>
    </message>
    <message>
        <source>Allow incoming connections</source>
        <translation>Sta inkomende verbindingen toe</translation>
    </message>
    <message>
        <source>IP address of the proxy (e.g. IPv4: 127.0.0.1 / IPv6: ::1)</source>
        <translation>IP-adres van de proxy (bijv. IPv4: 127.0.0.1 / IPv6: ::1)</translation>
    </message>
    <message>
        <source>Minimize instead of exit the application when the window is closed. When this option is enabled, the application will be closed only after selecting Exit in the menu.</source>
        <translation>Minimaliseren in plaats van de applicatie af te sluiten wanneer het venster is afgesloten. Als deze optie is ingeschakeld, zal de toepassing pas worden afgesloten na het selecteren van Exit in het menu.</translation>
    </message>
    <message>
        <source>The user interface language can be set here. This setting will take effect after restarting Zetacoin Core.</source>
        <translation>Stel hier de taal van de applicatie in. Deze instelling zal van kracht worden na het herstarten van de applicatie.</translation>
    </message>
    <message>
        <source>Third party URLs (e.g. a block explorer) that appear in the transactions tab as context menu items. %s in the URL is replaced by transaction hash. Multiple URLs are separated by vertical bar |.</source>
        <translation>Derde partijen URL's (bijvoorbeeld block explorer) dat in de transacties tab verschijnen als contextmenu elementen. %s in de URL is vervangen door transactie hash. Verscheidene URL's zijn gescheiden door een verticale streep |.  </translation>
    </message>
    <message>
        <source>Third party transaction URLs</source>
        <translation>Transactie-URLs van derde partijen</translation>
    </message>
    <message>
        <source>Active command-line options that override above options:</source>
        <translation>Actieve commandoregelopties die bovenstaande opties overschrijven:</translation>
    </message>
    <message>
        <source>Reset all client options to default.</source>
        <translation>Reset alle clientopties naar de standaardinstellingen.</translation>
    </message>
    <message>
        <source>&amp;Reset Options</source>
        <translation>&amp;Reset Opties</translation>
    </message>
    <message>
        <source>&amp;Network</source>
        <translation>&amp;Netwerk</translation>
    </message>
    <message>
        <source>Automatically start Zetacoin Core after logging in to the system.</source>
        <translation>Zetacoin Kern automatisch starten bij inloggen.</translation>
    </message>
    <message>
        <source>&amp;Start Zetacoin Core on system login</source>
        <translation>&amp;Start Zetacoin Kern tijdens login.</translation>
    </message>
    <message>
        <source>(0 = auto, &lt;0 = leave that many cores free)</source>
        <translation>(0 = auto, &lt;0 = laat dit aantal kernen vrij)</translation>
    </message>
    <message>
        <source>W&amp;allet</source>
        <translation>W&amp;allet</translation>
    </message>
    <message>
        <source>Expert</source>
        <translation>Expert</translation>
    </message>
    <message>
        <source>Enable coin &amp;control features</source>
        <translation>Coin &amp;Control activeren</translation>
    </message>
    <message>
        <source>If you disable the spending of unconfirmed change, the change from a transaction cannot be used until that transaction has at least one confirmation. This also affects how your balance is computed.</source>
        <translation>Indien het uitgeven van onbevestigd wisselgeld uitgeschakeld wordt dan kan het wisselgeld van een transactie niet worden gebruikt totdat de transactie ten minste een bevestiging heeft. Dit heeft ook invloed op de manier waarop uw saldo wordt berekend.</translation>
    </message>
    <message>
        <source>&amp;Spend unconfirmed change</source>
        <translation>&amp;Spendeer onbevestigd wisselgeld</translation>
    </message>
    <message>
        <source>Automatically open the Zetacoin client port on the router. This only works when your router supports UPnP and it is enabled.</source>
        <translation>Open de Zetacoin-poort automatisch op de router. Dit werkt alleen als de router UPnP ondersteunt en het aanstaat.</translation>
    </message>
    <message>
        <source>Map port using &amp;UPnP</source>
        <translation>Portmapping via &amp;UPnP</translation>
    </message>
    <message>
        <source>Connect to the Zetacoin network through a SOCKS5 proxy.</source>
        <translation>Verbind met het Zetacoin netwerk via een SOCKS5 proxy.</translation>
    </message>
    <message>
        <source>&amp;Connect through SOCKS5 proxy (default proxy):</source>
        <translation>&amp;Verbind via een SOCKS5-proxy (standaardproxy):</translation>
    </message>
    <message>
        <source>Proxy &amp;IP:</source>
        <translation>Proxy &amp;IP:</translation>
    </message>
    <message>
        <source>&amp;Port:</source>
        <translation>&amp;Poort:</translation>
    </message>
    <message>
        <source>Port of the proxy (e.g. 9050)</source>
        <translation>Poort van de proxy (bijv. 9050)</translation>
    </message>
    <message>
        <source>&amp;Window</source>
        <translation>&amp;Scherm</translation>
    </message>
    <message>
        <source>Show only a tray icon after minimizing the window.</source>
        <translation>Laat alleen een systeemvak-icoon zien wanneer het venster geminimaliseerd is</translation>
    </message>
    <message>
        <source>&amp;Minimize to the tray instead of the taskbar</source>
        <translation>&amp;Minimaliseer naar het systeemvak in plaats van de taakbalk</translation>
    </message>
    <message>
        <source>M&amp;inimize on close</source>
        <translation>Minimaliseer bij sluiten van het &amp;venster</translation>
    </message>
    <message>
        <source>&amp;Display</source>
        <translation>&amp;Interface</translation>
    </message>
    <message>
        <source>User Interface &amp;language:</source>
        <translation>Taal &amp;Gebruikersinterface:</translation>
    </message>
    <message>
        <source>&amp;Unit to show amounts in:</source>
        <translation>&amp;Eenheid om bedrag in te tonen:</translation>
    </message>
    <message>
        <source>Choose the default subdivision unit to show in the interface and when sending coins.</source>
        <translation>Kies de standaard onderverdelingseenheid om weer te geven in uw programma, en voor het versturen van munten</translation>
    </message>
    <message>
        <source>Whether to show coin control features or not.</source>
        <translation>Munt controle functies weergeven of niet.</translation>
    </message>
    <message>
        <source>&amp;OK</source>
        <translation>&amp;OK</translation>
    </message>
    <message>
        <source>&amp;Cancel</source>
        <translation>Ann&amp;uleren</translation>
    </message>
    <message>
        <source>default</source>
        <translation>standaard</translation>
    </message>
    <message>
        <source>none</source>
        <translation>geen</translation>
    </message>
    <message>
        <source>Confirm options reset</source>
        <translation>Bevestig reset opties</translation>
    </message>
    <message>
        <source>Client restart required to activate changes.</source>
        <translation>Herstart van de client is vereist om veranderingen door te voeren.</translation>
    </message>
    <message>
        <source>Client will be shut down. Do you want to proceed?</source>
        <translation>Applicatie zal worden afgesloten. Wilt u doorgaan?</translation>
    </message>
    <message>
        <source>This change would require a client restart.</source>
        <translation>Om dit aan te passen moet de client opnieuw gestart worden.</translation>
    </message>
    <message>
        <source>The supplied proxy address is invalid.</source>
        <translation>Het opgegeven proxyadres is ongeldig.</translation>
    </message>
</context>
<context>
    <name>OverviewPage</name>
    <message>
        <source>Form</source>
        <translation>Vorm</translation>
    </message>
    <message>
        <source>The displayed information may be out of date. Your wallet automatically synchronizes with the Zetacoin network after a connection is established, but this process has not completed yet.</source>
        <translation>De weergegeven informatie kan verouderd zijn. Uw portemonnee synchroniseert automaticsh met het Zetacoinnetwerk nadat een verbinding is gelegd, maar dit proces is nog niet voltooid.</translation>
    </message>
    <message>
        <source>Watch-only:</source>
        <translation>Alleen-bekijkbaar:</translation>
    </message>
    <message>
        <source>Available:</source>
        <translation>Beschikbaar:</translation>
    </message>
    <message>
        <source>Your current spendable balance</source>
        <translation>Uw beschikbare saldo</translation>
    </message>
    <message>
        <source>Pending:</source>
        <translation>Afwachtend:</translation>
    </message>
    <message>
        <source>Total of transactions that have yet to be confirmed, and do not yet count toward the spendable balance</source>
        <translation>De som van de transacties die nog bevestigd moeten worden, en nog niet meetellen in uw beschikbare saldo</translation>
    </message>
    <message>
        <source>Immature:</source>
        <translation>Immatuur:</translation>
    </message>
    <message>
        <source>Mined balance that has not yet matured</source>
        <translation>Gedolven saldo dat nog niet tot wasdom is gekomen</translation>
    </message>
    <message>
        <source>Balances</source>
        <translation>Saldi</translation>
    </message>
    <message>
        <source>Total:</source>
        <translation>Totaal:</translation>
    </message>
    <message>
        <source>Your current total balance</source>
        <translation>Uw totale saldo</translation>
    </message>
    <message>
        <source>Your current balance in watch-only addresses</source>
        <translation>Uw huidige balans in alleen-bekijkbare adressen</translation>
    </message>
    <message>
        <source>Spendable:</source>
        <translation>Besteedbaar:</translation>
    </message>
    <message>
        <source>Recent transactions</source>
        <translation>Recente transacties</translation>
    </message>
    <message>
        <source>Unconfirmed transactions to watch-only addresses</source>
        <translation>Onbevestigde transacties naar alleen-bekijkbare adressen</translation>
    </message>
    <message>
        <source>Mined balance in watch-only addresses that has not yet matured</source>
        <translation>Ontgonnen saldo dat nog niet tot wasdom is gekomen</translation>
    </message>
    <message>
        <source>Current total balance in watch-only addresses</source>
        <translation>Huidige balans in alleen-bekijkbare adressen.</translation>
    </message>
</context>
<context>
    <name>PaymentServer</name>
    <message>
        <source>URI handling</source>
        <translation>URI-behandeling</translation>
    </message>
    <message>
        <source>Invalid payment address %1</source>
        <translation>Ongeldig betalingsadres %1</translation>
    </message>
    <message>
        <source>Payment request rejected</source>
        <translation>Betalingsverzoek geweigerd</translation>
    </message>
    <message>
        <source>Payment request network doesn't match client network.</source>
        <translation>Betalingsaanvraagnetwerk komt niet overeen met klantennetwerk.</translation>
    </message>
    <message>
        <source>Payment request is not initialized.</source>
        <translation>Betalingsaanvraag is niet geïnitialiseerd.</translation>
    </message>
    <message>
        <source>Requested payment amount of %1 is too small (considered dust).</source>
        <translation>Het gevraagde betalingsbedrag van %1 is te weinig (beschouwd als stof).</translation>
    </message>
    <message>
        <source>Payment request error</source>
        <translation>Fout bij betalingsverzoek</translation>
    </message>
    <message>
        <source>Cannot start zetacoin: click-to-pay handler</source>
        <translation>Kan zetacoin niet starten: click-to-pay handler</translation>
    </message>
    <message>
        <source>Payment request fetch URL is invalid: %1</source>
        <translation>URL om betalingsverzoek te verkrijgen is ongeldig: %1</translation>
    </message>
    <message>
        <source>URI cannot be parsed! This can be caused by an invalid Zetacoin address or malformed URI parameters.</source>
        <translation>URI kan niet verwerkt worden! Dit kan het gevolg zijn van een ongeldig Zetacoin adres of misvormde URI parameters.</translation>
    </message>
    <message>
        <source>Payment request file handling</source>
        <translation>Betalingsverzoek bestandsafhandeling</translation>
    </message>
    <message>
        <source>Payment request file cannot be read! This can be caused by an invalid payment request file.</source>
        <translation>Betalingsverzoek-bestand kan niet gelezen of verwerkt worden! Dit kan veroorzaakt worden door een ongeldig betalingsverzoek-bestand.</translation>
    </message>
    <message>
        <source>Payment request expired.</source>
        <translation>Betalingsverzoek verlopen.</translation>
    </message>
    <message>
        <source>Unverified payment requests to custom payment scripts are unsupported.</source>
        <translation>Niet-geverifieerde betalingsverzoeken naar aangepaste betaling scripts worden niet ondersteund.</translation>
    </message>
    <message>
        <source>Invalid payment request.</source>
        <translation>Ongeldig betalingsverzoek.</translation>
    </message>
    <message>
        <source>Refund from %1</source>
        <translation>Restitutie van %1</translation>
    </message>
    <message>
        <source>Payment request %1 is too large (%2 bytes, allowed %3 bytes).</source>
        <translation>Betalingsverzoek %1 is te groot (%2 bytes, toegestaan ​​%3 bytes).</translation>
    </message>
    <message>
        <source>Payment request DoS protection</source>
        <translation>Betalingsaanvraag DoS bescherming</translation>
    </message>
    <message>
        <source>Error communicating with %1: %2</source>
        <translation>Fout bij communiceren met %1: %2</translation>
    </message>
    <message>
        <source>Payment request cannot be parsed!</source>
        <translation>Betalingsverzoek kan niet juist worden ontleed of verwerkt!</translation>
    </message>
    <message>
        <source>Bad response from server %1</source>
        <translation>Ongeldige respons van server %1</translation>
    </message>
    <message>
        <source>Payment acknowledged</source>
        <translation>Betaling bevestigd</translation>
    </message>
    <message>
        <source>Network request error</source>
        <translation>Netwerkfout bij verzoek</translation>
    </message>
</context>
<context>
    <name>PeerTableModel</name>
    <message>
        <source>User Agent</source>
        <translation>User Agent</translation>
    </message>
    <message>
        <source>Node/Service</source>
        <translation>Node/Service</translation>
    </message>
    <message>
        <source>Ping Time</source>
        <translation>Ping tijd</translation>
    </message>
</context>
<context>
    <name>QObject</name>
    <message>
        <source>Amount</source>
        <translation>Bedrag</translation>
    </message>
    <message>
        <source>Enter a Zetacoin address (e.g. %1)</source>
        <translation>Voer een Zetacoin-adres in (bijv. %1)</translation>
    </message>
    <message>
        <source>%1 d</source>
        <translation>%1d</translation>
    </message>
    <message>
        <source>%1 h</source>
        <translation>%1 uur</translation>
    </message>
    <message>
        <source>%1 m</source>
        <translation>%1 m</translation>
    </message>
    <message>
        <source>%1 s</source>
        <translation>%1s</translation>
    </message>
    <message>
        <source>None</source>
        <translation>Geen</translation>
    </message>
    <message>
        <source>N/A</source>
        <translation>N.v.t.</translation>
    </message>
    <message>
        <source>%1 ms</source>
        <translation>%1 ms</translation>
    </message>
</context>
<context>
    <name>QRImageWidget</name>
    <message>
        <source>&amp;Save Image...</source>
        <translation>&amp;Afbeelding opslaan...</translation>
    </message>
    <message>
        <source>&amp;Copy Image</source>
        <translation>&amp;Afbeelding kopiëren</translation>
    </message>
    <message>
        <source>Save QR Code</source>
        <translation>Sla QR-code op</translation>
    </message>
    <message>
        <source>PNG Image (*.png)</source>
        <translation>PNG afbeelding (*.png)</translation>
    </message>
</context>
<context>
    <name>RPCConsole</name>
    <message>
        <source>Client name</source>
        <translation>Clientnaam</translation>
    </message>
    <message>
        <source>N/A</source>
        <translation>N.v.t.</translation>
    </message>
    <message>
        <source>Client version</source>
        <translation>Clientversie</translation>
    </message>
    <message>
        <source>&amp;Information</source>
        <translation>&amp;Informatie</translation>
    </message>
    <message>
        <source>Debug window</source>
        <translation>Debug venster</translation>
    </message>
    <message>
        <source>General</source>
        <translation>Algemeen</translation>
    </message>
    <message>
        <source>Using OpenSSL version</source>
        <translation>Gebruikt OpenSSL versie</translation>
    </message>
    <message>
        <source>Using BerkeleyDB version</source>
        <translation>Gebruikt BerkeleyDB versie</translation>
    </message>
    <message>
        <source>Startup time</source>
        <translation>Opstarttijd</translation>
    </message>
    <message>
        <source>Network</source>
        <translation>Netwerk</translation>
    </message>
    <message>
        <source>Name</source>
        <translation>Naam</translation>
    </message>
    <message>
        <source>Number of connections</source>
        <translation>Aantal connecties</translation>
    </message>
    <message>
        <source>Block chain</source>
        <translation>Blokketen</translation>
    </message>
    <message>
        <source>Current number of blocks</source>
        <translation>Huidig aantal blokken</translation>
    </message>
    <message>
        <source>Open the Zetacoin Core debug log file from the current data directory. This can take a few seconds for large log files.</source>
        <translation>Open het Zetacoin Core debug logbestand van de huidige gegevens directory. Dit kan enkele seconden duren voor grote logbestanden.</translation>
    </message>
    <message>
        <source>Received</source>
        <translation>Ontvangen</translation>
    </message>
    <message>
        <source>Sent</source>
        <translation>Verstuurd</translation>
    </message>
    <message>
        <source>&amp;Peers</source>
        <translation>&amp;Peers</translation>
    </message>
    <message>
        <source>Select a peer to view detailed information.</source>
        <translation>Selecteer een peer om gedetailleerde informatie te bekijken.</translation>
    </message>
    <message>
        <source>Direction</source>
        <translation>Directie</translation>
    </message>
    <message>
        <source>Version</source>
        <translation>Versie</translation>
    </message>
    <message>
        <source>User Agent</source>
        <translation>User Agent</translation>
    </message>
    <message>
        <source>Services</source>
        <translation>Services</translation>
    </message>
    <message>
        <source>Starting Height</source>
        <translation>Aanvangshoogte</translation>
    </message>
    <message>
        <source>Sync Height</source>
        <translation>Synchronisatiehoogte</translation>
    </message>
    <message>
        <source>Ban Score</source>
        <translation>Ban score</translation>
    </message>
    <message>
        <source>Connection Time</source>
        <translation>Connectie tijd</translation>
    </message>
    <message>
        <source>Last Send</source>
        <translation>Laatst verstuurd</translation>
    </message>
    <message>
        <source>Last Receive</source>
        <translation>Laatst ontvangen</translation>
    </message>
    <message>
        <source>Bytes Sent</source>
        <translation>Bytes Verzonden</translation>
    </message>
    <message>
        <source>Bytes Received</source>
        <translation>Bytes Ontvangen</translation>
    </message>
    <message>
        <source>Ping Time</source>
        <translation>Ping Tijd</translation>
    </message>
    <message>
        <source>Time Offset</source>
        <translation>Tijdcompensatie</translation>
    </message>
    <message>
        <source>Last block time</source>
        <translation>Tijd laatste blok</translation>
    </message>
    <message>
        <source>&amp;Open</source>
        <translation>&amp;Open</translation>
    </message>
    <message>
        <source>&amp;Console</source>
        <translation>&amp;Console</translation>
    </message>
    <message>
        <source>&amp;Network Traffic</source>
        <translation>&amp;Netwerkverkeer</translation>
    </message>
    <message>
        <source>&amp;Clear</source>
        <translation>&amp;Wissen</translation>
    </message>
    <message>
        <source>Totals</source>
        <translation>Totalen</translation>
    </message>
    <message>
        <source>In:</source>
        <translation>In;</translation>
    </message>
    <message>
        <source>Out:</source>
        <translation>Uit:</translation>
    </message>
    <message>
        <source>Build date</source>
        <translation>Bouwdatum</translation>
    </message>
    <message>
        <source>Debug log file</source>
        <translation>Debug-logbestand</translation>
    </message>
    <message>
        <source>Clear console</source>
        <translation>Maak console leeg</translation>
    </message>
    <message>
        <source>Welcome to the Zetacoin Core RPC console.</source>
        <translation>Welkom op de Zetacoin Core RPC console.</translation>
    </message>
    <message>
        <source>Use up and down arrows to navigate history, and &lt;b&gt;Ctrl-L&lt;/b&gt; to clear screen.</source>
        <translation>Gebruik de pijltjestoetsen om door de geschiedenis te navigeren, en &lt;b&gt;Ctrl-L&lt;/b&gt; om het scherm leeg te maken.</translation>
    </message>
    <message>
        <source>Type &lt;b&gt;help&lt;/b&gt; for an overview of available commands.</source>
        <translation>Typ &lt;b&gt;help&lt;/b&gt; voor een overzicht van de beschikbare commando's.</translation>
    </message>
    <message>
        <source>%1 B</source>
        <translation>%1 B</translation>
    </message>
    <message>
        <source>%1 KB</source>
        <translation>%1 Kb</translation>
    </message>
    <message>
        <source>%1 MB</source>
        <translation>%1 MB</translation>
    </message>
    <message>
        <source>%1 GB</source>
        <translation>%1 Gb</translation>
    </message>
    <message>
        <source>via %1</source>
        <translation>via %1</translation>
    </message>
    <message>
        <source>never</source>
        <translation>nooit</translation>
    </message>
    <message>
        <source>Inbound</source>
        <translation>Inkomend</translation>
    </message>
    <message>
        <source>Outbound</source>
        <translation>Uitgaand</translation>
    </message>
    <message>
        <source>Unknown</source>
        <translation>Onbekend</translation>
    </message>
    <message>
        <source>Fetching...</source>
        <translation>Ophalen...</translation>
    </message>
</context>
<context>
    <name>ReceiveCoinsDialog</name>
    <message>
        <source>&amp;Amount:</source>
        <translation>&amp;Bedrag</translation>
    </message>
    <message>
        <source>&amp;Label:</source>
        <translation>&amp;Label:</translation>
    </message>
    <message>
        <source>&amp;Message:</source>
        <translation>&amp;Bericht</translation>
    </message>
    <message>
        <source>Reuse one of the previously used receiving addresses. Reusing addresses has security and privacy issues. Do not use this unless re-generating a payment request made before.</source>
        <translation>Gebruik een van de eerder gebruikte ontvangstadressen opnieuw. Het opnieuw gebruiken van adressen heeft beveiliging- en privacy problemen. Gebruik dit niet, behalve als er eerder een betalingsverzoek opnieuw gegenereerd is.</translation>
    </message>
    <message>
        <source>R&amp;euse an existing receiving address (not recommended)</source>
        <translation>H&amp;ergebruik en bestaand ontvangstadres (niet aanbevolen)</translation>
    </message>
    <message>
        <source>An optional message to attach to the payment request, which will be displayed when the request is opened. Note: The message will not be sent with the payment over the Zetacoin network.</source>
        <translation>Een optioneel bericht om bij te voegen aan het betalingsverzoek, dewelke zal getoond worden wanneer het verzoek is geopend. Opermerking: Het bericht zal niet worden verzonden met de betaling over het Zetacoin netwerk.</translation>
    </message>
    <message>
        <source>An optional label to associate with the new receiving address.</source>
        <translation>Een optioneel label om te associëren met het nieuwe ontvangende adres</translation>
    </message>
    <message>
        <source>Use this form to request payments. All fields are &lt;b&gt;optional&lt;/b&gt;.</source>
        <translation>Gebruik dit formulier om te verzoeken tot betaling. Alle velden zijn &lt;b&gt;optioneel&lt;/b&gt;.</translation>
    </message>
    <message>
        <source>An optional amount to request. Leave this empty or zero to not request a specific amount.</source>
        <translation>Een optioneel te verzoeken bedrag. Laat dit leeg, of nul, om geen specifiek bedrag aan te vragen.</translation>
    </message>
    <message>
        <source>Clear all fields of the form.</source>
        <translation>Wis alle velden op het formulier.</translation>
    </message>
    <message>
        <source>Clear</source>
        <translation>Wissen</translation>
    </message>
    <message>
        <source>Requested payments history</source>
        <translation>Geschiedenis van de betalingsverzoeken</translation>
    </message>
    <message>
        <source>&amp;Request payment</source>
        <translation>&amp;Betalingsverzoek</translation>
    </message>
    <message>
        <source>Show the selected request (does the same as double clicking an entry)</source>
        <translation>Toon het geselecteerde verzoek (doet hetzelfde als dubbelklikken)</translation>
    </message>
    <message>
        <source>Show</source>
        <translation>Toon</translation>
    </message>
    <message>
        <source>Remove the selected entries from the list</source>
        <translation>Verwijder de geselecteerde items van de lijst</translation>
    </message>
    <message>
        <source>Remove</source>
        <translation>Verwijder</translation>
    </message>
    <message>
        <source>Copy label</source>
        <translation>Kopieer label</translation>
    </message>
    <message>
        <source>Copy message</source>
        <translation>Kopieer bericht</translation>
    </message>
    <message>
        <source>Copy amount</source>
        <translation>Kopieer bedrag</translation>
    </message>
</context>
<context>
    <name>ReceiveRequestDialog</name>
    <message>
        <source>QR Code</source>
        <translation>QR-code</translation>
    </message>
    <message>
        <source>Copy &amp;URI</source>
        <translation>Kopieer &amp;URI</translation>
    </message>
    <message>
        <source>Copy &amp;Address</source>
        <translation>Kopieer &amp;adres</translation>
    </message>
    <message>
        <source>&amp;Save Image...</source>
        <translation>&amp;Sla afbeelding op...</translation>
    </message>
    <message>
        <source>Request payment to %1</source>
        <translation>Betalingsverzoek tot %1</translation>
    </message>
    <message>
        <source>Payment information</source>
        <translation>Betalingsinformatie</translation>
    </message>
    <message>
        <source>URI</source>
        <translation>URI</translation>
    </message>
    <message>
        <source>Address</source>
        <translation>Adres</translation>
    </message>
    <message>
        <source>Amount</source>
        <translation>Bedrag</translation>
    </message>
    <message>
        <source>Label</source>
        <translation>Label</translation>
    </message>
    <message>
        <source>Message</source>
        <translation>Bericht</translation>
    </message>
    <message>
        <source>Resulting URI too long, try to reduce the text for label / message.</source>
        <translation>Resulterende URI te lang, probeer de tekst korter te maken voor het label/bericht.</translation>
    </message>
    <message>
        <source>Error encoding URI into QR Code.</source>
        <translation>Fout tijdens encoderen URI in QR-code</translation>
    </message>
</context>
<context>
    <name>RecentRequestsTableModel</name>
    <message>
        <source>Date</source>
        <translation>Datum</translation>
    </message>
    <message>
        <source>Label</source>
        <translation>Label</translation>
    </message>
    <message>
        <source>Message</source>
        <translation>Bericht</translation>
    </message>
    <message>
        <source>Amount</source>
        <translation>Bedrag</translation>
    </message>
    <message>
        <source>(no label)</source>
        <translation>(geen label)</translation>
    </message>
    <message>
        <source>(no message)</source>
        <translation>(geen bericht)</translation>
    </message>
    <message>
        <source>(no amount)</source>
        <translation>(geen bedrag)</translation>
    </message>
</context>
<context>
    <name>SendCoinsDialog</name>
    <message>
        <source>Send Coins</source>
        <translation>Verstuur munten</translation>
    </message>
    <message>
        <source>Coin Control Features</source>
        <translation>Coin controle opties</translation>
    </message>
    <message>
        <source>Inputs...</source>
        <translation>Invoer...</translation>
    </message>
    <message>
        <source>automatically selected</source>
        <translation>automatisch geselecteerd</translation>
    </message>
    <message>
        <source>Insufficient funds!</source>
        <translation>Onvoldoende fonds!</translation>
    </message>
    <message>
        <source>Quantity:</source>
        <translation>Kwantiteit</translation>
    </message>
    <message>
        <source>Bytes:</source>
        <translation>Bytes:</translation>
    </message>
    <message>
        <source>Amount:</source>
        <translation>Bedrag:</translation>
    </message>
    <message>
        <source>Priority:</source>
        <translation>Prioriteit:</translation>
    </message>
    <message>
        <source>Fee:</source>
        <translation>Vergoeding:</translation>
    </message>
    <message>
        <source>After Fee:</source>
        <translation>Na vergoeding:</translation>
    </message>
    <message>
        <source>Change:</source>
        <translation>Wisselgeld:</translation>
    </message>
    <message>
        <source>If this is activated, but the change address is empty or invalid, change will be sent to a newly generated address.</source>
        <translation>Als dit is geactiveerd, maar het wisselgeldadres is leeg of ongeldig, dan wordt het wisselgeld verzonden naar een nieuw gegenereerd adres.</translation>
    </message>
    <message>
        <source>Custom change address</source>
        <translation>Aangepast wisselgeldadres</translation>
    </message>
    <message>
        <source>Transaction Fee:</source>
        <translation>Transactiekosten:</translation>
    </message>
    <message>
        <source>Choose...</source>
        <translation>Kies...</translation>
    </message>
    <message>
        <source>collapse fee-settings</source>
        <translation>Transactiekosteninstellingen verbergen</translation>
    </message>
    <message>
        <source>per kilobyte</source>
        <translation>per kilobyte</translation>
    </message>
    <message>
        <source>If the custom fee is set to 1000 satoshis and the transaction is only 250 bytes, then "per kilobyte" only pays 250 satoshis in fee, while "total at least" pays 1000 satoshis. For transactions bigger than a kilobyte both pay by kilobyte.</source>
        <translation>Als de aangepaste toeslag is ingesteld op 1000 satoshis en de transactie is maar 250 bytes, dan wordt bij "per kilobyte" 250 satoshis aan toeslag berekend, terwijl er bij "totaal tenminste" 1000 satoshis worden berekend. Voor transacties die groter zijn dan een kilobyte, wordt in beide gevallen per kilobyte de toeslag berekend.</translation>
    </message>
    <message>
        <source>Hide</source>
        <translation>Verbergen</translation>
    </message>
    <message>
        <source>total at least</source>
        <translation>totaal ten minste</translation>
    </message>
    <message>
        <source>Paying only the minimum fee is just fine as long as there is less transaction volume than space in the blocks. But be aware that this can end up in a never confirming transaction once there is more demand for zetacoin transactions than the network can process.</source>
        <translation>De minimale toeslag betalen is prima mits het transactievolume kleiner is dan de ruimte in de blokken. Let wel op dat dit tot gevolg kan hebben dat een transactie nooit wordt bevestigd als er meer vraag is naar zetacointransacties dan het netwerk kan verwerken.</translation>
    </message>
    <message>
        <source>(read the tooltip)</source>
        <translation>(lees de tooltip)</translation>
    </message>
    <message>
        <source>Recommended:</source>
        <translation>Aanbevolen:</translation>
    </message>
    <message>
        <source>Custom:</source>
        <translation>Handmatig:</translation>
    </message>
    <message>
        <source>(Smart fee not initialized yet. This usually takes a few blocks...)</source>
        <translation>(Slimme vergoeding is nog niet geïnitialiseerd. Dit duurt meestal een paar blokken...)</translation>
    </message>
    <message>
        <source>Confirmation time:</source>
        <translation>Bevestigings tijd:</translation>
    </message>
    <message>
        <source>normal</source>
        <translation>normaal</translation>
    </message>
    <message>
        <source>fast</source>
        <translation>snel</translation>
    </message>
    <message>
        <source>Send as zero-fee transaction if possible</source>
        <translation>Verstuur als transactie zonder verzendkosten indien mogelijk</translation>
    </message>
    <message>
        <source>(confirmation may take longer)</source>
        <translation>(bevestiging kan langer duren)</translation>
    </message>
    <message>
        <source>Send to multiple recipients at once</source>
        <translation>Verstuur aan verschillende ontvangers ineens</translation>
    </message>
    <message>
        <source>Add &amp;Recipient</source>
        <translation>Voeg &amp;Ontvanger Toe</translation>
    </message>
    <message>
        <source>Clear all fields of the form.</source>
        <translation>Wis alle velden van het formulier.</translation>
    </message>
    <message>
        <source>Dust:</source>
        <translation>Stof:</translation>
    </message>
    <message>
        <source>Clear &amp;All</source>
        <translation>Verwijder &amp;Alles</translation>
    </message>
    <message>
        <source>Balance:</source>
        <translation>Saldo:</translation>
    </message>
    <message>
        <source>Confirm the send action</source>
        <translation>Bevestig de verstuuractie</translation>
    </message>
    <message>
        <source>S&amp;end</source>
        <translation>&amp;Verstuur</translation>
    </message>
    <message>
        <source>Confirm send coins</source>
        <translation>Bevestig versturen munten</translation>
    </message>
    <message>
        <source>%1 to %2</source>
        <translation>%1 tot %2</translation>
    </message>
    <message>
        <source>Copy quantity</source>
        <translation>Kopieer aantal</translation>
    </message>
    <message>
        <source>Copy amount</source>
        <translation>Kopieer bedrag</translation>
    </message>
    <message>
        <source>Copy fee</source>
        <translation>Kopieer vergoeding</translation>
    </message>
    <message>
        <source>Copy after fee</source>
        <translation>Kopieer na vergoeding</translation>
    </message>
    <message>
        <source>Copy bytes</source>
        <translation>Kopieer bytes</translation>
    </message>
    <message>
        <source>Copy priority</source>
        <translation>Kopieer prioriteit</translation>
    </message>
    <message>
        <source>Copy change</source>
        <translation>Kopieer wijziging</translation>
    </message>
    <message>
        <source>or</source>
        <translation>of</translation>
    </message>
    <message>
        <source>The amount to pay must be larger than 0.</source>
        <translation>Het ingevoerde bedrag moet groter zijn dan 0.</translation>
    </message>
    <message>
        <source>The amount exceeds your balance.</source>
        <translation>Bedrag is hoger dan uw huidige saldo</translation>
    </message>
    <message>
        <source>The total exceeds your balance when the %1 transaction fee is included.</source>
        <translation>Totaal overschrijdt uw huidige saldo wanneer de %1 transactiekosten worden meegerekend</translation>
    </message>
    <message>
        <source>Transaction creation failed!</source>
        <translation>Transactie creatie niet gelukt!</translation>
    </message>
    <message>
        <source>The transaction was rejected! This might happen if some of the coins in your wallet were already spent, such as if you used a copy of wallet.dat and coins were spent in the copy but not marked as spent here.</source>
        <translation>De transactie was afgewezen. Dit kan gebeuren als u eerder uitgegeven munten opnieuw wilt versturen, zoals wanneer u een kopie van uw wallet.dat heeft gebruikt en in de kopie deze munten zijn gemarkeerd als uitgegeven, maar in de huidige nog niet.</translation>
    </message>
    <message>
        <source>Payment request expired.</source>
        <translation>Betalingsverzoek verlopen.</translation>
    </message>
    <message numerus="yes">
        <source>Estimated to begin confirmation within %n block(s).</source>
        <translation><numerusform>Schatting is bevestiging wordt gestart binnen %n blok.</numerusform><numerusform>Schatting is bevestiging wordt gestart binnen %n blokken.</numerusform></translation>
    </message>
    <message>
        <source>Pay only the minimum fee of %1</source>
        <translation>Betaal alleen de minimale transactiekosten van %1</translation>
    </message>
    <message>
        <source>Total Amount %1&lt;span style='font-size:10pt;font-weight:normal;'&gt;&lt;br /&gt;(=%2)&lt;/span&gt;</source>
        <translation>Totaalbedrag %1&lt;span style='font-size:10pt;font-weight:normal;'&gt;&lt;br /&gt;(=%2)&lt;/span&gt;</translation>
    </message>
    <message>
        <source>The recipient address is not valid. Please recheck.</source>
        <translation>Het adres van de ontvanger is niet geldig. Gelieve opnieuw te controleren..</translation>
    </message>
    <message>
        <source>Duplicate address found: addresses should only be used once each.</source>
        <translation>Dubbel adres gevonden: adressen mogen maar één keer worden gebruikt worden.</translation>
    </message>
    <message>
        <source>Warning: Invalid Zetacoin address</source>
        <translation>Waarschuwing: Ongeldig Zetacoin adres</translation>
    </message>
    <message>
        <source>(no label)</source>
        <translation>(geen label)</translation>
    </message>
    <message>
        <source>Warning: Unknown change address</source>
        <translation>Waarschuwing: Onbekend wisselgeldadres</translation>
    </message>
    <message>
        <source>Copy dust</source>
        <translation>Kopieër stof</translation>
    </message>
    <message>
        <source>Are you sure you want to send?</source>
        <translation>Weet u zeker dat u wilt verzenden?</translation>
    </message>
    <message>
        <source>added as transaction fee</source>
        <translation>toegevoegd als transactiekosten</translation>
    </message>
</context>
<context>
    <name>SendCoinsEntry</name>
    <message>
        <source>A&amp;mount:</source>
        <translation>Bedra&amp;g:</translation>
    </message>
    <message>
        <source>Pay &amp;To:</source>
        <translation>Betaal &amp;Aan:</translation>
    </message>
    <message>
        <source>Enter a label for this address to add it to your address book</source>
        <translation>Vul een label in voor dit adres om het toe te voegen aan uw adresboek</translation>
    </message>
    <message>
        <source>&amp;Label:</source>
        <translation>&amp;Label:</translation>
    </message>
    <message>
        <source>Choose previously used address</source>
        <translation>Kies een eerder gebruikt adres</translation>
    </message>
    <message>
        <source>This is a normal payment.</source>
        <translation>Dit is een normale betaling.</translation>
    </message>
    <message>
        <source>The Zetacoin address to send the payment to</source>
        <translation>Het Zetacoin adres om betaling aan te voldoen</translation>
    </message>
    <message>
        <source>Alt+A</source>
        <translation>Alt+A</translation>
    </message>
    <message>
        <source>Paste address from clipboard</source>
        <translation>Plak adres vanuit klembord</translation>
    </message>
    <message>
        <source>Alt+P</source>
        <translation>Alt+P</translation>
    </message>
    <message>
        <source>Remove this entry</source>
        <translation>Verwijder deze toevoeging</translation>
    </message>
    <message>
        <source>The fee will be deducted from the amount being sent. The recipient will receive less bitcoins than you enter in the amount field. If multiple recipients are selected, the fee is split equally.</source>
        <translation>De vergoeding zal worden afgetrokken van het bedrag dat verzonden wordt. De ontvangers zullen minder bitcoins ontvangen dan ingevoerd is in het hoeveelheids veld. Als er meerdere ontvangers geselecteerd zijn, dan wordt de vergoeding gelijk verdeeld.</translation>
    </message>
    <message>
        <source>S&amp;ubtract fee from amount</source>
        <translation>Trek de vergoeding af van het bedrag.</translation>
    </message>
    <message>
        <source>Message:</source>
        <translation>Bericht:</translation>
    </message>
    <message>
        <source>This is an unauthenticated payment request.</source>
        <translation>Dit is een niet-geverifieerd betalingsverzoek.</translation>
    </message>
    <message>
        <source>This is an authenticated payment request.</source>
        <translation>Dit is een geverifieerd betalingsverzoek.</translation>
    </message>
    <message>
        <source>Enter a label for this address to add it to the list of used addresses</source>
        <translation>Vul een label voor dit adres in om het aan de lijst met gebruikte adressen toe te voegen</translation>
    </message>
    <message>
        <source>A message that was attached to the zetacoin: URI which will be stored with the transaction for your reference. Note: This message will not be sent over the Zetacoin network.</source>
        <translation>Een bericht dat werd toegevoegd aan de zetacoin: URI dewelke wordt opgeslagen met de transactie ter referentie. Opmerking: Dit bericht zal niet worden verzonden over het Zetacoin netwerk.</translation>
    </message>
    <message>
        <source>Pay To:</source>
        <translation>Betaal Aan:</translation>
    </message>
    <message>
        <source>Memo:</source>
        <translation>Memo:</translation>
    </message>
</context>
<context>
    <name>ShutdownWindow</name>
    <message>
        <source>Zetacoin Core is shutting down...</source>
        <translation>Zetacoin Core is aan het afsluiten...</translation>
    </message>
    <message>
        <source>Do not shut down the computer until this window disappears.</source>
        <translation>Sluit de computer niet af totdat dit venster verdwenen is.</translation>
    </message>
</context>
<context>
    <name>SignVerifyMessageDialog</name>
    <message>
        <source>Signatures - Sign / Verify a Message</source>
        <translation>Handtekeningen - Onderteken een bericht / Verifiëer een handtekening</translation>
    </message>
    <message>
        <source>&amp;Sign Message</source>
        <translation>O&amp;nderteken Bericht</translation>
    </message>
    <message>
        <source>You can sign messages/agreements with your addresses to prove you can receive zetacoins sent to them. Be careful not to sign anything vague or random, as phishing attacks may try to trick you into signing your identity over to them. Only sign fully-detailed statements you agree to.</source>
        <translation>U kunt berichten/overeenkomsten ondertekenen met uw adres om te bewijzen dat u Zetacoins kunt versturen. Wees voorzichtig met het ondertekenen van iets vaags of willekeurigs, omdat phishing-aanvallen u kunnen proberen te misleiden tot het ondertekenen van overeenkomsten om uw identiteit aan hen toe te vertrouwen. Onderteken alleen volledig gedetailleerde verklaringen voordat u akkoord gaat.</translation>
    </message>
    <message>
        <source>The Zetacoin address to sign the message with</source>
        <translation>Het Zetacoin adres om bericht mee te ondertekenen</translation>
    </message>
    <message>
        <source>Choose previously used address</source>
        <translation>Kies een eerder gebruikt adres</translation>
    </message>
    <message>
        <source>Alt+A</source>
        <translation>Alt+A</translation>
    </message>
    <message>
        <source>Paste address from clipboard</source>
        <translation>Plak adres vanuit klembord</translation>
    </message>
    <message>
        <source>Alt+P</source>
        <translation>Alt+P</translation>
    </message>
    <message>
        <source>Enter the message you want to sign here</source>
        <translation>Typ hier het bericht dat u wilt ondertekenen</translation>
    </message>
    <message>
        <source>Signature</source>
        <translation>Handtekening</translation>
    </message>
    <message>
        <source>Copy the current signature to the system clipboard</source>
        <translation>Kopieer de huidige handtekening naar het systeemklembord</translation>
    </message>
    <message>
        <source>Sign the message to prove you own this Zetacoin address</source>
        <translation>Onderteken een bericht om te bewijzen dat u een bepaald Zetacoinadres bezit</translation>
    </message>
    <message>
        <source>Sign &amp;Message</source>
        <translation>Onderteken &amp;Bericht</translation>
    </message>
    <message>
        <source>Reset all sign message fields</source>
        <translation>Verwijder alles in de invulvelden</translation>
    </message>
    <message>
        <source>Clear &amp;All</source>
        <translation>Verwijder &amp;Alles</translation>
    </message>
    <message>
        <source>&amp;Verify Message</source>
        <translation>&amp;Verifiëer Bericht</translation>
    </message>
    <message>
<<<<<<< HEAD
        <source>The Zetacoin address the message was signed with</source>
        <translation>Het Zetacoin adres waarmee het bericht ondertekend is</translation>
=======
        <source>Enter the receiver's address, message (ensure you copy line breaks, spaces, tabs, etc. exactly) and signature below to verify the message. Be careful not to read more into the signature than what is in the signed message itself, to avoid being tricked by a man-in-the-middle attack. Note that this only proves the signing party receives with the address, it cannot prove sendership of any transaction!</source>
        <translation>Voer het adres van de ontvanger in, bericht (zorg ervoor dat de regeleinden, spaties, tabs etc. precies kloppen) en onderteken onderaan om het bericht te verifiëren. Wees voorzicht om niet meer in de ondertekening te lezen dan in het getekende bericht zelf, om te voorkomen dat je wordt aangevallen met een man-in-the-middle attack. Houd er mee rekening dat dit alleen de ondertekende partij bewijst met het ontvangen adres, er kan niet bewezen worden dat er een transactie heeft plaatsgevonden!</translation>
    </message>
    <message>
        <source>The Bitcoin address the message was signed with</source>
        <translation>Het Bitcoin adres waarmee het bericht ondertekend is</translation>
>>>>>>> 0bace830
    </message>
    <message>
        <source>Verify the message to ensure it was signed with the specified Zetacoin address</source>
        <translation>Controleer een bericht om te verifiëren dat het gespecificeerde Zetacoinadres het bericht heeft ondertekend.</translation>
    </message>
    <message>
        <source>Verify &amp;Message</source>
        <translation>Verifiëer &amp;Bericht</translation>
    </message>
    <message>
        <source>Reset all verify message fields</source>
        <translation>Verwijder alles in de invulvelden</translation>
    </message>
    <message>
        <source>Click "Sign Message" to generate signature</source>
        <translation>Klik "Onderteken Bericht" om de handtekening te genereren</translation>
    </message>
    <message>
        <source>The entered address is invalid.</source>
        <translation>Het opgegeven adres is ongeldig.</translation>
    </message>
    <message>
        <source>Please check the address and try again.</source>
        <translation>Controleer s.v.p. het adres en probeer het opnieuw.</translation>
    </message>
    <message>
        <source>The entered address does not refer to a key.</source>
        <translation>Het opgegeven adres verwijst niet naar een sleutel.</translation>
    </message>
    <message>
        <source>Wallet unlock was cancelled.</source>
        <translation>Portemonnee-ontsleuteling is geannuleerd</translation>
    </message>
    <message>
        <source>Private key for the entered address is not available.</source>
        <translation>Geheime sleutel voor het ingevoerde adres is niet beschikbaar.</translation>
    </message>
    <message>
        <source>Message signing failed.</source>
        <translation>Ondertekenen van het bericht is mislukt.</translation>
    </message>
    <message>
        <source>Message signed.</source>
        <translation>Bericht ondertekend.</translation>
    </message>
    <message>
        <source>The signature could not be decoded.</source>
        <translation>De handtekening kon niet worden gedecodeerd.</translation>
    </message>
    <message>
        <source>Please check the signature and try again.</source>
        <translation>Controleer s.v.p. de handtekening en probeer het opnieuw.</translation>
    </message>
    <message>
        <source>The signature did not match the message digest.</source>
        <translation>De handtekening hoort niet bij het bericht.</translation>
    </message>
    <message>
        <source>Message verification failed.</source>
        <translation>Berichtverificatie mislukt.</translation>
    </message>
    <message>
        <source>Message verified.</source>
        <translation>Bericht correct geverifiëerd.</translation>
    </message>
</context>
<context>
    <name>SplashScreen</name>
    <message>
        <source>Zetacoin Core</source>
        <translation>Zetacoin Kern</translation>
    </message>
    <message>
        <source>The Zetacoin Core developers</source>
        <translation>De Zetacoin Core ontwikkelaars</translation>
    </message>
    <message>
        <source>[testnet]</source>
        <translation>[testnetwerk]</translation>
    </message>
</context>
<context>
    <name>TrafficGraphWidget</name>
    <message>
        <source>KB/s</source>
        <translation>KB/s</translation>
    </message>
</context>
<context>
    <name>TransactionDesc</name>
    <message>
        <source>Open until %1</source>
        <translation>Openen totdat %1</translation>
    </message>
    <message>
        <source>conflicted</source>
        <translation>conflicterend</translation>
    </message>
    <message>
        <source>%1/offline</source>
        <translation>%1/offline</translation>
    </message>
    <message>
        <source>%1/unconfirmed</source>
        <translation>%1/onbevestigd</translation>
    </message>
    <message>
        <source>%1 confirmations</source>
        <translation>%1 bevestigingen</translation>
    </message>
    <message>
        <source>Status</source>
        <translation>Status</translation>
    </message>
    <message numerus="yes">
        <source>, broadcast through %n node(s)</source>
        <translation><numerusform>, uitgezonden naar %n node</numerusform><numerusform>, uitgezonden naar %n nodes</numerusform></translation>
    </message>
    <message>
        <source>Date</source>
        <translation>Datum</translation>
    </message>
    <message>
        <source>Source</source>
        <translation>Bron</translation>
    </message>
    <message>
        <source>Generated</source>
        <translation>Gegenereerd</translation>
    </message>
    <message>
        <source>From</source>
        <translation>Van</translation>
    </message>
    <message>
        <source>To</source>
        <translation>Aan</translation>
    </message>
    <message>
        <source>own address</source>
        <translation>eigen adres</translation>
    </message>
    <message>
        <source>watch-only</source>
        <translation>alleen-bekijkbaar</translation>
    </message>
    <message>
        <source>label</source>
        <translation>label</translation>
    </message>
    <message>
        <source>Credit</source>
        <translation>Credit</translation>
    </message>
    <message numerus="yes">
        <source>matures in %n more block(s)</source>
        <translation><numerusform>komt tot wasdom na %n nieuw blok</numerusform><numerusform>komt tot wasdom na %n nieuwe blokken</numerusform></translation>
    </message>
    <message>
        <source>not accepted</source>
        <translation>niet geaccepteerd</translation>
    </message>
    <message>
        <source>Debit</source>
        <translation>Debet</translation>
    </message>
    <message>
        <source>Total debit</source>
        <translation>Totaal debit</translation>
    </message>
    <message>
        <source>Total credit</source>
        <translation>Totaal credit</translation>
    </message>
    <message>
        <source>Transaction fee</source>
        <translation>Transactiekosten</translation>
    </message>
    <message>
        <source>Net amount</source>
        <translation>Netto bedrag</translation>
    </message>
    <message>
        <source>Message</source>
        <translation>Bericht</translation>
    </message>
    <message>
        <source>Comment</source>
        <translation>Opmerking</translation>
    </message>
    <message>
        <source>Transaction ID</source>
        <translation>Transactie-ID:</translation>
    </message>
    <message>
        <source>Merchant</source>
        <translation>Handelaar</translation>
    </message>
    <message>
        <source>Generated coins must mature %1 blocks before they can be spent. When you generated this block, it was broadcast to the network to be added to the block chain. If it fails to get into the chain, its state will change to "not accepted" and it won't be spendable. This may occasionally happen if another node generates a block within a few seconds of yours.</source>
        <translation>Gegenereerde munten moeten %1 blokken rijpen voordat ze kunnen worden besteed. Toen dit blok gegenereerd werd, werd het uitgezonden naar het netwerk om aan de blokketen toegevoegd te worden. Als het niet lukt om in de keten toegevoegd te worden, zal de status te veranderen naar "niet geaccepteerd" en het zal deze niet besteedbaar zijn. Dit kan soms gebeuren als een ander knooppunt een blok genereert binnen een paar seconden na die van u.</translation>
    </message>
    <message>
        <source>Debug information</source>
        <translation>Debug-informatie</translation>
    </message>
    <message>
        <source>Transaction</source>
        <translation>Transactie</translation>
    </message>
    <message>
        <source>Inputs</source>
        <translation>Inputs</translation>
    </message>
    <message>
        <source>Amount</source>
        <translation>Bedrag</translation>
    </message>
    <message>
        <source>true</source>
        <translation>waar</translation>
    </message>
    <message>
        <source>false</source>
        <translation>onwaar</translation>
    </message>
    <message>
        <source>, has not been successfully broadcast yet</source>
        <translation>, is nog niet met succes uitgezonden</translation>
    </message>
    <message numerus="yes">
        <source>Open for %n more block(s)</source>
        <translation><numerusform>Open voor nog %n blok</numerusform><numerusform>Open voor nog %n blokken</numerusform></translation>
    </message>
    <message>
        <source>unknown</source>
        <translation>onbekend</translation>
    </message>
</context>
<context>
    <name>TransactionDescDialog</name>
    <message>
        <source>Transaction details</source>
        <translation>Transactiedetails</translation>
    </message>
    <message>
        <source>This pane shows a detailed description of the transaction</source>
        <translation>Dit venster laat een uitgebreide beschrijving van de transactie zien</translation>
    </message>
</context>
<context>
    <name>TransactionTableModel</name>
    <message>
        <source>Date</source>
        <translation>Datum</translation>
    </message>
    <message>
        <source>Type</source>
        <translation>Type</translation>
    </message>
    <message>
        <source>Immature (%1 confirmations, will be available after %2)</source>
        <translation>immatuur (%1 bevestigingen, zal beschikbaar zijn na %2)</translation>
    </message>
    <message numerus="yes">
        <source>Open for %n more block(s)</source>
        <translation><numerusform>Open voor nog %n blok</numerusform><numerusform>Open voor nog %n blokken</numerusform></translation>
    </message>
    <message>
        <source>Open until %1</source>
        <translation>Open tot %1</translation>
    </message>
    <message>
        <source>Confirmed (%1 confirmations)</source>
        <translation>Bevestigd (%1 bevestigingen)</translation>
    </message>
    <message>
        <source>This block was not received by any other nodes and will probably not be accepted!</source>
        <translation>Dit blok is niet ontvangen bij andere nodes en zal waarschijnlijk niet worden geaccepteerd!</translation>
    </message>
    <message>
        <source>Generated but not accepted</source>
        <translation>Gegenereerd maar niet geaccepteerd</translation>
    </message>
    <message>
        <source>Offline</source>
        <translation>Niet verbonden</translation>
    </message>
    <message>
        <source>Label</source>
        <translation>Label</translation>
    </message>
    <message>
        <source>Unconfirmed</source>
        <translation>Onbevestigd</translation>
    </message>
    <message>
        <source>Confirming (%1 of %2 recommended confirmations)</source>
        <translation>Bevestigen (%1 van %2 aanbevolen bevestigingen)</translation>
    </message>
    <message>
        <source>Conflicted</source>
        <translation>Conflicterend</translation>
    </message>
    <message>
        <source>Received with</source>
        <translation>Ontvangen met</translation>
    </message>
    <message>
        <source>Received from</source>
        <translation>Ontvangen van</translation>
    </message>
    <message>
        <source>Sent to</source>
        <translation>Verzonden aan</translation>
    </message>
    <message>
        <source>Payment to yourself</source>
        <translation>Betaling aan uzelf</translation>
    </message>
    <message>
        <source>Mined</source>
        <translation>Gedolven</translation>
    </message>
    <message>
        <source>watch-only</source>
        <translation>alleen-bekijkbaar</translation>
    </message>
    <message>
        <source>(n/a)</source>
        <translation>(nvt)</translation>
    </message>
    <message>
        <source>Transaction status. Hover over this field to show number of confirmations.</source>
        <translation>Transactiestatus. Houd de muiscursor boven dit veld om het aantal bevestigingen te laten zien.</translation>
    </message>
    <message>
        <source>Date and time that the transaction was received.</source>
        <translation>Datum en tijd waarop deze transactie is ontvangen.</translation>
    </message>
    <message>
        <source>Type of transaction.</source>
        <translation>Type transactie.</translation>
    </message>
    <message>
        <source>Whether or not a watch-only address is involved in this transaction.</source>
        <translation>Of er een alleen-bekijken adres is betrokken bij deze transactie.</translation>
    </message>
    <message>
        <source>User-defined intent/purpose of the transaction.</source>
        <translation>Door gebruiker gedefinieerde intentie/doel van de transactie</translation>
    </message>
    <message>
        <source>Amount removed from or added to balance.</source>
        <translation>Bedrag verwijderd van of toegevoegd aan saldo</translation>
    </message>
</context>
<context>
    <name>TransactionView</name>
    <message>
        <source>All</source>
        <translation>Alles</translation>
    </message>
    <message>
        <source>Today</source>
        <translation>Vandaag</translation>
    </message>
    <message>
        <source>This week</source>
        <translation>Deze week</translation>
    </message>
    <message>
        <source>This month</source>
        <translation>Deze maand</translation>
    </message>
    <message>
        <source>Last month</source>
        <translation>Vorige maand</translation>
    </message>
    <message>
        <source>This year</source>
        <translation>Dit jaar</translation>
    </message>
    <message>
        <source>Range...</source>
        <translation>Bereik...</translation>
    </message>
    <message>
        <source>Received with</source>
        <translation>Ontvangen met</translation>
    </message>
    <message>
        <source>Sent to</source>
        <translation>Verzonden aan</translation>
    </message>
    <message>
        <source>To yourself</source>
        <translation>Aan uzelf</translation>
    </message>
    <message>
        <source>Mined</source>
        <translation>Gedolven</translation>
    </message>
    <message>
        <source>Other</source>
        <translation>Anders</translation>
    </message>
    <message>
        <source>Enter address or label to search</source>
        <translation>Vul adres of label in om te zoeken</translation>
    </message>
    <message>
        <source>Min amount</source>
        <translation>Min. bedrag</translation>
    </message>
    <message>
        <source>Copy address</source>
        <translation>Kopieer adres</translation>
    </message>
    <message>
        <source>Copy label</source>
        <translation>Kopieer label</translation>
    </message>
    <message>
        <source>Copy amount</source>
        <translation>Kopieer bedrag</translation>
    </message>
    <message>
        <source>Copy transaction ID</source>
        <translation>Kopieer transactie-ID</translation>
    </message>
    <message>
        <source>Edit label</source>
        <translation>Bewerk label</translation>
    </message>
    <message>
        <source>Show transaction details</source>
        <translation>Toon transactiedetails</translation>
    </message>
    <message>
        <source>Export Transaction History</source>
        <translation>Exporteer Transactieverleden</translation>
    </message>
    <message>
        <source>Watch-only</source>
        <translation>Alleen-bekijkbaar</translation>
    </message>
    <message>
        <source>Exporting Failed</source>
        <translation>Export Mislukt</translation>
    </message>
    <message>
        <source>There was an error trying to save the transaction history to %1.</source>
        <translation>Er is een fout opgetreden bij het opslaan van het transactieverleden naar %1.</translation>
    </message>
    <message>
        <source>Exporting Successful</source>
        <translation>Export Succesvol</translation>
    </message>
    <message>
        <source>The transaction history was successfully saved to %1.</source>
        <translation>Het transactieverleden was succesvol bewaard in %1.</translation>
    </message>
    <message>
        <source>Comma separated file (*.csv)</source>
        <translation>Kommagescheiden bestand (*.csv)</translation>
    </message>
    <message>
        <source>Confirmed</source>
        <translation>Bevestigd</translation>
    </message>
    <message>
        <source>Date</source>
        <translation>Datum</translation>
    </message>
    <message>
        <source>Type</source>
        <translation>Type</translation>
    </message>
    <message>
        <source>Label</source>
        <translation>Label</translation>
    </message>
    <message>
        <source>Address</source>
        <translation>Adres</translation>
    </message>
    <message>
        <source>ID</source>
        <translation>ID</translation>
    </message>
    <message>
        <source>Range:</source>
        <translation>Bereik:</translation>
    </message>
    <message>
        <source>to</source>
        <translation>naar</translation>
    </message>
</context>
<context>
    <name>UnitDisplayStatusBarControl</name>
    <message>
        <source>Unit to show amounts in. Click to select another unit.</source>
        <translation>Eenheid om bedragen uit te drukken. Klik om een andere eenheid te selecteren.</translation>
    </message>
</context>
<context>
    <name>WalletFrame</name>
    <message>
        <source>No wallet has been loaded.</source>
        <translation>Portemonnee werd niet geladen.</translation>
    </message>
</context>
<context>
    <name>WalletModel</name>
    <message>
        <source>Send Coins</source>
        <translation>Verstuur munten</translation>
    </message>
</context>
<context>
    <name>WalletView</name>
    <message>
        <source>&amp;Export</source>
        <translation>&amp;Exporteer</translation>
    </message>
    <message>
        <source>Export the data in the current tab to a file</source>
        <translation>Exporteer de data in de huidige tab naar een bestand</translation>
    </message>
    <message>
        <source>Backup Wallet</source>
        <translation>Portemonnee backuppen</translation>
    </message>
    <message>
        <source>Wallet Data (*.dat)</source>
        <translation>Portemonnee-data (*.dat)</translation>
    </message>
    <message>
        <source>Backup Failed</source>
        <translation>Backup Mislukt</translation>
    </message>
    <message>
        <source>There was an error trying to save the wallet data to %1.</source>
        <translation>Er is een fout opgetreden bij het wegschrijven van de portemonnee-data naar %1.</translation>
    </message>
    <message>
        <source>The wallet data was successfully saved to %1.</source>
        <translation>De portemonneedata is succesvol opgeslagen in %1.</translation>
    </message>
    <message>
        <source>Backup Successful</source>
        <translation>Backup Succesvol</translation>
    </message>
</context>
<context>
    <name>bitcoin-core</name>
    <message>
        <source>Options:</source>
        <translation>Opties:</translation>
    </message>
    <message>
        <source>Specify data directory</source>
        <translation>Stel datamap in</translation>
    </message>
    <message>
        <source>Connect to a node to retrieve peer addresses, and disconnect</source>
        <translation>Verbind naar een node om adressen van anderen op te halen, en verbreek vervolgens de verbinding</translation>
    </message>
    <message>
        <source>Specify your own public address</source>
        <translation>Specificeer uw eigen publieke adres</translation>
    </message>
    <message>
        <source>Accept command line and JSON-RPC commands</source>
        <translation>Aanvaard commandoregel- en JSON-RPC-commando's</translation>
    </message>
    <message>
        <source>Run in the background as a daemon and accept commands</source>
        <translation>Draai in de achtergrond als daemon en aanvaard commando's</translation>
    </message>
    <message>
        <source>Use the test network</source>
        <translation>Gebruik het testnetwerk</translation>
    </message>
    <message>
        <source>Accept connections from outside (default: 1 if no -proxy or -connect)</source>
        <translation>Accepteer verbindingen van buitenaf (standaard: 1 als geen -proxy of -connect is opgegeven)</translation>
    </message>
    <message>
        <source>Bind to given address and always listen on it. Use [host]:port notation for IPv6</source>
        <translation>Bind aan opgegeven adres en luister er altijd op. Gebruik [host]:port notatie voor IPv6</translation>
    </message>
    <message>
        <source>Delete all wallet transactions and only recover those parts of the blockchain through -rescan on startup</source>
        <translation>Verwijder alle transacties van de portemonnee en herstel alleen de delen van de blockchain door -rescan tijdens het opstarten</translation>
    </message>
    <message>
        <source>Distributed under the MIT software license, see the accompanying file COPYING or &lt;http://www.opensource.org/licenses/mit-license.php&gt;.</source>
        <translation>Uitgegeven onder de MIT software licentie, zie het bijgevoegde bestand COPYING of &lt;http://www.opensource.org/licenses/mit-license.php&gt;.</translation>
    </message>
    <message>
        <source>Execute command when a wallet transaction changes (%s in cmd is replaced by TxID)</source>
        <translation>Voer opdracht uit zodra een portemonneetransactie verandert (%s in cmd wordt vervangen door TxID)</translation>
    </message>
    <message>
        <source>Maximum total fees to use in a single wallet transaction; setting this too low may abort large transactions (default: %s)</source>
        <translation>Maximum totale transactiekosten om te gebruiken in een enkele portemoneetransactie; als dit te laag is ingesteld kunnen grote transacties worden verhinderd (standaard: %s)</translation>
    </message>
    <message>
        <source>Reduce storage requirements by pruning (deleting) old blocks. This mode disables wallet support and is incompatible with -txindex. Warning: Reverting this setting requires re-downloading the entire blockchain. (default: 0 = disable pruning blocks, &gt;%u = target size in MiB to use for block files)</source>
        <translation>Beperk benodigde opslag door snoeien (verwijderen) van oude blokken. Deze modus is niet-compatibele met -txindex. Waarschuwing: Terugzetten van deze instellingen vereist opnieuw downloaden van gehele de blokketen. (standaard:0 = uitzetten snoeimodus, &gt;%u = doelgrootte in MiB voor blokbestanden)</translation>
    </message>
    <message>
        <source>Set the number of script verification threads (%u to %d, 0 = auto, &lt;0 = leave that many cores free, default: %d)</source>
        <translation>Kies het aantal script verificatie processen (%u tot %d, 0 = auto, &lt;0 = laat dit aantal kernen vrij, standaard: %d)</translation>
    </message>
    <message>
        <source>This is a pre-release test build - use at your own risk - do not use for mining or merchant applications</source>
        <translation>Dit is een pre-release testversie - gebruik op eigen risico! Gebruik deze niet voor het delven van munten of handelsdoeleinden</translation>
    </message>
    <message>
        <source>Unable to bind to %s on this computer. Zetacoin Core is probably already running.</source>
        <translation>Niet in staat om %s te verbinden op deze computer. Zetacoin Core draait waarschijnlijk al.</translation>
    </message>
    <message>
        <source>WARNING: abnormally high number of blocks generated, %d blocks received in the last %d hours (%d expected)</source>
        <translation>WAARSCHUWING: abnormaal hoog aantal blokken is gegenereerd, %d blokken ontvangen in de laatste %d uren (%d verwacht)</translation>
    </message>
    <message>
        <source>WARNING: check your network connection, %d blocks received in the last %d hours (%d expected)</source>
        <translation>WAARSCHUWING: controleer uw netwerkverbinding, %d blokken ontvangen in de laatste %d uren (%d verwacht)</translation>
    </message>
    <message>
        <source>Warning: -paytxfee is set very high! This is the transaction fee you will pay if you send a transaction.</source>
        <translation>Waarschuwing: -paytxfee is zeer hoog ingesteld.  Dit zijn de transactiekosten die u betaalt bij het versturen van een transactie.</translation>
    </message>
    <message>
        <source>Warning: The network does not appear to fully agree! Some miners appear to be experiencing issues.</source>
        <translation>Waarschuwing: Het lijkt erop dat het netwerk geen consensus kan vinden! Sommige delvers lijken problemen te ondervinden.</translation>
    </message>
    <message>
        <source>Warning: We do not appear to fully agree with our peers! You may need to upgrade, or other nodes may need to upgrade.</source>
        <translation>Waarschuwing: Het lijkt erop dat we geen consensus kunnen vinden met onze peers! Mogelijk dient u te upgraden, of andere nodes moeten wellicht upgraden.</translation>
    </message>
    <message>
        <source>Warning: error reading wallet.dat! All keys read correctly, but transaction data or address book entries might be missing or incorrect.</source>
        <translation>Waarschuwing: Fout bij het lezen van wallet.dat! Alle sleutels zijn in goede orde uitgelezen, maar transactiedata of adresboeklemma's zouden kunnen ontbreken of fouten bevatten.</translation>
    </message>
    <message>
        <source>Warning: wallet.dat corrupt, data salvaged! Original wallet.dat saved as wallet.{timestamp}.bak in %s; if your balance or transactions are incorrect you should restore from a backup.</source>
        <translation>Waarschuwing: wallet.dat is corrupt, data is veiliggesteld! Originele wallet.dat is opgeslagen als wallet.{tijdstip}.bak in %s; als uw balans of transacties incorrect zijn dient u een backup terug te zetten.</translation>
    </message>
    <message>
        <source>Whitelist peers connecting from the given netmask or IP address. Can be specified multiple times.</source>
        <translation>Goedgekeurde peers die verbinden van het ingegeven netmask of IP adres. Kan meerdere keren gespecificeerd worden.</translation>
    </message>
    <message>
        <source>(default: 1)</source>
        <translation>(standaard: 1)</translation>
    </message>
    <message>
        <source>&lt;category&gt; can be:</source>
        <translation>&lt;category&gt; kan zijn:</translation>
    </message>
    <message>
        <source>Attempt to recover private keys from a corrupt wallet.dat</source>
        <translation>Poog de geheime sleutels uit een corrupt wallet.dat bestand terug te halen</translation>
    </message>
    <message>
        <source>Block creation options:</source>
        <translation>Blokcreatie-opties:</translation>
    </message>
    <message>
        <source>Connect only to the specified node(s)</source>
        <translation>Verbind alleen naar de gespecificeerde node(s)</translation>
    </message>
    <message>
        <source>Connection options:</source>
        <translation>Verbindingsopties:</translation>
    </message>
    <message>
        <source>Corrupted block database detected</source>
        <translation>Corrupte blokkendatabase gedetecteerd</translation>
    </message>
    <message>
        <source>Debugging/Testing options:</source>
        <translation>Foutopsporing/Testopties:</translation>
    </message>
    <message>
        <source>Do not load the wallet and disable wallet RPC calls</source>
        <translation>Laad de wallet niet en schakel wallet RPC oproepen uit</translation>
    </message>
    <message>
        <source>Do you want to rebuild the block database now?</source>
        <translation>Wilt u de blokkendatabase nu herbouwen?</translation>
    </message>
    <message>
        <source>Error initializing block database</source>
        <translation>Fout bij intialisatie blokkendatabase</translation>
    </message>
    <message>
        <source>Error initializing wallet database environment %s!</source>
        <translation>Probleem met initializeren van de database-omgeving %s!</translation>
    </message>
    <message>
        <source>Error loading block database</source>
        <translation>Fout bij het laden van blokkendatabase</translation>
    </message>
    <message>
        <source>Error opening block database</source>
        <translation>Fout bij openen blokkendatabase</translation>
    </message>
    <message>
        <source>Error: Disk space is low!</source>
        <translation>Fout: Weinig vrije diskruimte!</translation>
    </message>
    <message>
        <source>Failed to listen on any port. Use -listen=0 if you want this.</source>
        <translation>Mislukt om op welke poort dan ook te luisteren. Gebruik -listen=0 as u dit wilt.</translation>
    </message>
    <message>
        <source>If &lt;category&gt; is not supplied, output all debugging information.</source>
        <translation>Als er geen &lt;category&gt; is opgegeven, laat dan alle debugging informatie zien.</translation>
    </message>
    <message>
        <source>Importing...</source>
        <translation>Importeren...</translation>
    </message>
    <message>
        <source>Incorrect or no genesis block found. Wrong datadir for network?</source>
        <translation>Incorrect of geen genesis-blok gevonden. Verkeerde datamap voor het netwerk?</translation>
    </message>
    <message>
        <source>Invalid -onion address: '%s'</source>
        <translation>Ongeldig -onion adres '%s'</translation>
    </message>
    <message>
        <source>Not enough file descriptors available.</source>
        <translation>Niet genoeg file descriptors beschikbaar.</translation>
    </message>
    <message>
        <source>Only connect to nodes in network &lt;net&gt; (ipv4, ipv6 or onion)</source>
        <translation>Verbind alleen met nodes in netwerk &lt;net&gt; (ipv4, ipv6 of onion)</translation>
    </message>
    <message>
        <source>Prune cannot be configured with a negative value.</source>
        <translation>Snoeien mag niet worden ingesteld met een negatieve waarde.</translation>
    </message>
    <message>
        <source>Prune mode is incompatible with -txindex.</source>
        <translation>Snoeimodus is niet-compatibel met -txindex</translation>
    </message>
    <message>
        <source>Set database cache size in megabytes (%d to %d, default: %d)</source>
        <translation>Zet database cache grootte in megabytes (%d tot %d, standaard: %d)</translation>
    </message>
    <message>
        <source>Set maximum block size in bytes (default: %d)</source>
        <translation>Stel maximum blokgrootte in in bytes (standaard: %d)</translation>
    </message>
    <message>
        <source>Specify wallet file (within data directory)</source>
        <translation>Specificeer het portemonnee bestand (vanuit de gegevensmap)</translation>
    </message>
    <message>
        <source>Use UPnP to map the listening port (default: %u)</source>
        <translation>Gebruik UPnP om de luisterende poort te mappen (standaard: %u)</translation>
    </message>
    <message>
        <source>Verifying blocks...</source>
        <translation>Blokken aan het controleren...</translation>
    </message>
    <message>
        <source>Verifying wallet...</source>
        <translation>Portemonnee aan het controleren...</translation>
    </message>
    <message>
        <source>Wallet %s resides outside data directory %s</source>
        <translation>Portemonnee %s bevindt zich buiten de gegevensmap %s</translation>
    </message>
    <message>
        <source>Wallet options:</source>
        <translation>Portemonnee instellingen:</translation>
    </message>
    <message>
        <source>Warning: This version is obsolete; upgrade required!</source>
        <translation>Waarschuwing: Deze versie is verouderd; upgraden verplicht!</translation>
    </message>
    <message>
        <source>You need to rebuild the database using -reindex to change -txindex</source>
        <translation>Om -txindex te kunnen veranderen dient u de database opnieuw te bouwen met gebruik van -reindex.</translation>
    </message>
    <message>
        <source>Imports blocks from external blk000??.dat file</source>
        <translation>Importeert blokken van extern blk000??.dat bestand</translation>
    </message>
    <message>
        <source>Allow JSON-RPC connections from specified source. Valid for &lt;ip&gt; are a single IP (e.g. 1.2.3.4), a network/netmask (e.g. 1.2.3.4/255.255.255.0) or a network/CIDR (e.g. 1.2.3.4/24). This option can be specified multiple times</source>
        <translation>Sta JSON-RPC verbindingen toe vanuit een gespecificeerde bron. Geldig voor &lt;ip&gt; zijn een enkel IP (bijv. 1.2.3.4), een netwerk/netmask (bijv. 1.2.3.4/255.255.255.0) of een netwerk/CIDR (bijv. 1.2.3.4/24). Deze optie kan meerdere keren gespecificeerd worden.</translation>
    </message>
    <message>
        <source>An error occurred while setting up the RPC address %s port %u for listening: %s</source>
        <translation>Er is een fout opgetreden tijdens het opzetten van het RPC adres %s poort %u voor luisteren: %s</translation>
    </message>
    <message>
        <source>Bind to given address and whitelist peers connecting to it. Use [host]:port notation for IPv6</source>
        <translation>Bind aan opgegeven adres en keur peers die ermee verbinden goed. Gebruik [host]:poort notatie voor IPv6</translation>
    </message>
    <message>
        <source>Bind to given address to listen for JSON-RPC connections. Use [host]:port notation for IPv6. This option can be specified multiple times (default: bind to all interfaces)</source>
        <translation>Bind aan gegeven adres om te luisteren voor JSON-RPC verbindingen. Gebruik [host]:poort notatie voor IPv6. Deze optie kan meerdere keren gespecificeerd worden (standaard: bind aan alle interfaces.</translation>
    </message>
    <message>
        <source>Cannot obtain a lock on data directory %s. Zetacoin Core is probably already running.</source>
        <translation>Kan geen lock verkrijgen op gegevensmap %s. Zetacoin Core draait waarschijnlijk al.</translation>
    </message>
    <message>
        <source>Create new files with system default permissions, instead of umask 077 (only effective with disabled wallet functionality)</source>
        <translation>Creër nieuwe bestanden met standaard systeem bestandsrechten in plaats van umask 077 (alleen effectief met uitgeschakelde portemonnee functionaliteit)</translation>
    </message>
    <message>
        <source>Discover own IP addresses (default: 1 when listening and no -externalip or -proxy)</source>
        <translation>Ontdek eigen IP-adressen (standaard: 1 voor luisteren en geen -externalip of -proxy)</translation>
    </message>
    <message>
        <source>Error: Listening for incoming connections failed (listen returned error %s)</source>
        <translation>Fout: luisteren naar binnenkomende verbindingen mislukt (luisteren gaf foutmelding %s)</translation>
    </message>
    <message>
        <source>Error: Unsupported argument -socks found. Setting SOCKS version isn't possible anymore, only SOCKS5 proxies are supported.</source>
        <translation>Fout: er is een niet-ondersteund argument -socks aangetroffen. Het instellen van de SOCKS-versie is niet langer mogelijk. Alleen SOCKS5-proxy's worden ondersteund.</translation>
    </message>
    <message>
        <source>Execute command when a relevant alert is received or we see a really long fork (%s in cmd is replaced by message)</source>
        <translation>Voer commando uit zodra een waarschuwing is ontvangen of wanneer we een erg lange fork detecteren (%s in commando wordt vervangen door bericht)</translation>
    </message>
    <message>
        <source>Fees (in BTC/Kb) smaller than this are considered zero fee for relaying (default: %s)</source>
        <translation>Toeslagen (in BTC/Kb) kleiner dan dit worden beschouwd als geen vergoeding (voor doorgeven) (standaard: %s)</translation>
    </message>
    <message>
        <source>If paytxfee is not set, include enough fee so transactions begin confirmation on average within n blocks (default: %u)</source>
        <translation>Als paytxfee niet is ingesteld, het pakket voldoende vergoeding zodat transacties beginnen bevestiging gemiddeld binnen in blokken (default: %u)</translation>
    </message>
    <message>
        <source>Invalid amount for -maxtxfee=&lt;amount&gt;: '%s' (must be at least the minrelay fee of %s to prevent stuck transactions)</source>
        <translation>ongeldig bedrag voor -maxtxfee=&lt;amount&gt;: '%s' (moet ten minste de minrelay vergoeding van %s het voorkomen geplakt transacties voorkomen)</translation>
    </message>
    <message>
        <source>Maximum size of data in data carrier transactions we relay and mine (default: %u)</source>
        <translation>Maximale grootte va  n de gegevens in gegevensdrager transacties we relais en de mijnen
(default: %u)</translation>
    </message>
    <message>
        <source>Prune configured below the minimum of %d MB.  Please use a higher number.</source>
        <translation>Snoeimodus geconfigureerd onder minimum van %d MB. Gebruik a.u.b. een hoger aantal.</translation>
    </message>
    <message>
        <source>Query for peer addresses via DNS lookup, if low on addresses (default: 1 unless -connect)</source>
        <translation>Query voor peer- adressen via DNS- lookup , als laag op adressen  (default: 1 unless -connect)</translation>
    </message>
    <message>
        <source>Randomize credentials for every proxy connection. This enables Tor stream isolation (default: %u)</source>
        <translation>Gebruik willekeurige inloggegevens voor elke proxyverbinding. Dit maakt streamislatie voor Tor mogelijk (standaard: %u)</translation>
    </message>
    <message>
        <source>Set maximum size of high-priority/low-fee transactions in bytes (default: %d)</source>
        <translation>Stel maximumgrootte in bytes in voor hoge-prioriteits-/lage-transactiekosten-transacties (standaard: %d)</translation>
    </message>
    <message>
        <source>Set the number of threads for coin generation if enabled (-1 = all cores, default: %d)</source>
        <translation>Stel het aantal threads in voor het genereren van coins indien ingesteld (-1 = alle kernen, standaard: %d)</translation>
    </message>
    <message>
        <source>The transaction amount is too small to send after the fee has been deducted</source>
        <translation>Het transactiebedrag is te klein om te versturen nadat de vergoeding in mindering is gebracht</translation>
    </message>
    <message>
        <source>This product includes software developed by the OpenSSL Project for use in the OpenSSL Toolkit &lt;https://www.openssl.org/&gt; and cryptographic software written by Eric Young and UPnP software written by Thomas Bernard.</source>
        <translation>Dit product bevat software dat ontwikkeld is door het OpenSSL Project voor gebruik in de OpenSSL Toolkit &lt;https://www.openssl.org/&gt; en cryptografische software geschreven door Eric Young en UPnP software geschreven door Thomas Bernard.</translation>
    </message>
    <message>
        <source>To use zetacoind, or the -server option to zetacoin-qt, you must set an rpcpassword in the configuration file:
%s
It is recommended you use the following random password:
rpcuser=zetacoinrpc
rpcpassword=%s
(you do not need to remember this password)
The username and password MUST NOT be the same.
If the file does not exist, create it with owner-readable-only file permissions.
It is also recommended to set alertnotify so you are notified of problems;
for example: alertnotify=echo %%s | mail -s "Zetacoin Alert" admin@foo.com
</source>
        <translation>Om zetacoind of de -server optie naar zetacoin-gt te gebruiken, dient u een rpcwachtwoord in te stellen in het configuratiebestand:
 %s
Wij raden u aan om het volgende wachtwoord willekeurig te gebruiken: 
rpcuser=zetacoinrpc 
rpcpassword=%s 
(u hoeft dit wachtwoord niet te onthouden)
De gebruikersnaam en het wachtwoorden moeten NIET hetzelfde zijn. 
Indien het bestand niet bestaat, maak het bestand aan met bestandsrechten: alleen lezen voor eigenaar.
Het is ook aan te raden om een alarmnotificatie in te stellen, zodat u op de hoogte bent van de problemen;
Voorbeeld: alertnotify=echo %%s | mail -s "Zetacoin Alert" admin@foo.com</translation>
    </message>
    <message>
        <source>Warning: -maxtxfee is set very high! Fees this large could be paid on a single transaction.</source>
        <translation>Let op: -maxtxfee is erg hoog ingesteld! Transactiekosten van dergelijke groottes kunnen in een enkele transactie worden betaald.</translation>
    </message>
    <message>
        <source>Warning: Please check that your computer's date and time are correct! If your clock is wrong Zetacoin Core will not work properly.</source>
        <translation>Waarschuwing: Controleer dat de datum en tijd van uw computer correct zijn ingesteld! Bij een onjuist ingestelde klok zal Zetacoin Core niet goed werken.</translation>
    </message>
    <message>
        <source>Whitelisted peers cannot be DoS banned and their transactions are always relayed, even if they are already in the mempool, useful e.g. for a gateway</source>
        <translation>Goedgekeurde peers kunnen niet ge-DoS-banned worden en hun transacties worden altijd doorgestuurd, zelfs als ze reeds in de mempool aanwezig zijn, nuttig voor bijv. een gateway</translation>
    </message>
    <message>
        <source>You need to rebuild the database using -reindex to go back to unpruned mode.  This will redownload the entire blockchain</source>
        <translation>U moet de database </translation>
    </message>
    <message>
        <source>(default: %u)</source>
        <translation>(standaard: %u)</translation>
    </message>
    <message>
        <source>Accept public REST requests (default: %u)</source>
        <translation>Accepteer publieke REST-requests (standaard: %u)</translation>
    </message>
    <message>
        <source>Activating best chain...</source>
        <translation>Beste reeks activeren...</translation>
    </message>
    <message>
        <source>Can't run with a wallet in prune mode.</source>
        <translation>Kan niet opstarten met portemonnee in snoeimodus.</translation>
    </message>
    <message>
        <source>Cannot resolve -whitebind address: '%s'</source>
        <translation>Kan -whitebind adres niet herleiden: '%s'</translation>
    </message>
    <message>
        <source>Choose data directory on startup (default: 0)</source>
        <translation>Kies de gegevensmap tijdens het opstarten (standaard: 0)</translation>
    </message>
    <message>
        <source>Connect through SOCKS5 proxy</source>
        <translation>Verbind door SOCKS5 proxy</translation>
    </message>
    <message>
        <source>Copyright (C) 2009-%i The Zetacoin Core Developers</source>
        <translation>Auteursrecht (C) 2009-%i De Zetacoin Core Ontwikkelaars</translation>
    </message>
    <message>
        <source>Could not parse -rpcbind value %s as network address</source>
        <translation>Niet mogelijk om -rpcbind waarde %s te verwerken als netwerk adres</translation>
    </message>
    <message>
        <source>Error loading wallet.dat: Wallet requires newer version of Zetacoin Core</source>
        <translation>Fout bij laden wallet.dat: Portemonnee vereist een nieuwere versie van Zetacoin Core</translation>
    </message>
    <message>
        <source>Error reading from database, shutting down.</source>
        <translation>Fout bij het lezen van de database, afsluiten. </translation>
    </message>
    <message>
        <source>Error: A fatal internal error occurred, see debug.log for details</source>
        <translation>Fout: er is een fout opgetreden,  zie debug.log voor details</translation>
    </message>
    <message>
        <source>Error: Unsupported argument -tor found, use -onion.</source>
        <translation>Fout: Niet ondersteund argument -tor gevonden, gebruik -onion.</translation>
    </message>
    <message>
        <source>Fee (in BTC/kB) to add to transactions you send (default: %s)</source>
        <translation>Transactiekosten (in BTC/kB) om toe te voegen aan transacties die u verstuurd (standaard: %s)</translation>
    </message>
    <message>
        <source>Information</source>
        <translation>Informatie</translation>
    </message>
    <message>
        <source>Initialization sanity check failed. Zetacoin Core is shutting down.</source>
        <translation>Initialisatie sanity check mislukt. Zetacoin Core is aan het afsluiten.</translation>
    </message>
    <message>
        <source>Invalid amount for -maxtxfee=&lt;amount&gt;: '%s'</source>
        <translation>Ongeldig bedrag voor -maxtxfee=&lt;amount&gt;: '%s'</translation>
    </message>
    <message>
        <source>Invalid amount for -minrelaytxfee=&lt;amount&gt;: '%s'</source>
        <translation>Ongeldig bedrag voor -minrelaytxfee=&lt;bedrag&gt;: '%s'</translation>
    </message>
    <message>
        <source>Invalid amount for -mintxfee=&lt;amount&gt;: '%s'</source>
        <translation>Ongeldig bedrag voor -mintxfee=&lt;bedrag&gt;: '%s'</translation>
    </message>
    <message>
        <source>Invalid amount for -paytxfee=&lt;amount&gt;: '%s' (must be at least %s)</source>
        <translation>Ongeldig bedrag voor -paytxfee=&lt;bedrag&gt;: '%s' (Minimum %s)</translation>
    </message>
    <message>
        <source>Invalid netmask specified in -whitelist: '%s'</source>
        <translation>Ongeldig netmask gespecificeerd in -whitelist: '%s'</translation>
    </message>
    <message>
        <source>Keep at most &lt;n&gt; unconnectable transactions in memory (default: %u)</source>
        <translation>Houd maximaal &lt;n&gt; onverbonden transacties in geheugen (standaard: %u)</translation>
    </message>
    <message>
        <source>Need to specify a port with -whitebind: '%s'</source>
        <translation>Verplicht een poort met -whitebind op te geven: '%s'</translation>
    </message>
    <message>
        <source>Node relay options:</source>
        <translation>Node relay opties:</translation>
    </message>
    <message>
        <source>Pruning blockstore...</source>
        <translation>Snoei blokopslag...</translation>
    </message>
    <message>
        <source>RPC SSL options: (see the Bitcoin Wiki for SSL setup instructions)</source>
        <translation>RPC SSL opties: (zie de Bitcoin Wiki voor SSL installatie-instructies)</translation>
    </message>
    <message>
        <source>RPC server options:</source>
        <translation>RPC server opties:</translation>
    </message>
    <message>
        <source>RPC support for HTTP persistent connections (default: %d)</source>
        <translation>RPC ondersteuning voor HTTP persisten verbindingen (default: %d)</translation>
    </message>
    <message>
        <source>Rebuild block chain index from current blk000??.dat files on startup</source>
        <translation>Herbouwen blokketenindex vanuit huidige blk000??.dat-bestanden bij opstarten?</translation>
    </message>
    <message>
        <source>Receive and display P2P network alerts (default: %u)</source>
        <translation>Ontvang en toon P2P-netwerkwaarschuwingen (default: %u)</translation>
    </message>
    <message>
        <source>Send trace/debug info to console instead of debug.log file</source>
        <translation>Stuur trace/debug-info naar de console in plaats van het debug.log bestand</translation>
    </message>
    <message>
        <source>Send transactions as zero-fee transactions if possible (default: %u)</source>
        <translation>Verstuur transacties zonder verzendkosten indien mogelijk (standaard: %u)</translation>
    </message>
    <message>
        <source>Set SSL root certificates for payment request (default: -system-)</source>
        <translation>Zet SSL root certificaten voor betalingsverzoek (standaard: -sytem-)</translation>
    </message>
    <message>
        <source>Set language, for example "de_DE" (default: system locale)</source>
        <translation>Stel taal in, bijvoorbeeld ''de_DE" (standaard: systeeminstellingen)</translation>
    </message>
    <message>
        <source>Show all debugging options (usage: --help -help-debug)</source>
        <translation>Toon alle foutopsporingsopties (gebruik: --help -help-debug)</translation>
    </message>
    <message>
        <source>Show splash screen on startup (default: 1)</source>
        <translation>Laat laadscherm zien bij het opstarten. (standaard: 1)</translation>
    </message>
    <message>
        <source>Shrink debug.log file on client startup (default: 1 when no -debug)</source>
        <translation>Verklein debug.log-bestand bij het opstarten van de client (standaard: 1 als geen -debug)</translation>
    </message>
    <message>
        <source>Signing transaction failed</source>
        <translation>Ondertekenen van transactie mislukt</translation>
    </message>
    <message>
        <source>Start minimized</source>
        <translation>Geminimaliseerd starten</translation>
    </message>
    <message>
        <source>The transaction amount is too small to pay the fee</source>
        <translation>Het transactiebedrag is te klein om de vergoeding te betalen</translation>
    </message>
    <message>
        <source>This is experimental software.</source>
        <translation>Dit is experimentele software.</translation>
    </message>
    <message>
        <source>Transaction amount too small</source>
        <translation>Transactiebedrag te klein</translation>
    </message>
    <message>
        <source>Transaction amounts must be positive</source>
        <translation>Transactiebedragen moeten positief zijn</translation>
    </message>
    <message>
        <source>Transaction too large for fee policy</source>
        <translation>De transactie is te groot voor het toeslagenbeleid</translation>
    </message>
    <message>
        <source>Transaction too large</source>
        <translation>Transactie te groot</translation>
    </message>
    <message>
        <source>UI Options:</source>
        <translation>UI Opties:</translation>
    </message>
    <message>
        <source>Unable to bind to %s on this computer (bind returned error %s)</source>
        <translation>Niet in staat om aan %s te binden op deze computer (bind gaf error %s)</translation>
    </message>
    <message>
        <source>Use UPnP to map the listening port (default: 1 when listening)</source>
        <translation>Gebruik UPnP om de luisterende poort te mappen (standaard: 1 als er wordt geluisterd)</translation>
    </message>
    <message>
        <source>Username for JSON-RPC connections</source>
        <translation>Gebruikersnaam voor JSON-RPC-verbindingen</translation>
    </message>
    <message>
        <source>Wallet needed to be rewritten: restart Zetacoin Core to complete</source>
        <translation>Portemonnee moest herschreven worden: Herstart Zetacoin Core om te voltooien</translation>
    </message>
    <message>
        <source>Warning</source>
        <translation>Waarschuwing</translation>
    </message>
    <message>
        <source>Warning: Unsupported argument -benchmark ignored, use -debug=bench.</source>
        <translation>Waarschuwing: Niet ondersteund argument -benchmark genegeerd, gebruik -debug=bench.</translation>
    </message>
    <message>
        <source>Warning: Unsupported argument -debugnet ignored, use -debug=net.</source>
        <translation>Waarschuwing: Niet ondersteund argument -debugnet genegeerd, gebruik -debug=net.</translation>
    </message>
    <message>
        <source>Zapping all transactions from wallet...</source>
        <translation>Bezig met het zappen van alle transacties van de portemonnee...</translation>
    </message>
    <message>
        <source>on startup</source>
        <translation>bij opstarten</translation>
    </message>
    <message>
        <source>wallet.dat corrupt, salvage failed</source>
        <translation>wallet.dat corrupt, veiligstellen mislukt</translation>
    </message>
    <message>
        <source>Password for JSON-RPC connections</source>
        <translation>Wachtwoord voor JSON-RPC-verbindingen</translation>
    </message>
    <message>
        <source>Execute command when the best block changes (%s in cmd is replaced by block hash)</source>
        <translation>Voer commando uit zodra het beste blok verandert (%s in cmd wordt vervangen door blockhash)</translation>
    </message>
    <message>
        <source>Upgrade wallet to latest format</source>
        <translation>Vernieuw portemonnee naar nieuwste versie</translation>
    </message>
    <message>
        <source>Rescan the block chain for missing wallet transactions</source>
        <translation>Doorzoek de blokketen op ontbrekende portemonnee-transacties</translation>
    </message>
    <message>
        <source>Use OpenSSL (https) for JSON-RPC connections</source>
        <translation>Gebruik OpenSSL (https) voor JSON-RPC-verbindingen</translation>
    </message>
    <message>
        <source>This help message</source>
        <translation>Dit helpbericht</translation>
    </message>
    <message>
        <source>Allow DNS lookups for -addnode, -seednode and -connect</source>
        <translation>Sta DNS-naslag toe voor -addnode, -seednode en -connect</translation>
    </message>
    <message>
        <source>Loading addresses...</source>
        <translation>Adressen aan het laden...</translation>
    </message>
    <message>
        <source>Error loading wallet.dat: Wallet corrupted</source>
        <translation>Fout bij laden wallet.dat: Portemonnee corrupt</translation>
    </message>
    <message>
        <source>(1 = keep tx meta data e.g. account owner and payment request information, 2 = drop tx meta data)</source>
        <translation>(1 = behoudt tx meta data bijv. account eigenaar en betalingsverzoek informatie, 2. sla tx meta data niet op)</translation>
    </message>
    <message>
        <source>How thorough the block verification of -checkblocks is (0-4, default: %u)</source>
        <translation>Hoe grondig de blokverificatie van -checkblocks is (0-4, standaard: %u)</translation>
    </message>
    <message>
        <source>Maintain a full transaction index, used by the getrawtransaction rpc call (default: %u)</source>
        <translation>Onderhoud een volledige transactieindex, gebruikt door de getrawtransaction rpc call (standaard: %u)</translation>
    </message>
    <message>
        <source>Number of seconds to keep misbehaving peers from reconnecting (default: %u)</source>
        <translation>Aantal seconden dat zich misdragende peers niet opnieuw kunnen verbinden (standaard: %u)</translation>
    </message>
    <message>
        <source>Output debugging information (default: %u, supplying &lt;category&gt; is optional)</source>
        <translation>Output extra debugginginformatie (standaard: %u, het leveren van &lt;category&gt; is optioneel)</translation>
    </message>
    <message>
        <source>Use separate SOCKS5 proxy to reach peers via Tor hidden services (default: %s)</source>
        <translation>Gebruik een aparte SOCKS5 proxy om 'Tor hidden services' te bereiken (standaard: %s)</translation>
    </message>
    <message>
        <source>Acceptable ciphers (default: %s)</source>
        <translation>Geaccepteerde versleutelingen (standaard: %s)</translation>
    </message>
    <message>
        <source>Always query for peer addresses via DNS lookup (default: %u)</source>
        <translation>Vind anderen door middel van een DNS-naslag (standaard: %u)</translation>
    </message>
    <message>
        <source>Error loading wallet.dat</source>
        <translation>Fout bij laden wallet.dat</translation>
    </message>
    <message>
        <source>Generate coins (default: %u)</source>
        <translation>Genereer munten (standaard: %u)</translation>
    </message>
    <message>
        <source>How many blocks to check at startup (default: %u, 0 = all)</source>
        <translation>Aantal te checken blokken bij het opstarten (standaard: %u, 0 = allemaal)</translation>
    </message>
    <message>
        <source>Include IP addresses in debug output (default: %u)</source>
        <translation>IP-adressen toevoegen in de debuguitvoer (standaard: %u)</translation>
    </message>
    <message>
        <source>Invalid -proxy address: '%s'</source>
        <translation>Ongeldig -proxy adres: '%s'</translation>
    </message>
    <message>
        <source>Listen for JSON-RPC connections on &lt;port&gt; (default: %u or testnet: %u)</source>
        <translation>Luister naar JSON-RPC-verbindingen op poort &lt;port&gt; (standaard: %u of testnet: %u)</translation>
    </message>
    <message>
        <source>Listen for connections on &lt;port&gt; (default: %u or testnet: %u)</source>
        <translation>Luister naar verbindingen op &lt;poort&gt; (standaard: %u of testnet: %u)</translation>
    </message>
    <message>
        <source>Maintain at most &lt;n&gt; connections to peers (default: %u)</source>
        <translation>Onderhoud maximaal &lt;n&gt; verbindingen naar peers (standaard: %u)</translation>
    </message>
    <message>
        <source>Make the wallet broadcast transactions</source>
        <translation>Laat de portemonnee transacties uitsturen</translation>
    </message>
    <message>
        <source>Maximum per-connection receive buffer, &lt;n&gt;*1000 bytes (default: %u)</source>
        <translation>Maximum per-connectie ontvangstbuffer, &lt;n&gt;*1000 bytes (standaard: %u)</translation>
    </message>
    <message>
        <source>Maximum per-connection send buffer, &lt;n&gt;*1000 bytes (default: %u)</source>
        <translation>Maximum per-connectie zendbuffer, &lt;n&gt;*1000 bytes (standaard: %u)</translation>
    </message>
    <message>
        <source>Prepend debug output with timestamp (default: %u)</source>
        <translation>Prepend debug output met tijdstempel (standaard: %u)</translation>
    </message>
    <message>
        <source>Relay and mine data carrier transactions (default: %u)</source>
        <translation>Gegevensdrager transacties relay en de mijnen (default: %u)</translation>
    </message>
    <message>
        <source>Relay non-P2SH multisig (default: %u)</source>
        <translation>Relay non-P2SH multisig (default: %u)</translation>
    </message>
    <message>
        <source>Server certificate file (default: %s)</source>
        <translation>Certificaat-bestand voor server (standaard: %s)</translation>
    </message>
    <message>
        <source>Server private key (default: %s)</source>
        <translation>Geheime sleutel voor server (standaard: %s)</translation>
    </message>
    <message>
        <source>Set key pool size to &lt;n&gt; (default: %u)</source>
        <translation>Stel sleutelpoelgrootte in op &lt;&amp;&gt; (standaard: %u)</translation>
    </message>
    <message>
        <source>Set minimum block size in bytes (default: %u)</source>
        <translation>Stel minimum blokgrootte in in bytes (standaard: %u)</translation>
    </message>
    <message>
        <source>Set the number of threads to service RPC calls (default: %d)</source>
        <translation>Stel het aantal threads in om RPC-aanvragen mee te bedienen (standaard: %d)</translation>
    </message>
    <message>
        <source>Specify configuration file (default: %s)</source>
        <translation>Specificeer configuratie bestand (standaard: %s)</translation>
    </message>
    <message>
        <source>Specify connection timeout in milliseconds (minimum: 1, default: %d)</source>
        <translation>Specificeer de time-out tijd in milliseconden (minimum: 1, standaard: %d)</translation>
    </message>
    <message>
        <source>Specify pid file (default: %s)</source>
        <translation>Specificeer pid-bestand (standaard: %s)</translation>
    </message>
    <message>
        <source>Spend unconfirmed change when sending transactions (default: %u)</source>
        <translation>Besteed onbevestigd wisselgeld bij het versturen van transacties (standaard: %u)</translation>
    </message>
    <message>
        <source>Threshold for disconnecting misbehaving peers (default: %u)</source>
        <translation>Drempel om verbinding te verbreken naar zich misdragende peers (standaard: %u)</translation>
    </message>
    <message>
        <source>Unknown network specified in -onlynet: '%s'</source>
        <translation>Onbekend netwerk gespecificeerd in -onlynet: '%s'</translation>
    </message>
    <message>
        <source>Cannot resolve -bind address: '%s'</source>
        <translation>Kan -bind adres niet herleiden: '%s'</translation>
    </message>
    <message>
        <source>Cannot resolve -externalip address: '%s'</source>
        <translation>Kan -externlip adres niet herleiden: '%s'</translation>
    </message>
    <message>
        <source>Invalid amount for -paytxfee=&lt;amount&gt;: '%s'</source>
        <translation>Ongeldig bedrag voor -paytxfee=&lt;bedrag&gt;: '%s'</translation>
    </message>
    <message>
        <source>Insufficient funds</source>
        <translation>Ontoereikend saldo</translation>
    </message>
    <message>
        <source>Loading block index...</source>
        <translation>Blokindex aan het laden...</translation>
    </message>
    <message>
        <source>Add a node to connect to and attempt to keep the connection open</source>
        <translation>Voeg een node om naar te verbinden toe en probeer de verbinding open te houden</translation>
    </message>
    <message>
        <source>Loading wallet...</source>
        <translation>Portemonnee aan het laden...</translation>
    </message>
    <message>
        <source>Cannot downgrade wallet</source>
        <translation>Kan portemonnee niet downgraden</translation>
    </message>
    <message>
        <source>Cannot write default address</source>
        <translation>Kan standaardadres niet schrijven</translation>
    </message>
    <message>
        <source>Rescanning...</source>
        <translation>Blokketen aan het doorzoeken...</translation>
    </message>
    <message>
        <source>Done loading</source>
        <translation>Klaar met laden</translation>
    </message>
    <message>
        <source>Error</source>
        <translation>Fout</translation>
    </message>
</context>
</TS><|MERGE_RESOLUTION|>--- conflicted
+++ resolved
@@ -423,13 +423,8 @@
         <translation>Toon het Zetacoin Core hulpbericht om een lijst te krijgen met mogelijke Zetacoin commandoregelopties</translation>
     </message>
     <message numerus="yes">
-<<<<<<< HEAD
         <source>%n active connection(s) to Zetacoin network</source>
         <translation><numerusform>%n actieve connectie naar Zetacoin netwerk</numerusform><numerusform>%n actieve connecties naar Zetacoin netwerk</numerusform></translation>
-=======
-        <source>%n active connection(s) to Bitcoin network</source>
-        <translation><numerusform>%n actieve connectie naar Bitcoinnetwerk</numerusform><numerusform>%n actieve connecties naar Bitcoinnetwerk</numerusform></translation>
->>>>>>> 0bace830
     </message>
     <message>
         <source>No block source available...</source>
@@ -2217,17 +2212,12 @@
         <translation>&amp;Verifiëer Bericht</translation>
     </message>
     <message>
-<<<<<<< HEAD
+        <source>Enter the receiver's address, message (ensure you copy line breaks, spaces, tabs, etc. exactly) and signature below to verify the message. Be careful not to read more into the signature than what is in the signed message itself, to avoid being tricked by a man-in-the-middle attack. Note that this only proves the signing party receives with the address, it cannot prove sendership of any transaction!</source>
+        <translation>Voer het adres van de ontvanger in, bericht (zorg ervoor dat de regeleinden, spaties, tabs etc. precies kloppen) en onderteken onderaan om het bericht te verifiëren. Wees voorzicht om niet meer in de ondertekening te lezen dan in het getekende bericht zelf, om te voorkomen dat je wordt aangevallen met een man-in-the-middle attack. Houd er mee rekening dat dit alleen de ondertekende partij bewijst met het ontvangen adres, er kan niet bewezen worden dat er een transactie heeft plaatsgevonden!</translation>
+    </message>
+    <message>
         <source>The Zetacoin address the message was signed with</source>
         <translation>Het Zetacoin adres waarmee het bericht ondertekend is</translation>
-=======
-        <source>Enter the receiver's address, message (ensure you copy line breaks, spaces, tabs, etc. exactly) and signature below to verify the message. Be careful not to read more into the signature than what is in the signed message itself, to avoid being tricked by a man-in-the-middle attack. Note that this only proves the signing party receives with the address, it cannot prove sendership of any transaction!</source>
-        <translation>Voer het adres van de ontvanger in, bericht (zorg ervoor dat de regeleinden, spaties, tabs etc. precies kloppen) en onderteken onderaan om het bericht te verifiëren. Wees voorzicht om niet meer in de ondertekening te lezen dan in het getekende bericht zelf, om te voorkomen dat je wordt aangevallen met een man-in-the-middle attack. Houd er mee rekening dat dit alleen de ondertekende partij bewijst met het ontvangen adres, er kan niet bewezen worden dat er een transactie heeft plaatsgevonden!</translation>
-    </message>
-    <message>
-        <source>The Bitcoin address the message was signed with</source>
-        <translation>Het Bitcoin adres waarmee het bericht ondertekend is</translation>
->>>>>>> 0bace830
     </message>
     <message>
         <source>Verify the message to ensure it was signed with the specified Zetacoin address</source>
