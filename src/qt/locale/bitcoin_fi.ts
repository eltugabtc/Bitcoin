--- conflicted
+++ resolved
@@ -3100,17 +3100,12 @@
         <translation>Sinun tulee uudelleenrakentaa tietokanta käyttäen -reindex vaihtaen -txindex</translation>
     </message>
     <message>
-<<<<<<< HEAD
+        <source>Allow JSON-RPC connections from specified source. Valid for &lt;ip&gt; are a single IP (e.g. 1.2.3.4), a network/netmask (e.g. 1.2.3.4/255.255.255.0) or a network/CIDR (e.g. 1.2.3.4/24). This option can be specified multiple times</source>
+        <translation>Salli JSON-RPC-yhteydet määritetystä lähteestä. Kelvolliset arvot &lt;ip&gt; ovat yksittäinen IP (esim. 1.2.3.4), verkko/verkkomaski (esim. 1.2.3.4/255.255.255.0) tai verkko/luokaton reititys (esim. 1.2.3.4/24). Tätä valintatapaa voidaan käyttää useita kertoja</translation>
+    </message>
+    <message>
         <source>Cannot obtain a lock on data directory %s. Zetacoin Core is probably already running.</source>
         <translation>Ei voida lukita data-hakemistoa %s. Zetacoin Core on luultavasti jo käynnissä.</translation>
-=======
-        <source>Allow JSON-RPC connections from specified source. Valid for &lt;ip&gt; are a single IP (e.g. 1.2.3.4), a network/netmask (e.g. 1.2.3.4/255.255.255.0) or a network/CIDR (e.g. 1.2.3.4/24). This option can be specified multiple times</source>
-        <translation>Salli JSON-RPC-yhteydet määritetystä lähteestä. Kelvolliset arvot &lt;ip&gt; ovat yksittäinen IP (esim. 1.2.3.4), verkko/verkkomaski (esim. 1.2.3.4/255.255.255.0) tai verkko/luokaton reititys (esim. 1.2.3.4/24). Tätä valintatapaa voidaan käyttää useita kertoja</translation>
-    </message>
-    <message>
-        <source>Cannot obtain a lock on data directory %s. Bitcoin Core is probably already running.</source>
-        <translation>Ei voida lukita data-hakemistoa %s. Bitcoin Core on luultavasti jo käynnissä.</translation>
->>>>>>> 9779e1e1
     </message>
     <message>
         <source>Execute command when a relevant alert is received or we see a really long fork (%s in cmd is replaced by message)</source>
