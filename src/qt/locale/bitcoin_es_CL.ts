<TS version="2.1" language="es_CL">
<context>
    <name>AddressBookPage</name>
    <message>
        <source>Right-click to edit address or label</source>
        <translation type="unfinished">Click derecho para editar la dirección o etiqueta</translation>
    </message>
    <message>
        <source>Create a new address</source>
        <translation type="unfinished">Crear una nueva dirección</translation>
    </message>
    <message>
        <source>&amp;New</source>
        <translation type="unfinished">&amp;Nuevo</translation>
    </message>
    <message>
        <source>Copy the currently selected address to the system clipboard</source>
        <translation type="unfinished">Copiar la dirección actualmente seleccionada al sistema de portapapeles</translation>
    </message>
    <message>
        <source>&amp;Copy</source>
        <translation type="unfinished">&amp;Copiar</translation>
    </message>
    <message>
        <source>C&amp;lose</source>
        <translation type="unfinished">C&amp;errar</translation>
    </message>
    <message>
        <source>Delete the currently selected address from the list</source>
        <translation type="unfinished">Borrar la dirección actualmente seleccionada de la lista</translation>
    </message>
    <message>
        <source>Enter address or label to search</source>
        <translation type="unfinished">Introduce una dirección o etiqueta para  buscar</translation>
    </message>
    <message>
        <source>Export the data in the current tab to a file</source>
        <translation type="unfinished">Exportar los datos en la pestaña actual a un archivo</translation>
    </message>
    <message>
        <source>&amp;Export</source>
        <translation type="unfinished">&amp;Exportar</translation>
    </message>
    <message>
        <source>&amp;Delete</source>
        <translation type="unfinished">&amp;Borrar</translation>
    </message>
    <message>
        <source>Choose the address to send coins to</source>
        <translation type="unfinished">Elija la dirección para enviar las monedas</translation>
    </message>
    <message>
        <source>Choose the address to receive coins with</source>
        <translation type="unfinished">Elige la dirección para recibir las monedas</translation>
    </message>
    <message>
        <source>C&amp;hoose</source>
        <translation type="unfinished">Escoger</translation>
    </message>
    <message>
        <source>Sending addresses</source>
        <translation type="unfinished">Enviando dirección</translation>
    </message>
    <message>
        <source>Receiving addresses</source>
        <translation type="unfinished">Recibiendo dirección</translation>
    </message>
    <message>
        <source>These are your Bitcoin addresses for sending payments. Always check the amount and the receiving address before sending coins.</source>
        <translation type="unfinished">Estas son sus direcciones de Bitcoin para enviar pagos. Siempre verifique el monto y la dirección de recepción antes de enviar monedas.</translation>
    </message>
    <message>
        <source>These are your Bitcoin addresses for receiving payments. Use the 'Create new receiving address' button in the receive tab to create new addresses.
Signing is only possible with addresses of the type 'legacy'.</source>
        <translation type="unfinished">Estas son sus direcciones de Bitcoin para recibir los pagos.
Usa el boton "Crear nueva direccion de recibimiento" en la pestaña de recibir para crear una nueva direccion.  Firmar es posible solo con la direccion del tipo "legado"</translation>
    </message>
    <message>
        <source>These are your Bitcoin addresses for receiving payments. Use the 'Create new receiving address' button in the receive tab to create new addresses.
Signing is only possible with addresses of the type 'legacy'.</source>
        <translation>Estas son sus direcciones de Bitcoin para recibir los pagos.
Usa el boton "Crear nueva direccion de recibimiento" en la pestaña de recibir para crear una nueva direccion.  Firmar es posible solo con la direccion del tipo "legado"</translation>
    </message>
    <message>
        <source>&amp;Copy Address</source>
        <translation type="unfinished">Copiar dirección</translation>
    </message>
    <message>
        <source>Copy &amp;Label</source>
        <translation type="unfinished">Copiar y etiquetar</translation>
    </message>
    <message>
        <source>&amp;Edit</source>
        <translation type="unfinished">Editar</translation>
    </message>
    <message>
        <source>Export Address List</source>
        <translation type="unfinished">Exportar la lista de direcciones</translation>
    </message>
    <message>
        <source>There was an error trying to save the address list to %1. Please try again.</source>
        <extracomment>An error message. %1 is a stand-in argument for the name of the file we attempted to save to.</extracomment>
        <translation type="unfinished">Se produjo un error al intentar guardar la lista de direcciones en %1. Inténtalo de nuevo.</translation>
    </message>
    <message>
        <source>Exporting Failed</source>
        <translation type="unfinished">Exportación fallida</translation>
    </message>
</context>
<context>
    <name>AddressTableModel</name>
    <message>
        <source>Label</source>
        <translation type="unfinished">Etiqueta</translation>
    </message>
    <message>
        <source>Address</source>
        <translation type="unfinished">Dirección</translation>
    </message>
    <message>
        <source>(no label)</source>
        <translation type="unfinished">(no etiqueta)</translation>
    </message>
</context>
<context>
    <name>AskPassphraseDialog</name>
    <message>
        <source>Passphrase Dialog</source>
        <translation type="unfinished">Diálogo de contraseña</translation>
    </message>
    <message>
        <source>Enter passphrase</source>
        <translation type="unfinished">Poner contraseña</translation>
    </message>
    <message>
        <source>New passphrase</source>
        <translation type="unfinished">Nueva contraseña</translation>
    </message>
    <message>
        <source>Repeat new passphrase</source>
        <translation type="unfinished">Repetir nueva contraseña</translation>
    </message>
    <message>
        <source>Show passphrase</source>
        <translation type="unfinished">Mostrar contraseña</translation>
    </message>
    <message>
        <source>Show passphrase</source>
        <translation>Mostrar contraseña</translation>
    </message>
    <message>
        <source>Encrypt wallet</source>
        <translation type="unfinished">Encriptar la billetera</translation>
    </message>
    <message>
        <source>This operation needs your wallet passphrase to unlock the wallet.</source>
        <translation type="unfinished">Esta operación necesita su contraseña de billetera para desbloquearla.</translation>
    </message>
    <message>
        <source>Unlock wallet</source>
        <translation type="unfinished">Desbloquear la billetera</translation>
    </message>
    <message>
        <source>Change passphrase</source>
        <translation type="unfinished">Cambiar frase de contraseña</translation>
    </message>
    <message>
        <source>Confirm wallet encryption</source>
        <translation type="unfinished">Confirmar el cifrado de la billetera</translation>
    </message>
    <message>
        <source>Warning: If you encrypt your wallet and lose your passphrase, you will &lt;b&gt;LOSE ALL OF YOUR BITCOINS&lt;/b&gt;!</source>
        <translation type="unfinished">Advertencia: si encriptas tu billetera y pierdes tu contraseña &lt;b&gt; PIERDES TODOS TUS BITCOINS &lt;/b&gt; !</translation>
    </message>
    <message>
        <source>Are you sure you wish to encrypt your wallet?</source>
        <translation type="unfinished">¿Estás seguro de que deseas encriptar tu billetera?</translation>
    </message>
    <message>
        <source>Wallet encrypted</source>
        <translation type="unfinished">Billetera encriptada</translation>
    </message>
    <message>
        <source>Enter the new passphrase for the wallet.&lt;br/&gt;Please use a passphrase of &lt;b&gt;ten or more random characters&lt;/b&gt;, or &lt;b&gt;eight or more words&lt;/b&gt;.</source>
        <translation type="unfinished">Introducir la nueva contraseña para la billetera. Por favor usa una contraseña de diez o mas caracteres aleatorios, u ocho o mas palabras.</translation>
    </message>
    <message>
        <source>Enter the old passphrase and new passphrase for the wallet.</source>
        <translation type="unfinished">Introducir la vieja contraseña y la nueva contraseña para la billetera.</translation>
    </message>
    <message>
        <source>Enter the new passphrase for the wallet.&lt;br/&gt;Please use a passphrase of &lt;b&gt;ten or more random characters&lt;/b&gt;, or &lt;b&gt;eight or more words&lt;/b&gt;.</source>
        <translation>Introducir la nueva contraseña para la billetera. Por favor usa una contraseña de diez o mas caracteres aleatorios, u ocho o mas palabras.</translation>
    </message>
    <message>
        <source>Enter the old passphrase and new passphrase for the wallet.</source>
        <translation>Introducir la vieja contraseña y la nueva contraseña para la billetera.</translation>
    </message>
    <message>
        <source>Remember that encrypting your wallet cannot fully protect your bitcoins from being stolen by malware infecting your computer.</source>
        <translation type="unfinished">Recuerda que codificando tu billetera no garantiza mantener a salvo tus bitcoins en caso de tener virus en el computador.</translation>
    </message>
    <message>
        <source>Wallet to be encrypted</source>
        <translation type="unfinished">Billetera para ser encriptada</translation>
    </message>
    <message>
        <source>Your wallet is about to be encrypted. </source>
        <translation type="unfinished">Tu billetera esta por ser encriptada</translation>
    </message>
    <message>
        <source>Your wallet is now encrypted. </source>
        <translation type="unfinished">Su billetera ahora esta encriptada.</translation>
    </message>
    <message>
        <source>Wallet to be encrypted</source>
        <translation>Billetera para ser encriptada</translation>
    </message>
    <message>
        <source>Your wallet is about to be encrypted. </source>
        <translation>Tu billetera esta por ser encriptada</translation>
    </message>
    <message>
        <source>Your wallet is now encrypted. </source>
        <translation>Su billetera ahora esta encriptada.</translation>
    </message>
    <message>
        <source>IMPORTANT: Any previous backups you have made of your wallet file should be replaced with the newly generated, encrypted wallet file. For security reasons, previous backups of the unencrypted wallet file will become useless as soon as you start using the new, encrypted wallet.</source>
        <translation type="unfinished">IMPORTANTE: todas las copias de seguridad anteriores que haya realizado de su archivo de billetera se deben reemplazar con el archivo de monedero cifrado recién generado. Por razones de seguridad, las copias de seguridad anteriores del archivo monedero sin encriptar serán inútiles tan pronto como comience a usar el nuevo monedero cifrado.</translation>
    </message>
    <message>
        <source>Wallet encryption failed</source>
        <translation type="unfinished">El cifrado de Wallet falló</translation>
    </message>
    <message>
        <source>Wallet encryption failed due to an internal error. Your wallet was not encrypted.</source>
        <translation type="unfinished">El cifrado de Wallet falló debido a un error interno. Su billetera no estaba encriptada.</translation>
    </message>
    <message>
        <source>The supplied passphrases do not match.</source>
        <translation type="unfinished">Las frases de contraseña suministradas no coinciden.</translation>
    </message>
    <message>
        <source>Wallet unlock failed</source>
        <translation type="unfinished">El desbloqueo de la billetera falló</translation>
    </message>
    <message>
        <source>The passphrase entered for the wallet decryption was incorrect.</source>
        <translation type="unfinished">La frase de contraseña ingresada para el descifrado de la billetera fue incorrecta.</translation>
    </message>
    <message>
        <source>Wallet passphrase was successfully changed.</source>
        <translation type="unfinished">La frase de contraseña de la billetera se cambió con éxito.</translation>
    </message>
    <message>
        <source>Warning: The Caps Lock key is on!</source>
        <translation type="unfinished">Advertencia: ¡la tecla Bloq Mayús está activada!</translation>
    </message>
</context>
<context>
    <name>BanTableModel</name>
    <message>
        <source>IP/Netmask</source>
        <translation type="unfinished">IP / Máscara de red</translation>
    </message>
    <message>
        <source>Banned Until</source>
        <translation type="unfinished">Prohibido hasta</translation>
    </message>
</context>
<context>
    <name>BitcoinApplication</name>
    <message>
        <source>A fatal error occurred. %1 can no longer continue safely and will quit.</source>
        <translation type="unfinished">Se ha producido un error garrafal. %1Ya no podrá continuar de manera segura y abandonará.</translation>
    </message>
    <message>
        <source>Internal error</source>
        <translation type="unfinished">Error interno</translation>
    </message>
    <message>
        <source>An internal error occurred. %1 will attempt to continue safely. This is an unexpected bug which can be reported as described below.</source>
        <translation type="unfinished">Se ha producido un error interno. 1%1 Se intentará continuar de manera segura. Este es un error inesperado que se puede reportar como se describe a continuación.</translation>
    </message>
</context>
<context>
    <name>QObject</name>
    <message>
        <source>Error: Specified data directory "%1" does not exist.</source>
        <translation type="unfinished">Error: el directorio de datos especificado "%1" no existe.</translation>
    </message>
    <message>
        <source>unknown</source>
        <translation type="unfinished">desconocido</translation>
    </message>
    <message>
        <source>Amount</source>
        <translation type="unfinished">Cantidad</translation>
    </message>
    <message>
        <source>Enter a Bitcoin address (e.g. %1)</source>
        <translation type="unfinished">Ingrese una dirección de Bitcoin (por ejemplo, %1)</translation>
    </message>
    <message>
        <source>Inbound</source>
        <extracomment>An inbound connection from a peer. An inbound connection is a connection initiated by a peer.</extracomment>
        <translation type="unfinished">Entrante</translation>
    </message>
    <message>
        <source>Outbound</source>
        <extracomment>An outbound connection to a peer. An outbound connection is a connection initiated by us.</extracomment>
        <translation type="unfinished">Salida</translation>
    </message>
    <message>
        <source>%1 h</source>
        <translation type="unfinished">%1 d</translation>
    </message>
    <message>
        <source>None</source>
        <translation type="unfinished">Ninguno</translation>
    </message>
    <message>
        <source>N/A</source>
        <translation type="unfinished">N/D</translation>
    </message>
    <message numerus="yes">
        <source>%n second(s)</source>
        <translation type="unfinished">
            <numerusform />
            <numerusform />
        </translation>
    </message>
    <message numerus="yes">
        <source>%n minute(s)</source>
        <translation type="unfinished">
            <numerusform />
            <numerusform />
        </translation>
    </message>
    <message numerus="yes">
        <source>%n hour(s)</source>
        <translation type="unfinished">
            <numerusform />
            <numerusform />
        </translation>
    </message>
    <message numerus="yes">
        <source>%n day(s)</source>
        <translation type="unfinished">
            <numerusform />
            <numerusform />
        </translation>
    </message>
    <message numerus="yes">
        <source>%n week(s)</source>
        <translation type="unfinished">
            <numerusform />
            <numerusform />
        </translation>
    </message>
    <message>
        <source>%1 and %2</source>
        <translation type="unfinished">%1 y %2</translation>
    </message>
    <message numerus="yes">
        <source>%n year(s)</source>
        <translation type="unfinished">
            <numerusform />
            <numerusform />
        </translation>
    </message>
    </context>
<context>
    <name>bitcoin-core</name>
    <message>
        <source>The %s developers</source>
        <translation type="unfinished">Los desarrolladores de %s</translation>
    </message>
    <message>
        <source>-maxtxfee is set very high! Fees this large could be paid on a single transaction.</source>
        <translation type="unfinished">-maxtxfee tiene un valor muy elevado! Comisiones muy grandes podrían ser pagadas en una única transacción.</translation>
    </message>
    <message>
        <source>Distributed under the MIT software license, see the accompanying file %s or %s</source>
        <translation type="unfinished">Distribuido bajo la licencia de software MIT, vea el archivo adjunto %s o %s</translation>
    </message>
    <message>
        <source>Prune configured below the minimum of %d MiB.  Please use a higher number.</source>
        <translation type="unfinished">La Poda se ha configurado por debajo del mínimo de %d MiB. Por favor utiliza un valor mas alto.</translation>
    </message>
    <message>
        <source>This is the transaction fee you may discard if change is smaller than dust at this level</source>
        <translation type="unfinished">Esta es la cuota de transacción que puede descartar si el cambio es más pequeño que el polvo a este nivel.</translation>
    </message>
    <message>
        <source>This is the transaction fee you may pay when fee estimates are not available.</source>
        <translation type="unfinished">Impuesto por transacción que pagarás cuando la estimación de impuesto no esté disponible.</translation>
    </message>
    <message>
<<<<<<< HEAD
        <source>Create Wallet...</source>
        <translation>Crear Billetera...</translation>
    </message>
    <message>
        <source>Create a new wallet</source>
        <translation>Crear una nueva billetera</translation>
    </message>
    <message>
        <source>Wallet:</source>
        <translation>Billetera:</translation>
=======
        <source>Total length of network version string (%i) exceeds maximum length (%i). Reduce the number or size of uacomments.</source>
        <translation type="unfinished">La longitud total de la cadena de versión de red ( %i ) supera la longitud máxima ( %i ) . Reducir el número o tamaño de uacomments .</translation>
>>>>>>> f6a356d2
    </message>
    <message>
        <source>%s is set very high!</source>
        <translation type="unfinished">¡%s esta configurado muy alto!</translation>
    </message>
    <message>
        <source>-maxmempool must be at least %d MB</source>
        <translation type="unfinished">-maxmempool debe ser por lo menos de %d MB</translation>
    </message>
    <message>
        <source>Cannot resolve -%s address: '%s'</source>
        <translation type="unfinished">No se puede resolver -%s direccion: '%s'</translation>
    </message>
    <message>
        <source>Corrupted block database detected</source>
        <translation type="unfinished">Corrupción de base de datos de bloques detectada.</translation>
    </message>
    <message>
        <source>Do you want to rebuild the block database now?</source>
        <translation type="unfinished">¿Quieres reconstruir la base de datos de bloques ahora?</translation>
    </message>
    <message>
        <source>Done loading</source>
        <translation type="unfinished">Listo Cargando</translation>
    </message>
    <message>
        <source>Error initializing block database</source>
        <translation type="unfinished">Error al inicializar la base de datos de bloques</translation>
    </message>
    <message>
        <source>Error initializing wallet database environment %s!</source>
        <translation type="unfinished">Error al iniciar el entorno de la base de datos del monedero %s</translation>
    </message>
    <message>
        <source>Error loading %s</source>
        <translation type="unfinished">Error cargando %s</translation>
    </message>
    <message>
        <source>Error loading %s: Wallet corrupted</source>
        <translation type="unfinished">Error cargando %s: Monedero corrupto</translation>
    </message>
    <message>
        <source>Error loading %s: Wallet requires newer version of %s</source>
        <translation type="unfinished">Error cargando %s: Monedero requiere una versión mas reciente de %s</translation>
    </message>
    <message>
        <source>Error loading block database</source>
        <translation type="unfinished">Error cargando blkindex.dat</translation>
    </message>
    <message>
        <source>Error opening block database</source>
        <translation type="unfinished">Error cargando base de datos de bloques</translation>
    </message>
    <message>
        <source>Error reading from database, shutting down.</source>
        <translation type="unfinished">Error al leer la base de datos, cerrando aplicación.</translation>
    </message>
    <message>
        <source>Error upgrading chainstate database</source>
        <translation type="unfinished">Error actualizando la base de datos chainstate</translation>
    </message>
    <message>
        <source>Failed to listen on any port. Use -listen=0 if you want this.</source>
        <translation type="unfinished">Ha fallado la escucha en todos los puertos. Usa -listen=0 si desea esto.</translation>
    </message>
    <message>
        <source>Incorrect or no genesis block found. Wrong datadir for network?</source>
        <translation type="unfinished">Incorrecto o bloque de génesis no encontrado. ¿datadir equivocada para la red?</translation>
    </message>
    <message>
        <source>Initialization sanity check failed. %s is shutting down.</source>
        <translation type="unfinished">La inicialización de la verificación de validez falló. Se está apagando %s.</translation>
    </message>
    <message>
        <source>Insufficient funds</source>
        <translation type="unfinished">Fondos Insuficientes</translation>
    </message>
    <message>
        <source>Invalid -onion address or hostname: '%s'</source>
        <translation type="unfinished">Dirección de -onion o dominio '%s' inválido</translation>
    </message>
    <message>
        <source>Invalid -proxy address or hostname: '%s'</source>
        <translation type="unfinished">Dirección de -proxy o dominio ' %s' inválido</translation>
    </message>
    <message>
        <source>Invalid amount for -%s=&lt;amount&gt;: '%s'</source>
        <translation type="unfinished">Monto invalido para -%s=&lt;amount&gt;: '%s'</translation>
    </message>
    <message>
        <source>Invalid amount for -discardfee=&lt;amount&gt;: '%s'</source>
        <translation type="unfinished">Monto invalido para -discardfee=&lt;amount&gt;: '%s'</translation>
    </message>
    <message>
        <source>Invalid amount for -fallbackfee=&lt;amount&gt;: '%s'</source>
        <translation type="unfinished">Monto invalido para -fallbackfee=&lt;amount&gt;: '%s'</translation>
    </message>
    <message>
        <source>Invalid amount for -paytxfee=&lt;amount&gt;: '%s' (must be at least %s)</source>
        <translation type="unfinished">Cantidad inválida para -paytxfee=&lt;amount&gt;: '%s' (debe ser por lo menos %s)</translation>
    </message>
    <message>
        <source>Invalid netmask specified in -whitelist: '%s'</source>
        <translation type="unfinished">Máscara de red inválida especificada en -whitelist: '%s'</translation>
    </message>
    <message>
        <source>Need to specify a port with -whitebind: '%s'</source>
        <translation type="unfinished">Necesita especificar un puerto con -whitebind: '%s'</translation>
    </message>
    <message>
        <source>Not enough file descriptors available.</source>
        <translation type="unfinished">No hay suficientes descriptores de archivo disponibles.</translation>
    </message>
    <message>
        <source>Reducing -maxconnections from %d to %d, because of system limitations.</source>
        <translation type="unfinished">Reduciendo -maxconnections de %d a %d, debido a limitaciones del sistema.</translation>
    </message>
    <message>
        <source>Signing transaction failed</source>
        <translation type="unfinished">Firma de transacción fallida</translation>
    </message>
    <message>
        <source>The source code is available from %s.</source>
        <translation type="unfinished">El código fuente esta disponible desde %s.</translation>
    </message>
    <message>
        <source>The transaction amount is too small to pay the fee</source>
        <translation type="unfinished">El monto a transferir es muy pequeño para pagar el impuesto</translation>
    </message>
    <message>
        <source>The wallet will avoid paying less than the minimum relay fee.</source>
        <translation type="unfinished">La billetera no permitirá pagar menos que la fee de transmisión mínima (relay fee).</translation>
    </message>
    <message>
        <source>This is experimental software.</source>
        <translation type="unfinished">Este es un software experimental.</translation>
    </message>
    <message>
        <source>This is the minimum transaction fee you pay on every transaction.</source>
        <translation type="unfinished">Mínimo de impuesto que pagarás con cada transacción.</translation>
    </message>
    <message>
        <source>This is the transaction fee you will pay if you send a transaction.</source>
        <translation type="unfinished">Impuesto por transacción a pagar si envías una transacción.</translation>
    </message>
    <message>
        <source>Transaction amount too small</source>
        <translation type="unfinished">Monto a transferir muy pequeño</translation>
    </message>
    <message>
        <source>Transaction amounts must not be negative</source>
        <translation type="unfinished">El monto de la transacción no puede ser negativo</translation>
    </message>
    <message>
        <source>Transaction has too long of a mempool chain</source>
        <translation type="unfinished">La transacción tiene demasiado tiempo de una cadena de mempool</translation>
    </message>
    <message>
        <source>Transaction must have at least one recipient</source>
        <translation type="unfinished">La transacción debe incluir al menos un destinatario.</translation>
    </message>
    <message>
        <source>Transaction too large</source>
        <translation type="unfinished">Transacción muy grande</translation>
    </message>
    <message>
        <source>Unable to bind to %s on this computer (bind returned error %s)</source>
        <translation type="unfinished">No es posible conectar con %s en este sistema (bind ha devuelto el error %s)</translation>
    </message>
    <message>
        <source>Unable to start HTTP server. See debug log for details.</source>
        <translation type="unfinished">No se ha podido iniciar el servidor HTTP. Ver debug log para detalles.</translation>
    </message>
    <message>
        <source>Unknown network specified in -onlynet: '%s'</source>
        <translation type="unfinished">La red especificada en -onlynet: '%s' es desconocida</translation>
    </message>
    <message>
        <source>Upgrading UTXO database</source>
        <translation type="unfinished">Actualizando la base de datos UTXO</translation>
    </message>
    </context>
<context>
    <name>BitcoinGUI</name>
    <message>
        <source>&amp;Overview</source>
        <translation type="unfinished">&amp;Visión de conjunto</translation>
    </message>
    <message>
        <source>Show general overview of wallet</source>
        <translation type="unfinished">Mostrar vista general de la billetera</translation>
    </message>
    <message>
        <source>&amp;Transactions</source>
        <translation type="unfinished">&amp;Transacciones</translation>
    </message>
    <message>
        <source>Browse transaction history</source>
        <translation type="unfinished">Examinar el historial de transacciones</translation>
    </message>
    <message>
        <source>E&amp;xit</source>
        <translation type="unfinished">S&amp;alir</translation>
    </message>
    <message>
        <source>Quit application</source>
        <translation type="unfinished">Salir de la aplicación</translation>
    </message>
    <message>
        <source>&amp;About %1</source>
        <translation type="unfinished">S&amp;obre %1</translation>
    </message>
    <message>
        <source>Show information about %1</source>
        <translation type="unfinished">Mostrar información sobre %1</translation>
    </message>
    <message>
        <source>About &amp;Qt</source>
        <translation type="unfinished">Acerca de &amp;Qt</translation>
    </message>
    <message>
        <source>Show information about Qt</source>
        <translation type="unfinished">Mostrar información sobre Qt</translation>
    </message>
    <message>
        <source>Modify configuration options for %1</source>
        <translation type="unfinished">Modificar las opciones de configuración para %1</translation>
    </message>
    <message>
        <source>Create a new wallet</source>
        <translation type="unfinished">Crear una nueva billetera</translation>
    </message>
    <message>
        <source>Wallet:</source>
        <translation type="unfinished">Billetera:</translation>
    </message>
    <message>
        <source>Network activity disabled.</source>
        <extracomment>A substring of the tooltip.</extracomment>
        <translation type="unfinished">Actividad de red deshabilitada.</translation>
    </message>
    <message>
        <source>Proxy is &lt;b&gt;enabled&lt;/b&gt;: %1</source>
        <translation type="unfinished">Proxy &lt;b&gt;habilitado&lt;/b&gt;: %1</translation>
    </message>
    <message>
        <source>Send coins to a Bitcoin address</source>
        <translation type="unfinished">Enviando monedas a una dirección de Bitcoin</translation>
    </message>
    <message>
        <source>Backup wallet to another location</source>
        <translation type="unfinished">Monedero de respaldo a otra ubicación</translation>
    </message>
    <message>
        <source>Change the passphrase used for wallet encryption</source>
        <translation type="unfinished">Cambiar la contraseña usando la encriptación de la billetera</translation>
    </message>
    <message>
        <source>&amp;Send</source>
        <translation type="unfinished">&amp;Enviar</translation>
    </message>
    <message>
        <source>&amp;Receive</source>
        <translation type="unfinished">&amp;Recibir</translation>
    </message>
    <message>
        <source>Encrypt the private keys that belong to your wallet</source>
        <translation type="unfinished">Encripta las claves privadas que pertenecen a tu billetera</translation>
    </message>
    <message>
        <source>Sign messages with your Bitcoin addresses to prove you own them</source>
        <translation type="unfinished">Firme mensajes con sus direcciones de Bitcoin para demostrar que los posee</translation>
    </message>
    <message>
        <source>Verify messages to ensure they were signed with specified Bitcoin addresses</source>
        <translation type="unfinished">Verifique los mensajes para asegurarse de que fueron firmados con las direcciones de Bitcoin especificadas</translation>
    </message>
    <message>
        <source>&amp;File</source>
        <translation type="unfinished">&amp;Archivo</translation>
    </message>
    <message>
        <source>&amp;Settings</source>
        <translation type="unfinished">&amp;Configuraciones</translation>
    </message>
    <message>
        <source>&amp;Help</source>
        <translation type="unfinished">&amp;Ayuda</translation>
    </message>
    <message>
        <source>Tabs toolbar</source>
        <translation type="unfinished">Barra de herramientas de pestañas</translation>
    </message>
    <message>
        <source>Request payments (generates QR codes and bitcoin: URIs)</source>
        <translation type="unfinished">Solicitar pagos (genera códigos QR y bitcoin: URIs)</translation>
    </message>
    <message>
        <source>Show the list of used sending addresses and labels</source>
        <translation type="unfinished">Mostrar la lista de direcciones y etiquetas de envío usadas</translation>
    </message>
    <message>
        <source>Show the list of used receiving addresses and labels</source>
        <translation type="unfinished">Mostrar la lista de direcciones y etiquetas de recepción usadas</translation>
    </message>
    <message>
        <source>&amp;Command-line options</source>
        <translation type="unfinished">Y opciones de línea de comando</translation>
    </message>
    <message numerus="yes">
        <source>Processed %n block(s) of transaction history.</source>
        <translation type="unfinished">
            <numerusform />
            <numerusform />
        </translation>
    </message>
    <message>
        <source>%1 behind</source>
        <translation type="unfinished">%1 detrás</translation>
    </message>
    <message>
        <source>Last received block was generated %1 ago.</source>
        <translation type="unfinished">El último bloque recibido se generó hace %1.</translation>
    </message>
    <message>
        <source>Transactions after this will not yet be visible.</source>
        <translation type="unfinished">Las transacciones posteriores a esto aún no estarán visibles.</translation>
    </message>
    <message>
        <source>Warning</source>
        <translation type="unfinished">Advertencia</translation>
    </message>
    <message>
        <source>Information</source>
        <translation type="unfinished">Información</translation>
    </message>
    <message>
        <source>Up to date</source>
        <translation type="unfinished">A hoy</translation>
    </message>
    <message>
<<<<<<< HEAD
        <source>&amp;Load PSBT from file...</source>
        <translation>&amp;Load PSBT desde el archivo...</translation>
    </message>
    <message>
        <source>Load Partially Signed Bitcoin Transaction</source>
        <translation>Cargar transacción de Bitcoin parcialmente firmada</translation>
    </message>
    <message>
        <source>Open Wallet</source>
        <translation>Abrir billetera</translation>
    </message>
    <message>
        <source>Open a wallet</source>
        <translation>Abrir una billetera</translation>
    </message>
    <message>
        <source>Close Wallet...</source>
        <translation>Cerrar billetera...</translation>
    </message>
    <message>
        <source>Close wallet</source>
        <translation>Cerrar billetera</translation>
    </message>
    <message>
        <source>Show the %1 help message to get a list with possible Bitcoin command-line options</source>
        <translation>Muestre el mensaje de ayuda %1 para obtener una lista con posibles opciones de línea de comandos de Bitcoin</translation>
    </message>
    <message>
        <source>default wallet</source>
        <translation>billetera predeterminada</translation>
    </message>
    <message>
        <source>&amp;Window</source>
        <translation>Ventana</translation>
=======
        <source>Load Partially Signed Bitcoin Transaction</source>
        <translation type="unfinished">Cargar transacción de Bitcoin parcialmente firmada</translation>
    </message>
    <message>
        <source>Open Wallet</source>
        <translation type="unfinished">Abrir billetera</translation>
>>>>>>> f6a356d2
    </message>
    <message>
        <source>Open a wallet</source>
        <translation type="unfinished">Abrir una billetera</translation>
    </message>
    <message>
        <source>Close wallet</source>
        <translation type="unfinished">Cerrar billetera</translation>
    </message>
    <message>
        <source>Show the %1 help message to get a list with possible Bitcoin command-line options</source>
        <translation type="unfinished">Muestre el mensaje de ayuda %1 para obtener una lista con posibles opciones de línea de comandos de Bitcoin</translation>
    </message>
    <message>
        <source>default wallet</source>
        <translation type="unfinished">billetera predeterminada</translation>
    </message>
    <message>
        <source>&amp;Window</source>
        <translation type="unfinished">Ventana</translation>
    </message>
    <message>
        <source>Main Window</source>
        <translation type="unfinished">Ventana principal</translation>
    </message>
    <message>
        <source>%1 client</source>
        <translation type="unfinished">%1 cliente</translation>
    </message>
    <message numerus="yes">
        <source>%n active connection(s) to Bitcoin network.</source>
        <extracomment>A substring of the tooltip.</extracomment>
        <translation type="unfinished">
            <numerusform />
            <numerusform />
        </translation>
    </message>
    <message>
        <source>Date: %1
</source>
        <translation type="unfinished">Fecha: %1
</translation>
    </message>
    <message>
        <source>Amount: %1
</source>
        <translation type="unfinished">Cantidad: %1
</translation>
    </message>
    <message>
        <source>Wallet: %1
</source>
        <translation type="unfinished">Billetera: %1
</translation>
    </message>
    <message>
        <source>Type: %1
</source>
        <translation type="unfinished">Tipo: %1
</translation>
    </message>
    <message>
        <source>Label: %1
</source>
        <translation type="unfinished">Etiqueta: %1
</translation>
    </message>
    <message>
        <source>Address: %1
</source>
        <translation type="unfinished">Dirección: %1
</translation>
    </message>
    <message>
        <source>Sent transaction</source>
        <translation type="unfinished">Transacción enviada</translation>
    </message>
    <message>
        <source>Incoming transaction</source>
        <translation type="unfinished">Transacción entrante</translation>
    </message>
    <message>
        <source>HD key generation is &lt;b&gt;enabled&lt;/b&gt;</source>
        <translation type="unfinished">La generación de la clave HD está &lt;b&gt; activada &lt;/ b&gt;</translation>
    </message>
    <message>
        <source>HD key generation is &lt;b&gt;disabled&lt;/b&gt;</source>
        <translation type="unfinished">La generación de la clave HD está &lt;b&gt; desactivada &lt;/ b&gt;</translation>
    </message>
    <message>
        <source>Private key &lt;b&gt;disabled&lt;/b&gt;</source>
        <translation type="unfinished">Llave privada &lt;b&gt;deshabilitada&lt;/b&gt;</translation>
    </message>
    <message>
        <source>Wallet is &lt;b&gt;encrypted&lt;/b&gt; and currently &lt;b&gt;unlocked&lt;/b&gt;</source>
        <translation type="unfinished">La billetera está &lt;b&gt; encriptada &lt;/ b&gt; y actualmente &lt;b&gt; desbloqueada &lt;/ b&gt;</translation>
    </message>
    <message>
        <source>Wallet is &lt;b&gt;encrypted&lt;/b&gt; and currently &lt;b&gt;locked&lt;/b&gt;</source>
        <translation type="unfinished">La billetera está &lt;b&gt; encriptada &lt;/ b&gt; y actualmente está &lt;b&gt; bloqueada &lt;/ b&gt;</translation>
    </message>
    </context>
<context>
    <name>UnitDisplayStatusBarControl</name>
    <message>
        <source>Unit to show amounts in. Click to select another unit.</source>
        <translation type="unfinished">Unidad en la que se muestran las cantidades. Haga clic para seleccionar otra unidad.</translation>
    </message>
</context>
<context>
    <name>CoinControlDialog</name>
    <message>
        <source>Coin Selection</source>
        <translation type="unfinished">Selección de monedas</translation>
    </message>
    <message>
        <source>Quantity:</source>
        <translation type="unfinished">Cantidad:</translation>
    </message>
    <message>
        <source>Amount:</source>
        <translation type="unfinished">Cantidad:</translation>
    </message>
    <message>
        <source>Fee:</source>
        <translation type="unfinished">Comisión:</translation>
    </message>
    <message>
        <source>Dust:</source>
        <translation type="unfinished">Polvo:</translation>
    </message>
    <message>
        <source>After Fee:</source>
        <translation type="unfinished">Después de comisión:</translation>
    </message>
    <message>
        <source>Change:</source>
        <translation type="unfinished">Cambio:</translation>
    </message>
    <message>
        <source>(un)select all</source>
        <translation type="unfinished">(de)seleccionar todo</translation>
    </message>
    <message>
        <source>Tree mode</source>
        <translation type="unfinished">Modo árbol</translation>
    </message>
    <message>
        <source>List mode</source>
        <translation type="unfinished">Modo lista</translation>
    </message>
    <message>
        <source>Amount</source>
        <translation type="unfinished">Cantidad</translation>
    </message>
    <message>
        <source>Received with label</source>
        <translation type="unfinished">Recibido con etiqueta</translation>
    </message>
    <message>
        <source>Received with address</source>
        <translation type="unfinished">Recibido con dirección</translation>
    </message>
    <message>
        <source>Date</source>
        <translation type="unfinished">Fecha</translation>
    </message>
    <message>
        <source>Confirmations</source>
        <translation type="unfinished">Confirmaciones</translation>
    </message>
    <message>
        <source>Confirmed</source>
        <translation type="unfinished">Confirmado</translation>
    </message>
    <message>
        <source>Copy amount</source>
        <translation type="unfinished">Copiar cantidad</translation>
    </message>
    <message>
        <source>Copy quantity</source>
        <translation type="unfinished">Cantidad de copia</translation>
    </message>
    <message>
        <source>Copy fee</source>
        <translation type="unfinished">Tarifa de copia</translation>
    </message>
    <message>
        <source>Copy after fee</source>
        <translation type="unfinished">Copiar después de la tarifa</translation>
    </message>
    <message>
        <source>Copy bytes</source>
        <translation type="unfinished">Copiar bytes</translation>
    </message>
    <message>
        <source>Copy dust</source>
        <translation type="unfinished">Copiar polvo</translation>
    </message>
    <message>
        <source>Copy change</source>
        <translation type="unfinished">Copiar cambio</translation>
    </message>
    <message>
        <source>(%1 locked)</source>
        <translation type="unfinished">(%1 bloqueado)</translation>
    </message>
    <message>
        <source>yes</source>
        <translation type="unfinished">si</translation>
    </message>
    <message>
        <source>This label turns red if any recipient receives an amount smaller than the current dust threshold.</source>
        <translation type="unfinished">Está etiqueta se vuelve roja si algún receptor recibe una cantidad inferior al límite actual establecido para el polvo.</translation>
    </message>
    <message>
        <source>Can vary +/- %1 satoshi(s) per input.</source>
        <translation type="unfinished">Puede variar +/- %1 satoshi (s) por entrada.</translation>
    </message>
    <message>
        <source>(no label)</source>
        <translation type="unfinished">(no etiqueta)</translation>
    </message>
    <message>
        <source>change from %1 (%2)</source>
        <translation type="unfinished">cambia desde %1 (%2)</translation>
    </message>
    <message>
        <source>(change)</source>
        <translation type="unfinished">(cambio)</translation>
    </message>
</context>
<context>
    <name>CreateWalletActivity</name>
    <message>
        <source>Create Wallet</source>
        <extracomment>Title of window indicating the progress of creation of a new wallet.</extracomment>
        <translation type="unfinished">Crear Billetera</translation>
    </message>
    <message>
        <source>Create wallet failed</source>
        <translation type="unfinished">Crear billetera falló</translation>
    </message>
    <message>
        <source>Create wallet warning</source>
        <translation type="unfinished">Advertencia de crear billetera</translation>
    </message>
    </context>
<context>
    <name>OpenWalletActivity</name>
    <message>
        <source>default wallet</source>
        <translation type="unfinished">billetera predeterminada</translation>
    </message>
    <message>
        <source>Open Wallet</source>
        <extracomment>Title of window indicating the progress of opening of a wallet.</extracomment>
        <translation type="unfinished">Abrir billetera</translation>
    </message>
    </context>
<context>
    <name>WalletController</name>
    <message>
        <source>Close wallet</source>
        <translation type="unfinished">Cerrar billetera</translation>
    </message>
    </context>
<context>
    <name>CreateWalletDialog</name>
    <message>
        <source>Create Wallet</source>
        <translation type="unfinished">Crear Billetera</translation>
    </message>
    <message>
        <source>Wallet</source>
        <translation type="unfinished">Billetera</translation>
    </message>
    <message>
        <source>Create</source>
        <translation type="unfinished">Crear</translation>
    </message>
<<<<<<< HEAD
</context>
<context>
    <name>CreateWalletActivity</name>
    <message>
        <source>Create wallet failed</source>
        <translation>Crear billetera falló</translation>
    </message>
    <message>
        <source>Create wallet warning</source>
        <translation>Advertencia de crear billetera</translation>
    </message>
</context>
<context>
    <name>CreateWalletDialog</name>
    <message>
        <source>Create Wallet</source>
        <translation>Crear Billetera</translation>
    </message>
    <message>
        <source>Wallet</source>
        <translation>Billetera</translation>
    </message>
    <message>
        <source>Create</source>
        <translation>Crear</translation>
    </message>
=======
>>>>>>> f6a356d2
    </context>
<context>
    <name>EditAddressDialog</name>
    <message>
        <source>Edit Address</source>
        <translation type="unfinished">Editar dirección</translation>
    </message>
    <message>
        <source>&amp;Label</source>
        <translation type="unfinished">Y etiqueta</translation>
    </message>
    <message>
        <source>The label associated with this address list entry</source>
        <translation type="unfinished">La etiqueta asociada a esta entrada está en la lista de direcciones</translation>
    </message>
    <message>
        <source>The address associated with this address list entry. This can only be modified for sending addresses.</source>
        <translation type="unfinished">La dirección asociada con esta entrada está en la lista de direcciones. Esto solo se puede modificar para enviar direcciones.</translation>
    </message>
    <message>
        <source>&amp;Address</source>
        <translation type="unfinished">Y dirección</translation>
    </message>
    <message>
        <source>New sending address</source>
        <translation type="unfinished">Nueva dirección de envío</translation>
    </message>
    <message>
        <source>Edit receiving address</source>
        <translation type="unfinished">Editar dirección de recepción</translation>
    </message>
    <message>
        <source>Edit sending address</source>
        <translation type="unfinished">Editar dirección de envío</translation>
    </message>
    <message>
        <source>The entered address "%1" is not a valid Bitcoin address.</source>
        <translation type="unfinished">La dirección ingresada "%1" no es una dirección válida de Bitcoin.</translation>
    </message>
    <message>
        <source>Could not unlock wallet.</source>
        <translation type="unfinished">No se pudo desbloquear la billetera.</translation>
    </message>
    <message>
        <source>New key generation failed.</source>
        <translation type="unfinished">Nueva generación de claves fallida.</translation>
    </message>
</context>
<context>
    <name>FreespaceChecker</name>
    <message>
        <source>A new data directory will be created.</source>
        <translation type="unfinished">Se creará un nuevo directorio de datos.</translation>
    </message>
    <message>
        <source>name</source>
        <translation type="unfinished">nombre</translation>
    </message>
    <message>
        <source>Directory already exists. Add %1 if you intend to create a new directory here.</source>
        <translation type="unfinished">El directorio ya existe. Agregue %1 si tiene la intención de crear un nuevo directorio aquí.</translation>
    </message>
    <message>
        <source>Path already exists, and is not a directory.</source>
        <translation type="unfinished">La ruta ya existe, y no es un directorio ...</translation>
    </message>
    <message>
        <source>Cannot create data directory here.</source>
        <translation type="unfinished">No se puede crear el directorio de datos aquí.</translation>
    </message>
</context>
<context>
    <name>Intro</name>
    <message>
        <source>At least %1 GB of data will be stored in this directory, and it will grow over time.</source>
        <translation type="unfinished">Al menos %1 GB de información será almacenado en este directorio, y seguirá creciendo a través del tiempo.</translation>
    </message>
    <message>
        <source>Approximately %1 GB of data will be stored in this directory.</source>
        <translation type="unfinished">Aproximadamente %1 GB de datos se almacenarán en este directorio.</translation>
    </message>
    <message numerus="yes">
        <source>(sufficient to restore backups %n day(s) old)</source>
        <extracomment>Explanatory text on the capability of the current prune target.</extracomment>
        <translation type="unfinished">
            <numerusform />
            <numerusform />
        </translation>
    </message>
    <message>
        <source>%1 will download and store a copy of the Bitcoin block chain.</source>
        <translation type="unfinished">%1 descargará y almacenará una copia de la cadena de bloques de Bitcoin.</translation>
    </message>
    <message>
        <source>The wallet will also be stored in this directory.</source>
        <translation type="unfinished">La billetera también se almacenará en este directorio.</translation>
    </message>
    <message>
        <source>Error: Specified data directory "%1" cannot be created.</source>
        <translation type="unfinished">Error: no se puede crear el directorio de datos especificado "%1".</translation>
    </message>
    <message>
        <source>Welcome</source>
        <translation type="unfinished">bienvenido</translation>
    </message>
    <message>
        <source>Welcome to %1.</source>
        <translation type="unfinished">Bienvenido al %1</translation>
    </message>
    <message>
        <source>As this is the first time the program is launched, you can choose where %1 will store its data.</source>
        <translation type="unfinished">Como esta es la primera vez que se lanza el programa, puede elegir dónde %1 almacenará sus datos.</translation>
    </message>
    <message>
        <source>When you click OK, %1 will begin to download and process the full %4 block chain (%2GB) starting with the earliest transactions in %3 when %4 initially launched.</source>
        <translation type="unfinished">Al hacer clic OK, %1 iniciará el proceso de descarga y procesará el blockchain completo de %4 (%2 GB), iniciando desde el la transacción más antigua %3 cuando %4 se ejecutó inicialmente.</translation>
    </message>
    <message>
        <source>This initial synchronisation is very demanding, and may expose hardware problems with your computer that had previously gone unnoticed. Each time you run %1, it will continue downloading where it left off.</source>
        <translation type="unfinished">Esta sincronización inicial es muy exigente y puede exponer problemas de hardware con su computadora que anteriormente habían pasado desapercibidos. Cada vez que ejecuta %1, continuará la descarga donde lo dejó.</translation>
    </message>
    <message>
        <source>If you have chosen to limit block chain storage (pruning), the historical data must still be downloaded and processed, but will be deleted afterward to keep your disk usage low.</source>
        <translation type="unfinished">Si ha elegido limitar el almacenamiento de la cadena de bloques (pruning), los datos históricos todavía se deben descargar y procesar, pero se eliminarán posteriormente para mantener el uso del disco bajo.</translation>
    </message>
    <message>
        <source>Use the default data directory</source>
        <translation type="unfinished">Use el directorio de datos predeterminado</translation>
    </message>
    <message>
        <source>Use a custom data directory:</source>
        <translation type="unfinished">Use un directorio de datos personalizado:</translation>
    </message>
</context>
<context>
    <name>HelpMessageDialog</name>
    <message>
        <source>version</source>
        <translation type="unfinished">versión</translation>
    </message>
    <message>
        <source>About %1</source>
        <translation type="unfinished">Alrededor de %1</translation>
    </message>
    <message>
        <source>Command-line options</source>
        <translation type="unfinished">Opciones de línea de comando</translation>
    </message>
</context>
<context>
    <name>ShutdownWindow</name>
    <message>
        <source>Do not shut down the computer until this window disappears.</source>
        <translation type="unfinished">No apague el equipo hasta que desaparezca esta ventana.</translation>
    </message>
</context>
<context>
    <name>ModalOverlay</name>
    <message>
        <source>Form</source>
        <translation type="unfinished">Configurar</translation>
    </message>
    <message>
        <source>Recent transactions may not yet be visible, and therefore your wallet's balance might be incorrect. This information will be correct once your wallet has finished synchronizing with the bitcoin network, as detailed below.</source>
        <translation type="unfinished">Es posible que las transacciones recientes aún no estén visibles y, por lo tanto, el saldo de su billetera podría ser incorrecto. Esta información será correcta una vez que su billetera haya terminado de sincronizarse con la red bitcoin, como se detalla a continuación.</translation>
    </message>
    <message>
        <source>Attempting to spend bitcoins that are affected by not-yet-displayed transactions will not be accepted by the network.</source>
        <translation type="unfinished">La red no aceptará intentar gastar bitcoins que se vean afectados por transacciones aún no mostradas</translation>
    </message>
    <message>
        <source>Number of blocks left</source>
        <translation type="unfinished">Cantidad de bloques restantes</translation>
    </message>
    <message>
        <source>Last block time</source>
        <translation type="unfinished">Hora del último bloque</translation>
    </message>
    <message>
        <source>Progress</source>
        <translation type="unfinished">Progreso</translation>
    </message>
    <message>
        <source>Progress increase per hour</source>
        <translation type="unfinished">Aumento de progreso por hora</translation>
    </message>
    <message>
        <source>Estimated time left until synced</source>
        <translation type="unfinished">Tiempo estimado restante hasta sincronización</translation>
    </message>
    <message>
        <source>Hide</source>
        <translation type="unfinished">Esconder</translation>
    </message>
    </context>
<context>
    <name>OpenURIDialog</name>
    <message>
        <source>Paste address from clipboard</source>
        <extracomment>Tooltip text for button that allows you to paste an address that is in your clipboard.</extracomment>
        <translation type="unfinished">Pega dirección desde portapapeles</translation>
    </message>
</context>
<context>
<<<<<<< HEAD
    <name>OpenWalletActivity</name>
    <message>
        <source>default wallet</source>
        <translation>billetera predeterminada</translation>
    </message>
    </context>
<context>
=======
>>>>>>> f6a356d2
    <name>OptionsDialog</name>
    <message>
        <source>Options</source>
        <translation type="unfinished">Opciones</translation>
    </message>
    <message>
        <source>&amp;Main</source>
        <translation type="unfinished">&amp;Principal</translation>
    </message>
    <message>
        <source>Automatically start %1 after logging in to the system.</source>
        <translation type="unfinished">Inicie automáticamente %1 después de iniciar sesión en el sistema.</translation>
    </message>
    <message>
        <source>&amp;Start %1 on system login</source>
        <translation type="unfinished">&amp; Comience %1 en el inicio de sesión del sistema</translation>
    </message>
    <message>
        <source>Size of &amp;database cache</source>
        <translation type="unfinished">Tamaño de la memoria caché de la base de datos</translation>
    </message>
    <message>
        <source>Number of script &amp;verification threads</source>
        <translation type="unfinished">Cantidad de secuencias de comandos y verificación</translation>
    </message>
    <message>
        <source>IP address of the proxy (e.g. IPv4: 127.0.0.1 / IPv6: ::1)</source>
        <translation type="unfinished">Dirección IP del proxy (por ejemplo, IPv4: 127.0.0.1 / IPv6: :: 1)</translation>
    </message>
    <message>
        <source>Shows if the supplied default SOCKS5 proxy is used to reach peers via this network type.</source>
        <translation type="unfinished">Muestra si el proxy SOCKS5 suministrado se utiliza para llegar a los pares a través de este tipo de red.</translation>
    </message>
    <message>
        <source>Minimize instead of exit the application when the window is closed. When this option is enabled, the application will be closed only after selecting Exit in the menu.</source>
        <translation type="unfinished">Minimice en lugar de salir de la aplicación cuando la ventana esté cerrada. Cuando esta opción está habilitada, la aplicación se cerrará solo después de seleccionar Salir en el menú.</translation>
    </message>
    <message>
        <source>Open the %1 configuration file from the working directory.</source>
        <translation type="unfinished">Abrir el archivo de configuración %1 en el directorio de trabajo.</translation>
    </message>
    <message>
        <source>Open Configuration File</source>
        <translation type="unfinished">Abrir archivo de configuración</translation>
    </message>
    <message>
        <source>Reset all client options to default.</source>
        <translation type="unfinished">Restablecer todas las opciones del cliente a los valores predeterminados.</translation>
    </message>
    <message>
        <source>&amp;Reset Options</source>
        <translation type="unfinished">Y Restablecer opciones</translation>
    </message>
    <message>
        <source>&amp;Network</source>
        <translation type="unfinished">&amp;Red</translation>
    </message>
    <message>
        <source>(0 = auto, &lt;0 = leave that many cores free)</source>
        <translation type="unfinished">(0 = auto, &lt;0 = deja esta cantidad de núcleos libres)</translation>
    </message>
    <message>
        <source>W&amp;allet</source>
        <translation type="unfinished">Billetera</translation>
    </message>
    <message>
        <source>Expert</source>
        <translation type="unfinished">Experto</translation>
    </message>
    <message>
        <source>Enable coin &amp;control features</source>
        <translation type="unfinished">Habilite las funciones de moneda y control</translation>
    </message>
    <message>
        <source>If you disable the spending of unconfirmed change, the change from a transaction cannot be used until that transaction has at least one confirmation. This also affects how your balance is computed.</source>
        <translation type="unfinished">Si deshabilita el gasto de un cambio no confirmado, el cambio de una transacción no se puede usar hasta que esa transacción tenga al menos una confirmación. Esto también afecta cómo se calcula su saldo.</translation>
    </message>
    <message>
        <source>&amp;Spend unconfirmed change</source>
        <translation type="unfinished">&amp; Gastar cambio no confirmado</translation>
    </message>
    <message>
        <source>Automatically open the Bitcoin client port on the router. This only works when your router supports UPnP and it is enabled.</source>
        <translation type="unfinished">Abra automáticamente el puerto cliente de Bitcoin en el enrutador. Esto solo funciona cuando su enrutador admite UPnP y está habilitado.</translation>
    </message>
    <message>
        <source>Map port using &amp;UPnP</source>
        <translation type="unfinished">Puerto de mapa usando &amp; UPnP</translation>
    </message>
    <message>
        <source>Accept connections from outside.</source>
        <translation type="unfinished">Acepta conexiones desde afuera.</translation>
    </message>
    <message>
        <source>Allow incomin&amp;g connections</source>
        <translation type="unfinished">Permitir conexiones entrantes</translation>
    </message>
    <message>
        <source>Connect to the Bitcoin network through a SOCKS5 proxy.</source>
        <translation type="unfinished">Conéctese a la red de Bitcoin a través de un proxy SOCKS5.</translation>
    </message>
    <message>
        <source>&amp;Connect through SOCKS5 proxy (default proxy):</source>
        <translation type="unfinished">Conectar a través del proxy SOCKS5 (proxy predeterminado):</translation>
    </message>
    <message>
        <source>&amp;Port:</source>
        <translation type="unfinished">Puerto:</translation>
    </message>
    <message>
        <source>Port of the proxy (e.g. 9050)</source>
        <translation type="unfinished">Puerto del proxy (por ejemplo, 9050)</translation>
    </message>
    <message>
        <source>Used for reaching peers via:</source>
        <translation type="unfinished">Utilizado para llegar a los compañeros a través de:</translation>
    </message>
    <message>
        <source>&amp;Window</source>
        <translation type="unfinished">Ventana</translation>
    </message>
    <message>
        <source>Show only a tray icon after minimizing the window.</source>
        <translation type="unfinished">Mostrar solo un icono de bandeja después de minimizar la ventana.</translation>
    </message>
    <message>
        <source>&amp;Minimize to the tray instead of the taskbar</source>
        <translation type="unfinished">Minimice la bandeja en lugar de la barra de tareas</translation>
    </message>
    <message>
        <source>M&amp;inimize on close</source>
        <translation type="unfinished">Minimice al cerrar</translation>
    </message>
    <message>
        <source>&amp;Display</source>
        <translation type="unfinished">Monitor</translation>
    </message>
    <message>
        <source>User Interface &amp;language:</source>
        <translation type="unfinished">Interfaz de usuario e idioma:</translation>
    </message>
    <message>
        <source>The user interface language can be set here. This setting will take effect after restarting %1.</source>
        <translation type="unfinished">El idioma de la interfaz de usuario puede establecerse aquí. Esta configuración tendrá efecto después de reiniciar %1.</translation>
    </message>
    <message>
        <source>&amp;Unit to show amounts in:</source>
        <translation type="unfinished">Unidad para mostrar montos en:</translation>
    </message>
    <message>
        <source>Choose the default subdivision unit to show in the interface and when sending coins.</source>
        <translation type="unfinished">Elija la unidad de subdivisión predeterminada para mostrar en la interfaz y al enviar monedas.</translation>
    </message>
    <message>
        <source>Whether to show coin control features or not.</source>
        <translation type="unfinished">Ya sea para mostrar las funciones de control de monedas o no.</translation>
    </message>
    <message>
        <source>&amp;Cancel</source>
        <translation type="unfinished">Cancelar</translation>
    </message>
    <message>
        <source>default</source>
        <translation type="unfinished">defecto</translation>
    </message>
    <message>
        <source>none</source>
        <translation type="unfinished">ninguno</translation>
    </message>
    <message>
        <source>Confirm options reset</source>
        <translation type="unfinished">Confirmar restablecimiento de opciones</translation>
    </message>
    <message>
        <source>Client restart required to activate changes.</source>
        <translation type="unfinished">Se requiere el reinicio del cliente para activar los cambios.</translation>
    </message>
    <message>
        <source>Client will be shut down. Do you want to proceed?</source>
        <translation type="unfinished">El cliente será cluasurado. Quieres proceder?</translation>
    </message>
    <message>
        <source>Configuration options</source>
        <extracomment>Window title text of pop-up box that allows opening up of configuration file.</extracomment>
        <translation type="unfinished">Opciones de configuración</translation>
    </message>
    <message>
        <source>The configuration file is used to specify advanced user options which override GUI settings. Additionally, any command-line options will override this configuration file.</source>
        <extracomment>Explanatory text about the priority order of instructions considered by client. The order from high to low being: command-line, configuration file, GUI settings.</extracomment>
        <translation type="unfinished">El archivo de configuración se utiliza para especificar opciones de usuario avanzadas que anulan la configuración de la GUI. Además, cualquier opción de línea de comandos anulará este archivo de configuración.</translation>
    </message>
    <message>
        <source>The configuration file could not be opened.</source>
        <translation type="unfinished">El archivo de configuración no se pudo abrir.</translation>
    </message>
    <message>
        <source>This change would require a client restart.</source>
        <translation type="unfinished">Este cambio requeriría un reinicio del cliente.</translation>
    </message>
    <message>
        <source>The supplied proxy address is invalid.</source>
        <translation type="unfinished">La dirección proxy suministrada no es válida.</translation>
    </message>
</context>
<context>
    <name>OverviewPage</name>
    <message>
        <source>Form</source>
        <translation type="unfinished">Configurar</translation>
    </message>
    <message>
        <source>The displayed information may be out of date. Your wallet automatically synchronizes with the Bitcoin network after a connection is established, but this process has not completed yet.</source>
        <translation type="unfinished">La información mostrada puede estar desactualizada. Su billetera se sincroniza automáticamente con la red de Bitcoin después de establecer una conexión, pero este proceso aún no se ha completado.</translation>
    </message>
    <message>
        <source>Watch-only:</source>
        <translation type="unfinished">Ver-solo:</translation>
    </message>
    <message>
        <source>Available:</source>
        <translation type="unfinished">Disponible</translation>
    </message>
    <message>
        <source>Your current spendable balance</source>
        <translation type="unfinished">Su saldo disponible actual</translation>
    </message>
    <message>
        <source>Pending:</source>
        <translation type="unfinished">Pendiente:</translation>
    </message>
    <message>
        <source>Total of transactions that have yet to be confirmed, and do not yet count toward the spendable balance</source>
        <translation type="unfinished">Total de transacciones que aún no se han confirmado y aún no cuentan para el saldo disponible</translation>
    </message>
    <message>
        <source>Immature:</source>
        <translation type="unfinished">Inmaduro:</translation>
    </message>
    <message>
        <source>Mined balance that has not yet matured</source>
        <translation type="unfinished">Balance minero que aún no ha madurado</translation>
    </message>
    <message>
        <source>Your current total balance</source>
        <translation type="unfinished">Su saldo total actual</translation>
    </message>
    <message>
        <source>Your current balance in watch-only addresses</source>
        <translation type="unfinished">Tu saldo actual en solo ver direcciones</translation>
    </message>
    <message>
        <source>Spendable:</source>
        <translation type="unfinished">Utilizable:</translation>
    </message>
    <message>
        <source>Recent transactions</source>
        <translation type="unfinished">Transacciones recientes</translation>
    </message>
    <message>
        <source>Unconfirmed transactions to watch-only addresses</source>
        <translation type="unfinished">Transacciones no confirmadas para ver solo direcciones</translation>
    </message>
    <message>
        <source>Mined balance in watch-only addresses that has not yet matured</source>
        <translation type="unfinished">Balance minero ver solo direcciones que aún no ha madurado</translation>
    </message>
    <message>
        <source>Current total balance in watch-only addresses</source>
        <translation type="unfinished">Saldo total actual en direcciones de solo reloj</translation>
    </message>
    </context>
<context>
    <name>PSBTOperationsDialog</name>
    <message>
        <source>Dialog</source>
        <translation type="unfinished">Cambiar contraseña</translation>
    </message>
    <message>
        <source>Save…</source>
        <translation type="unfinished">Guardar...</translation>
    </message>
    <message>
        <source>Close</source>
        <translation type="unfinished">Cerrar</translation>
    </message>
    <message>
        <source>Total Amount</source>
        <translation type="unfinished">Monto total</translation>
    </message>
    <message>
        <source>Close</source>
        <translation>Cerrar</translation>
    </message>
    <message>
        <source>Total Amount</source>
        <translation>Monto total</translation>
    </message>
    <message>
        <source>or</source>
        <translation type="unfinished">o</translation>
    </message>
    </context>
<context>
    <name>PaymentServer</name>
    <message>
        <source>Payment request error</source>
        <translation type="unfinished">Error de solicitud de pago</translation>
    </message>
    <message>
        <source>Cannot start bitcoin: click-to-pay handler</source>
        <translation type="unfinished">No se puede iniciar Bitcoin: controlador de clic para pagar</translation>
    </message>
    <message>
        <source>URI handling</source>
        <translation type="unfinished">Manejo de URI</translation>
    </message>
    <message>
        <source>URI cannot be parsed! This can be caused by an invalid Bitcoin address or malformed URI parameters.</source>
        <translation type="unfinished">¡URI no puede ser analizado! Esto puede deberse a una dirección de Bitcoin no válida o a parámetros de URI mal formados.</translation>
    </message>
    <message>
        <source>Payment request file handling</source>
        <translation type="unfinished">Manejo de archivos de solicitud de pago</translation>
    </message>
</context>
<context>
    <name>PeerTableModel</name>
    <message>
        <source>User Agent</source>
        <extracomment>Title of Peers Table column which contains the peer's User Agent string.</extracomment>
        <translation type="unfinished">Agente de usuario</translation>
    </message>
    <message>
        <source>Direction</source>
        <extracomment>Title of Peers Table column which indicates the direction the peer connection was initiated from.</extracomment>
        <translation type="unfinished">Dirección</translation>
    </message>
    <message>
        <source>Sent</source>
        <extracomment>Title of Peers Table column which indicates the total amount of network information we have sent to the peer.</extracomment>
        <translation type="unfinished">Expedido</translation>
    </message>
    <message>
        <source>Received</source>
        <extracomment>Title of Peers Table column which indicates the total amount of network information we have received from the peer.</extracomment>
        <translation type="unfinished">Recibido</translation>
    </message>
    <message>
        <source>Address</source>
        <extracomment>Title of Peers Table column which contains the IP/Onion/I2P address of the connected peer.</extracomment>
        <translation type="unfinished">Dirección</translation>
    </message>
    <message>
        <source>Type</source>
        <extracomment>Title of Peers Table column which describes the type of peer connection. The "type" describes why the connection exists.</extracomment>
        <translation type="unfinished">Tipo</translation>
    </message>
    <message>
        <source>Network</source>
        <extracomment>Title of Peers Table column which states the network the peer connected through.</extracomment>
        <translation type="unfinished">Red</translation>
    </message>
    <message>
        <source>Inbound</source>
        <extracomment>An Inbound Connection from a Peer.</extracomment>
        <translation type="unfinished">Entrante</translation>
    </message>
    <message>
        <source>Outbound</source>
        <extracomment>An Outbound Connection to a Peer.</extracomment>
        <translation type="unfinished">Salida</translation>
    </message>
</context>
<context>
    <name>QRImageWidget</name>
    <message>
        <source>&amp;Copy Image</source>
        <translation type="unfinished">Copiar imagen</translation>
    </message>
    <message>
        <source>Error encoding URI into QR Code.</source>
        <translation type="unfinished">Fallo al codificar URI en código QR.</translation>
    </message>
    <message>
        <source>Save QR Code</source>
        <translation type="unfinished">Guardar código QR</translation>
    </message>
    </context>
<context>
    <name>RPCConsole</name>
    <message>
        <source>N/A</source>
        <translation type="unfinished">N/D</translation>
    </message>
    <message>
        <source>Client version</source>
        <translation type="unfinished">Versión cliente</translation>
    </message>
    <message>
        <source>&amp;Information</source>
        <translation type="unfinished">Información</translation>
    </message>
    <message>
        <source>Startup time</source>
        <translation type="unfinished">Tiempo de inicio</translation>
    </message>
    <message>
        <source>Network</source>
        <translation type="unfinished">Red</translation>
    </message>
    <message>
        <source>Name</source>
        <translation type="unfinished">Nombre</translation>
    </message>
    <message>
        <source>Number of connections</source>
        <translation type="unfinished">Número de conexiones</translation>
    </message>
    <message>
        <source>Block chain</source>
        <translation type="unfinished">Cadena de bloques</translation>
    </message>
    <message>
        <source>Memory Pool</source>
        <translation type="unfinished">Grupo de memoria</translation>
    </message>
    <message>
        <source>Current number of transactions</source>
        <translation type="unfinished">Número actual de transacciones</translation>
    </message>
    <message>
        <source>Memory usage</source>
        <translation type="unfinished">Uso de memoria</translation>
    </message>
    <message>
        <source>&amp;Reset</source>
        <translation type="unfinished">Reiniciar</translation>
    </message>
    <message>
        <source>Received</source>
        <translation type="unfinished">Recibido</translation>
    </message>
    <message>
        <source>Sent</source>
        <translation type="unfinished">Expedido</translation>
    </message>
    <message>
        <source>&amp;Peers</source>
        <translation type="unfinished">Pares</translation>
    </message>
    <message>
        <source>Banned peers</source>
        <translation type="unfinished">Pares prohibidos</translation>
    </message>
    <message>
        <source>Select a peer to view detailed information.</source>
        <translation type="unfinished">Seleccione un par para ver información detallada.</translation>
    </message>
    <message>
        <source>Version</source>
        <translation type="unfinished">Versión</translation>
    </message>
    <message>
        <source>Starting Block</source>
        <translation type="unfinished">Bloque de inicio</translation>
    </message>
    <message>
        <source>Synced Headers</source>
        <translation type="unfinished">Encabezados sincronizados</translation>
    </message>
    <message>
        <source>Synced Blocks</source>
        <translation type="unfinished">Bloques sincronizados</translation>
    </message>
    <message>
        <source>User Agent</source>
        <translation type="unfinished">Agente de usuario</translation>
    </message>
    <message>
        <source>Decrease font size</source>
        <translation type="unfinished">Disminuir tamaño de letra</translation>
    </message>
    <message>
        <source>Increase font size</source>
        <translation type="unfinished">Aumenta el tamaño de la fuente</translation>
    </message>
    <message>
        <source>Services</source>
        <translation type="unfinished">Servicios</translation>
    </message>
    <message>
        <source>Connection Time</source>
        <translation type="unfinished">Tiempo de conexión</translation>
    </message>
    <message>
        <source>Last Send</source>
        <translation type="unfinished">Último envío</translation>
    </message>
    <message>
        <source>Last Receive</source>
        <translation type="unfinished">Última recepción</translation>
    </message>
    <message>
        <source>Ping Time</source>
        <translation type="unfinished">Tiempo Ping</translation>
    </message>
    <message>
        <source>The duration of a currently outstanding ping.</source>
        <translation type="unfinished">La duración de un ping actualmente pendiente.</translation>
    </message>
    <message>
        <source>Ping Wait</source>
        <translation type="unfinished">Ping espera</translation>
    </message>
    <message>
        <source>Time Offset</source>
        <translation type="unfinished">Desplazamiento de tiempo</translation>
    </message>
    <message>
        <source>Last block time</source>
        <translation type="unfinished">Hora del último bloque</translation>
    </message>
    <message>
        <source>&amp;Open</source>
        <translation type="unfinished">Abierto</translation>
    </message>
    <message>
        <source>&amp;Console</source>
        <translation type="unfinished">Consola</translation>
    </message>
    <message>
        <source>&amp;Network Traffic</source>
        <translation type="unfinished">Tráfico de red</translation>
    </message>
    <message>
        <source>Totals</source>
        <translation type="unfinished">Totales</translation>
    </message>
    <message>
        <source>Debug log file</source>
        <translation type="unfinished">Archivo de registro de depuración</translation>
    </message>
    <message>
        <source>Clear console</source>
        <translation type="unfinished">Consola limpia</translation>
    </message>
    <message>
        <source>In:</source>
        <translation type="unfinished">En:</translation>
    </message>
    <message>
        <source>Out:</source>
        <translation type="unfinished">Fuera:</translation>
    </message>
    <message>
        <source>&amp;Disconnect</source>
        <translation type="unfinished">Desconectar</translation>
    </message>
    <message>
        <source>1 &amp;hour</source>
        <translation type="unfinished">1 hora</translation>
    </message>
    <message>
        <source>1 &amp;week</source>
        <translation type="unfinished">1 semana</translation>
    </message>
    <message>
        <source>1 &amp;year</source>
        <translation type="unfinished">1 año</translation>
    </message>
    <message>
        <source>&amp;Unban</source>
        <translation type="unfinished">&amp;Desbloquear</translation>
    </message>
    <message>
        <source>Network activity disabled</source>
        <translation type="unfinished">Actividad de red deshabilitada</translation>
    </message>
    <message>
        <source>via %1</source>
        <translation type="unfinished">a través de %1</translation>
    </message>
    <message>
        <source>Yes</source>
        <translation type="unfinished">Si</translation>
    </message>
    <message>
        <source>To</source>
        <translation type="unfinished">Para</translation>
    </message>
    <message>
        <source>From</source>
        <translation type="unfinished">Desde</translation>
    </message>
    <message>
        <source>Ban for</source>
        <translation type="unfinished">Prohibición de</translation>
    </message>
    <message>
        <source>Never</source>
        <translation type="unfinished">nunca</translation>
    </message>
    <message>
        <source>Unknown</source>
        <translation type="unfinished">Desconocido</translation>
    </message>
</context>
<context>
    <name>ReceiveCoinsDialog</name>
    <message>
        <source>&amp;Amount:</source>
        <translation type="unfinished">Cantidad</translation>
    </message>
    <message>
        <source>&amp;Label:</source>
        <translation type="unfinished">Etiqueta:</translation>
    </message>
    <message>
        <source>&amp;Message:</source>
        <translation type="unfinished">Mensaje:</translation>
    </message>
    <message>
        <source>An optional message to attach to the payment request, which will be displayed when the request is opened. Note: The message will not be sent with the payment over the Bitcoin network.</source>
        <translation type="unfinished">Un mensaje opcional para adjuntar a la solicitud de pago, que se mostrará cuando se abra la solicitud. Nota: El mensaje no se enviará con el pago a través de la red de Bitcoin.</translation>
    </message>
    <message>
        <source>An optional label to associate with the new receiving address.</source>
        <translation type="unfinished">Una etiqueta opcional para asociar con la nueva dirección de recepción</translation>
    </message>
    <message>
        <source>Use this form to request payments. All fields are &lt;b&gt;optional&lt;/b&gt;.</source>
        <translation type="unfinished">Use este formulario para solicitar pagos. Todos los campos son &lt;b&gt; opcionales &lt;/ b&gt;.</translation>
    </message>
    <message>
        <source>An optional amount to request. Leave this empty or zero to not request a specific amount.</source>
        <translation type="unfinished">Un monto opcional para solicitar. Deje esto vacío o en cero para no solicitar una cantidad específica.</translation>
    </message>
    <message>
        <source>&amp;Create new receiving address</source>
        <translation type="unfinished">&amp;Crear una nueva dirección de recibo</translation>
    </message>
    <message>
        <source>&amp;Create new receiving address</source>
        <translation>&amp;Crear una nueva dirección de recibo</translation>
    </message>
    <message>
        <source>Clear all fields of the form.</source>
        <translation type="unfinished">Borre todos los campos del formulario.</translation>
    </message>
    <message>
        <source>Clear</source>
        <translation type="unfinished">Aclarar</translation>
    </message>
    <message>
        <source>Requested payments history</source>
        <translation type="unfinished">Historial de pagos solicitado</translation>
    </message>
    <message>
        <source>Show the selected request (does the same as double clicking an entry)</source>
        <translation type="unfinished">Mostrar la solicitud seleccionada (hace lo mismo que hacer doble clic en una entrada)</translation>
    </message>
    <message>
        <source>Show</source>
        <translation type="unfinished">Mostrar</translation>
    </message>
    <message>
        <source>Remove the selected entries from the list</source>
        <translation type="unfinished">Eliminar las entradas seleccionadas de la lista</translation>
    </message>
    <message>
        <source>Remove</source>
        <translation type="unfinished">Eliminar</translation>
    </message>
    <message>
        <source>Copy &amp;URI</source>
        <translation type="unfinished">Copiar URI</translation>
    </message>
    <message>
        <source>Could not unlock wallet.</source>
        <translation type="unfinished">No se pudo desbloquear la billetera.</translation>
    </message>
    </context>
<context>
    <name>ReceiveRequestDialog</name>
    <message>
        <source>Amount:</source>
        <translation type="unfinished">Cantidad:</translation>
    </message>
    <message>
        <source>Label:</source>
        <translation type="unfinished">Etiqueta</translation>
    </message>
    <message>
        <source>Message:</source>
        <translation type="unfinished">Mensaje:</translation>
    </message>
    <message>
        <source>Wallet:</source>
        <translation type="unfinished">Billetera:</translation>
    </message>
    <message>
        <source>Copy &amp;URI</source>
        <translation type="unfinished">Copiar URI</translation>
    </message>
    <message>
        <source>Copy &amp;Address</source>
        <translation type="unfinished">Copiar dirección</translation>
    </message>
    <message>
        <source>Payment information</source>
        <translation type="unfinished">Información del pago</translation>
    </message>
    <message>
        <source>Request payment to %1</source>
        <translation type="unfinished">Solicitar pago a %1</translation>
    </message>
</context>
<context>
    <name>RecentRequestsTableModel</name>
    <message>
        <source>Date</source>
        <translation type="unfinished">Fecha</translation>
    </message>
    <message>
        <source>Label</source>
        <translation type="unfinished">Etiqueta</translation>
    </message>
    <message>
        <source>Message</source>
        <translation type="unfinished">Mensaje</translation>
    </message>
    <message>
        <source>(no label)</source>
        <translation type="unfinished">(no etiqueta)</translation>
    </message>
    <message>
        <source>(no message)</source>
        <translation type="unfinished">(sin mensaje)</translation>
    </message>
    <message>
        <source>(no amount requested)</source>
        <translation type="unfinished">(no existe monto solicitado)</translation>
    </message>
    <message>
        <source>Requested</source>
        <translation type="unfinished">Solicitado</translation>
    </message>
</context>
<context>
    <name>SendCoinsDialog</name>
    <message>
        <source>Send Coins</source>
        <translation type="unfinished">Enviar monedas</translation>
    </message>
    <message>
        <source>Coin Control Features</source>
        <translation type="unfinished">Características de Coin Control</translation>
    </message>
    <message>
        <source>automatically selected</source>
        <translation type="unfinished">Seleccionado automaticamente</translation>
    </message>
    <message>
        <source>Insufficient funds!</source>
        <translation type="unfinished">Fondos insuficientes</translation>
    </message>
    <message>
        <source>Quantity:</source>
        <translation type="unfinished">Cantidad:</translation>
    </message>
    <message>
        <source>Amount:</source>
        <translation type="unfinished">Cantidad:</translation>
    </message>
    <message>
        <source>Fee:</source>
        <translation type="unfinished">Comisión:</translation>
    </message>
    <message>
        <source>After Fee:</source>
        <translation type="unfinished">Después de comisión:</translation>
    </message>
    <message>
        <source>Change:</source>
        <translation type="unfinished">Cambio:</translation>
    </message>
    <message>
        <source>Custom change address</source>
        <translation type="unfinished">Dirección de cambio personalizada</translation>
    </message>
    <message>
        <source>Transaction Fee:</source>
        <translation type="unfinished">Comisión transacción:</translation>
    </message>
    <message>
        <source>Warning: Fee estimation is currently not possible.</source>
        <translation type="unfinished">Advertencia: En este momento no se puede estimar la cuota.</translation>
    </message>
    <message>
        <source>per kilobyte</source>
        <translation type="unfinished">por kilobyte</translation>
    </message>
    <message>
        <source>Hide</source>
        <translation type="unfinished">Esconder</translation>
    </message>
    <message>
        <source>Recommended:</source>
        <translation type="unfinished">Recomendado:</translation>
    </message>
    <message>
        <source>Custom:</source>
        <translation type="unfinished">Personalizado:</translation>
    </message>
    <message>
        <source>Send to multiple recipients at once</source>
        <translation type="unfinished">Enviar a múltiples destinatarios</translation>
    </message>
    <message>
        <source>Add &amp;Recipient</source>
        <translation type="unfinished">&amp;Agrega destinatario</translation>
    </message>
    <message>
        <source>Clear all fields of the form.</source>
        <translation type="unfinished">Borre todos los campos del formulario.</translation>
    </message>
    <message>
        <source>Dust:</source>
        <translation type="unfinished">Polvo:</translation>
    </message>
    <message>
        <source>Confirmation time target:</source>
        <translation type="unfinished">Objetivo de tiempo de confirmación</translation>
    </message>
    <message>
        <source>Clear &amp;All</source>
        <translation type="unfinished">&amp;Borra todos</translation>
    </message>
    <message>
        <source>Confirm the send action</source>
        <translation type="unfinished">Confirma el envio</translation>
    </message>
    <message>
        <source>S&amp;end</source>
        <translation type="unfinished">&amp;Envía</translation>
    </message>
    <message>
        <source>Copy quantity</source>
        <translation type="unfinished">Cantidad de copia</translation>
    </message>
    <message>
        <source>Copy amount</source>
        <translation type="unfinished">Copiar cantidad</translation>
    </message>
    <message>
        <source>Copy fee</source>
        <translation type="unfinished">Tarifa de copia</translation>
    </message>
    <message>
        <source>Copy after fee</source>
        <translation type="unfinished">Copiar después de la tarifa</translation>
    </message>
    <message>
        <source>Copy bytes</source>
        <translation type="unfinished">Copiar bytes</translation>
    </message>
    <message>
        <source>Copy dust</source>
        <translation type="unfinished">Copiar polvo</translation>
    </message>
    <message>
        <source>Copy change</source>
        <translation type="unfinished">Copiar cambio</translation>
    </message>
    <message>
        <source>%1 (%2 blocks)</source>
        <translation type="unfinished">%1 (%2 bloques)</translation>
    </message>
    <message>
        <source>%1 to %2</source>
        <translation type="unfinished">%1 a %2</translation>
    </message>
    <message>
        <source>Sign failed</source>
        <translation type="unfinished">Falló Firma</translation>
    </message>
    <message>
        <source>or</source>
        <translation type="unfinished">o</translation>
    </message>
    <message>
        <source>Transaction fee</source>
        <translation type="unfinished">Comisión de transacción</translation>
    </message>
    <message>
        <source>Total Amount</source>
        <translation type="unfinished">Monto total</translation>
    </message>
    <message>
        <source>Total Amount</source>
        <translation>Monto total</translation>
    </message>
    <message>
        <source>Confirm send coins</source>
        <translation type="unfinished">Confirmar el envió de monedas</translation>
    </message>
    <message>
        <source>The recipient address is not valid. Please recheck.</source>
        <translation type="unfinished">La dirección de envío no es válida. Por favor revisala.</translation>
    </message>
    <message>
        <source>The amount to pay must be larger than 0.</source>
        <translation type="unfinished">La cantidad por pagar tiene que ser mayor que 0.</translation>
    </message>
    <message>
        <source>The amount exceeds your balance.</source>
        <translation type="unfinished">El monto sobrepasa tu saldo.</translation>
    </message>
    <message>
        <source>The total exceeds your balance when the %1 transaction fee is included.</source>
        <translation type="unfinished">El total sobrepasa tu saldo cuando se incluyen %1 como comisión de envió.</translation>
    </message>
    <message>
        <source>Transaction creation failed!</source>
        <translation type="unfinished">¡Fallo al crear la transacción!</translation>
    </message>
    <message>
        <source>A fee higher than %1 is considered an absurdly high fee.</source>
        <translation type="unfinished">Una comisión mayor que %1 se considera como una comisión absurda-mente alta.</translation>
    </message>
    <message>
        <source>Payment request expired.</source>
        <translation type="unfinished">Solicitud de pago caducada.</translation>
    </message>
    <message numerus="yes">
        <source>Estimated to begin confirmation within %n block(s).</source>
        <translation type="unfinished">
            <numerusform />
            <numerusform />
        </translation>
    </message>
    <message>
        <source>Warning: Invalid Bitcoin address</source>
        <translation type="unfinished">Peligro: Dirección de Bitcoin inválida</translation>
    </message>
    <message>
        <source>Warning: Unknown change address</source>
        <translation type="unfinished">Peligro: Dirección de cambio desconocida</translation>
    </message>
    <message>
        <source>Confirm custom change address</source>
        <translation type="unfinished">Confirma dirección de cambio personalizada</translation>
    </message>
    <message>
        <source>The address you selected for change is not part of this wallet. Any or all funds in your wallet may be sent to this address. Are you sure?</source>
        <translation type="unfinished">La dirección de cambio que ingresaste no es parte de tu monedero. Parte de tus fondos serán enviados a esta dirección. ¿Estás seguro?</translation>
    </message>
    <message>
        <source>(no label)</source>
        <translation type="unfinished">(no etiqueta)</translation>
    </message>
</context>
<context>
    <name>SendCoinsEntry</name>
    <message>
        <source>A&amp;mount:</source>
        <translation type="unfinished">Cantidad:</translation>
    </message>
    <message>
        <source>Pay &amp;To:</source>
        <translation type="unfinished">&amp;Pagar a:</translation>
    </message>
    <message>
        <source>&amp;Label:</source>
        <translation type="unfinished">Etiqueta:</translation>
    </message>
    <message>
        <source>Choose previously used address</source>
        <translation type="unfinished">Seleccionar dirección usada anteriormente</translation>
    </message>
    <message>
        <source>The Bitcoin address to send the payment to</source>
        <translation type="unfinished">Dirección Bitcoin a enviar el pago</translation>
    </message>
    <message>
        <source>Paste address from clipboard</source>
        <translation type="unfinished">Pega dirección desde portapapeles</translation>
    </message>
    <message>
        <source>Remove this entry</source>
        <translation type="unfinished">Quitar esta entrada</translation>
    </message>
    <message>
        <source>S&amp;ubtract fee from amount</source>
        <translation type="unfinished">Restar comisiones del monto.</translation>
    </message>
    <message>
        <source>Message:</source>
        <translation type="unfinished">Mensaje:</translation>
    </message>
    <message>
        <source>This is an unauthenticated payment request.</source>
        <translation type="unfinished">Esta es una petición de pago no autentificada.</translation>
    </message>
    <message>
        <source>This is an authenticated payment request.</source>
        <translation type="unfinished">Esta es una petición de pago autentificada.</translation>
    </message>
    <message>
        <source>Enter a label for this address to add it to the list of used addresses</source>
        <translation type="unfinished">Introduce una etiqueta para esta dirección para añadirla a la lista de direcciones utilizadas</translation>
    </message>
    <message>
        <source>Pay To:</source>
        <translation type="unfinished">Pagar a:</translation>
    </message>
    </context>
<context>
    <name>SignVerifyMessageDialog</name>
    <message>
        <source>Signatures - Sign / Verify a Message</source>
        <translation type="unfinished">Firmas - Firmar / verificar un mensaje</translation>
    </message>
    <message>
        <source>&amp;Sign Message</source>
        <translation type="unfinished">&amp;Firmar Mensaje</translation>
    </message>
    <message>
        <source>The Bitcoin address to sign the message with</source>
        <translation type="unfinished">Dirección Bitcoin con la que firmar el mensaje</translation>
    </message>
    <message>
        <source>Choose previously used address</source>
        <translation type="unfinished">Seleccionar dirección usada anteriormente</translation>
    </message>
    <message>
        <source>Paste address from clipboard</source>
        <translation type="unfinished">Pega dirección desde portapapeles</translation>
    </message>
    <message>
        <source>Enter the message you want to sign here</source>
        <translation type="unfinished">Escriba el mensaje que desea firmar</translation>
    </message>
    <message>
        <source>Signature</source>
        <translation type="unfinished">Firma</translation>
    </message>
    <message>
        <source>Copy the current signature to the system clipboard</source>
        <translation type="unfinished">Copiar la firma actual al portapapeles del sistema</translation>
    </message>
    <message>
        <source>Sign the message to prove you own this Bitcoin address</source>
        <translation type="unfinished">Firmar un mensjage para probar que usted es dueño de esta dirección</translation>
    </message>
    <message>
        <source>Sign &amp;Message</source>
        <translation type="unfinished">Firmar Mensaje</translation>
    </message>
    <message>
        <source>Reset all sign message fields</source>
        <translation type="unfinished">Limpiar todos los campos de la firma de mensaje</translation>
    </message>
    <message>
        <source>Clear &amp;All</source>
        <translation type="unfinished">&amp;Borra todos</translation>
    </message>
    <message>
        <source>&amp;Verify Message</source>
        <translation type="unfinished">&amp;Firmar Mensaje</translation>
    </message>
    <message>
        <source>The Bitcoin address the message was signed with</source>
        <translation type="unfinished">La dirección Bitcoin con la que se firmó el mensaje</translation>
    </message>
    <message>
        <source>Verify the message to ensure it was signed with the specified Bitcoin address</source>
        <translation type="unfinished">Verifica el mensaje para asegurar que fue firmado con la dirección de Bitcoin especificada.</translation>
    </message>
    <message>
        <source>Verify &amp;Message</source>
        <translation type="unfinished">&amp;Firmar Mensaje</translation>
    </message>
    <message>
        <source>Reset all verify message fields</source>
        <translation type="unfinished">Limpiar todos los campos de la verificación de mensaje</translation>
    </message>
    <message>
        <source>Click "Sign Message" to generate signature</source>
        <translation type="unfinished">Click en "Firmar mensaje" para generar una firma</translation>
    </message>
    <message>
        <source>The entered address is invalid.</source>
        <translation type="unfinished">La dirección ingresada es inválida</translation>
    </message>
    <message>
        <source>Please check the address and try again.</source>
        <translation type="unfinished">Por favor, revisa la dirección e intenta nuevamente.</translation>
    </message>
    <message>
        <source>The entered address does not refer to a key.</source>
        <translation type="unfinished">La dirección ingresada no corresponde a una llave válida.</translation>
    </message>
    <message>
        <source>Wallet unlock was cancelled.</source>
        <translation type="unfinished">El desbloqueo del monedero fue cancelado.</translation>
    </message>
    <message>
        <source>Private key for the entered address is not available.</source>
        <translation type="unfinished">La llave privada para la dirección introducida no está disponible.</translation>
    </message>
    <message>
        <source>Message signing failed.</source>
        <translation type="unfinished">Falló la firma del mensaje.</translation>
    </message>
    <message>
        <source>Message signed.</source>
        <translation type="unfinished">Mensaje firmado.</translation>
    </message>
    <message>
        <source>The signature could not be decoded.</source>
        <translation type="unfinished">La firma no pudo decodificarse.</translation>
    </message>
    <message>
        <source>Please check the signature and try again.</source>
        <translation type="unfinished">Por favor compruebe la firma e intente de nuevo.</translation>
    </message>
    <message>
        <source>The signature did not match the message digest.</source>
        <translation type="unfinished">La firma no se combinó con el mensaje.</translation>
    </message>
    <message>
        <source>Message verification failed.</source>
        <translation type="unfinished">Falló la verificación del mensaje.</translation>
    </message>
    <message>
        <source>Message verified.</source>
        <translation type="unfinished">Mensaje verificado.</translation>
    </message>
</context>
<context>
    <name>SplashScreen</name>
    <message>
        <source>(press q to shutdown and continue later)</source>
        <translation type="unfinished">(presione la tecla q para apagar y continuar después)</translation>
    </message>
    </context>
<context>
    <name>TransactionDesc</name>
    <message>
        <source>conflicted with a transaction with %1 confirmations</source>
        <translation type="unfinished">Hay un conflicto con la traducción de las confirmaciones %1</translation>
    </message>
    <message>
        <source>0/unconfirmed, %1</source>
        <translation type="unfinished">0/no confirmado, %1</translation>
    </message>
    <message>
        <source>in memory pool</source>
        <translation type="unfinished">en el equipo de memoria</translation>
    </message>
    <message>
        <source>not in memory pool</source>
        <translation type="unfinished">no en el equipo de memoria</translation>
    </message>
    <message>
        <source>abandoned</source>
        <translation type="unfinished">abandonado</translation>
    </message>
    <message>
        <source>%1/unconfirmed</source>
        <translation type="unfinished">%1/no confirmado</translation>
    </message>
    <message>
        <source>%1 confirmations</source>
        <translation type="unfinished">confirmaciones %1</translation>
    </message>
    <message>
        <source>Status</source>
        <translation type="unfinished">Estado</translation>
    </message>
    <message>
        <source>Date</source>
        <translation type="unfinished">Fecha</translation>
    </message>
    <message>
        <source>Source</source>
        <translation type="unfinished">Fuente</translation>
    </message>
    <message>
        <source>Generated</source>
        <translation type="unfinished">Generado</translation>
    </message>
    <message>
        <source>From</source>
        <translation type="unfinished">Desde</translation>
    </message>
    <message>
        <source>unknown</source>
        <translation type="unfinished">desconocido</translation>
    </message>
    <message>
        <source>To</source>
        <translation type="unfinished">Para</translation>
    </message>
    <message>
        <source>own address</source>
        <translation type="unfinished">dirección personal</translation>
    </message>
    <message>
        <source>watch-only</source>
        <translation type="unfinished">Solo observación</translation>
    </message>
    <message>
        <source>label</source>
        <translation type="unfinished">etiqueta</translation>
    </message>
    <message>
        <source>Credit</source>
        <translation type="unfinished">Credito</translation>
    </message>
    <message numerus="yes">
        <source>matures in %n more block(s)</source>
        <translation type="unfinished">
            <numerusform />
            <numerusform />
        </translation>
    </message>
    <message>
        <source>not accepted</source>
        <translation type="unfinished">no aceptada</translation>
    </message>
    <message>
        <source>Debit</source>
        <translation type="unfinished">Débito</translation>
    </message>
    <message>
        <source>Total debit</source>
        <translation type="unfinished">Total enviado</translation>
    </message>
    <message>
        <source>Total credit</source>
        <translation type="unfinished">Crédito total</translation>
    </message>
    <message>
        <source>Transaction fee</source>
        <translation type="unfinished">Comisión de transacción</translation>
    </message>
    <message>
        <source>Net amount</source>
        <translation type="unfinished">Cantidad total</translation>
    </message>
    <message>
        <source>Message</source>
        <translation type="unfinished">Mensaje</translation>
    </message>
    <message>
        <source>Comment</source>
        <translation type="unfinished">Comentario</translation>
    </message>
    <message>
        <source>Transaction ID</source>
        <translation type="unfinished">Identificador de transacción (ID)</translation>
    </message>
    <message>
        <source>Transaction total size</source>
        <translation type="unfinished">Tamaño total de transacción</translation>
    </message>
    <message>
        <source>Output index</source>
        <translation type="unfinished">Indice de salida</translation>
    </message>
    <message>
        <source>Merchant</source>
        <translation type="unfinished">Vendedor</translation>
    </message>
    <message>
        <source>Debug information</source>
        <translation type="unfinished">Información de depuración</translation>
    </message>
    <message>
        <source>Transaction</source>
        <translation type="unfinished">Transacción</translation>
    </message>
    <message>
        <source>Inputs</source>
        <translation type="unfinished">Entradas</translation>
    </message>
    <message>
        <source>Amount</source>
        <translation type="unfinished">Cantidad</translation>
    </message>
    <message>
        <source>true</source>
        <translation type="unfinished">verdadero</translation>
    </message>
    <message>
        <source>false</source>
        <translation type="unfinished">falso</translation>
    </message>
</context>
<context>
    <name>TransactionDescDialog</name>
    <message>
        <source>This pane shows a detailed description of the transaction</source>
        <translation type="unfinished">Esta ventana muestra información detallada sobre la transacción</translation>
    </message>
    <message>
        <source>Details for %1</source>
        <translation type="unfinished">Detalles para %1</translation>
    </message>
</context>
<context>
    <name>TransactionTableModel</name>
    <message>
        <source>Date</source>
        <translation type="unfinished">Fecha</translation>
    </message>
    <message>
        <source>Type</source>
        <translation type="unfinished">Tipo</translation>
    </message>
    <message>
        <source>Label</source>
        <translation type="unfinished">Etiqueta</translation>
    </message>
    <message>
        <source>Unconfirmed</source>
        <translation type="unfinished">Sin confirmar</translation>
    </message>
    <message>
        <source>Abandoned</source>
        <translation type="unfinished">Abandonado</translation>
    </message>
    <message>
        <source>Confirming (%1 of %2 recommended confirmations)</source>
        <translation type="unfinished">Confirmando (%1 de %2 confirmaciones recomendadas)</translation>
    </message>
    <message>
        <source>Confirmed (%1 confirmations)</source>
        <translation type="unfinished">Confirmado (%1 confirmaciones)</translation>
    </message>
    <message>
        <source>Conflicted</source>
        <translation type="unfinished">En conflicto</translation>
    </message>
    <message>
        <source>Immature (%1 confirmations, will be available after %2)</source>
        <translation type="unfinished">Inmaduro (%1 confirmación(es), Estarán disponibles después de %2)</translation>
    </message>
    <message>
        <source>Generated but not accepted</source>
        <translation type="unfinished">Generado pero no aceptado</translation>
    </message>
    <message>
        <source>Received with</source>
        <translation type="unfinished">Recibido con</translation>
    </message>
    <message>
        <source>Received from</source>
        <translation type="unfinished">Recibido de</translation>
    </message>
    <message>
        <source>Sent to</source>
        <translation type="unfinished">Enviado a</translation>
    </message>
    <message>
        <source>Payment to yourself</source>
        <translation type="unfinished">Pago a ti mismo</translation>
    </message>
    <message>
        <source>Mined</source>
        <translation type="unfinished">Minado</translation>
    </message>
    <message>
        <source>watch-only</source>
        <translation type="unfinished">Solo observación</translation>
    </message>
    <message>
        <source>(no label)</source>
        <translation type="unfinished">(no etiqueta)</translation>
    </message>
    <message>
        <source>Transaction status. Hover over this field to show number of confirmations.</source>
        <translation type="unfinished">Estado de transacción. Pasa el ratón sobre este campo para ver el numero de confirmaciones.</translation>
    </message>
    <message>
        <source>Date and time that the transaction was received.</source>
        <translation type="unfinished">Fecha y hora cuando se recibió la transacción</translation>
    </message>
    <message>
        <source>Type of transaction.</source>
        <translation type="unfinished">Tipo de transacción.</translation>
    </message>
    <message>
        <source>Amount removed from or added to balance.</source>
        <translation type="unfinished">Cantidad restada o añadida al balance</translation>
    </message>
</context>
<context>
    <name>TransactionView</name>
    <message>
        <source>All</source>
        <translation type="unfinished">Todo</translation>
    </message>
    <message>
        <source>Today</source>
        <translation type="unfinished">Hoy</translation>
    </message>
    <message>
        <source>This week</source>
        <translation type="unfinished">Esta semana</translation>
    </message>
    <message>
        <source>This month</source>
        <translation type="unfinished">Este mes</translation>
    </message>
    <message>
        <source>Last month</source>
        <translation type="unfinished">Mes pasado</translation>
    </message>
    <message>
        <source>This year</source>
        <translation type="unfinished">Este año</translation>
    </message>
    <message>
        <source>Received with</source>
        <translation type="unfinished">Recibido con</translation>
    </message>
    <message>
        <source>Sent to</source>
        <translation type="unfinished">Enviado a</translation>
    </message>
    <message>
        <source>To yourself</source>
        <translation type="unfinished">A ti mismo</translation>
    </message>
    <message>
        <source>Mined</source>
        <translation type="unfinished">Minado</translation>
    </message>
    <message>
        <source>Other</source>
        <translation type="unfinished">Otra</translation>
    </message>
    <message>
        <source>Min amount</source>
        <translation type="unfinished">Cantidad mínima</translation>
    </message>
    <message>
        <source>Export Transaction History</source>
        <translation type="unfinished">Exportar historial de transacciones</translation>
    </message>
    <message>
        <source>Confirmed</source>
        <translation type="unfinished">Confirmado</translation>
    </message>
    <message>
        <source>Watch-only</source>
        <translation type="unfinished">Solo observación</translation>
    </message>
    <message>
        <source>Date</source>
        <translation type="unfinished">Fecha</translation>
    </message>
    <message>
        <source>Type</source>
        <translation type="unfinished">Tipo</translation>
    </message>
    <message>
        <source>Label</source>
        <translation type="unfinished">Etiqueta</translation>
    </message>
    <message>
        <source>Address</source>
        <translation type="unfinished">Dirección</translation>
    </message>
    <message>
        <source>Exporting Failed</source>
        <translation type="unfinished">Exportación fallida</translation>
    </message>
    <message>
        <source>Exporting Successful</source>
        <translation type="unfinished">Exportación exitosa</translation>
    </message>
    <message>
        <source>The transaction history was successfully saved to %1.</source>
        <translation type="unfinished">La transacción ha sido guardada en %1.</translation>
    </message>
    <message>
        <source>Range:</source>
        <translation type="unfinished">Rango:</translation>
    </message>
    <message>
        <source>to</source>
        <translation type="unfinished">para</translation>
    </message>
</context>
<context>
    <name>WalletFrame</name>
    <message>
        <source>Create a new wallet</source>
        <translation type="unfinished">Crear una nueva billetera</translation>
    </message>
<<<<<<< HEAD
</context>
<context>
    <name>WalletController</name>
    <message>
        <source>Close wallet</source>
        <translation>Cerrar billetera</translation>
    </message>
    </context>
<context>
    <name>WalletFrame</name>
    <message>
        <source>Create a new wallet</source>
        <translation>Crear una nueva billetera</translation>
    </message>
</context>
=======
    </context>
>>>>>>> f6a356d2
<context>
    <name>WalletModel</name>
    <message>
        <source>Send Coins</source>
        <translation type="unfinished">Enviar monedas</translation>
    </message>
    <message>
        <source>Fee bump error</source>
        <translation type="unfinished">Error de incremento de cuota</translation>
    </message>
    <message>
        <source>Increasing transaction fee failed</source>
        <translation type="unfinished">Ha fallado el incremento de la cuota de transacción.</translation>
    </message>
    <message>
        <source>Do you want to increase the fee?</source>
        <extracomment>Asks a user if they would like to manually increase the fee of a transaction that has already been created.</extracomment>
        <translation type="unfinished">¿Desea incrementar la cuota?</translation>
    </message>
    <message>
        <source>Current fee:</source>
        <translation type="unfinished">Comisión actual:</translation>
    </message>
    <message>
        <source>Increase:</source>
        <translation type="unfinished">Incremento:</translation>
    </message>
    <message>
        <source>New fee:</source>
        <translation type="unfinished">Nueva comisión:</translation>
    </message>
    <message>
        <source>Confirm fee bump</source>
        <translation type="unfinished">Confirmar incremento de comisión</translation>
    </message>
    <message>
        <source>Can't sign transaction.</source>
        <translation type="unfinished">No se ha podido firmar la transacción.</translation>
    </message>
    <message>
        <source>Could not commit transaction</source>
        <translation type="unfinished">No se pudo confirmar la transacción</translation>
    </message>
    <message>
        <source>default wallet</source>
<<<<<<< HEAD
        <translation>billetera predeterminada</translation>
=======
        <translation type="unfinished">billetera predeterminada</translation>
>>>>>>> f6a356d2
    </message>
</context>
<context>
    <name>WalletView</name>
    <message>
        <source>&amp;Export</source>
        <translation type="unfinished">&amp;Exportar</translation>
    </message>
    <message>
        <source>Export the data in the current tab to a file</source>
        <translation type="unfinished">Exportar los datos en la pestaña actual a un archivo</translation>
    </message>
    <message>
        <source>Backup Wallet</source>
        <translation type="unfinished">Respaldar monedero</translation>
    </message>
    <message>
        <source>Backup Failed</source>
        <translation type="unfinished">Ha fallado el respaldo</translation>
    </message>
    <message>
        <source>There was an error trying to save the wallet data to %1.</source>
        <translation type="unfinished">Ha habido un error al intentar guardar los datos del monedero a %1.</translation>
    </message>
    <message>
        <source>Backup Successful</source>
        <translation type="unfinished">Respaldo exitoso</translation>
    </message>
    <message>
        <source>The wallet data was successfully saved to %1.</source>
        <translation type="unfinished">Los datos del monedero se han guardado con éxito en %1.</translation>
    </message>
    </context>
<<<<<<< HEAD
<context>
    <name>bitcoin-core</name>
    <message>
        <source>Distributed under the MIT software license, see the accompanying file %s or %s</source>
        <translation>Distribuido bajo la licencia de software MIT, vea el archivo adjunto %s o %s</translation>
    </message>
    <message>
        <source>Prune configured below the minimum of %d MiB.  Please use a higher number.</source>
        <translation>La Poda se ha configurado por debajo del mínimo de %d MiB. Por favor utiliza un valor mas alto.</translation>
    </message>
    <message>
        <source>Pruning blockstore...</source>
        <translation>Poda blockstore...</translation>
    </message>
    <message>
        <source>Unable to start HTTP server. See debug log for details.</source>
        <translation>No se ha podido iniciar el servidor HTTP. Ver debug log para detalles.</translation>
    </message>
    <message>
        <source>The %s developers</source>
        <translation>Los desarrolladores de %s</translation>
    </message>
    <message>
        <source>This is the transaction fee you may discard if change is smaller than dust at this level</source>
        <translation>Esta es la cuota de transacción que puede descartar si el cambio es más pequeño que el polvo a este nivel.</translation>
    </message>
    <message>
        <source>-maxmempool must be at least %d MB</source>
        <translation>-maxmempool debe ser por lo menos de %d MB</translation>
    </message>
    <message>
        <source>Cannot resolve -%s address: '%s'</source>
        <translation>No se puede resolver -%s direccion: '%s'</translation>
    </message>
    <message>
        <source>Change index out of range</source>
        <translation>Cambio de indice fuera de rango</translation>
    </message>
    <message>
        <source>Copyright (C) %i-%i</source>
        <translation>Copyright (C) %i-%i</translation>
    </message>
    <message>
        <source>Corrupted block database detected</source>
        <translation>Corrupción de base de datos de bloques detectada.</translation>
    </message>
    <message>
        <source>Do you want to rebuild the block database now?</source>
        <translation>¿Quieres reconstruir la base de datos de bloques ahora?</translation>
    </message>
    <message>
        <source>Error initializing block database</source>
        <translation>Error al inicializar la base de datos de bloques</translation>
    </message>
    <message>
        <source>Error initializing wallet database environment %s!</source>
        <translation>Error al iniciar el entorno de la base de datos del monedero %s</translation>
    </message>
    <message>
        <source>Error loading %s</source>
        <translation>Error cargando %s</translation>
    </message>
    <message>
        <source>Error loading %s: Wallet corrupted</source>
        <translation>Error cargando %s: Monedero corrupto</translation>
    </message>
    <message>
        <source>Error loading %s: Wallet requires newer version of %s</source>
        <translation>Error cargando %s: Monedero requiere una versión mas reciente de %s</translation>
    </message>
    <message>
        <source>Error loading block database</source>
        <translation>Error cargando blkindex.dat</translation>
    </message>
    <message>
        <source>Error opening block database</source>
        <translation>Error cargando base de datos de bloques</translation>
    </message>
    <message>
        <source>Failed to listen on any port. Use -listen=0 if you want this.</source>
        <translation>Ha fallado la escucha en todos los puertos. Usa -listen=0 si desea esto.</translation>
    </message>
    <message>
        <source>Importing...</source>
        <translation>Importando...</translation>
    </message>
    <message>
        <source>Incorrect or no genesis block found. Wrong datadir for network?</source>
        <translation>Incorrecto o bloque de génesis no encontrado. ¿datadir equivocada para la red?</translation>
    </message>
    <message>
        <source>Initialization sanity check failed. %s is shutting down.</source>
        <translation>La inicialización de la verificación de validez falló. Se está apagando %s.</translation>
    </message>
    <message>
        <source>Invalid amount for -%s=&lt;amount&gt;: '%s'</source>
        <translation>Monto invalido para -%s=&lt;amount&gt;: '%s'</translation>
    </message>
    <message>
        <source>Invalid amount for -discardfee=&lt;amount&gt;: '%s'</source>
        <translation>Monto invalido para -discardfee=&lt;amount&gt;: '%s'</translation>
    </message>
    <message>
        <source>Invalid amount for -fallbackfee=&lt;amount&gt;: '%s'</source>
        <translation>Monto invalido para -fallbackfee=&lt;amount&gt;: '%s'</translation>
    </message>
    <message>
        <source>Loading P2P addresses...</source>
        <translation>Cargando direcciones P2P...</translation>
    </message>
    <message>
        <source>Loading banlist...</source>
        <translation>Cargando banlist...</translation>
    </message>
    <message>
        <source>Not enough file descriptors available.</source>
        <translation>No hay suficientes descriptores de archivo disponibles.</translation>
    </message>
    <message>
        <source>Replaying blocks...</source>
        <translation>Reproduciendo bloques...</translation>
    </message>
    <message>
        <source>Rewinding blocks...</source>
        <translation>Rebobinando bloques...</translation>
    </message>
    <message>
        <source>The source code is available from %s.</source>
        <translation>El código fuente esta disponible desde %s.</translation>
    </message>
    <message>
        <source>Transaction fee and change calculation failed</source>
        <translation>El cálculo de la comisión de transacción y del cambio han fallado</translation>
    </message>
    <message>
        <source>Upgrading UTXO database</source>
        <translation>Actualizando la base de datos UTXO</translation>
    </message>
    <message>
        <source>Verifying blocks...</source>
        <translation>Verificando bloques...</translation>
    </message>
    <message>
        <source>Error reading from database, shutting down.</source>
        <translation>Error al leer la base de datos, cerrando aplicación.</translation>
    </message>
    <message>
        <source>Error upgrading chainstate database</source>
        <translation>Error actualizando la base de datos chainstate</translation>
    </message>
    <message>
        <source>Invalid -onion address or hostname: '%s'</source>
        <translation>Dirección de -onion o dominio '%s' inválido</translation>
    </message>
    <message>
        <source>Invalid -proxy address or hostname: '%s'</source>
        <translation>Dirección de -proxy o dominio ' %s' inválido</translation>
    </message>
    <message>
        <source>Invalid amount for -paytxfee=&lt;amount&gt;: '%s' (must be at least %s)</source>
        <translation>Cantidad inválida para -paytxfee=&lt;amount&gt;: '%s' (debe ser por lo menos %s)</translation>
    </message>
    <message>
        <source>Invalid netmask specified in -whitelist: '%s'</source>
        <translation>Máscara de red inválida especificada en -whitelist: '%s'</translation>
    </message>
    <message>
        <source>Need to specify a port with -whitebind: '%s'</source>
        <translation>Necesita especificar un puerto con -whitebind: '%s'</translation>
    </message>
    <message>
        <source>Reducing -maxconnections from %d to %d, because of system limitations.</source>
        <translation>Reduciendo -maxconnections de %d a %d, debido a limitaciones del sistema.</translation>
    </message>
    <message>
        <source>Signing transaction failed</source>
        <translation>Firma de transacción fallida</translation>
    </message>
    <message>
        <source>The transaction amount is too small to pay the fee</source>
        <translation>El monto a transferir es muy pequeño para pagar el impuesto</translation>
    </message>
    <message>
        <source>This is experimental software.</source>
        <translation>Este es un software experimental.</translation>
    </message>
    <message>
        <source>Transaction amount too small</source>
        <translation>Monto a transferir muy pequeño</translation>
    </message>
    <message>
        <source>Transaction too large</source>
        <translation>Transacción muy grande</translation>
    </message>
    <message>
        <source>Unable to bind to %s on this computer (bind returned error %s)</source>
        <translation>No es posible conectar con %s en este sistema (bind ha devuelto el error %s)</translation>
    </message>
    <message>
        <source>Verifying wallet(s)...</source>
        <translation>Verificando billetera(s)...</translation>
    </message>
    <message>
        <source>Warning: unknown new rules activated (versionbit %i)</source>
        <translation>Advertencia: nuevas reglas desconocidas activadas (versionbit %i)</translation>
    </message>
    <message>
        <source>-maxtxfee is set very high! Fees this large could be paid on a single transaction.</source>
        <translation>-maxtxfee tiene un valor muy elevado! Comisiones muy grandes podrían ser pagadas en una única transacción.</translation>
    </message>
    <message>
        <source>This is the transaction fee you may pay when fee estimates are not available.</source>
        <translation>Impuesto por transacción que pagarás cuando la estimación de impuesto no esté disponible.</translation>
    </message>
    <message>
        <source>Total length of network version string (%i) exceeds maximum length (%i). Reduce the number or size of uacomments.</source>
        <translation>La longitud total de la cadena de versión de red ( %i ) supera la longitud máxima ( %i ) . Reducir el número o tamaño de uacomments .</translation>
    </message>
    <message>
        <source>%s is set very high!</source>
        <translation>¡%s esta configurado muy alto!</translation>
    </message>
    <message>
        <source>Starting network threads...</source>
        <translation>Iniciando procesos de red...</translation>
    </message>
    <message>
        <source>The wallet will avoid paying less than the minimum relay fee.</source>
        <translation>La billetera no permitirá pagar menos que la fee de transmisión mínima (relay fee).</translation>
    </message>
    <message>
        <source>This is the minimum transaction fee you pay on every transaction.</source>
        <translation>Mínimo de impuesto que pagarás con cada transacción.</translation>
    </message>
    <message>
        <source>This is the transaction fee you will pay if you send a transaction.</source>
        <translation>Impuesto por transacción a pagar si envías una transacción.</translation>
    </message>
    <message>
        <source>Transaction amounts must not be negative</source>
        <translation>El monto de la transacción no puede ser negativo</translation>
    </message>
    <message>
        <source>Transaction has too long of a mempool chain</source>
        <translation>La transacción tiene demasiado tiempo de una cadena de mempool</translation>
    </message>
    <message>
        <source>Transaction must have at least one recipient</source>
        <translation>La transacción debe incluir al menos un destinatario.</translation>
    </message>
    <message>
        <source>Unknown network specified in -onlynet: '%s'</source>
        <translation>La red especificada en -onlynet: '%s' es desconocida</translation>
    </message>
    <message>
        <source>Insufficient funds</source>
        <translation>Fondos Insuficientes</translation>
    </message>
    <message>
        <source>Loading block index...</source>
        <translation>Cargando el index de bloques...</translation>
    </message>
    <message>
        <source>Loading wallet...</source>
        <translation>Cargando billetera...</translation>
    </message>
    <message>
        <source>Cannot downgrade wallet</source>
        <translation>No es posible desactualizar la billetera</translation>
    </message>
    <message>
        <source>Rescanning...</source>
        <translation>Reescaneando</translation>
    </message>
    <message>
        <source>Done loading</source>
        <translation>Listo Cargando</translation>
    </message>
</context>
=======
>>>>>>> f6a356d2
</TS><|MERGE_RESOLUTION|>--- conflicted
+++ resolved
@@ -76,12 +76,6 @@
 Usa el boton "Crear nueva direccion de recibimiento" en la pestaña de recibir para crear una nueva direccion.  Firmar es posible solo con la direccion del tipo "legado"</translation>
     </message>
     <message>
-        <source>These are your Bitcoin addresses for receiving payments. Use the 'Create new receiving address' button in the receive tab to create new addresses.
-Signing is only possible with addresses of the type 'legacy'.</source>
-        <translation>Estas son sus direcciones de Bitcoin para recibir los pagos.
-Usa el boton "Crear nueva direccion de recibimiento" en la pestaña de recibir para crear una nueva direccion.  Firmar es posible solo con la direccion del tipo "legado"</translation>
-    </message>
-    <message>
         <source>&amp;Copy Address</source>
         <translation type="unfinished">Copiar dirección</translation>
     </message>
@@ -145,10 +139,6 @@
         <translation type="unfinished">Mostrar contraseña</translation>
     </message>
     <message>
-        <source>Show passphrase</source>
-        <translation>Mostrar contraseña</translation>
-    </message>
-    <message>
         <source>Encrypt wallet</source>
         <translation type="unfinished">Encriptar la billetera</translation>
     </message>
@@ -189,14 +179,6 @@
         <translation type="unfinished">Introducir la vieja contraseña y la nueva contraseña para la billetera.</translation>
     </message>
     <message>
-        <source>Enter the new passphrase for the wallet.&lt;br/&gt;Please use a passphrase of &lt;b&gt;ten or more random characters&lt;/b&gt;, or &lt;b&gt;eight or more words&lt;/b&gt;.</source>
-        <translation>Introducir la nueva contraseña para la billetera. Por favor usa una contraseña de diez o mas caracteres aleatorios, u ocho o mas palabras.</translation>
-    </message>
-    <message>
-        <source>Enter the old passphrase and new passphrase for the wallet.</source>
-        <translation>Introducir la vieja contraseña y la nueva contraseña para la billetera.</translation>
-    </message>
-    <message>
         <source>Remember that encrypting your wallet cannot fully protect your bitcoins from being stolen by malware infecting your computer.</source>
         <translation type="unfinished">Recuerda que codificando tu billetera no garantiza mantener a salvo tus bitcoins en caso de tener virus en el computador.</translation>
     </message>
@@ -211,18 +193,6 @@
     <message>
         <source>Your wallet is now encrypted. </source>
         <translation type="unfinished">Su billetera ahora esta encriptada.</translation>
-    </message>
-    <message>
-        <source>Wallet to be encrypted</source>
-        <translation>Billetera para ser encriptada</translation>
-    </message>
-    <message>
-        <source>Your wallet is about to be encrypted. </source>
-        <translation>Tu billetera esta por ser encriptada</translation>
-    </message>
-    <message>
-        <source>Your wallet is now encrypted. </source>
-        <translation>Su billetera ahora esta encriptada.</translation>
     </message>
     <message>
         <source>IMPORTANT: Any previous backups you have made of your wallet file should be replaced with the newly generated, encrypted wallet file. For security reasons, previous backups of the unencrypted wallet file will become useless as soon as you start using the new, encrypted wallet.</source>
@@ -397,21 +367,8 @@
         <translation type="unfinished">Impuesto por transacción que pagarás cuando la estimación de impuesto no esté disponible.</translation>
     </message>
     <message>
-<<<<<<< HEAD
-        <source>Create Wallet...</source>
-        <translation>Crear Billetera...</translation>
-    </message>
-    <message>
-        <source>Create a new wallet</source>
-        <translation>Crear una nueva billetera</translation>
-    </message>
-    <message>
-        <source>Wallet:</source>
-        <translation>Billetera:</translation>
-=======
         <source>Total length of network version string (%i) exceeds maximum length (%i). Reduce the number or size of uacomments.</source>
         <translation type="unfinished">La longitud total de la cadena de versión de red ( %i ) supera la longitud máxima ( %i ) . Reducir el número o tamaño de uacomments .</translation>
->>>>>>> f6a356d2
     </message>
     <message>
         <source>%s is set very high!</source>
@@ -753,49 +710,12 @@
         <translation type="unfinished">A hoy</translation>
     </message>
     <message>
-<<<<<<< HEAD
-        <source>&amp;Load PSBT from file...</source>
-        <translation>&amp;Load PSBT desde el archivo...</translation>
-    </message>
-    <message>
-        <source>Load Partially Signed Bitcoin Transaction</source>
-        <translation>Cargar transacción de Bitcoin parcialmente firmada</translation>
-    </message>
-    <message>
-        <source>Open Wallet</source>
-        <translation>Abrir billetera</translation>
-    </message>
-    <message>
-        <source>Open a wallet</source>
-        <translation>Abrir una billetera</translation>
-    </message>
-    <message>
-        <source>Close Wallet...</source>
-        <translation>Cerrar billetera...</translation>
-    </message>
-    <message>
-        <source>Close wallet</source>
-        <translation>Cerrar billetera</translation>
-    </message>
-    <message>
-        <source>Show the %1 help message to get a list with possible Bitcoin command-line options</source>
-        <translation>Muestre el mensaje de ayuda %1 para obtener una lista con posibles opciones de línea de comandos de Bitcoin</translation>
-    </message>
-    <message>
-        <source>default wallet</source>
-        <translation>billetera predeterminada</translation>
-    </message>
-    <message>
-        <source>&amp;Window</source>
-        <translation>Ventana</translation>
-=======
         <source>Load Partially Signed Bitcoin Transaction</source>
         <translation type="unfinished">Cargar transacción de Bitcoin parcialmente firmada</translation>
     </message>
     <message>
         <source>Open Wallet</source>
         <translation type="unfinished">Abrir billetera</translation>
->>>>>>> f6a356d2
     </message>
     <message>
         <source>Open a wallet</source>
@@ -1077,35 +997,6 @@
         <source>Create</source>
         <translation type="unfinished">Crear</translation>
     </message>
-<<<<<<< HEAD
-</context>
-<context>
-    <name>CreateWalletActivity</name>
-    <message>
-        <source>Create wallet failed</source>
-        <translation>Crear billetera falló</translation>
-    </message>
-    <message>
-        <source>Create wallet warning</source>
-        <translation>Advertencia de crear billetera</translation>
-    </message>
-</context>
-<context>
-    <name>CreateWalletDialog</name>
-    <message>
-        <source>Create Wallet</source>
-        <translation>Crear Billetera</translation>
-    </message>
-    <message>
-        <source>Wallet</source>
-        <translation>Billetera</translation>
-    </message>
-    <message>
-        <source>Create</source>
-        <translation>Crear</translation>
-    </message>
-=======
->>>>>>> f6a356d2
     </context>
 <context>
     <name>EditAddressDialog</name>
@@ -1310,16 +1201,6 @@
     </message>
 </context>
 <context>
-<<<<<<< HEAD
-    <name>OpenWalletActivity</name>
-    <message>
-        <source>default wallet</source>
-        <translation>billetera predeterminada</translation>
-    </message>
-    </context>
-<context>
-=======
->>>>>>> f6a356d2
     <name>OptionsDialog</name>
     <message>
         <source>Options</source>
@@ -1610,14 +1491,6 @@
         <translation type="unfinished">Monto total</translation>
     </message>
     <message>
-        <source>Close</source>
-        <translation>Cerrar</translation>
-    </message>
-    <message>
-        <source>Total Amount</source>
-        <translation>Monto total</translation>
-    </message>
-    <message>
         <source>or</source>
         <translation type="unfinished">o</translation>
     </message>
@@ -1962,10 +1835,6 @@
         <translation type="unfinished">&amp;Crear una nueva dirección de recibo</translation>
     </message>
     <message>
-        <source>&amp;Create new receiving address</source>
-        <translation>&amp;Crear una nueva dirección de recibo</translation>
-    </message>
-    <message>
         <source>Clear all fields of the form.</source>
         <translation type="unfinished">Borre todos los campos del formulario.</translation>
     </message>
@@ -2217,10 +2086,6 @@
     <message>
         <source>Total Amount</source>
         <translation type="unfinished">Monto total</translation>
-    </message>
-    <message>
-        <source>Total Amount</source>
-        <translation>Monto total</translation>
     </message>
     <message>
         <source>Confirm send coins</source>
@@ -2824,25 +2689,7 @@
         <source>Create a new wallet</source>
         <translation type="unfinished">Crear una nueva billetera</translation>
     </message>
-<<<<<<< HEAD
-</context>
-<context>
-    <name>WalletController</name>
-    <message>
-        <source>Close wallet</source>
-        <translation>Cerrar billetera</translation>
-    </message>
     </context>
-<context>
-    <name>WalletFrame</name>
-    <message>
-        <source>Create a new wallet</source>
-        <translation>Crear una nueva billetera</translation>
-    </message>
-</context>
-=======
-    </context>
->>>>>>> f6a356d2
 <context>
     <name>WalletModel</name>
     <message>
@@ -2888,11 +2735,7 @@
     </message>
     <message>
         <source>default wallet</source>
-<<<<<<< HEAD
-        <translation>billetera predeterminada</translation>
-=======
         <translation type="unfinished">billetera predeterminada</translation>
->>>>>>> f6a356d2
     </message>
 </context>
 <context>
@@ -2926,286 +2769,4 @@
         <translation type="unfinished">Los datos del monedero se han guardado con éxito en %1.</translation>
     </message>
     </context>
-<<<<<<< HEAD
-<context>
-    <name>bitcoin-core</name>
-    <message>
-        <source>Distributed under the MIT software license, see the accompanying file %s or %s</source>
-        <translation>Distribuido bajo la licencia de software MIT, vea el archivo adjunto %s o %s</translation>
-    </message>
-    <message>
-        <source>Prune configured below the minimum of %d MiB.  Please use a higher number.</source>
-        <translation>La Poda se ha configurado por debajo del mínimo de %d MiB. Por favor utiliza un valor mas alto.</translation>
-    </message>
-    <message>
-        <source>Pruning blockstore...</source>
-        <translation>Poda blockstore...</translation>
-    </message>
-    <message>
-        <source>Unable to start HTTP server. See debug log for details.</source>
-        <translation>No se ha podido iniciar el servidor HTTP. Ver debug log para detalles.</translation>
-    </message>
-    <message>
-        <source>The %s developers</source>
-        <translation>Los desarrolladores de %s</translation>
-    </message>
-    <message>
-        <source>This is the transaction fee you may discard if change is smaller than dust at this level</source>
-        <translation>Esta es la cuota de transacción que puede descartar si el cambio es más pequeño que el polvo a este nivel.</translation>
-    </message>
-    <message>
-        <source>-maxmempool must be at least %d MB</source>
-        <translation>-maxmempool debe ser por lo menos de %d MB</translation>
-    </message>
-    <message>
-        <source>Cannot resolve -%s address: '%s'</source>
-        <translation>No se puede resolver -%s direccion: '%s'</translation>
-    </message>
-    <message>
-        <source>Change index out of range</source>
-        <translation>Cambio de indice fuera de rango</translation>
-    </message>
-    <message>
-        <source>Copyright (C) %i-%i</source>
-        <translation>Copyright (C) %i-%i</translation>
-    </message>
-    <message>
-        <source>Corrupted block database detected</source>
-        <translation>Corrupción de base de datos de bloques detectada.</translation>
-    </message>
-    <message>
-        <source>Do you want to rebuild the block database now?</source>
-        <translation>¿Quieres reconstruir la base de datos de bloques ahora?</translation>
-    </message>
-    <message>
-        <source>Error initializing block database</source>
-        <translation>Error al inicializar la base de datos de bloques</translation>
-    </message>
-    <message>
-        <source>Error initializing wallet database environment %s!</source>
-        <translation>Error al iniciar el entorno de la base de datos del monedero %s</translation>
-    </message>
-    <message>
-        <source>Error loading %s</source>
-        <translation>Error cargando %s</translation>
-    </message>
-    <message>
-        <source>Error loading %s: Wallet corrupted</source>
-        <translation>Error cargando %s: Monedero corrupto</translation>
-    </message>
-    <message>
-        <source>Error loading %s: Wallet requires newer version of %s</source>
-        <translation>Error cargando %s: Monedero requiere una versión mas reciente de %s</translation>
-    </message>
-    <message>
-        <source>Error loading block database</source>
-        <translation>Error cargando blkindex.dat</translation>
-    </message>
-    <message>
-        <source>Error opening block database</source>
-        <translation>Error cargando base de datos de bloques</translation>
-    </message>
-    <message>
-        <source>Failed to listen on any port. Use -listen=0 if you want this.</source>
-        <translation>Ha fallado la escucha en todos los puertos. Usa -listen=0 si desea esto.</translation>
-    </message>
-    <message>
-        <source>Importing...</source>
-        <translation>Importando...</translation>
-    </message>
-    <message>
-        <source>Incorrect or no genesis block found. Wrong datadir for network?</source>
-        <translation>Incorrecto o bloque de génesis no encontrado. ¿datadir equivocada para la red?</translation>
-    </message>
-    <message>
-        <source>Initialization sanity check failed. %s is shutting down.</source>
-        <translation>La inicialización de la verificación de validez falló. Se está apagando %s.</translation>
-    </message>
-    <message>
-        <source>Invalid amount for -%s=&lt;amount&gt;: '%s'</source>
-        <translation>Monto invalido para -%s=&lt;amount&gt;: '%s'</translation>
-    </message>
-    <message>
-        <source>Invalid amount for -discardfee=&lt;amount&gt;: '%s'</source>
-        <translation>Monto invalido para -discardfee=&lt;amount&gt;: '%s'</translation>
-    </message>
-    <message>
-        <source>Invalid amount for -fallbackfee=&lt;amount&gt;: '%s'</source>
-        <translation>Monto invalido para -fallbackfee=&lt;amount&gt;: '%s'</translation>
-    </message>
-    <message>
-        <source>Loading P2P addresses...</source>
-        <translation>Cargando direcciones P2P...</translation>
-    </message>
-    <message>
-        <source>Loading banlist...</source>
-        <translation>Cargando banlist...</translation>
-    </message>
-    <message>
-        <source>Not enough file descriptors available.</source>
-        <translation>No hay suficientes descriptores de archivo disponibles.</translation>
-    </message>
-    <message>
-        <source>Replaying blocks...</source>
-        <translation>Reproduciendo bloques...</translation>
-    </message>
-    <message>
-        <source>Rewinding blocks...</source>
-        <translation>Rebobinando bloques...</translation>
-    </message>
-    <message>
-        <source>The source code is available from %s.</source>
-        <translation>El código fuente esta disponible desde %s.</translation>
-    </message>
-    <message>
-        <source>Transaction fee and change calculation failed</source>
-        <translation>El cálculo de la comisión de transacción y del cambio han fallado</translation>
-    </message>
-    <message>
-        <source>Upgrading UTXO database</source>
-        <translation>Actualizando la base de datos UTXO</translation>
-    </message>
-    <message>
-        <source>Verifying blocks...</source>
-        <translation>Verificando bloques...</translation>
-    </message>
-    <message>
-        <source>Error reading from database, shutting down.</source>
-        <translation>Error al leer la base de datos, cerrando aplicación.</translation>
-    </message>
-    <message>
-        <source>Error upgrading chainstate database</source>
-        <translation>Error actualizando la base de datos chainstate</translation>
-    </message>
-    <message>
-        <source>Invalid -onion address or hostname: '%s'</source>
-        <translation>Dirección de -onion o dominio '%s' inválido</translation>
-    </message>
-    <message>
-        <source>Invalid -proxy address or hostname: '%s'</source>
-        <translation>Dirección de -proxy o dominio ' %s' inválido</translation>
-    </message>
-    <message>
-        <source>Invalid amount for -paytxfee=&lt;amount&gt;: '%s' (must be at least %s)</source>
-        <translation>Cantidad inválida para -paytxfee=&lt;amount&gt;: '%s' (debe ser por lo menos %s)</translation>
-    </message>
-    <message>
-        <source>Invalid netmask specified in -whitelist: '%s'</source>
-        <translation>Máscara de red inválida especificada en -whitelist: '%s'</translation>
-    </message>
-    <message>
-        <source>Need to specify a port with -whitebind: '%s'</source>
-        <translation>Necesita especificar un puerto con -whitebind: '%s'</translation>
-    </message>
-    <message>
-        <source>Reducing -maxconnections from %d to %d, because of system limitations.</source>
-        <translation>Reduciendo -maxconnections de %d a %d, debido a limitaciones del sistema.</translation>
-    </message>
-    <message>
-        <source>Signing transaction failed</source>
-        <translation>Firma de transacción fallida</translation>
-    </message>
-    <message>
-        <source>The transaction amount is too small to pay the fee</source>
-        <translation>El monto a transferir es muy pequeño para pagar el impuesto</translation>
-    </message>
-    <message>
-        <source>This is experimental software.</source>
-        <translation>Este es un software experimental.</translation>
-    </message>
-    <message>
-        <source>Transaction amount too small</source>
-        <translation>Monto a transferir muy pequeño</translation>
-    </message>
-    <message>
-        <source>Transaction too large</source>
-        <translation>Transacción muy grande</translation>
-    </message>
-    <message>
-        <source>Unable to bind to %s on this computer (bind returned error %s)</source>
-        <translation>No es posible conectar con %s en este sistema (bind ha devuelto el error %s)</translation>
-    </message>
-    <message>
-        <source>Verifying wallet(s)...</source>
-        <translation>Verificando billetera(s)...</translation>
-    </message>
-    <message>
-        <source>Warning: unknown new rules activated (versionbit %i)</source>
-        <translation>Advertencia: nuevas reglas desconocidas activadas (versionbit %i)</translation>
-    </message>
-    <message>
-        <source>-maxtxfee is set very high! Fees this large could be paid on a single transaction.</source>
-        <translation>-maxtxfee tiene un valor muy elevado! Comisiones muy grandes podrían ser pagadas en una única transacción.</translation>
-    </message>
-    <message>
-        <source>This is the transaction fee you may pay when fee estimates are not available.</source>
-        <translation>Impuesto por transacción que pagarás cuando la estimación de impuesto no esté disponible.</translation>
-    </message>
-    <message>
-        <source>Total length of network version string (%i) exceeds maximum length (%i). Reduce the number or size of uacomments.</source>
-        <translation>La longitud total de la cadena de versión de red ( %i ) supera la longitud máxima ( %i ) . Reducir el número o tamaño de uacomments .</translation>
-    </message>
-    <message>
-        <source>%s is set very high!</source>
-        <translation>¡%s esta configurado muy alto!</translation>
-    </message>
-    <message>
-        <source>Starting network threads...</source>
-        <translation>Iniciando procesos de red...</translation>
-    </message>
-    <message>
-        <source>The wallet will avoid paying less than the minimum relay fee.</source>
-        <translation>La billetera no permitirá pagar menos que la fee de transmisión mínima (relay fee).</translation>
-    </message>
-    <message>
-        <source>This is the minimum transaction fee you pay on every transaction.</source>
-        <translation>Mínimo de impuesto que pagarás con cada transacción.</translation>
-    </message>
-    <message>
-        <source>This is the transaction fee you will pay if you send a transaction.</source>
-        <translation>Impuesto por transacción a pagar si envías una transacción.</translation>
-    </message>
-    <message>
-        <source>Transaction amounts must not be negative</source>
-        <translation>El monto de la transacción no puede ser negativo</translation>
-    </message>
-    <message>
-        <source>Transaction has too long of a mempool chain</source>
-        <translation>La transacción tiene demasiado tiempo de una cadena de mempool</translation>
-    </message>
-    <message>
-        <source>Transaction must have at least one recipient</source>
-        <translation>La transacción debe incluir al menos un destinatario.</translation>
-    </message>
-    <message>
-        <source>Unknown network specified in -onlynet: '%s'</source>
-        <translation>La red especificada en -onlynet: '%s' es desconocida</translation>
-    </message>
-    <message>
-        <source>Insufficient funds</source>
-        <translation>Fondos Insuficientes</translation>
-    </message>
-    <message>
-        <source>Loading block index...</source>
-        <translation>Cargando el index de bloques...</translation>
-    </message>
-    <message>
-        <source>Loading wallet...</source>
-        <translation>Cargando billetera...</translation>
-    </message>
-    <message>
-        <source>Cannot downgrade wallet</source>
-        <translation>No es posible desactualizar la billetera</translation>
-    </message>
-    <message>
-        <source>Rescanning...</source>
-        <translation>Reescaneando</translation>
-    </message>
-    <message>
-        <source>Done loading</source>
-        <translation>Listo Cargando</translation>
-    </message>
-</context>
-=======
->>>>>>> f6a356d2
 </TS>