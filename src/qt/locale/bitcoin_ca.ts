--- conflicted
+++ resolved
@@ -70,13 +70,6 @@
         <translation>Aquestes són les vostres adreces de NdovuCoin per enviar els pagaments. Sempre reviseu l'import i l'adreça del destinatari abans de transferir monedes.</translation>
     </message>
     <message>
-<<<<<<< HEAD
-        <source>These are your NdovuCoin addresses for receiving payments. It is recommended to use a new receiving address for each transaction.</source>
-        <translation>Aquestes són les vostres adreces NdovuCoin per rebre pagaments. Es recomana utilitzar una adreça nova de recepció per a cada transacció.</translation>
-    </message>
-    <message>
-=======
->>>>>>> a284bbbe
         <source>&amp;Copy Address</source>
         <translation>&amp;Copia l'adreça</translation>
     </message>
@@ -187,8 +180,6 @@
         <translation>Introduïu la contrasenya nova a la cartera.&lt;br/&gt;Utilitzeu una contrasenya de &lt;b&gt;deu o més caràcters aleatoris&lt;/b&gt;, o &lt;b&gt;vuit o més paraules&lt;/b&gt;.</translation>
     </message>
     <message>
-<<<<<<< HEAD
-=======
         <source>Enter the old passphrase and new passphrase for the wallet.</source>
         <translation>Introduïu la contrasenya antiga i la contrasenya nova a la cartera.</translation>
     </message>
@@ -197,7 +188,6 @@
         <translation>S'ha xifrat la cartera.</translation>
     </message>
     <message>
->>>>>>> a284bbbe
         <source>IMPORTANT: Any previous backups you have made of your wallet file should be replaced with the newly generated, encrypted wallet file. For security reasons, previous backups of the unencrypted wallet file will become useless as soon as you start using the new, encrypted wallet.</source>
         <translation>IMPORTANT: Tota copia de seguretat del fitxer de la cartera que hàgiu realitzat hauria de ser reemplaçada pel fitxer xifrat de la cartera generat recentment. Per motius de seguretat, les còpies de seguretat anteriors del fitxer de la cartera no xifrada esdevindran inusables tan aviat com comenceu a utilitzar la cartera xifrada nova.</translation>
     </message>
@@ -257,11 +247,7 @@
     </message>
     <message>
         <source>&amp;Overview</source>
-<<<<<<< HEAD
-        <translation>&amp;Panorama general</translation>
-=======
         <translation>&amp;Visió general</translation>
->>>>>>> a284bbbe
     </message>
     <message>
         <source>Show general overview of wallet</source>
@@ -336,35 +322,12 @@
         <translation>S'ha inhabilitat l'activitat de la xarxa.</translation>
     </message>
     <message>
-<<<<<<< HEAD
-        <source>Click to enable network activity again.</source>
-        <translation>Feu clic per tornar a habilitar l'activitat de la xarxa.</translation>
-    </message>
-    <message>
-        <source>Syncing Headers (%1%)...</source>
-        <translation>Sincronitzant Capçaleres (%1%)...</translation>
-    </message>
-    <message>
-        <source>Reindexing blocks on disk...</source>
-        <translation>S'estan reindexant els blocs al disc...</translation>
-    </message>
-    <message>
-        <source>Proxy is &lt;b&gt;enabled&lt;/b&gt;: %1</source>
-        <translation>El servidor proxy està &lt;b&gt;activat&lt;/b&gt;: %1</translation>
-    </message>
-    <message>
-        <source>Send coins to a NdovuCoin address</source>
-        <translation>Envia monedes a una adreça NdovuCoin</translation>
-    </message>
-    <message>
-=======
->>>>>>> a284bbbe
         <source>Backup wallet to another location</source>
         <translation>Realitza una còpia de seguretat de la cartera a una altra ubicació</translation>
     </message>
     <message>
         <source>Change the passphrase used for wallet encryption</source>
-<<<<<<< HEAD
+
         <translation>Canvia la contrasenya d'encriptació del moneder</translation>
     </message>
     <message>
@@ -447,13 +410,6 @@
         <source>&amp;Command-line options</source>
         <translation>Opcions de la &amp;línia d'ordres</translation>
     </message>
-<<<<<<< HEAD
-    <message numerus="yes">
-        <source>%n active connection(s) to NdovuCoin network</source>
-        <translation><numerusform>%n connexió activa a la xarxa NdovuCoin</numerusform><numerusform>%n connexions actives a la xarxa NdovuCoin</numerusform></translation>
-    </message>
-=======
->>>>>>> upstream/0.18
     <message>
         <source>Indexing blocks on disk...</source>
         <translation>S'estan indexant els blocs al disc...</translation>
@@ -469,13 +425,11 @@
     <message>
         <source>Last received block was generated %1 ago.</source>
         <translation>El darrer bloc rebut ha estat generat fa %1.</translation>
-=======
         <translation>Canvia la contrasenya d'encriptació de la cartera</translation>
     </message>
     <message>
         <source>Encrypt the private keys that belong to your wallet</source>
         <translation>Encripta les claus privades pertanyents de la cartera</translation>
->>>>>>> a284bbbe
     </message>
     <message>
         <source>&amp;Sending addresses</source>
@@ -498,25 +452,8 @@
         <translation>Tanca la cartera...</translation>
     </message>
     <message>
-<<<<<<< HEAD
-        <source>Show the %1 help message to get a list with possible NdovuCoin command-line options</source>
-        <translation>Mostra el missatge d'ajuda del %1 per obtenir una llista amb les possibles opcions de línia d'ordres de NdovuCoin</translation>
-    </message>
-    <message>
-        <source>default wallet</source>
-        <translation>moneder per defecte</translation>
-    </message>
-    <message>
-        <source>&amp;Window</source>
-        <translation>&amp;Finestra</translation>
-    </message>
-    <message>
-        <source>Minimize</source>
-        <translation>Minimitza</translation>
-=======
         <source>Close wallet</source>
         <translation>Tanca la cartera</translation>
->>>>>>> a284bbbe
     </message>
     <message>
         <source>default wallet</source>
@@ -554,15 +491,7 @@
     </message>
     <message>
         <source>Wallet is &lt;b&gt;encrypted&lt;/b&gt; and currently &lt;b&gt;locked&lt;/b&gt;</source>
-<<<<<<< HEAD
-        <translation>El moneder està &lt;b&gt;encriptat&lt;/b&gt; i actualment &lt;b&gt;bloquejat&lt;/b&gt;</translation>
-    </message>
-    <message>
-        <source>A fatal error occurred. NdovuCoin can no longer continue safely and will quit.</source>
-        <translation>S'ha produït un error fatal. NdovuCoin no pot continuar amb seguretat i finalitzarà.</translation>
-=======
         <translation>La cartera està &lt;b&gt;encriptada&lt;/b&gt; i actualment &lt;b&gt;blocada&lt;/b&gt;</translation>
->>>>>>> a284bbbe
     </message>
     </context>
 <context>
@@ -731,13 +660,8 @@
         <translation>Enviat</translation>
     </message>
     <message>
-<<<<<<< HEAD
-        <source>The entered address "%1" is not a valid NdovuCoin address.</source>
-        <translation>L'adreça introduïda «%1» no és una adreça de NdovuCoin vàlida.</translation>
-=======
         <source>Received</source>
         <translation>Rebut</translation>
->>>>>>> a284bbbe
     </message>
 </context>
 <context>
@@ -833,13 +757,8 @@
         <translation>&amp;Iguals</translation>
     </message>
     <message>
-<<<<<<< HEAD
-        <source>NdovuCoin</source>
-        <translation>NdovuCoin</translation>
-=======
         <source>Banned peers</source>
         <translation>Iguals bandejats</translation>
->>>>>>> a284bbbe
     </message>
     <message>
         <source>Select a peer to view detailed information.</source>
@@ -850,13 +769,8 @@
         <translation>A la llista blanca</translation>
     </message>
     <message>
-<<<<<<< HEAD
-        <source>%1 will download and store a copy of the NdovuCoin block chain.</source>
-        <translation>%1 descarregarà i emmagatzemarà una còpia de la cadena de blocs NdovuCoin.</translation>
-=======
         <source>Direction</source>
         <translation>Direcció</translation>
->>>>>>> a284bbbe
     </message>
     <message>
         <source>Version</source>
@@ -867,18 +781,9 @@
         <translation>Bloc d'inici</translation>
     </message>
     <message>
-<<<<<<< HEAD
-        <source>Error</source>
-        <translation>Error</translation>
-    </message>
-    </context>
-<context>
-    <name>ModalOverlay</name>
-=======
         <source>Synced Headers</source>
         <translation>Capçaleres sincronitzades</translation>
     </message>
->>>>>>> a284bbbe
     <message>
         <source>Synced Blocks</source>
         <translation>Blocs sincronitzats</translation>
@@ -923,16 +828,10 @@
         <source>Ping Time</source>
         <translation>Temps de ping</translation>
     </message>
-<<<<<<< HEAD
-    </context>
-<context>
-    <name>OpenURIDialog</name>
-=======
     <message>
         <source>The duration of a currently outstanding ping.</source>
         <translation>La duració d'un ping més destacat actualment.</translation>
     </message>
->>>>>>> a284bbbe
     <message>
         <source>Ping Wait</source>
         <translation>Espera de ping</translation>
@@ -974,17 +873,12 @@
         <translation>Fitxer de registre de depuració</translation>
     </message>
     <message>
-<<<<<<< HEAD
-        <source>Number of script &amp;verification threads</source>
-        <translation>Nombre de fils de &amp;verificació d'scripts</translation>
-=======
         <source>Clear console</source>
         <translation>Neteja la consola</translation>
     </message>
     <message>
         <source>1 &amp;hour</source>
         <translation>1 &amp;hora</translation>
->>>>>>> a284bbbe
     </message>
     <message>
         <source>1 &amp;day</source>
@@ -1015,17 +909,12 @@
         <translation>Us donem la benvinguda a la consola RPC de %1</translation>
     </message>
     <message>
-<<<<<<< HEAD
-        <source>Open the %1 configuration file from the working directory.</source>
-        <translation>Obriu el fitxer de configuració %1 des del directori de treball.</translation>
-=======
         <source>WARNING: Scammers have been active, telling users to type commands here, stealing their wallet contents. Do not use this console without fully understanding the ramifications of a command.</source>
         <translation>ADVERTIMENT: Els estafadors han estat actius, dient als usuaris que escriguin ordres aquí, robant els contingut de les seves carteres. No utilitzeu aquesta consola sense comprendre completament les ramificacions d'una ordre.</translation>
     </message>
     <message>
         <source>Executing command without any wallet</source>
         <translation>S'està executant l'ordre sense cap cartera</translation>
->>>>>>> a284bbbe
     </message>
     <message>
         <source>Executing command using "%1" wallet</source>
@@ -1087,13 +976,8 @@
         <translation>Les adreces segwit natives (més conegudes com Bech32 o BIP-173) redueixen les vostres comisions de les transaccions i ofereixen millor protecció contra errades tipogràfiques, però els moneders antics no les suporten. Quan desmarqui la casella, es generarà una adreça compatible amb moneders antics.</translation>
     </message>
     <message>
-<<<<<<< HEAD
-        <source>Automatically open the NdovuCoin client port on the router. This only works when your router supports UPnP and it is enabled.</source>
-        <translation>Obre el port del client de NdovuCoin al router de forma automàtica. Això només funciona quan el router implementa UPnP i l'opció està activada.</translation>
-=======
         <source>Generate native segwit (Bech32) address</source>
         <translation>Generar una adreça segwit nativa (Bech32)</translation>
->>>>>>> a284bbbe
     </message>
     <message>
         <source>Copy URI</source>
@@ -1108,13 +992,8 @@
         <translation>Copia el missatge</translation>
     </message>
     <message>
-<<<<<<< HEAD
-        <source>Connect to the NdovuCoin network through a SOCKS5 proxy.</source>
-        <translation>Connecta a la xarxa NdovuCoin a través d'un proxy SOCKS5.</translation>
-=======
         <source>Copy amount</source>
         <translation>Copia l'import</translation>
->>>>>>> a284bbbe
     </message>
 </context>
 <context>
@@ -1152,13 +1031,8 @@
         <translation>Adreça</translation>
     </message>
     <message>
-<<<<<<< HEAD
-        <source>Connect to the NdovuCoin network through a separate SOCKS5 proxy for Tor hidden services.</source>
-        <translation>Conectar a la red de NdovuCoin a través de un proxy SOCKS5 per als serveis ocults de Tor</translation>
-=======
         <source>Amount</source>
         <translation>Import</translation>
->>>>>>> a284bbbe
     </message>
     <message>
         <source>Label</source>
@@ -1267,13 +1141,8 @@
         <translation>Amaga</translation>
     </message>
     <message>
-<<<<<<< HEAD
-        <source>The displayed information may be out of date. Your wallet automatically synchronizes with the NdovuCoin network after a connection is established, but this process has not completed yet.</source>
-        <translation>La informació mostrada pot no estar al día. El teu moneder es sincronitza automàticament amb la xarxa NdovuCoin un cop s'ha establert connexió, però aquest proces no s'ha completat encara.</translation>
-=======
         <source>Recommended:</source>
         <translation>Recomanada:</translation>
->>>>>>> a284bbbe
     </message>
     <message>
         <source>Custom:</source>
@@ -1364,13 +1233,8 @@
         <translation>Import total</translation>
     </message>
     <message>
-<<<<<<< HEAD
-        <source>URI cannot be parsed! This can be caused by an invalid NdovuCoin address or malformed URI parameters.</source>
-        <translation>L'URI no pot ser analitzat! Això pot ser a causa d'una adreça de NdovuCoin no vàlida o per paràmetres URI amb mal format.</translation>
-=======
         <source>Confirm send coins</source>
         <translation>Confirma l'enviament de monedes</translation>
->>>>>>> a284bbbe
     </message>
     <message>
         <source>The address you selected for change is not part of this wallet. Any or all funds in your wallet may be sent to this address. Are you sure?</source>
@@ -1404,1667 +1268,192 @@
         <translation>Usa el saldo disponible</translation>
     </message>
     <message>
-<<<<<<< HEAD
-        <source>Invalid payment request.</source>
-        <translation>Sol·licitud de pagament no vàlida.</translation>
-    </message>
-    <message>
-        <source>Requested payment amount of %1 is too small (considered dust).</source>
-        <translation>L'import de pagament sol·licitat %1 és massa petit (es considera polsim).</translation>
-    </message>
-    <message>
-        <source>Refund from %1</source>
-        <translation>Reemborsament de %1</translation>
-    </message>
-    <message>
-        <source>Payment request %1 is too large (%2 bytes, allowed %3 bytes).</source>
-        <translation>La sol·licitud de pagament %1 és massa gran (%2 bytes, permès %3 bytes).</translation>
-    </message>
-    <message>
-        <source>Error communicating with %1: %2</source>
-        <translation>Error en comunicar amb %1: %2</translation>
-    </message>
-    <message>
-        <source>Payment request cannot be parsed!</source>
-        <translation>No es pot analitzar la sol·licitud de pagament!</translation>
-    </message>
-    <message>
-        <source>Bad response from server %1</source>
-        <translation>Mala resposta del servidor %1</translation>
-    </message>
-    <message>
-        <source>Network request error</source>
-        <translation>Error en la sol·licitud de xarxa</translation>
-    </message>
-    <message>
-        <source>Payment acknowledged</source>
-        <translation>Pagament reconegut</translation>
-    </message>
-</context>
-<context>
-    <name>PeerTableModel</name>
-    <message>
-        <source>User Agent</source>
-        <translation>Agent d'usuari</translation>
-    </message>
-    <message>
-        <source>Node/Service</source>
-        <translation>Node/Servei</translation>
-    </message>
-    <message>
-        <source>NodeId</source>
-        <translation>NodeId</translation>
-    </message>
-    <message>
-        <source>Ping</source>
-        <translation>Ping</translation>
-    </message>
-    <message>
-        <source>Sent</source>
-        <translation>Enviat</translation>
-    </message>
-    <message>
-        <source>Received</source>
-        <translation>Rebut</translation>
-    </message>
-</context>
-<context>
-    <name>QObject</name>
+        <source>Message:</source>
+        <translation>Missatge:</translation>
+    </message>
+    <message>
+        <source>This is an unauthenticated payment request.</source>
+        <translation>Aquesta és una sol·licitud de pagament no autenticada.</translation>
+    </message>
+    <message>
+        <source>This is an authenticated payment request.</source>
+        <translation>Aquesta és una sol·licitud de pagament autenticada.</translation>
+    </message>
+    <message>
+        <source>Pay To:</source>
+        <translation>Paga a:</translation>
+    </message>
+    <message>
+        <source>Memo:</source>
+        <translation>Memo:</translation>
+    </message>
+    <message>
+        <source>Enter a label for this address to add it to your address book</source>
+        <translation>Introduïu una etiqueta per a aquesta adreça per afegir-la a la llibreta d'adreces</translation>
+    </message>
+</context>
+<context>
+    <name>SendConfirmationDialog</name>
+    <message>
+        <source>Yes</source>
+        <translation>Sí</translation>
+    </message>
+</context>
+<context>
+    <name>ShutdownWindow</name>
+    <message>
+        <source>%1 is shutting down...</source>
+        <translation>%1 s'està tancant ...</translation>
+    </message>
+    <message>
+        <source>Do not shut down the computer until this window disappears.</source>
+        <translation>No apagueu l'ordinador fins que no desaparegui aquesta finestra.</translation>
+    </message>
+</context>
+<context>
+    <name>SignVerifyMessageDialog</name>
+    <message>
+        <source>Signatures - Sign / Verify a Message</source>
+        <translation>Signatures - Signa o verifica un missatge</translation>
+    </message>
+    <message>
+        <source>&amp;Sign Message</source>
+        <translation>&amp;Signa el missatge</translation>
+    </message>
+    <message>
+        <source>Alt+A</source>
+        <translation>Alta+A</translation>
+    </message>
+    <message>
+        <source>Paste address from clipboard</source>
+        <translation>Enganxa l'adreça del porta-retalls</translation>
+    </message>
+    <message>
+        <source>Alt+P</source>
+        <translation>Alt+P</translation>
+    </message>
+    <message>
+        <source>Enter the message you want to sign here</source>
+        <translation>Introduïu aquí el missatge que voleu signar</translation>
+    </message>
+    <message>
+        <source>Signature</source>
+        <translation>Signatura</translation>
+    </message>
+    <message>
+        <source>Clear &amp;All</source>
+        <translation>Neteja-ho &amp;tot</translation>
+    </message>
+    <message>
+        <source>Wallet unlock was cancelled.</source>
+        <translation>S'ha cancel·lat el desblocatge de la cartera.</translation>
+    </message>
+    </context>
+<context>
+    <name>TrafficGraphWidget</name>
+    </context>
+<context>
+    <name>TransactionDesc</name>
+    <message>
+        <source>Date</source>
+        <translation>Data</translation>
+    </message>
+    <message>
+        <source>Transaction fee</source>
+        <translation>Comissió de transacció</translation>
+    </message>
+    <message>
+        <source>Message</source>
+        <translation>Missatge</translation>
+    </message>
+    <message>
+        <source>Transaction virtual size</source>
+        <translation>Mida virtual de la transacció</translation>
+    </message>
     <message>
         <source>Amount</source>
         <translation>Import</translation>
     </message>
-    <message>
-        <source>Enter a NdovuCoin address (e.g. %1)</source>
-        <translation>Introduïu una adreça de NdovuCoin (p. ex. %1)</translation>
-    </message>
-    <message>
-        <source>%1 d</source>
-        <translation>%1 d</translation>
-    </message>
-    <message>
-        <source>%1 h</source>
-        <translation>%1 h</translation>
-    </message>
-    <message>
-        <source>%1 m</source>
-        <translation>%1 m</translation>
-    </message>
-    <message>
-        <source>%1 s</source>
-        <translation>%1 s</translation>
-    </message>
-    <message>
-        <source>None</source>
-        <translation>Cap</translation>
-    </message>
-    <message>
-        <source>N/A</source>
-        <translation>N/A</translation>
-    </message>
-    <message>
-        <source>%1 ms</source>
-        <translation>%1 ms</translation>
-    </message>
-    <message>
-        <source>%1 and %2</source>
-        <translation>%1 i %2</translation>
-    </message>
-    <message>
-        <source>%1 B</source>
-        <translation>%1 B</translation>
-    </message>
-    <message>
-        <source>%1 KB</source>
-        <translation>%1 KB</translation>
-    </message>
-    <message>
-        <source>%1 MB</source>
-        <translation>%1 MB</translation>
-    </message>
-    <message>
-        <source>%1 GB</source>
-        <translation>%1 GB</translation>
-    </message>
-    <message>
-        <source>%1 didn't yet exit safely...</source>
-        <translation>%1 encara no ha finalitzat de manera segura...</translation>
-    </message>
-    <message>
-        <source>unknown</source>
-        <translation>desconegut</translation>
-    </message>
-</context>
-<context>
-    <name>QObject::QObject</name>
-    <message>
-        <source>Error parsing command line arguments: %1.</source>
-        <translation>Error interpretant els arguments de la línia de comandes: %1.</translation>
-    </message>
-    <message>
-        <source>Error: Specified data directory "%1" does not exist.</source>
-        <translation>Error: El directori de dades especificat «%1» no existeix.</translation>
-    </message>
-    <message>
-        <source>Error: Cannot parse configuration file: %1.</source>
-        <translation>Error: No es pot interpretar el fitxer de configuració: %1.</translation>
-    </message>
-    <message>
-        <source>Error: %1</source>
-        <translation>Error: %1</translation>
-    </message>
-</context>
-<context>
-    <name>QRImageWidget</name>
-    <message>
-        <source>&amp;Save Image...</source>
-        <translation>De&amp;sa la imatge...</translation>
-    </message>
-    <message>
-        <source>&amp;Copy Image</source>
-        <translation>&amp;Copia la imatge</translation>
-    </message>
-    <message>
-        <source>Save QR Code</source>
-        <translation>Desa el codi QR</translation>
-    </message>
-    <message>
-        <source>PNG Image (*.png)</source>
-        <translation>Imatge PNG (*.png)</translation>
-    </message>
-</context>
-<context>
-    <name>RPCConsole</name>
-    <message>
-        <source>N/A</source>
-        <translation>N/A</translation>
-    </message>
-    <message>
-        <source>Client version</source>
-        <translation>Versió del client</translation>
-    </message>
-    <message>
-        <source>&amp;Information</source>
-        <translation>&amp;Informació</translation>
-    </message>
-    <message>
-        <source>Debug window</source>
-        <translation>Finestra de depuració</translation>
-    </message>
-    <message>
-        <source>General</source>
-        <translation>General</translation>
-    </message>
-    <message>
-        <source>Using BerkeleyDB version</source>
-        <translation>Utilitzant BerkeleyDB versió</translation>
-    </message>
-    <message>
-        <source>Datadir</source>
-        <translation>Datadir</translation>
-    </message>
-    <message>
-        <source>Startup time</source>
-        <translation>&amp;Temps d'inici</translation>
-    </message>
-    <message>
-        <source>Network</source>
-        <translation>Xarxa</translation>
-    </message>
-    <message>
-        <source>Name</source>
-        <translation>Nom</translation>
-    </message>
-    <message>
-        <source>Number of connections</source>
-        <translation>Nombre de connexions</translation>
-    </message>
-    <message>
-        <source>Block chain</source>
-        <translation>Cadena de blocs</translation>
-    </message>
-    <message>
-        <source>Current number of blocks</source>
-        <translation>Nombre de blocs actuals</translation>
-    </message>
-    <message>
-        <source>Memory Pool</source>
-        <translation>Reserva de memòria</translation>
-    </message>
-    <message>
-        <source>Current number of transactions</source>
-        <translation>Nombre actual de transaccions</translation>
-    </message>
-    <message>
-        <source>Memory usage</source>
-        <translation>Us de memoria</translation>
-    </message>
-    <message>
-        <source>Wallet: </source>
-        <translation>Moneder:</translation>
-    </message>
-    <message>
-        <source>(none)</source>
-        <translation>(cap)</translation>
-    </message>
-    <message>
-        <source>&amp;Reset</source>
-        <translation>&amp;Reset</translation>
-    </message>
-    <message>
-        <source>Received</source>
-        <translation>Rebut</translation>
-    </message>
-    <message>
-        <source>Sent</source>
-        <translation>Enviat</translation>
-    </message>
-    <message>
-        <source>&amp;Peers</source>
-        <translation>&amp;Iguals</translation>
-    </message>
-    <message>
-        <source>Banned peers</source>
-        <translation>Iguals bandejats</translation>
-    </message>
-    <message>
-        <source>Select a peer to view detailed information.</source>
-        <translation>Seleccioneu un igual per mostrar informació detallada.</translation>
-    </message>
-    <message>
-        <source>Whitelisted</source>
-        <translation>A la llista blanca</translation>
-    </message>
-    <message>
-        <source>Direction</source>
-        <translation>Direcció</translation>
-    </message>
-    <message>
-        <source>Version</source>
-        <translation>Versió</translation>
-    </message>
-    <message>
-        <source>Starting Block</source>
-        <translation>Bloc d'inici</translation>
-    </message>
-    <message>
-        <source>Synced Headers</source>
-        <translation>Capçaleres sincronitzades</translation>
-    </message>
-    <message>
-        <source>Synced Blocks</source>
-        <translation>Blocs sincronitzats</translation>
-    </message>
-    <message>
-        <source>User Agent</source>
-        <translation>Agent d'usuari</translation>
-    </message>
-    <message>
-        <source>Open the %1 debug log file from the current data directory. This can take a few seconds for large log files.</source>
-        <translation>Obre el fitxer de registre de depuració %1 del directori de dades actual. Això pot trigar uns segons en fitxers de registre grans.</translation>
-    </message>
-    <message>
-        <source>Decrease font size</source>
-        <translation>Disminueix la mida de la font</translation>
-    </message>
-    <message>
-        <source>Increase font size</source>
-        <translation>Augmenta la mida de la font</translation>
-    </message>
-    <message>
-        <source>Services</source>
-        <translation>Serveis</translation>
-    </message>
-    <message>
-        <source>Ban Score</source>
-        <translation>Puntuació de bandeig</translation>
-    </message>
-    <message>
-        <source>Connection Time</source>
-        <translation>Temps de connexió</translation>
-    </message>
-    <message>
-        <source>Last Send</source>
-        <translation>Darrer enviament</translation>
-    </message>
-    <message>
-        <source>Last Receive</source>
-        <translation>Darrera recepció</translation>
-    </message>
-    <message>
-        <source>Ping Time</source>
-        <translation>Temps de ping</translation>
-    </message>
-    <message>
-        <source>The duration of a currently outstanding ping.</source>
-        <translation>La duració d'un ping més destacat actualment.</translation>
-    </message>
-    <message>
-        <source>Ping Wait</source>
-        <translation>Espera de ping</translation>
-    </message>
-    <message>
-        <source>Min Ping</source>
-        <translation>Min Ping</translation>
-    </message>
-    <message>
-        <source>Time Offset</source>
-        <translation>Diferència horària</translation>
-    </message>
-    <message>
-        <source>Last block time</source>
-        <translation>Últim temps de bloc</translation>
-    </message>
-    <message>
-        <source>&amp;Open</source>
-        <translation>&amp;Obre</translation>
-    </message>
-    <message>
-        <source>&amp;Console</source>
-        <translation>&amp;Consola</translation>
-    </message>
-    <message>
-        <source>&amp;Network Traffic</source>
-        <translation>Trà&amp;nsit de la xarxa</translation>
-    </message>
-    <message>
-        <source>Totals</source>
-        <translation>Totals</translation>
-    </message>
-    <message>
-        <source>In:</source>
-        <translation>Dins:</translation>
-    </message>
-    <message>
-        <source>Out:</source>
-        <translation>Fora:</translation>
-    </message>
-    <message>
-        <source>Debug log file</source>
-        <translation>Fitxer de registre de depuració</translation>
-    </message>
-    <message>
-        <source>Clear console</source>
-        <translation>Neteja la consola</translation>
-    </message>
-    <message>
-        <source>1 &amp;hour</source>
-        <translation>1 &amp;hora</translation>
-    </message>
-    <message>
-        <source>1 &amp;day</source>
-        <translation>1 &amp;dia</translation>
-    </message>
-    <message>
-        <source>1 &amp;week</source>
-        <translation>1 &amp;setmana</translation>
-    </message>
-    <message>
-        <source>1 &amp;year</source>
-        <translation>1 &amp;any</translation>
-    </message>
-    <message>
-        <source>&amp;Disconnect</source>
-        <translation>&amp;Desconnecta</translation>
-    </message>
-    <message>
-        <source>Ban for</source>
-        <translation>Bandeja per</translation>
-    </message>
-    <message>
-        <source>&amp;Unban</source>
-        <translation>Desbandeja per</translation>
-    </message>
-    <message>
-        <source>Welcome to the %1 RPC console.</source>
-        <translation>Benvingut a la consola RPC de %1.</translation>
-    </message>
-    <message>
-        <source>Use up and down arrows to navigate history, and %1 to clear screen.</source>
-        <translation>Utilitzeu les fletxes amunt i avall per navegar per l'historial i %1 per netejar la pantalla.</translation>
-    </message>
-    <message>
-        <source>Type %1 for an overview of available commands.</source>
-        <translation>Escriu %1 per veure un sumari de les comandes disponibles.</translation>
-    </message>
-    <message>
-        <source>For more information on using this console type %1.</source>
-        <translation>Per més informació per usar aquesta consola de comandes, escriu %1.</translation>
-    </message>
-    <message>
-        <source>WARNING: Scammers have been active, telling users to type commands here, stealing their wallet contents. Do not use this console without fully understanding the ramifications of a command.</source>
-        <translation>ADVERTIMENT: Els estafadors han estat actius, dient als usuaris que escriguin comandaments aquí, robant els contingut dels seus moneders. No utilitzeu aquesta consola sense comprendre completament les ramificacions d'un comandament.</translation>
-    </message>
-    <message>
-        <source>Network activity disabled</source>
-        <translation>Activitat de xarxa inhabilitada</translation>
-    </message>
-    <message>
-        <source>Executing command without any wallet</source>
-        <translation>Executant comanda sense cap moneder</translation>
-    </message>
-    <message>
-        <source>Executing command using "%1" wallet</source>
-        <translation>Executant comanda usant el moneder "%1"</translation>
-    </message>
-    <message>
-        <source>(node id: %1)</source>
-        <translation>(id del node: %1)</translation>
-    </message>
-    <message>
-        <source>via %1</source>
-        <translation>a través de %1</translation>
-    </message>
-    <message>
-        <source>never</source>
-        <translation>mai</translation>
-    </message>
-    <message>
-        <source>Inbound</source>
-        <translation>Entrant</translation>
-    </message>
-    <message>
-        <source>Outbound</source>
-        <translation>Sortint</translation>
-    </message>
-    <message>
-        <source>Yes</source>
-        <translation>Sí</translation>
-    </message>
-    <message>
-        <source>No</source>
-        <translation>No</translation>
-    </message>
-    <message>
-        <source>Unknown</source>
-        <translation>Desconegut</translation>
-    </message>
-</context>
-<context>
-    <name>ReceiveCoinsDialog</name>
-    <message>
-        <source>&amp;Amount:</source>
-        <translation>Im&amp;port:</translation>
-    </message>
-    <message>
-        <source>&amp;Label:</source>
-        <translation>&amp;Etiqueta:</translation>
-    </message>
-    <message>
-        <source>&amp;Message:</source>
-        <translation>&amp;Missatge:</translation>
-    </message>
-    <message>
-        <source>An optional message to attach to the payment request, which will be displayed when the request is opened. Note: The message will not be sent with the payment over the NdovuCoin network.</source>
-        <translation>Un missatge opcional que s'adjuntarà a la sol·licitud de pagament, que es mostrarà quan s'obri la sol·licitud. Nota: El missatge no s'enviarà amb el pagament per la xarxa NdovuCoin.</translation>
-    </message>
-    <message>
-        <source>An optional label to associate with the new receiving address.</source>
-        <translation>Una etiqueta opcional que s'associarà amb la nova adreça receptora.</translation>
-    </message>
-    <message>
-        <source>Use this form to request payments. All fields are &lt;b&gt;optional&lt;/b&gt;.</source>
-        <translation>Utilitzeu aquest formulari per sol·licitar pagaments. Tots els camps són &lt;b&gt;opcionals&lt;/b&gt;.</translation>
-    </message>
-    <message>
-        <source>An optional amount to request. Leave this empty or zero to not request a specific amount.</source>
-        <translation>Un import opcional per sol·licitar. Deixeu-ho en blanc o zero per no sol·licitar cap import específic.</translation>
-    </message>
-    <message>
-        <source>Clear all fields of the form.</source>
-        <translation>Esborra tots els camps del formuari.</translation>
-    </message>
-    <message>
-        <source>Clear</source>
-        <translation>Neteja</translation>
-    </message>
-    <message>
-        <source>Native segwit addresses (aka Bech32 or BIP-173) reduce your transaction fees later on and offer better protection against typos, but old wallets don't support them. When unchecked, an address compatible with older wallets will be created instead.</source>
-        <translation>Les adreces segwit natives (més conegudes com Bech32 o BIP-173) redueixen les vostres comisions de les transaccions i ofereixen millor protecció contra errades tipogràfiques, però els moneders antics no les suporten. Quan desmarqui la casella, es generarà una adreça compatible amb moneders antics.</translation>
-    </message>
-    <message>
-        <source>Generate native segwit (Bech32) address</source>
-        <translation>Generar una adreça segwit nativa (Bech32)</translation>
-    </message>
-    <message>
-        <source>Requested payments history</source>
-        <translation>Historial de pagaments sol·licitats</translation>
-    </message>
-    <message>
-        <source>&amp;Request payment</source>
-        <translation>&amp;Sol·licitud de pagament</translation>
-    </message>
-    <message>
-        <source>Show the selected request (does the same as double clicking an entry)</source>
-        <translation>Mostra la sol·licitud seleccionada (fa el mateix que el doble clic a una entrada)</translation>
-    </message>
-    <message>
-        <source>Show</source>
-        <translation>Mostra</translation>
-    </message>
-    <message>
-        <source>Remove the selected entries from the list</source>
-        <translation>Esborra les entrades seleccionades de la llista</translation>
-    </message>
-    <message>
-        <source>Remove</source>
-        <translation>Esborra</translation>
-    </message>
-    <message>
-        <source>Copy URI</source>
-        <translation>Copia URI</translation>
+    </context>
+<context>
+    <name>TransactionDescDialog</name>
+    </context>
+<context>
+    <name>TransactionTableModel</name>
+    <message>
+        <source>Date</source>
+        <translation>Data</translation>
+    </message>
+    <message>
+        <source>Label</source>
+        <translation>Etiqueta</translation>
+    </message>
+    <message>
+        <source>(no label)</source>
+        <translation>(sense etiqueta)</translation>
+    </message>
+    </context>
+<context>
+    <name>TransactionView</name>
+    <message>
+        <source>Enter address, transaction id, or label to search</source>
+        <translation>Introduïu una adreça, la id de la transacció o l'etiqueta per a cercar</translation>
     </message>
     <message>
         <source>Copy label</source>
         <translation>Copia l'etiqueta</translation>
     </message>
     <message>
-        <source>Copy message</source>
-        <translation>Copia el missatge</translation>
-    </message>
-    <message>
         <source>Copy amount</source>
         <translation>Copia l'import</translation>
     </message>
-</context>
-<context>
-    <name>ReceiveRequestDialog</name>
-    <message>
-        <source>QR Code</source>
-        <translation>Codi QR</translation>
-    </message>
-    <message>
-        <source>Copy &amp;URI</source>
-        <translation>Copia l'&amp;URI</translation>
-    </message>
-    <message>
-        <source>Copy &amp;Address</source>
-        <translation>Copia l'&amp;adreça</translation>
-    </message>
-    <message>
-        <source>&amp;Save Image...</source>
-        <translation>De&amp;sa la imatge...</translation>
-    </message>
-    <message>
-        <source>Request payment to %1</source>
-        <translation>Sol·licita un pagament a %1</translation>
-    </message>
-    <message>
-        <source>Payment information</source>
-        <translation>Informació de pagament</translation>
-    </message>
-    <message>
-        <source>URI</source>
-        <translation>URI</translation>
+    <message>
+        <source>Comma separated file (*.csv)</source>
+        <translation>Fitxer separat per comes (*.csv)</translation>
+    </message>
+    <message>
+        <source>Date</source>
+        <translation>Data</translation>
+    </message>
+    <message>
+        <source>Label</source>
+        <translation>Etiqueta</translation>
     </message>
     <message>
         <source>Address</source>
         <translation>Adreça</translation>
     </message>
     <message>
-        <source>Amount</source>
-        <translation>Import</translation>
-    </message>
-    <message>
-        <source>Label</source>
-        <translation>Etiqueta</translation>
-    </message>
-    <message>
-        <source>Message</source>
-        <translation>Missatge</translation>
-    </message>
-    <message>
-        <source>Wallet</source>
-        <translation>Moneder</translation>
-    </message>
-    <message>
-        <source>Resulting URI too long, try to reduce the text for label / message.</source>
-        <translation>URI resultant massa llarga, intenta reduir el text per a la etiqueta / missatge</translation>
-    </message>
-    <message>
-        <source>Error encoding URI into QR Code.</source>
-        <translation>Error en codificar l'URI en un codi QR.</translation>
-    </message>
-</context>
-<context>
-    <name>RecentRequestsTableModel</name>
-    <message>
-        <source>Date</source>
-        <translation>Data</translation>
-    </message>
-    <message>
-        <source>Label</source>
-        <translation>Etiqueta</translation>
-    </message>
-    <message>
-        <source>Message</source>
-        <translation>Missatge</translation>
-    </message>
-    <message>
-        <source>(no label)</source>
-        <translation>(sense etiqueta)</translation>
-    </message>
-    <message>
-        <source>(no message)</source>
-        <translation>(sense missatge)</translation>
-    </message>
-    <message>
-        <source>(no amount requested)</source>
-        <translation>(no s'ha sol·licitat import)</translation>
-    </message>
-    <message>
-        <source>Requested</source>
-        <translation>Sol·licitat</translation>
-    </message>
-</context>
-<context>
-    <name>SendCoinsDialog</name>
+        <source>Exporting Failed</source>
+        <translation>L'exportació ha fallat</translation>
+    </message>
+    </context>
+<context>
+    <name>UnitDisplayStatusBarControl</name>
+    </context>
+<context>
+    <name>WalletController</name>
+    <message>
+        <source>Close wallet</source>
+        <translation>Tanca la cartera</translation>
+    </message>
+    </context>
+<context>
+    <name>WalletFrame</name>
+    <message>
+        <source>No wallet has been loaded.</source>
+        <translation>No s'ha carregat cap cartera.</translation>
+    </message>
+</context>
+<context>
+    <name>WalletModel</name>
     <message>
         <source>Send Coins</source>
         <translation>Envia monedes</translation>
     </message>
     <message>
-        <source>Coin Control Features</source>
-        <translation>Característiques de control de les monedes</translation>
-    </message>
-    <message>
-        <source>Inputs...</source>
-        <translation>Entrades...</translation>
-    </message>
-    <message>
-        <source>automatically selected</source>
-        <translation>seleccionat automàticament</translation>
-    </message>
-    <message>
-        <source>Insufficient funds!</source>
-        <translation>Fons insuficients!</translation>
-    </message>
-    <message>
-        <source>Quantity:</source>
-        <translation>Quantitat:</translation>
-    </message>
-    <message>
-        <source>Bytes:</source>
-        <translation>Bytes:</translation>
-    </message>
-    <message>
-        <source>Amount:</source>
-        <translation>Import:</translation>
-    </message>
-    <message>
-        <source>Fee:</source>
-        <translation>Comissió:</translation>
-    </message>
-    <message>
-        <source>After Fee:</source>
-        <translation>Comissió posterior:</translation>
-    </message>
-    <message>
-        <source>Change:</source>
-        <translation>Canvi:</translation>
-    </message>
-    <message>
-        <source>If this is activated, but the change address is empty or invalid, change will be sent to a newly generated address.</source>
-        <translation>Si s'activa això, però l'adreça de canvi està buida o bé no és vàlida, el canvi s'enviarà a una adreça generada de nou.</translation>
-    </message>
-    <message>
-        <source>Custom change address</source>
-        <translation>Personalitza l'adreça de canvi</translation>
-    </message>
-    <message>
-        <source>Transaction Fee:</source>
-        <translation>Comissió de transacció</translation>
-    </message>
-    <message>
-        <source>Choose...</source>
-        <translation>Tria...</translation>
-    </message>
-    <message>
-        <source>Using the fallbackfee can result in sending a transaction that will take several hours or days (or never) to confirm. Consider choosing your fee manually or wait until you have validated the complete chain.</source>
-        <translation>L'ús de la tarifa de pagament pot provocar l'enviament d'una transacció que trigarà diverses hores o dies (o mai) a confirmar. Penseu a triar la possibilitat d'escollir la tarifa manualment o espereu fins que hagueu validat la cadena completa.</translation>
-    </message>
-    <message>
-        <source>Warning: Fee estimation is currently not possible.</source>
-        <translation>Advertència: l'estimació de tarifes no és possible actualment.</translation>
-    </message>
-    <message>
-        <source>collapse fee-settings</source>
-        <translation>redueix els paràmetres de comissió</translation>
-    </message>
-    <message>
-        <source>Specify a custom fee per kB (1,000 bytes) of the transaction's virtual size.
-
-Note:  Since the fee is calculated on a per-byte basis, a fee of "100 satoshis per kB" for a transaction size of 500 bytes (half of 1 kB) would ultimately yield a fee of only 50 satoshis.</source>
-        <translation>Especifiqui una comissió personalitzada per kB (1.000 bytes) de la mida virtual de la transacció.
-
-Nota: Com que la comissió es calcula en funció dels bytes, una comissió de "100 satoshis per cada kB" per una transacció de mida 500 bytes (la meitat de 1 kB) comportaria finalment una comissió de la transacció de només 50 satoshis.</translation>
-    </message>
-    <message>
-        <source>per kilobyte</source>
-        <translation>per kilobyte</translation>
-    </message>
-    <message>
-        <source>Hide</source>
-        <translation>Amaga</translation>
-    </message>
-    <message>
-        <source>Recommended:</source>
-        <translation>Recomanada:</translation>
-    </message>
-    <message>
-        <source>Custom:</source>
-        <translation>Personalitzada:</translation>
-    </message>
-    <message>
-        <source>(Smart fee not initialized yet. This usually takes a few blocks...)</source>
-        <translation>(No s'ha inicialitzat encara la comissió intel·ligent. Normalment pren uns pocs blocs...)</translation>
-    </message>
-    <message>
-        <source>Send to multiple recipients at once</source>
-        <translation>Envia a múltiples destinataris al mateix temps</translation>
-    </message>
-    <message>
-        <source>Add &amp;Recipient</source>
-        <translation>Afegeix &amp;destinatari</translation>
-    </message>
-    <message>
-        <source>Clear all fields of the form.</source>
-        <translation>Esborra tots els camps del formuari.</translation>
-    </message>
-    <message>
-        <source>Dust:</source>
-        <translation>Polsim:</translation>
-    </message>
-    <message>
-        <source>Confirmation time target:</source>
-        <translation>Temps de confirmació objectiu:</translation>
-    </message>
-    <message>
-        <source>Enable Replace-By-Fee</source>
-        <translation>Habilita Replace-By-Fee: substitució per comissió</translation>
-    </message>
-    <message>
-        <source>With Replace-By-Fee (BIP-125) you can increase a transaction's fee after it is sent. Without this, a higher fee may be recommended to compensate for increased transaction delay risk.</source>
-        <translation>Amb la substitució per comissió o Replace-By-Fee (BIP-125) pot incrementar la comissió de la transacció després d'enviar-la. Sense això, seria recomenable una comissió més alta per compensar el risc d'increment del retard de la transacció.</translation>
-    </message>
-    <message>
-        <source>Clear &amp;All</source>
-        <translation>Neteja-ho &amp;tot</translation>
-    </message>
-    <message>
-        <source>Balance:</source>
-        <translation>Balanç:</translation>
-    </message>
-    <message>
-        <source>Confirm the send action</source>
-        <translation>Confirma l'acció d'enviament</translation>
-    </message>
-    <message>
-        <source>S&amp;end</source>
-        <translation>E&amp;nvia</translation>
-    </message>
-    <message>
-        <source>Copy quantity</source>
-        <translation>Copia la quantitat</translation>
-    </message>
-    <message>
-        <source>Copy amount</source>
-        <translation>Copia l'import</translation>
-    </message>
-    <message>
-        <source>Copy fee</source>
-        <translation>Copia la comissió</translation>
-    </message>
-    <message>
-        <source>Copy after fee</source>
-        <translation>Copia la comissió posterior</translation>
-    </message>
-    <message>
-        <source>Copy bytes</source>
-        <translation>Copia els bytes</translation>
-    </message>
-    <message>
-        <source>Copy dust</source>
-        <translation>Copia el polsim</translation>
-    </message>
-    <message>
-        <source>Copy change</source>
-        <translation>Copia el canvi</translation>
-    </message>
-    <message>
-        <source>%1 (%2 blocks)</source>
-        <translation>%1 (%2 blocs)</translation>
-    </message>
-    <message>
-        <source>%1 to %2</source>
-        <translation>%1 a %2</translation>
-    </message>
-    <message>
-        <source>Are you sure you want to send?</source>
-        <translation>Esteu segur que ho voleu enviar?</translation>
-    </message>
-    <message>
-        <source>or</source>
-        <translation>o</translation>
-    </message>
-    <message>
-        <source>You can increase the fee later (signals Replace-By-Fee, BIP-125).</source>
-        <translation>Pot incrementar la comissió més tard (senyala Replace-By-Fee o substitució per comissió, BIP-125).</translation>
-    </message>
-    <message>
-        <source>Transaction fee</source>
-        <translation>Comissió de transacció</translation>
-    </message>
-    <message>
-        <source>Confirm send coins</source>
-        <translation>Confirma l'enviament de monedes</translation>
-    </message>
-    <message>
-        <source>The recipient address is not valid. Please recheck.</source>
-        <translation>L'adreça del destinatari no és vàlida. Torneu-la a comprovar.</translation>
-    </message>
-    <message>
-        <source>The amount to pay must be larger than 0.</source>
-        <translation>L'import a pagar ha de ser major que 0.</translation>
-    </message>
-    <message>
-        <source>The amount exceeds your balance.</source>
-        <translation>L'import supera el vostre balanç.</translation>
-    </message>
-    <message>
-        <source>The total exceeds your balance when the %1 transaction fee is included.</source>
-        <translation>El total excedeix el vostre balanç quan s'afegeix la comissió a la transacció %1.</translation>
-    </message>
-    <message>
-        <source>Duplicate address found: addresses should only be used once each.</source>
-        <translation>S'ha trobat una adreça duplicada: les adreces només s'haurien d'utilitzar una vegada cada una.</translation>
-    </message>
-    <message>
-        <source>Transaction creation failed!</source>
-        <translation>La creació de la transacció ha fallat!</translation>
-    </message>
-    <message>
-        <source>The transaction was rejected with the following reason: %1</source>
-        <translation>La transacció s'ha rebutjat amb el motiu següent: %1</translation>
-    </message>
-    <message>
-        <source>A fee higher than %1 is considered an absurdly high fee.</source>
-        <translation>Una comissió superior a %1 es considera una comissió absurdament alta.</translation>
-    </message>
-    <message>
-        <source>Payment request expired.</source>
-        <translation>La sol·licitud de pagament ha vençut.</translation>
-    </message>
-    <message>
-<<<<<<< HEAD
-        <source>Pay only the required fee of %1</source>
-        <translation>Paga només la comissió necessària de %1</translation>
-    </message>
-    <message>
-        <source>Warning: Invalid NdovuCoin address</source>
-        <translation>Avís: adreça NdovuCoin no vàlida</translation>
-=======
-        <source>Warning: Invalid Bitcoin address</source>
-        <translation>Avís: adreça Bitcoin no vàlida</translation>
->>>>>>> upstream/0.18
-    </message>
-    <message>
-        <source>Warning: Unknown change address</source>
-        <translation>Avís: adreça de canvi desconeguda</translation>
-    </message>
-    <message>
-        <source>Confirm custom change address</source>
-        <translation>Confirma l'adreça de canvi personalitzada</translation>
-    </message>
-    <message>
-        <source>The address you selected for change is not part of this wallet. Any or all funds in your wallet may be sent to this address. Are you sure?</source>
-        <translation>L'adreça que heu seleccionat per al canvi no és part d'aquest moneder. Tots els fons del vostre moneder es poden enviar a aquesta adreça. Estàs segur?</translation>
-    </message>
-    <message>
-        <source>(no label)</source>
-        <translation>(sense etiqueta)</translation>
-    </message>
-</context>
-<context>
-    <name>SendCoinsEntry</name>
-    <message>
-        <source>A&amp;mount:</source>
-        <translation>Q&amp;uantitat:</translation>
-    </message>
-    <message>
-        <source>Pay &amp;To:</source>
-        <translation>Paga &amp;a:</translation>
-    </message>
-    <message>
-        <source>&amp;Label:</source>
-        <translation>&amp;Etiqueta:</translation>
-    </message>
-    <message>
-        <source>Choose previously used address</source>
-        <translation>Tria les adreces fetes servir amb anterioritat</translation>
-    </message>
-    <message>
-        <source>This is a normal payment.</source>
-        <translation>Això és un pagament normal.</translation>
-    </message>
-    <message>
-        <source>The NdovuCoin address to send the payment to</source>
-        <translation>L'adreça NdovuCoin on enviar el pagament</translation>
-    </message>
-    <message>
-        <source>Alt+A</source>
-        <translation>Alta+A</translation>
-    </message>
-    <message>
-        <source>Paste address from clipboard</source>
-        <translation>Enganxar adreça del porta-retalls</translation>
-    </message>
-    <message>
-        <source>Alt+P</source>
-        <translation>Alt+P</translation>
-    </message>
-    <message>
-        <source>Remove this entry</source>
-        <translation>Elimina aquesta entrada</translation>
-    </message>
-    <message>
-        <source>The fee will be deducted from the amount being sent. The recipient will receive less bitcoins than you enter in the amount field. If multiple recipients are selected, the fee is split equally.</source>
-        <translation>La comissió es deduirà de l'import que s'enviarà. El destinatari rebrà menys bitcoins que les que introduïu al camp d'import. Si se seleccionen múltiples destinataris, la comissió es dividirà per igual.</translation>
-    </message>
-    <message>
-        <source>S&amp;ubtract fee from amount</source>
-        <translation>S&amp;ubstreu la comissió de l'import</translation>
-    </message>
-    <message>
-        <source>Message:</source>
-        <translation>Missatge:</translation>
-    </message>
-    <message>
-        <source>This is an unauthenticated payment request.</source>
-        <translation>Aquesta és una sol·licitud de pagament no autenticada.</translation>
-    </message>
-    <message>
-        <source>This is an authenticated payment request.</source>
-        <translation>Aquesta és una sol·licitud de pagament autenticada.</translation>
-    </message>
-    <message>
-        <source>Enter a label for this address to add it to the list of used addresses</source>
-        <translation>Introduïu una etiqueta per a aquesta adreça per afegir-la a la llista d'adreces utilitzades</translation>
-    </message>
-    <message>
-        <source>A message that was attached to the bitcoin: URI which will be stored with the transaction for your reference. Note: This message will not be sent over the NdovuCoin network.</source>
-        <translation>Un missatge que s'ha adjuntat al bitcoin: URI que s'emmagatzemarà amb la transacció per a la vostra referència. Nota: el missatge no s'enviarà a través de la xarxa NdovuCoin.</translation>
-    </message>
-    <message>
-        <source>Pay To:</source>
-        <translation>Paga a:</translation>
-    </message>
-    <message>
-        <source>Memo:</source>
-        <translation>Memo:</translation>
-    </message>
-    <message>
-        <source>Enter a label for this address to add it to your address book</source>
-        <translation>Introduïu una etiqueta per a aquesta adreça per afegir-la a la llibreta d'adreces</translation>
-    </message>
-</context>
-<context>
-    <name>SendConfirmationDialog</name>
-    <message>
-        <source>Yes</source>
-        <translation>Sí</translation>
-    </message>
-</context>
-<context>
-    <name>ShutdownWindow</name>
-    <message>
-        <source>%1 is shutting down...</source>
-        <translation>%1 s'està tancant ...</translation>
-    </message>
-    <message>
-        <source>Do not shut down the computer until this window disappears.</source>
-        <translation>No apagueu l'ordinador fins que no desaparegui aquesta finestra.</translation>
-    </message>
-</context>
-<context>
-    <name>SignVerifyMessageDialog</name>
-    <message>
-        <source>Signatures - Sign / Verify a Message</source>
-        <translation>Signatures - Signa / verifica un missatge</translation>
-    </message>
-    <message>
-        <source>&amp;Sign Message</source>
-        <translation>&amp;Signa el missatge</translation>
-    </message>
-    <message>
-        <source>You can sign messages/agreements with your addresses to prove you can receive bitcoins sent to them. Be careful not to sign anything vague or random, as phishing attacks may try to trick you into signing your identity over to them. Only sign fully-detailed statements you agree to.</source>
-        <translation>Podeu signar missatges/acords amb les vostres adreces per provar que rebeu les bitcoins que s'hi envien. Aneu amb compte no signar res que sigui vague o aleatori, perquè en alguns atacs de suplantació es pot provar que hi signeu la vostra identitat. Només signeu aquelles declaracions completament detallades en què hi esteu d'acord. </translation>
-    </message>
-    <message>
-        <source>The NdovuCoin address to sign the message with</source>
-        <translation>L'adreça NdovuCoin amb què signar el missatge</translation>
-    </message>
-    <message>
-        <source>Choose previously used address</source>
-        <translation>Tria les adreces fetes servir amb anterioritat</translation>
-    </message>
-    <message>
-        <source>Alt+A</source>
-        <translation>Alta+A</translation>
-    </message>
-    <message>
-        <source>Paste address from clipboard</source>
-        <translation>Enganxar adreça del porta-retalls</translation>
-    </message>
-    <message>
-        <source>Alt+P</source>
-        <translation>Alt+P</translation>
-    </message>
-    <message>
-        <source>Enter the message you want to sign here</source>
-        <translation>Introduïu aquí el missatge que voleu signar</translation>
-    </message>
-    <message>
-        <source>Signature</source>
-        <translation>Signatura</translation>
-    </message>
-    <message>
-        <source>Copy the current signature to the system clipboard</source>
-        <translation>Copia la signatura actual al porta-retalls del sistema</translation>
-    </message>
-    <message>
-        <source>Sign the message to prove you own this NdovuCoin address</source>
-        <translation>Signa el missatge per provar que ets propietari d'aquesta adreça NdovuCoin</translation>
-    </message>
-    <message>
-        <source>Sign &amp;Message</source>
-        <translation>Signa el &amp;missatge</translation>
-    </message>
-    <message>
-        <source>Reset all sign message fields</source>
-        <translation>Neteja tots els camps de clau</translation>
-    </message>
-    <message>
-        <source>Clear &amp;All</source>
-        <translation>Neteja-ho &amp;tot</translation>
-    </message>
-    <message>
-        <source>&amp;Verify Message</source>
-        <translation>&amp;Verifica el missatge</translation>
-    </message>
-    <message>
-        <source>Enter the receiver's address, message (ensure you copy line breaks, spaces, tabs, etc. exactly) and signature below to verify the message. Be careful not to read more into the signature than what is in the signed message itself, to avoid being tricked by a man-in-the-middle attack. Note that this only proves the signing party receives with the address, it cannot prove sendership of any transaction!</source>
-        <translation>Introduïu l'adreça del receptor, el missatge (assegureu-vos de copiar els salts de línia, espais, tabuladors, etc. exactament) i signatura de sota per verificar el missatge. Tingueu cura de no llegir més en la signatura del que està al missatge signat, per evitar ser enganyat per un atac d'home-en-el-mig. Tingueu en compte que això només demostra que la part que signa rep amb l'adreça, i no es pot provar l'enviament de qualsevol transacció!</translation>
-    </message>
-    <message>
-        <source>The NdovuCoin address the message was signed with</source>
-        <translation>L'adreça NdovuCoin amb què va ser signat el missatge</translation>
-    </message>
-    <message>
-        <source>Verify the message to ensure it was signed with the specified NdovuCoin address</source>
-        <translation>Verificar el missatge per assegurar-se que ha estat signat amb una adreça NdovuCoin específica</translation>
-    </message>
-    <message>
-        <source>Verify &amp;Message</source>
-        <translation>Verifica el &amp;missatge</translation>
-    </message>
-    <message>
-        <source>Reset all verify message fields</source>
-        <translation>Neteja tots els camps de verificació de missatge</translation>
-    </message>
-    <message>
-        <source>Click "Sign Message" to generate signature</source>
-        <translation>Feu clic a «Signa el missatge» per a generar una signatura</translation>
-    </message>
-    <message>
-        <source>The entered address is invalid.</source>
-        <translation>L'adreça introduïda no és vàlida.</translation>
-    </message>
-    <message>
-        <source>Please check the address and try again.</source>
-        <translation>Comproveu l'adreça i torneu-ho a provar.</translation>
-    </message>
-    <message>
-        <source>The entered address does not refer to a key.</source>
-        <translation>L'adreça introduïda no referencia a cap clau.</translation>
-    </message>
-    <message>
-        <source>Wallet unlock was cancelled.</source>
-        <translation>El desbloqueig del moneder ha estat cancelat.</translation>
-    </message>
-    <message>
-        <source>Private key for the entered address is not available.</source>
-        <translation>La clau privada per a la adreça introduïda no està disponible.</translation>
-    </message>
-    <message>
-        <source>Message signing failed.</source>
-        <translation>La signatura del missatge ha fallat.</translation>
-    </message>
-    <message>
-        <source>Message signed.</source>
-        <translation>Missatge signat.</translation>
-    </message>
-    <message>
-        <source>The signature could not be decoded.</source>
-        <translation>La signatura no s'ha pogut descodificar.</translation>
-    </message>
-    <message>
-        <source>Please check the signature and try again.</source>
-        <translation>Comproveu la signatura i torneu-ho a provar.</translation>
-    </message>
-    <message>
-        <source>The signature did not match the message digest.</source>
-        <translation>La signatura no coincideix amb el resum del missatge.</translation>
-    </message>
-    <message>
-        <source>Message verification failed.</source>
-        <translation>Ha fallat la verificació del missatge.</translation>
-    </message>
-    <message>
-        <source>Message verified.</source>
-        <translation>Missatge verificat.</translation>
-    </message>
-</context>
-<context>
-    <name>SplashScreen</name>
-    <message>
-        <source>[testnet]</source>
-        <translation>[testnet]</translation>
-    </message>
-</context>
-<context>
-    <name>TrafficGraphWidget</name>
-    <message>
-        <source>KB/s</source>
-        <translation>KB/s</translation>
-    </message>
-</context>
-<context>
-    <name>TransactionDesc</name>
-    <message>
-        <source>Open until %1</source>
-        <translation>Obert fins %1</translation>
-    </message>
-    <message>
-        <source>conflicted with a transaction with %1 confirmations</source>
-        <translation>produït un conflicte amb una transacció amb %1 confirmacions</translation>
-    </message>
-    <message>
-        <source>0/unconfirmed, %1</source>
-        <translation>0/no confirmades, %1</translation>
-    </message>
-    <message>
-        <source>in memory pool</source>
-        <translation>a la reserva de memòria</translation>
-    </message>
-    <message>
-        <source>not in memory pool</source>
-        <translation>no a la reserva de memòria</translation>
-    </message>
-    <message>
-        <source>abandoned</source>
-        <translation>abandonat</translation>
-    </message>
-    <message>
-        <source>%1/unconfirmed</source>
-        <translation>%1/sense confirmar</translation>
-    </message>
-    <message>
-        <source>%1 confirmations</source>
-        <translation>%1 confirmacions</translation>
-    </message>
-    <message>
-        <source>Status</source>
-        <translation>Estat</translation>
-    </message>
-    <message>
-        <source>Date</source>
-        <translation>Data</translation>
-    </message>
-    <message>
-        <source>Source</source>
-        <translation>Font</translation>
-    </message>
-    <message>
-        <source>Generated</source>
-        <translation>Generada</translation>
-    </message>
-    <message>
-        <source>From</source>
-        <translation>De</translation>
-    </message>
-    <message>
-        <source>unknown</source>
-        <translation>desconegut</translation>
-    </message>
-    <message>
-        <source>To</source>
-        <translation>A</translation>
-    </message>
-    <message>
-        <source>own address</source>
-        <translation>adreça pròpia</translation>
-    </message>
-    <message>
-        <source>watch-only</source>
-        <translation>només lectura</translation>
-    </message>
-    <message>
-        <source>label</source>
-        <translation>etiqueta</translation>
-    </message>
-    <message>
-        <source>Credit</source>
-        <translation>Crèdit</translation>
-    </message>
-    <message>
-        <source>not accepted</source>
-        <translation>no acceptat</translation>
-    </message>
-    <message>
-        <source>Debit</source>
-        <translation>Dèbit</translation>
-    </message>
-    <message>
-        <source>Total debit</source>
-        <translation>Dèbit total</translation>
-    </message>
-    <message>
-        <source>Total credit</source>
-        <translation>Crèdit total</translation>
-    </message>
-    <message>
-        <source>Transaction fee</source>
-        <translation>Comissió de transacció</translation>
-    </message>
-    <message>
-        <source>Net amount</source>
-        <translation>Import net</translation>
-    </message>
-    <message>
-        <source>Message</source>
-        <translation>Missatge</translation>
-    </message>
-    <message>
-        <source>Comment</source>
-        <translation>Comentari</translation>
-    </message>
-    <message>
-        <source>Transaction ID</source>
-        <translation>ID de la transacció</translation>
-    </message>
-    <message>
-        <source>Transaction total size</source>
-        <translation>Mida total de la transacció</translation>
-    </message>
-    <message>
-        <source>Output index</source>
-        <translation>Índex de resultats</translation>
-    </message>
-    <message>
-        <source>Merchant</source>
-        <translation>Mercader</translation>
-    </message>
-    <message>
-        <source>Generated coins must mature %1 blocks before they can be spent. When you generated this block, it was broadcast to the network to be added to the block chain. If it fails to get into the chain, its state will change to "not accepted" and it won't be spendable. This may occasionally happen if another node generates a block within a few seconds of yours.</source>
-        <translation>Les monedes generades han de madurar %1 blocs abans de poder ser gastades. Quan genereu aquest bloc, es farà saber a la xarxa per tal d'afegir-lo a la cadena de blocs. Si no pot fer-se lloc a la cadena, el seu estat canviarà a «no acceptat» i no es podrà gastar. Això pot passar ocasionalment si un altre node genera un bloc en un marge de segons respecte al vostre.</translation>
-    </message>
-    <message>
-        <source>Debug information</source>
-        <translation>Informació de depuració</translation>
-    </message>
-    <message>
-        <source>Transaction</source>
-        <translation>Transacció</translation>
-    </message>
-    <message>
-        <source>Inputs</source>
-        <translation>Entrades</translation>
-    </message>
-    <message>
-        <source>Amount</source>
-        <translation>Import</translation>
-    </message>
-    <message>
-        <source>true</source>
-        <translation>cert</translation>
-    </message>
-    <message>
-        <source>false</source>
-        <translation>fals</translation>
-    </message>
-</context>
-<context>
-    <name>TransactionDescDialog</name>
-    <message>
-        <source>This pane shows a detailed description of the transaction</source>
-        <translation>Aquest panell mostra una descripció detallada de la transacció</translation>
-    </message>
-    <message>
-        <source>Details for %1</source>
-        <translation>Detalls per %1</translation>
-    </message>
-</context>
-<context>
-    <name>TransactionTableModel</name>
-    <message>
-        <source>Date</source>
-        <translation>Data</translation>
-    </message>
-    <message>
-        <source>Type</source>
-        <translation>Tipus</translation>
-    </message>
-    <message>
-        <source>Label</source>
-        <translation>Etiqueta</translation>
-    </message>
-    <message>
-        <source>Open until %1</source>
-        <translation>Obert fins %1</translation>
-    </message>
-    <message>
-        <source>Unconfirmed</source>
-        <translation>Sense confirmar</translation>
-    </message>
-    <message>
-        <source>Abandoned</source>
-        <translation>Abandonada</translation>
-    </message>
-    <message>
-        <source>Confirming (%1 of %2 recommended confirmations)</source>
-        <translation>Confirmant (%1 de %2 confirmacions recomanades)</translation>
-    </message>
-    <message>
-        <source>Confirmed (%1 confirmations)</source>
-        <translation>Confirmat (%1 confirmacions)</translation>
-    </message>
-    <message>
-        <source>Conflicted</source>
-        <translation>En conflicte</translation>
-    </message>
-    <message>
-        <source>Immature (%1 confirmations, will be available after %2)</source>
-        <translation>Immadur (%1 confirmacions, serà disponible després de %2)</translation>
-    </message>
-    <message>
-        <source>Generated but not accepted</source>
-        <translation>Generat però no acceptat</translation>
-    </message>
-    <message>
-        <source>Received with</source>
-        <translation>Rebuda amb</translation>
-    </message>
-    <message>
-        <source>Received from</source>
-        <translation>Rebuda de</translation>
-    </message>
-    <message>
-        <source>Sent to</source>
-        <translation>Enviada a</translation>
-    </message>
-    <message>
-        <source>Payment to yourself</source>
-        <translation>Pagament a un mateix</translation>
-    </message>
-    <message>
-        <source>Mined</source>
-        <translation>Minada</translation>
-    </message>
-    <message>
-        <source>watch-only</source>
-        <translation>només lectura</translation>
-    </message>
-    <message>
-        <source>(n/a)</source>
-        <translation>(n/a)</translation>
-    </message>
-    <message>
-        <source>(no label)</source>
-        <translation>(sense etiqueta)</translation>
-    </message>
-    <message>
-        <source>Transaction status. Hover over this field to show number of confirmations.</source>
-        <translation>Estat de la transacció. Desplaceu-vos sobre aquest camp per mostrar el nombre de confirmacions.</translation>
-    </message>
-    <message>
-        <source>Date and time that the transaction was received.</source>
-        <translation>Data i hora en que la transacció va ser rebuda.</translation>
-    </message>
-    <message>
-        <source>Type of transaction.</source>
-        <translation>Tipus de transacció.</translation>
-    </message>
-    <message>
-        <source>Whether or not a watch-only address is involved in this transaction.</source>
-        <translation>Si està implicada o no una adreça només de lectura en la transacció.</translation>
-    </message>
-    <message>
-        <source>User-defined intent/purpose of the transaction.</source>
-        <translation>Intenció/propòsit de la transacció definida per l'usuari.</translation>
-    </message>
-    <message>
-        <source>Amount removed from or added to balance.</source>
-        <translation>Import extret o afegit del balanç.</translation>
-    </message>
-</context>
-<context>
-    <name>TransactionView</name>
-    <message>
-        <source>All</source>
-        <translation>Tot</translation>
-    </message>
-    <message>
-        <source>Today</source>
-        <translation>Avui</translation>
-    </message>
-    <message>
-        <source>This week</source>
-        <translation>Aquesta setmana</translation>
-    </message>
-    <message>
-        <source>This month</source>
-        <translation>Aquest mes</translation>
-    </message>
-    <message>
-        <source>Last month</source>
-        <translation>El mes passat</translation>
-    </message>
-    <message>
-        <source>This year</source>
-        <translation>Enguany</translation>
-    </message>
-    <message>
-        <source>Range...</source>
-        <translation>Rang...</translation>
-    </message>
-    <message>
-        <source>Received with</source>
-        <translation>Rebuda amb</translation>
-    </message>
-    <message>
-        <source>Sent to</source>
-        <translation>Enviada a</translation>
-    </message>
-    <message>
-        <source>To yourself</source>
-        <translation>A un mateix</translation>
-    </message>
-    <message>
-        <source>Mined</source>
-        <translation>Minada</translation>
-    </message>
-    <message>
-        <source>Other</source>
-        <translation>Altres</translation>
-    </message>
-    <message>
-        <source>Min amount</source>
-        <translation>Import mínim</translation>
-    </message>
-    <message>
-        <source>Abandon transaction</source>
-        <translation>Abandonar transacció</translation>
-    </message>
-    <message>
-        <source>Increase transaction fee</source>
-        <translation>Augmenta la comissió de transacció</translation>
-    </message>
-    <message>
-        <source>Copy address</source>
-        <translation>Copia l'adreça</translation>
-    </message>
-    <message>
-        <source>Copy label</source>
-        <translation>Copia l'etiqueta</translation>
-    </message>
-    <message>
-        <source>Copy amount</source>
-        <translation>Copia l'import</translation>
-    </message>
-    <message>
-        <source>Copy transaction ID</source>
-        <translation>Copia l'ID de transacció</translation>
-    </message>
-    <message>
-        <source>Copy raw transaction</source>
-        <translation>Copia la transacció crua</translation>
-    </message>
-    <message>
-        <source>Copy full transaction details</source>
-        <translation>Copieu els detalls complets de la transacció</translation>
-    </message>
-    <message>
-        <source>Edit label</source>
-        <translation>Editar etiqueta</translation>
-    </message>
-    <message>
-        <source>Show transaction details</source>
-        <translation>Mostra detalls de la transacció</translation>
-    </message>
-    <message>
-        <source>Export Transaction History</source>
-        <translation>Exporta l'historial de transacció</translation>
-    </message>
-    <message>
-        <source>Comma separated file (*.csv)</source>
-        <translation>Fitxer separat per comes (*.csv)</translation>
-    </message>
-    <message>
-        <source>Confirmed</source>
-        <translation>Confirmat</translation>
-    </message>
-    <message>
-        <source>Watch-only</source>
-        <translation>Només de lectura</translation>
-    </message>
-    <message>
-        <source>Date</source>
-        <translation>Data</translation>
-    </message>
-    <message>
-        <source>Type</source>
-        <translation>Tipus</translation>
-    </message>
-    <message>
-        <source>Label</source>
-        <translation>Etiqueta</translation>
-    </message>
-    <message>
-        <source>Address</source>
-        <translation>Adreça</translation>
-    </message>
-    <message>
-        <source>ID</source>
-        <translation>ID</translation>
-    </message>
-    <message>
-        <source>Exporting Failed</source>
-        <translation>L'exportació ha fallat</translation>
-    </message>
-    <message>
-        <source>There was an error trying to save the transaction history to %1.</source>
-        <translation>S'ha produït un error en provar de desar l'historial de transacció a %1.</translation>
-    </message>
-    <message>
-        <source>Exporting Successful</source>
-        <translation>Exportació amb èxit</translation>
-    </message>
-    <message>
-        <source>The transaction history was successfully saved to %1.</source>
-        <translation>L'historial de transaccions s'ha desat correctament a %1.</translation>
-    </message>
-    <message>
-        <source>Range:</source>
-        <translation>Rang:</translation>
-    </message>
-    <message>
-        <source>to</source>
-        <translation>a</translation>
-    </message>
-</context>
-<context>
-    <name>UnitDisplayStatusBarControl</name>
-    <message>
-        <source>Unit to show amounts in. Click to select another unit.</source>
-        <translation>Unitat en què mostrar els imports. Feu clic per seleccionar una altra unitat.</translation>
-    </message>
-</context>
-<context>
-    <name>WalletController</name>
-    </context>
-<context>
-    <name>WalletFrame</name>
-    <message>
-        <source>No wallet has been loaded.</source>
-        <translation>No s'ha carregat cap moneder.</translation>
-    </message>
-</context>
-<context>
-    <name>WalletModel</name>
-    <message>
-        <source>Send Coins</source>
-        <translation>Envia monedes</translation>
-    </message>
-    <message>
-        <source>Fee bump error</source>
-        <translation>Error de recàrrec de tarifes</translation>
-    </message>
-    <message>
-        <source>Increasing transaction fee failed</source>
-        <translation>S'ha produït un error en augmentar la tarifa de transacció</translation>
-    </message>
-    <message>
-        <source>Do you want to increase the fee?</source>
-        <translation>Voleu augmentar la tarifa?</translation>
-    </message>
-    <message>
-        <source>Current fee:</source>
-        <translation>tarifa actual:</translation>
-    </message>
-    <message>
-        <source>Increase:</source>
-        <translation>Increment:</translation>
-    </message>
-    <message>
-        <source>New fee:</source>
-        <translation>Nova tarifa:</translation>
-    </message>
-    <message>
-        <source>Confirm fee bump</source>
-        <translation>Confirmeu el recàrrec de tarifes</translation>
-    </message>
-    <message>
-        <source>Can't sign transaction.</source>
-        <translation>No es pot signar la transacció.</translation>
-    </message>
-    <message>
-        <source>Could not commit transaction</source>
-        <translation>No s'ha pogut confirmar la transacció</translation>
-    </message>
-    <message>
         <source>default wallet</source>
-        <translation>moneder per defecte</translation>
+        <translation>cartera predeterminada</translation>
     </message>
 </context>
 <context>
@@ -3079,277 +1468,6 @@
     </message>
     <message>
         <source>Backup Wallet</source>
-        <translation>Còpia de seguretat del moneder</translation>
-=======
-        <source>Message:</source>
-        <translation>Missatge:</translation>
->>>>>>> a284bbbe
-    </message>
-    <message>
-        <source>This is an unauthenticated payment request.</source>
-        <translation>Aquesta és una sol·licitud de pagament no autenticada.</translation>
-    </message>
-    <message>
-        <source>This is an authenticated payment request.</source>
-        <translation>Aquesta és una sol·licitud de pagament autenticada.</translation>
-    </message>
-    <message>
-        <source>Pay To:</source>
-        <translation>Paga a:</translation>
-    </message>
-    <message>
-        <source>Memo:</source>
-        <translation>Memo:</translation>
-    </message>
-    <message>
-        <source>Enter a label for this address to add it to your address book</source>
-        <translation>Introduïu una etiqueta per a aquesta adreça per afegir-la a la llibreta d'adreces</translation>
-    </message>
-</context>
-<context>
-<<<<<<< HEAD
-    <name>bitcoin-core</name>
-    <message>
-        <source>Distributed under the MIT software license, see the accompanying file %s or %s</source>
-        <translation>Distribuït sota la llicència del programari MIT, consulteu el fitxer d'acompanyament %s o %s</translation>
-    </message>
-    <message>
-        <source>Prune configured below the minimum of %d MiB.  Please use a higher number.</source>
-        <translation>Poda configurada per sota el mínim de %d MiB. Utilitzeu un nombre superior.</translation>
-    </message>
-    <message>
-        <source>Prune: last wallet synchronisation goes beyond pruned data. You need to -reindex (download the whole blockchain again in case of pruned node)</source>
-        <translation>Poda: la darrera sincronització del moneder va més enllà de les dades podades. Cal que activeu -reindex (baixeu tota la cadena de blocs de nou en cas de node podat)</translation>
-    </message>
-    <message>
-        <source>Rescans are not possible in pruned mode. You will need to use -reindex which will download the whole blockchain again.</source>
-        <translation>Els rescanejos no són possible en el mode de poda. Caldrà que utilitzeu -reindex, que tornarà a baixar la cadena de blocs sencera.</translation>
-    </message>
-    <message>
-        <source>Error: A fatal internal error occurred, see debug.log for details</source>
-        <translation>Error: s'ha produït un error intern fatal. Vegeu debug.log per a més detalls</translation>
-    </message>
-    <message>
-        <source>Pruning blockstore...</source>
-        <translation>S'està podant la cadena de blocs...</translation>
-    </message>
-    <message>
-        <source>Unable to start HTTP server. See debug log for details.</source>
-        <translation>No s'ha pogut iniciar el servidor HTTP. Vegeu debug.log per a més detalls.</translation>
-    </message>
-    <message>
-        <source>NdovuCoin Core</source>
-        <translation>NdovuCoin Core</translation>
-    </message>
-    <message>
-        <source>The %s developers</source>
-        <translation>Els desenvolupadors %s</translation>
-    </message>
-    <message>
-        <source>Cannot obtain a lock on data directory %s. %s is probably already running.</source>
-        <translation>No es pot obtenir un bloqueig al directori de dades %s. %s probablement ja s'estigui executant.</translation>
-    </message>
-    <message>
-        <source>Error reading %s! All keys read correctly, but transaction data or address book entries might be missing or incorrect.</source>
-        <translation>S'ha produït un error en llegir %s. Totes les claus es llegeixen correctament, però les dades de la transacció o les entrades de la llibreta d'adreces podrien faltar o ser incorrectes.</translation>
-    </message>
-    <message>
-        <source>Please check that your computer's date and time are correct! If your clock is wrong, %s will not work properly.</source>
-        <translation>Comproveu que la data i hora de l'ordinador són correctes. Si el rellotge és incorrecte, %s no funcionarà correctament.</translation>
-    </message>
-    <message>
-        <source>Please contribute if you find %s useful. Visit %s for further information about the software.</source>
-        <translation>Contribueix si trobes %s útil. Visita %s per obtenir més informació sobre el programari.</translation>
-    </message>
-    <message>
-        <source>The block database contains a block which appears to be from the future. This may be due to your computer's date and time being set incorrectly. Only rebuild the block database if you are sure that your computer's date and time are correct</source>
-        <translation>La base de dades de blocs conté un bloc que sembla ser del futur. Això pot ser degut a que la data i l'hora del vostre ordinador s'estableix incorrectament. Només reconstruïu la base de dades de blocs si esteu segur que la data i l'hora del vostre ordinador són correctes</translation>
-    </message>
-    <message>
-        <source>This is a pre-release test build - use at your own risk - do not use for mining or merchant applications</source>
-        <translation>Aquesta és una versió de pre-llançament - utilitza-la sota la teva responsabilitat - No usar per a minería o aplicacions de compra-venda</translation>
-    </message>
-    <message>
-        <source>This is the transaction fee you may discard if change is smaller than dust at this level</source>
-        <translation>Aquesta és la tarifa de transacció que podeu descartar si el canvi és menor que el polsim a aquest nivell</translation>
-    </message>
-=======
-    <name>SendConfirmationDialog</name>
->>>>>>> a284bbbe
-    <message>
-        <source>Yes</source>
-        <translation>Sí</translation>
-    </message>
-</context>
-<context>
-    <name>ShutdownWindow</name>
-    <message>
-        <source>%1 is shutting down...</source>
-        <translation>%1 s'està tancant ...</translation>
-    </message>
-    <message>
-        <source>Do not shut down the computer until this window disappears.</source>
-        <translation>No apagueu l'ordinador fins que no desaparegui aquesta finestra.</translation>
-    </message>
-</context>
-<context>
-    <name>SignVerifyMessageDialog</name>
-    <message>
-        <source>Signatures - Sign / Verify a Message</source>
-        <translation>Signatures - Signa o verifica un missatge</translation>
-    </message>
-    <message>
-        <source>&amp;Sign Message</source>
-        <translation>&amp;Signa el missatge</translation>
-    </message>
-    <message>
-        <source>Alt+A</source>
-        <translation>Alta+A</translation>
-    </message>
-    <message>
-        <source>Paste address from clipboard</source>
-        <translation>Enganxa l'adreça del porta-retalls</translation>
-    </message>
-    <message>
-        <source>Alt+P</source>
-        <translation>Alt+P</translation>
-    </message>
-    <message>
-        <source>Enter the message you want to sign here</source>
-        <translation>Introduïu aquí el missatge que voleu signar</translation>
-    </message>
-    <message>
-        <source>Signature</source>
-        <translation>Signatura</translation>
-    </message>
-    <message>
-        <source>Clear &amp;All</source>
-        <translation>Neteja-ho &amp;tot</translation>
-    </message>
-    <message>
-        <source>Wallet unlock was cancelled.</source>
-        <translation>S'ha cancel·lat el desblocatge de la cartera.</translation>
-    </message>
-    </context>
-<context>
-    <name>TrafficGraphWidget</name>
-    </context>
-<context>
-    <name>TransactionDesc</name>
-    <message>
-        <source>Date</source>
-        <translation>Data</translation>
-    </message>
-    <message>
-        <source>Transaction fee</source>
-        <translation>Comissió de transacció</translation>
-    </message>
-    <message>
-        <source>Message</source>
-        <translation>Missatge</translation>
-    </message>
-    <message>
-        <source>Transaction virtual size</source>
-        <translation>Mida virtual de la transacció</translation>
-    </message>
-    <message>
-        <source>Amount</source>
-        <translation>Import</translation>
-    </message>
-    </context>
-<context>
-    <name>TransactionDescDialog</name>
-    </context>
-<context>
-    <name>TransactionTableModel</name>
-    <message>
-        <source>Date</source>
-        <translation>Data</translation>
-    </message>
-    <message>
-        <source>Label</source>
-        <translation>Etiqueta</translation>
-    </message>
-    <message>
-        <source>(no label)</source>
-        <translation>(sense etiqueta)</translation>
-    </message>
-    </context>
-<context>
-    <name>TransactionView</name>
-    <message>
-        <source>Enter address, transaction id, or label to search</source>
-        <translation>Introduïu una adreça, la id de la transacció o l'etiqueta per a cercar</translation>
-    </message>
-    <message>
-        <source>Copy label</source>
-        <translation>Copia l'etiqueta</translation>
-    </message>
-    <message>
-        <source>Copy amount</source>
-        <translation>Copia l'import</translation>
-    </message>
-    <message>
-        <source>Comma separated file (*.csv)</source>
-        <translation>Fitxer separat per comes (*.csv)</translation>
-    </message>
-    <message>
-        <source>Date</source>
-        <translation>Data</translation>
-    </message>
-    <message>
-        <source>Label</source>
-        <translation>Etiqueta</translation>
-    </message>
-    <message>
-        <source>Address</source>
-        <translation>Adreça</translation>
-    </message>
-    <message>
-        <source>Exporting Failed</source>
-        <translation>L'exportació ha fallat</translation>
-    </message>
-    </context>
-<context>
-    <name>UnitDisplayStatusBarControl</name>
-    </context>
-<context>
-    <name>WalletController</name>
-    <message>
-        <source>Close wallet</source>
-        <translation>Tanca la cartera</translation>
-    </message>
-    </context>
-<context>
-    <name>WalletFrame</name>
-    <message>
-        <source>No wallet has been loaded.</source>
-        <translation>No s'ha carregat cap cartera.</translation>
-    </message>
-</context>
-<context>
-    <name>WalletModel</name>
-    <message>
-        <source>Send Coins</source>
-        <translation>Envia monedes</translation>
-    </message>
-    <message>
-        <source>default wallet</source>
-        <translation>cartera predeterminada</translation>
-    </message>
-</context>
-<context>
-    <name>WalletView</name>
-    <message>
-        <source>&amp;Export</source>
-        <translation>&amp;Exporta</translation>
-    </message>
-    <message>
-        <source>Export the data in the current tab to a file</source>
-        <translation>Exporta les dades de la pestanya actual a un fitxer</translation>
-    </message>
-    <message>
-        <source>Backup Wallet</source>
         <translation>Còpia de seguretat de la cartera</translation>
     </message>
     <message>
@@ -3361,10 +1479,6 @@
         <translation>S'ha produït un error en provar de desar les dades de la cartera a %1.</translation>
     </message>
     <message>
-<<<<<<< HEAD
-        <source>Unsupported logging category %s=%s.</source>
-        <translation>Categoria de registre no admesa %s=%s.</translation>
-=======
         <source>The wallet data was successfully saved to %1.</source>
         <translation>S'han desat correctament %1 les dades de la cartera a .</translation>
     </message>
@@ -3382,7 +1496,6 @@
     <message>
         <source>Error initializing wallet database environment %s!</source>
         <translation>Error inicialitzant l'entorn de la base de dades de la cartera %s!</translation>
->>>>>>> a284bbbe
     </message>
     <message>
         <source>Error loading %s: Wallet corrupted</source>
@@ -3398,51 +1511,7 @@
     </message>
     <message>
         <source>Wallet needed to be rewritten: restart %s to complete</source>
-<<<<<<< HEAD
-        <translation>Cal reescriure el moneder: reinicieu %s per a completar-ho</translation>
-    </message>
-    <message>
-        <source>Error: Listening for incoming connections failed (listen returned error %s)</source>
-        <translation>Error: ha fallat escoltar les connexions entrants (l'escoltament ha retornat l'error %s)</translation>
-    </message>
-    <message>
-        <source>Invalid amount for -maxtxfee=&lt;amount&gt;: '%s' (must be at least the minrelay fee of %s to prevent stuck transactions)</source>
-        <translation>Import no vàlid per a -maxtxfee=&lt;amount&gt;: '%s' (cal que sigui com a mínim la comissió de minrelay de %s per evitar que les comissions s'encallin)</translation>
-    </message>
-    <message>
-        <source>The transaction amount is too small to send after the fee has been deducted</source>
-        <translation>L'import de la transacció és massa petit per enviar-la després que se'n dedueixi la comissió</translation>
-    </message>
-    <message>
-        <source>You need to rebuild the database using -reindex to go back to unpruned mode.  This will redownload the entire blockchain</source>
-        <translation>Cal que torneu a construir la base de dades fent servir -reindex per tornar al mode no podat. Això tornarà a baixar la cadena de blocs sencera</translation>
-    </message>
-    <message>
-        <source>Error reading from database, shutting down.</source>
-        <translation>Error en llegir la base de dades, tancant.</translation>
-    </message>
-    <message>
-        <source>Error upgrading chainstate database</source>
-        <translation>S'ha produït un error en actualitzar la base de dades de chainstate</translation>
-    </message>
-    <message>
-        <source>Information</source>
-        <translation>Informació</translation>
-    </message>
-    <message>
-        <source>Invalid -onion address or hostname: '%s'</source>
-        <translation>Adreça o nom de l'ordinador -onion no vàlida: '%s'</translation>
-    </message>
-    <message>
-        <source>Invalid -proxy address or hostname: '%s'</source>
-        <translation>Adreça o nom de l'ordinador -proxy no vàlida: '%s'</translation>
-    </message>
-    <message>
-        <source>Invalid amount for -paytxfee=&lt;amount&gt;: '%s' (must be at least %s)</source>
-        <translation>Import no vàlid per a -paytxfee=&lt;amount&gt;: «%s» (ha de ser com a mínim %s)</translation>
-=======
         <translation>Cal tornar a escriure la cartera: reinicieu %s per a completar-ho</translation>
->>>>>>> a284bbbe
     </message>
     <message>
         <source>Section [%s] is not recognized.</source>
@@ -3458,27 +1527,7 @@
     </message>
     <message>
         <source>Zapping all transactions from wallet...</source>
-<<<<<<< HEAD
-        <translation>Se suprimeixen totes les transaccions del moneder...</translation>
-    </message>
-    <message>
-        <source>-maxtxfee is set very high! Fees this large could be paid on a single transaction.</source>
-        <translation>-maxtxfee especificat molt alt! Comissions tan grans podrien pagar-se en una única transacció.</translation>
-    </message>
-    <message>
-        <source>This is the transaction fee you may pay when fee estimates are not available.</source>
-        <translation>Aquesta és la tarifa de transacció que podeu pagar quan les estimacions de tarifes no estan disponibles.</translation>
-    </message>
-    <message>
-        <source>This product includes software developed by the OpenSSL Project for use in the OpenSSL Toolkit %s and cryptographic software written by Eric Young and UPnP software written by Thomas Bernard.</source>
-        <translation>Aquest producte inclou programari desenvolupat pel Projecte OpenSSL per al seu ús en OpenSSL Toolkit %s i programari criptogràfic escrit per Eric Young i el programari UPnP escrit per Thomas Bernard.</translation>
-    </message>
-    <message>
-        <source>Total length of network version string (%i) exceeds maximum length (%i). Reduce the number or size of uacomments.</source>
-        <translation>La longitud total de la cadena de la versió de xarxa (%i) supera la longitud màxima (%i). Redueix el nombre o la mida de uacomments.</translation>
-=======
         <translation>Se suprimeixen totes les transaccions de la cartera..</translation>
->>>>>>> a284bbbe
     </message>
     <message>
         <source>Warning: Wallet file corrupt, data salvaged! Original %s saved as %s in %s; if your balance or transactions are incorrect you should restore from a backup.</source>
