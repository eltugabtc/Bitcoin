--- conflicted
+++ resolved
@@ -616,11 +616,7 @@
     <name>CreateWalletDialog</name>
     <message>
         <source>Wallet</source>
-<<<<<<< HEAD
-        <translation>Waled</translation>
-=======
         <translation type="unfinished">Waled</translation>
->>>>>>> f6a356d2
     </message>
     </context>
 <context>
