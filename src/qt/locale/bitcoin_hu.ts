<?xml version="1.0" encoding="utf-8"?>
<!DOCTYPE TS>
<TS version="2.0" language="hu">
<defaultcodec>UTF-8</defaultcodec>
<context>
    <name>AboutDialog</name>
    <message>
        <location filename="../forms/aboutdialog.ui" line="14"/>
        <source>About Bitcoin</source>
        <translation>A Bitcoinról</translation>
    </message>
    <message>
        <location filename="../forms/aboutdialog.ui" line="53"/>
        <source>&lt;b&gt;Bitcoin&lt;/b&gt; version</source>
        <translation>&lt;b&gt;Bitcoin&lt;/b&gt; verzió</translation>
    </message>
    <message>
        <location filename="../forms/aboutdialog.ui" line="91"/>
        <source>Copyright © 2009-2012 Bitcoin Developers

This is experimental software.

Distributed under the MIT/X11 software license, see the accompanying file license.txt or http://www.opensource.org/licenses/mit-license.php.

This product includes software developed by the OpenSSL Project for use in the OpenSSL Toolkit (http://www.openssl.org/) and cryptographic software written by Eric Young (eay@cryptsoft.com) and UPnP software written by Thomas Bernard.</source>
        <translation>Szerzői jog © 2009-2012 Bitcoin Developers

Ez egy kísérleti program.
MIT/X11 szoftverlicenc alatt kiadva, lásd a mellékelt fájlt license.txt vagy http://www.opensource.org/licenses/mit-license.php. 

Ez a termék az OpenSSL Project által lett kifejlesztve az OpenSSL Toolkit (http://www.openssl.org/) és kriptográfiai szoftvertben való felhasználásra,  írta Eric Young (eay@cryptsoft.com) és UPnP szoftver, írta Thomas Bernard.</translation>
    </message>
</context>
<context>
    <name>AddressBookPage</name>
    <message>
        <location filename="../forms/addressbookpage.ui" line="14"/>
        <source>Address Book</source>
        <translation>Címjegyzék</translation>
    </message>
    <message>
        <location filename="../forms/addressbookpage.ui" line="20"/>
        <source>These are your Bitcoin addresses for receiving payments.  You may want to give a different one to each sender so you can keep track of who is paying you.</source>
        <translation>Ezekkel a Bitcoin-címekkel fogadhatod kifizetéseket.   Érdemes lehet minden egyes kifizető számára külön címet létrehozni, hogy könnyebben nyomon követhesd, kitől kaptál már pénzt.</translation>
    </message>
    <message>
        <location filename="../forms/addressbookpage.ui" line="33"/>
        <source>Double-click to edit address or label</source>
        <translation>Dupla-katt a cím vagy a címke szerkesztéséhez</translation>
    </message>
    <message>
        <location filename="../forms/addressbookpage.ui" line="57"/>
        <source>Create a new address</source>
        <translation>Új cím létrehozása</translation>
    </message>
    <message>
        <location filename="../forms/addressbookpage.ui" line="71"/>
        <source>Copy the currently selected address to the system clipboard</source>
        <translation>A kiválasztott cím másolása a vágólapra</translation>
    </message>
    <message>
        <location filename="../forms/addressbookpage.ui" line="85"/>
        <source>Show &amp;QR Code</source>
        <translation type="unfinished"></translation>
    </message>
    <message>
        <location filename="../forms/addressbookpage.ui" line="96"/>
        <source>Sign a message to prove you own this address</source>
        <translation type="unfinished"></translation>
    </message>
    <message>
        <location filename="../forms/addressbookpage.ui" line="99"/>
        <source>Sign &amp;Message</source>
        <translation type="unfinished"></translation>
    </message>
    <message>
        <location filename="../forms/addressbookpage.ui" line="110"/>
        <source>Delete the currently selected address from the list. Only sending addresses can be deleted.</source>
        <translation>A kiválasztott cím törlése a listáról. Csak a küldő címek törölhetőek.</translation>
    </message>
    <message>
        <location filename="../addressbookpage.cpp" line="299"/>
        <source>Could not write to file %1.</source>
        <translation>%1 nevű fájl nem írható.</translation>
    </message>
    <message>
        <location filename="../addressbookpage.cpp" line="286"/>
        <source>Comma separated file (*.csv)</source>
        <translation>Vesszővel elválasztott fájl (*. csv)</translation>
    </message>
    <message>
        <location filename="../addressbookpage.cpp" line="66"/>
        <source>Copy label</source>
        <translation>Címke másolása</translation>
    </message>
    <message>
        <location filename="../addressbookpage.cpp" line="67"/>
        <source>Edit</source>
        <translation type="unfinished"></translation>
    </message>
    <message>
        <location filename="../addressbookpage.cpp" line="299"/>
        <source>Error exporting</source>
        <translation>Hiba exportálás közben</translation>
    </message>
    <message>
        <location filename="../addressbookpage.cpp" line="65"/>
        <source>Copy address</source>
        <translation>Cím másolása</translation>
    </message>
    <message>
        <location filename="../forms/addressbookpage.ui" line="113"/>
        <source>&amp;Delete</source>
        <translation>&amp;Törlés</translation>
    </message>
    <message>
        <location filename="../addressbookpage.cpp" line="285"/>
        <source>Export Address Book Data</source>
        <translation>Címjegyzék adatainak exportálása</translation>
    </message>
    <message>
        <location filename="../addressbookpage.cpp" line="68"/>
        <source>Delete</source>
        <translation>Törlés</translation>
    </message>
    <message>
        <location filename="../forms/addressbookpage.ui" line="60"/>
        <source>&amp;New Address...</source>
        <translation>&amp;Új cím...</translation>
    </message>
    <message>
        <location filename="../forms/addressbookpage.ui" line="74"/>
        <source>&amp;Copy to Clipboard</source>
        <translation>&amp;Másolás a vágólapra</translation>
    </message>
</context>
<context>
    <name>AddressTableModel</name>
    <message>
        <location filename="../addresstablemodel.cpp" line="78"/>
        <source>Address</source>
        <translation>Cím</translation>
    </message>
    <message>
        <location filename="../addresstablemodel.cpp" line="78"/>
        <source>Label</source>
        <translation>Címke</translation>
    </message>
    <message>
        <location filename="../addresstablemodel.cpp" line="114"/>
        <source>(no label)</source>
        <translation>(nincs címke)</translation>
    </message>
</context>
<context>
    <name>AskPassphraseDialog</name>
    <message>
        <location filename="../forms/askpassphrasedialog.ui" line="75"/>
        <source>Repeat new passphrase</source>
        <translation>Új jelszó újra</translation>
    </message>
    <message>
        <location filename="../forms/askpassphrasedialog.ui" line="61"/>
        <source>New passphrase</source>
        <translation>Új jelszó</translation>
    </message>
    <message>
        <location filename="../forms/askpassphrasedialog.ui" line="94"/>
        <source>TextLabel</source>
        <translation>SzövegCímke</translation>
    </message>
    <message>
<<<<<<< HEAD
        <location filename="../askpassphrasedialog.cpp" line="111"/>
        <location filename="../askpassphrasedialog.cpp" line="160"/>
        <source>Wallet encrypted</source>
        <translation>Tárca kódolva</translation>
=======
        <location filename="../askpassphrasedialog.cpp" line="117"/>
        <source>IMPORTANT: Any previous backups you have made of your wallet file should be replaced with the newly generated, encrypted wallet file. For security reasons, previous backups of the unencrypted wallet file will become useless as soon as you start using the new, encrypted wallet.</source>
        <translation type="unfinished"></translation>
    </message>
    <message>
        <location filename="../askpassphrasedialog.cpp" line="134"/>
        <location filename="../askpassphrasedialog.cpp" line="182"/>
        <source>The supplied passphrases do not match.</source>
        <translation>A megadott jelszavak nem egyeznek.</translation>
>>>>>>> 38297ba9
    </message>
    <message>
        <location filename="../askpassphrasedialog.cpp" line="145"/>
        <source>Wallet unlock failed</source>
        <translation>Tárca megnyitása sikertelen</translation>
    </message>
    <message>
<<<<<<< HEAD
=======
        <location filename="../askpassphrasedialog.cpp" line="217"/>
        <location filename="../askpassphrasedialog.cpp" line="241"/>
        <source>Warning: The Caps Lock key is on.</source>
        <translation type="unfinished"></translation>
    </message>
    <message>
        <location filename="../forms/askpassphrasedialog.ui" line="75"/>
        <source>Repeat new passphrase</source>
        <translation>Új jelszó újra</translation>
    </message>
    <message>
>>>>>>> 38297ba9
        <location filename="../forms/askpassphrasedialog.ui" line="26"/>
        <source>Dialog</source>
        <translation>Párbeszéd</translation>
    </message>
    <message>
        <location filename="../askpassphrasedialog.cpp" line="55"/>
        <source>Enter the old and new passphrase to the wallet.</source>
        <translation>Írd be a tárca régi és új jelszavát.</translation>
    </message>
    <message>
        <location filename="../askpassphrasedialog.cpp" line="38"/>
        <source>This operation needs your wallet passphrase to unlock the wallet.</source>
        <translation>A tárcád megnyitásához a műveletnek szüksége van a tárcád jelszavára.</translation>
    </message>
    <message>
        <location filename="../askpassphrasedialog.cpp" line="102"/>
        <source>WARNING: If you encrypt your wallet and lose your passphrase, you will &lt;b&gt;LOSE ALL OF YOUR BITCOINS&lt;/b&gt;!
Are you sure you wish to encrypt your wallet?</source>
        <translation>FIGYELEM: Ha kódolod a tárcát, és elveszíted a jelszavad, akkor &lt;b&gt;AZ ÖSSZES BITCOINODAT IS EL FOGOD VESZÍTENI!&lt;/b&gt;
Biztosan kódolni akarod a tárcát?</translation>
    </message>
    <message>
        <location filename="../askpassphrasedialog.cpp" line="46"/>
        <source>This operation needs your wallet passphrase to decrypt the wallet.</source>
        <translation>A tárcád dekódolásához a műveletnek szüksége van a tárcád jelszavára.</translation>
    </message>
    <message>
<<<<<<< HEAD
        <location filename="../askpassphrasedialog.cpp" line="51"/>
        <source>Decrypt wallet</source>
        <translation>Tárca dekódolása</translation>
    </message>
    <message>
        <location filename="../askpassphrasedialog.cpp" line="118"/>
        <source>Wallet encryption failed due to an internal error. Your wallet was not encrypted.</source>
        <translation>Tárca kódolása belső hiba miatt sikertelen. A tárcád nem lett kódolva.</translation>
    </message>
    <message>
        <location filename="../askpassphrasedialog.cpp" line="34"/>
        <source>Enter the new passphrase to the wallet.&lt;br/&gt;Please use a passphrase of &lt;b&gt;10 or more random characters&lt;/b&gt;, or &lt;b&gt;eight or more words&lt;/b&gt;.</source>
        <translation>Írd be az új jelszót a tárcához.&lt;br/&gt;Használj legalább 10&lt;br/&gt;véletlenszerű karaktert&lt;/b&gt; vagy &lt;b&gt;legalább nyolc szót&lt;/b&gt;.</translation>
    </message>
    <message>
        <location filename="../askpassphrasedialog.cpp" line="117"/>
        <location filename="../askpassphrasedialog.cpp" line="124"/>
        <location filename="../askpassphrasedialog.cpp" line="166"/>
        <location filename="../askpassphrasedialog.cpp" line="172"/>
=======
        <location filename="../askpassphrasedialog.cpp" line="126"/>
        <location filename="../askpassphrasedialog.cpp" line="133"/>
        <location filename="../askpassphrasedialog.cpp" line="175"/>
        <location filename="../askpassphrasedialog.cpp" line="181"/>
>>>>>>> 38297ba9
        <source>Wallet encryption failed</source>
        <translation>Tárca kódolása sikertelen.</translation>
    </message>
    <message>
<<<<<<< HEAD
        <location filename="../askpassphrasedialog.cpp" line="35"/>
        <source>Encrypt wallet</source>
        <translation>Tárca kódolása</translation>
=======
        <location filename="../askpassphrasedialog.cpp" line="156"/>
        <source>Wallet decryption failed</source>
        <translation>Dekódolás sikertelen.</translation>
    </message>
    <message>
        <location filename="../askpassphrasedialog.cpp" line="34"/>
        <source>Enter the new passphrase to the wallet.&lt;br/&gt;Please use a passphrase of &lt;b&gt;10 or more random characters&lt;/b&gt;, or &lt;b&gt;eight or more words&lt;/b&gt;.</source>
        <translation>Írd be az új jelszót a tárcához.&lt;br/&gt;Használj legalább 10&lt;br/&gt;véletlenszerű karaktert&lt;/b&gt; vagy &lt;b&gt;legalább nyolc szót&lt;/b&gt;.</translation>
>>>>>>> 38297ba9
    </message>
    <message>
        <location filename="../askpassphrasedialog.cpp" line="43"/>
        <source>Unlock wallet</source>
        <translation>Tárca megnyitása</translation>
    </message>
    <message>
<<<<<<< HEAD
        <location filename="../askpassphrasedialog.cpp" line="54"/>
        <source>Change passphrase</source>
        <translation>Jelszó megváltoztatása</translation>
=======
        <location filename="../askpassphrasedialog.cpp" line="127"/>
        <source>Wallet encryption failed due to an internal error. Your wallet was not encrypted.</source>
        <translation>Tárca kódolása belső hiba miatt sikertelen. A tárcád nem lett kódolva.</translation>
>>>>>>> 38297ba9
    </message>
    <message>
        <location filename="../askpassphrasedialog.cpp" line="125"/>
        <location filename="../askpassphrasedialog.cpp" line="173"/>
        <source>The supplied passphrases do not match.</source>
        <translation>A megadott jelszavak nem egyeznek.</translation>
    </message>
    <message>
        <location filename="../askpassphrasedialog.cpp" line="146"/>
        <location filename="../askpassphrasedialog.cpp" line="157"/>
        <location filename="../askpassphrasedialog.cpp" line="176"/>
        <source>The passphrase entered for the wallet decryption was incorrect.</source>
        <translation>Hibás jelszó.</translation>
    </message>
    <message>
        <location filename="../askpassphrasedialog.cpp" line="208"/>
        <location filename="../askpassphrasedialog.cpp" line="232"/>
        <source>Warning: The Caps Lock key is on.</source>
        <translation type="unfinished"></translation>
    </message>
    <message>
<<<<<<< HEAD
        <location filename="../askpassphrasedialog.cpp" line="101"/>
        <source>Confirm wallet encryption</source>
        <translation>Biztosan kódolni akarod a tárcát?</translation>
=======
        <location filename="../askpassphrasedialog.cpp" line="113"/>
        <source>Bitcoin will close now to finish the encryption process. Remember that encrypting your wallet cannot fully protect your bitcoins from being stolen by malware infecting your computer.</source>
        <translation>Bitcoin will close now to finish the encryption process. Ne feledd, hogy a tárca titkosítása sem nyújt teljes védelmet az adathalász programok fertőzésével szemben.</translation>
>>>>>>> 38297ba9
    </message>
    <message>
        <location filename="../askpassphrasedialog.cpp" line="170"/>
        <source>Wallet passphrase was successfully changed.</source>
        <translation>Jelszó megváltoztatva.</translation>
    </message>
    <message>
        <location filename="../askpassphrasedialog.cpp" line="147"/>
        <source>Wallet decryption failed</source>
        <translation>Dekódolás sikertelen.</translation>
    </message>
    <message>
        <location filename="../askpassphrasedialog.cpp" line="112"/>
        <source>Bitcoin will close now to finish the encryption process. Remember that encrypting your wallet cannot fully protect your bitcoins from being stolen by malware infecting your computer.</source>
        <translation>Bitcoin will close now to finish the encryption process. Ne feledd, hogy a tárca titkosítása sem nyújt teljes védelmet az adathalász programok fertőzésével szemben.</translation>
    </message>
    <message>
        <location filename="../forms/askpassphrasedialog.ui" line="47"/>
        <source>Enter passphrase</source>
        <translation>Add meg a jelszót</translation>
    </message>
<<<<<<< HEAD
=======
    <message>
        <location filename="../askpassphrasedialog.cpp" line="111"/>
        <location filename="../askpassphrasedialog.cpp" line="169"/>
        <source>Wallet encrypted</source>
        <translation>Tárca kódolva</translation>
    </message>
>>>>>>> 38297ba9
</context>
<context>
    <name>BitcoinGUI</name>
    <message>
        <location filename="../bitcoingui.cpp" line="506"/>
        <source>Synchronizing with network...</source>
        <translation>Szinkronizálás a hálózattal...</translation>
    </message>
    <message>
        <location filename="../bitcoingui.cpp" line="192"/>
        <source>Browse transaction history</source>
        <translation>Tranzakciótörténet megtekintése</translation>
    </message>
    <message>
        <location filename="../bitcoingui.cpp" line="203"/>
        <source>&amp;Receive coins</source>
        <translation>Érmék &amp;fogadása</translation>
    </message>
    <message>
        <location filename="../bitcoingui.cpp" line="235"/>
        <source>E&amp;xit</source>
        <translation>&amp;Kilépés</translation>
    </message>
    <message>
        <location filename="../bitcoingui.cpp" line="236"/>
        <source>Quit application</source>
        <translation>Kilépés</translation>
    </message>
    <message>
        <location filename="../bitcoingui.cpp" line="185"/>
        <source>&amp;Overview</source>
        <translation>&amp;Áttekintés</translation>
    </message>
    <message>
        <location filename="../bitcoingui.cpp" line="252"/>
        <source>&amp;Encrypt Wallet</source>
        <translation>Tárca &amp;kódolása</translation>
    </message>
    <message>
        <location filename="../bitcoingui.cpp" line="290"/>
        <source>&amp;Settings</source>
        <translation>&amp;Beállítások</translation>
    </message>
    <message>
        <location filename="../bitcoingui.cpp" line="197"/>
        <source>&amp;Address Book</source>
        <translation>Cím&amp;jegyzék</translation>
    </message>
    <message>
        <location filename="../bitcoingui.cpp" line="281"/>
        <source>&amp;File</source>
        <translation>&amp;Fájl</translation>
    </message>
    <message>
        <location filename="../bitcoingui.cpp" line="204"/>
        <source>Show the list of addresses for receiving payments</source>
        <translation>Kiizetést fogadó címek listája</translation>
    </message>
    <message>
        <location filename="../bitcoingui.cpp" line="239"/>
        <source>&amp;About %1</source>
        <translation>&amp;A %1-ról</translation>
    </message>
    <message>
        <location filename="../bitcoingui.cpp" line="245"/>
        <source>&amp;Options...</source>
        <translation>&amp;Opciók...</translation>
    </message>
    <message>
        <location filename="../bitcoingui.cpp" line="246"/>
        <source>Modify configuration options for bitcoin</source>
        <translation>Bitcoin konfigurációs opciók</translation>
    </message>
    <message>
        <location filename="../bitcoingui.cpp" line="253"/>
        <source>Encrypt or decrypt wallet</source>
        <translation>Tárca kódolása vagy dekódolása</translation>
    </message>
    <message>
        <location filename="../bitcoingui.cpp" line="250"/>
        <source>&amp;Export...</source>
        <translation>&amp;Exportálás...</translation>
    </message>
    <message>
        <location filename="../bitcoingui.cpp" line="191"/>
        <source>&amp;Transactions</source>
        <translation>&amp;Tranzakciók</translation>
    </message>
    <message>
        <location filename="../bitcoingui.cpp" line="242"/>
        <source>About &amp;Qt</source>
        <translation>A &amp;Qt-ról</translation>
    </message>
    <message>
        <location filename="../bitcoingui.cpp" line="243"/>
        <source>Show information about Qt</source>
        <translation>Információk a Qt ról</translation>
    </message>
    <message>
        <location filename="../bitcoingui.cpp" line="209"/>
        <source>&amp;Send coins</source>
        <translation>Érmék &amp;küldése</translation>
    </message>
    <message>
        <location filename="../bitcoingui.cpp" line="303"/>
        <source>Tabs toolbar</source>
        <translation>Fül eszköztár</translation>
    </message>
    <message>
        <location filename="../bitcoingui.cpp" line="531"/>
        <source>Downloaded %1 blocks of transaction history.</source>
        <translation>%1 blokk letöltve a tranzakciótörténetből.</translation>
    </message>
    <message>
        <location filename="../bitcoingui.cpp" line="240"/>
        <source>Show information about Bitcoin</source>
        <translation>Információk a Bitcoinról</translation>
    </message>
    <message>
        <location filename="../bitcoingui.cpp" line="418"/>
        <source>bitcoin-qt</source>
        <translation>bitcoin-qt</translation>
    </message>
    <message numerus="yes">
        <location filename="../bitcoingui.cpp" line="546"/>
        <source>%n second(s) ago</source>
        <translation>
            <numerusform>%n másodperccel ezelőtt</numerusform>
        </translation>
    </message>
    <message>
        <location filename="../bitcoingui.cpp" line="71"/>
        <source>Bitcoin Wallet</source>
        <translation>Bitcoin-tárca</translation>
    </message>
    <message>
        <location filename="../bitcoingui.cpp" line="186"/>
        <source>Show general overview of wallet</source>
        <translation>Tárca általános áttekintése</translation>
    </message>
    <message>
        <location filename="../bitcoingui.cpp" line="258"/>
        <source>Change the passphrase used for wallet encryption</source>
        <translation>Tárcakódoló jelszó megváltoztatása</translation>
    </message>
    <message>
        <location filename="../bitcoingui.cpp" line="314"/>
        <source>Actions toolbar</source>
        <translation>Parancsok eszköztár</translation>
    </message>
    <message numerus="yes">
        <location filename="../bitcoingui.cpp" line="482"/>
        <source>%n active connection(s) to Bitcoin network</source>
        <translation>
            <numerusform>%n aktív kapcsolat a Bitcoin-hálózattal</numerusform>
        </translation>
    </message>
    <message>
        <location filename="../bitcoingui.cpp" line="210"/>
        <source>Send coins to a bitcoin address</source>
        <translation>Érmék küldése megadott címre</translation>
    </message>
    <message numerus="yes">
        <location filename="../bitcoingui.cpp" line="508"/>
        <source>~%n block(s) remaining</source>
        <translation type="unfinished">
            <numerusform></numerusform>
        </translation>
    </message>
    <message>
        <location filename="../bitcoingui.cpp" line="249"/>
        <source>Show or hide the Bitcoin window</source>
        <translation type="unfinished">A Bitcoin-ablak mutatása</translation>
    </message>
    <message>
        <location filename="../bitcoingui.cpp" line="215"/>
        <source>Sign &amp;message</source>
        <translation type="unfinished"></translation>
    </message>
    <message>
        <location filename="../bitcoingui.cpp" line="216"/>
        <source>Prove you control an address</source>
        <translation type="unfinished"></translation>
    </message>
    <message>
        <location filename="../bitcoingui.cpp" line="248"/>
        <source>Show/Hide &amp;Bitcoin</source>
        <translation type="unfinished"></translation>
    </message>
    <message>
        <location filename="../bitcoingui.cpp" line="251"/>
        <source>Export the data in the current tab to a file</source>
        <translation>Jelenlegi nézet exportálása fájlba</translation>
    </message>
    <message>
        <location filename="../bitcoingui.cpp" line="255"/>
        <source>&amp;Backup Wallet</source>
        <translation type="unfinished"></translation>
    </message>
    <message>
        <location filename="../bitcoingui.cpp" line="256"/>
        <source>Backup wallet to another location</source>
        <translation type="unfinished"></translation>
    </message>
    <message>
        <location filename="../bitcoingui.cpp" line="257"/>
        <source>&amp;Change Passphrase</source>
        <translation>Jelszó &amp;megváltoztatása</translation>
    </message>
    <message>
        <location filename="../bitcoingui.cpp" line="391"/>
        <source>Bitcoin client</source>
        <translation type="unfinished"></translation>
    </message>
    <message numerus="yes">
        <location filename="../bitcoingui.cpp" line="550"/>
        <source>%n minute(s) ago</source>
        <translation>
            <numerusform>%n perccel ezelőtt</numerusform>
        </translation>
    </message>
    <message numerus="yes">
        <location filename="../bitcoingui.cpp" line="554"/>
        <source>%n hour(s) ago</source>
        <translation>
            <numerusform>%n órával ezelőtt</numerusform>
        </translation>
    </message>
    <message numerus="yes">
        <location filename="../bitcoingui.cpp" line="558"/>
        <source>%n day(s) ago</source>
        <translation>
            <numerusform>%n nappal ezelőtt</numerusform>
        </translation>
    </message>
    <message>
        <location filename="../bitcoingui.cpp" line="564"/>
        <source>Up to date</source>
        <translation>Naprakész</translation>
    </message>
    <message>
        <location filename="../bitcoingui.cpp" line="569"/>
        <source>Catching up...</source>
        <translation>Frissítés...</translation>
    </message>
    <message>
        <location filename="../bitcoingui.cpp" line="577"/>
        <source>Last received block was generated %1.</source>
        <translation>Az utolsóként kapott blokk generálva: %1.</translation>
    </message>
    <message>
        <location filename="../bitcoingui.cpp" line="633"/>
        <source>This transaction is over the size limit.  You can still send it for a fee of %1, which goes to the nodes that process your transaction and helps to support the network.  Do you want to pay the fee?</source>
        <translation>Ez a tranzakció túllépi a mérethatárt,  de %1 tranzakciós díj ellenében így is elküldheted. Ezt a plusz összeget a tranzakcióidat feldolgozó csomópontok kapják,  így magát a hálózatot támogatod vele. Hajlandó vagy megfizetni a díjat?</translation>
    </message>
    <message>
        <location filename="../bitcoingui.cpp" line="823"/>
        <source>Backup Wallet</source>
        <translation type="unfinished"></translation>
    </message>
    <message>
        <location filename="../bitcoingui.cpp" line="823"/>
        <source>Wallet Data (*.dat)</source>
        <translation type="unfinished"></translation>
    </message>
    <message>
        <location filename="../bitcoingui.cpp" line="826"/>
        <source>Backup Failed</source>
        <translation type="unfinished"></translation>
    </message>
    <message>
        <location filename="../bitcoingui.cpp" line="826"/>
        <source>There was an error trying to save the wallet data to the new location.</source>
        <translation type="unfinished"></translation>
    </message>
    <message>
        <location filename="../bitcoingui.cpp" line="519"/>
        <source>Downloaded %1 of %2 blocks of transaction history (%3% done).</source>
        <translation>%1 blokk letöltve a tranzakciótörténet %2 blokkjából (%3% done).</translation>
    </message>
    <message>
        <location filename="../bitcoingui.cpp" line="665"/>
        <source>Sent transaction</source>
        <translation>Tranzakció elküldve.</translation>
    </message>
    <message>
        <location filename="../bitcoingui.cpp" line="666"/>
        <source>Incoming transaction</source>
        <translation>Beérkező tranzakció</translation>
    </message>
    <message>
        <location filename="../bitcoingui.cpp" line="667"/>
        <source>Date: %1
Amount: %2
Type: %3
Address: %4
</source>
        <translation>Dátum: %1
Összeg: %2
Típus: %3
Cím: %4
</translation>
    </message>
    <message>
        <location filename="../bitcoingui.cpp" line="792"/>
        <source>Wallet is &lt;b&gt;encrypted&lt;/b&gt; and currently &lt;b&gt;unlocked&lt;/b&gt;</source>
        <translation>Tárca &lt;b&gt;kódolva&lt;/b&gt; és jelenleg &lt;b&gt;nyitva&lt;/b&gt;.</translation>
    </message>
    <message>
        <location filename="../bitcoingui.cpp" line="800"/>
        <source>Wallet is &lt;b&gt;encrypted&lt;/b&gt; and currently &lt;b&gt;locked&lt;/b&gt;</source>
        <translation>Tárca &lt;b&gt;kódolva&lt;/b&gt; és jelenleg &lt;b&gt;zárva&lt;/b&gt;.</translation>
    </message>
    <message>
        <location filename="../bitcoingui.cpp" line="638"/>
        <source>Sending...</source>
        <translation>Küldés...</translation>
    </message>
    <message>
        <location filename="../bitcoingui.cpp" line="198"/>
        <source>Edit the list of stored addresses and labels</source>
        <translation>Tárolt címek és címkék listájának szerkesztése</translation>
    </message>
    <message>
        <location filename="../bitcoingui.cpp" line="296"/>
        <source>&amp;Help</source>
        <translation>&amp;Súgó</translation>
    </message>
    <message>
        <location filename="../bitcoingui.cpp" line="327"/>
        <source>[testnet]</source>
        <translation>[teszthálózat]</translation>
    </message>
    <message>
        <location filename="../bitcoin.cpp" line="127"/>
        <source>A fatal error occurred. Bitcoin can no longer continue safely and will quit.</source>
        <translation type="unfinished"></translation>
    </message>
</context>
<context>
    <name>DisplayOptionsPage</name>
    <message>
        <location filename="../optionsdialog.cpp" line="273"/>
        <source>&amp;Unit to show amounts in: </source>
        <translation>&amp;Mértékegység: </translation>
    </message>
    <message>
        <location filename="../optionsdialog.cpp" line="277"/>
        <source>Choose the default subdivision unit to show in the interface, and when sending coins</source>
        <translation>Válaszd ki az interfészen és érmék küldésekor megjelenítendő alapértelmezett alegységet.</translation>
    </message>
    <message>
        <location filename="../optionsdialog.cpp" line="284"/>
        <source>&amp;Display addresses in transaction list</source>
        <translation>&amp;Címek megjelenítése a tranzakciólistában</translation>
    </message>
    <message>
        <location filename="../optionsdialog.cpp" line="285"/>
        <source>Whether to show Bitcoin addresses in the transaction list</source>
        <translation type="unfinished"></translation>
    </message>
</context>
<context>
    <name>EditAddressDialog</name>
    <message>
        <location filename="../forms/editaddressdialog.ui" line="14"/>
        <source>Edit Address</source>
        <translation>Cím szerkesztése</translation>
    </message>
    <message>
        <location filename="../forms/editaddressdialog.ui" line="25"/>
        <source>&amp;Label</source>
        <translation>Cím&amp;ke</translation>
    </message>
    <message>
        <location filename="../forms/editaddressdialog.ui" line="35"/>
        <source>The label associated with this address book entry</source>
        <translation>A címhez tartozó címke</translation>
    </message>
    <message>
        <location filename="../forms/editaddressdialog.ui" line="42"/>
        <source>&amp;Address</source>
        <translation>&amp;Cím</translation>
    </message>
    <message>
        <location filename="../forms/editaddressdialog.ui" line="52"/>
        <source>The address associated with this address book entry. This can only be modified for sending addresses.</source>
        <translation>Az ehhez a címjegyzék-bejegyzéshez tartozó cím. Ez csak a küldő címeknél módosítható.</translation>
    </message>
    <message>
        <location filename="../editaddressdialog.cpp" line="20"/>
        <source>New receiving address</source>
        <translation>Új fogadó cím</translation>
    </message>
    <message>
        <location filename="../editaddressdialog.cpp" line="24"/>
        <source>New sending address</source>
        <translation>Új küldő cím</translation>
    </message>
    <message>
        <location filename="../editaddressdialog.cpp" line="27"/>
        <source>Edit receiving address</source>
        <translation>Fogadó cím szerkesztése</translation>
    </message>
    <message>
        <location filename="../editaddressdialog.cpp" line="31"/>
        <source>Edit sending address</source>
        <translation>Küldő cím szerkesztése</translation>
    </message>
    <message>
        <location filename="../editaddressdialog.cpp" line="96"/>
        <source>The entered address &quot;%1&quot; is not a valid bitcoin address.</source>
        <translation>A megadott &quot;%1&quot; cím nem egy érvényes Bitcoin-cím.</translation>
    </message>
    <message>
        <location filename="../editaddressdialog.cpp" line="106"/>
        <source>New key generation failed.</source>
        <translation>Új kulcs generálása sikertelen</translation>
    </message>
    <message>
        <location filename="../editaddressdialog.cpp" line="91"/>
        <source>The entered address &quot;%1&quot; is already in the address book.</source>
        <translation>A megadott &quot;%1&quot; cím már szerepel a címjegyzékben.</translation>
    </message>
    <message>
        <location filename="../editaddressdialog.cpp" line="101"/>
        <source>Could not unlock wallet.</source>
        <translation>Tárca feloldása sikertelen</translation>
    </message>
</context>
<context>
    <name>MainOptionsPage</name>
    <message>
        <location filename="../optionsdialog.cpp" line="201"/>
        <source>IP address of the proxy (e.g. 127.0.0.1)</source>
        <translation>Proxy IP címe (pl.: 127.0.0.1)</translation>
    </message>
    <message>
        <location filename="../optionsdialog.cpp" line="210"/>
        <source>Port of the proxy (e.g. 1234)</source>
        <translation>Proxy portja (pl.: 1234)</translation>
    </message>
    <message>
        <location filename="../optionsdialog.cpp" line="204"/>
        <source>&amp;Port: </source>
        <translation>&amp;Port: </translation>
    </message>
    <message>
        <location filename="../optionsdialog.cpp" line="171"/>
        <source>&amp;Start Bitcoin on window system startup</source>
        <translation>&amp;Induljon el a számítógép bekapcsolásakor</translation>
    </message>
    <message>
        <location filename="../optionsdialog.cpp" line="172"/>
        <source>Automatically start Bitcoin after the computer is turned on</source>
        <translation>Induljon el a Bitcoin a számítógép bekapcsolásakor</translation>
    </message>
    <message>
        <location filename="../optionsdialog.cpp" line="176"/>
        <source>&amp;Minimize to the tray instead of the taskbar</source>
        <translation>&amp;Kicsinyítés a tálcára az eszköztár helyett</translation>
    </message>
    <message>
        <location filename="../optionsdialog.cpp" line="177"/>
        <source>Show only a tray icon after minimizing the window</source>
        <translation>Kicsinyítés után csak eszköztár-ikont mutass</translation>
    </message>
    <message>
        <location filename="../optionsdialog.cpp" line="180"/>
        <source>M&amp;inimize on close</source>
        <translation>K&amp;icsinyítés záráskor</translation>
    </message>
    <message>
        <location filename="../optionsdialog.cpp" line="181"/>
        <source>Minimize instead of exit the application when the window is closed. When this option is enabled, the application will be closed only after selecting Quit in the menu.</source>
        <translation>Az alkalmazásból való kilépés helyett az eszköztárba kicsinyíti az alkalmazást az ablak bezárásakor. Ez esetben az alkalmazás csak a Kilépés menüponttal zárható be.</translation>
    </message>
    <message>
        <location filename="../optionsdialog.cpp" line="185"/>
        <source>Map port using &amp;UPnP</source>
        <translation>&amp;UPnP port-feltérképezés</translation>
    </message>
    <message>
        <location filename="../optionsdialog.cpp" line="186"/>
        <source>Automatically open the Bitcoin client port on the router. This only works when your router supports UPnP and it is enabled.</source>
        <translation>A Bitcoin-kliens portjának automatikus megnyitása a routeren. Ez csak akkor működik, ha a routered támogatja az UPnP-t és az engedélyezve is van rajta.</translation>
    </message>
    <message>
        <location filename="../optionsdialog.cpp" line="189"/>
        <source>&amp;Connect through SOCKS4 proxy:</source>
        <translation>&amp;Csatlakozás SOCKS4 proxyn keresztül:</translation>
    </message>
    <message>
        <location filename="../optionsdialog.cpp" line="190"/>
        <source>Connect to the Bitcoin network through a SOCKS4 proxy (e.g. when connecting through Tor)</source>
        <translation>SOCKS4 proxyn keresztüli csatlakozás a Bitcoin hálózatához (pl. Tor-on keresztüli csatlakozás esetén)</translation>
    </message>
    <message>
        <location filename="../optionsdialog.cpp" line="195"/>
        <source>Proxy &amp;IP: </source>
        <translation>Proxy &amp;IP: </translation>
    </message>
    <message>
        <location filename="../optionsdialog.cpp" line="216"/>
        <source>Optional transaction fee per kB that helps make sure your transactions are processed quickly. Most transactions are 1 kB. Fee 0.01 recommended.</source>
        <translation>Opcionális, kB-onkénti tranzakciós díj a tranzakcióid minél gyorsabb feldolgozásának elősegítésére.  A legtöbb tranzakció 1 kB-os.  0,01 BTC ajánlott.</translation>
    </message>
    <message>
        <location filename="../optionsdialog.cpp" line="222"/>
        <source>Pay transaction &amp;fee</source>
        <translation>Tranzakciós &amp;díj fizetése</translation>
    </message>
    <message>
        <location filename="../optionsdialog.cpp" line="232"/>
        <source>Detach databases at shutdown</source>
        <translation type="unfinished"></translation>
    </message>
    <message>
        <location filename="../optionsdialog.cpp" line="233"/>
        <source>Detach block and address databases at shutdown. This means they can be moved to another data directory, but it slows down shutdown. The wallet is always detached.</source>
        <translation type="unfinished"></translation>
    </message>
</context>
<context>
    <name>MessagePage</name>
    <message>
        <location filename="../forms/messagepage.ui" line="58"/>
        <source>Alt+A</source>
        <translation>Alt+A</translation>
    </message>
    <message>
        <location filename="../forms/messagepage.ui" line="48"/>
        <source>Choose adress from address book</source>
        <translation>Válassz egy címet a címjegyzékből</translation>
    </message>
    <message>
        <location filename="../forms/messagepage.ui" line="20"/>
        <source>You can sign messages with your addresses to prove you own them. Be careful not to sign anything vague, as phishing attacks may try to trick you into signing your identity over to them. Only sign fully-detailed statements you agree to.</source>
        <translation type="unfinished"></translation>
    </message>
    <message>
        <location filename="../forms/messagepage.ui" line="71"/>
        <source>Paste address from clipboard</source>
        <translation>Cím beillesztése a vágólapról</translation>
    </message>
    <message>
        <location filename="../forms/messagepage.ui" line="81"/>
        <source>Alt+P</source>
        <translation>Alt+P</translation>
    </message>
    <message>
        <location filename="../forms/messagepage.ui" line="93"/>
        <source>Enter the message you want to sign here</source>
        <translation type="unfinished"></translation>
    </message>
    <message>
        <location filename="../forms/messagepage.ui" line="105"/>
        <source>Click &quot;Sign Message&quot; to get signature</source>
        <translation type="unfinished"></translation>
    </message>
    <message>
        <location filename="../forms/messagepage.ui" line="117"/>
        <source>Sign a message to prove you own this address</source>
        <translation type="unfinished"></translation>
    </message>
    <message>
        <location filename="../forms/messagepage.ui" line="120"/>
        <source>&amp;Sign Message</source>
        <translation type="unfinished"></translation>
    </message>
    <message>
        <location filename="../forms/messagepage.ui" line="131"/>
        <source>Copy the current signature to the system clipboard</source>
        <translation type="unfinished"></translation>
    </message>
    <message>
        <location filename="../forms/messagepage.ui" line="134"/>
        <source>&amp;Copy to Clipboard</source>
        <translation>&amp;Másolás a vágólapra</translation>
    </message>
    <message>
        <location filename="../messagepage.cpp" line="74"/>
        <source>%1 is not a valid address.</source>
        <translation type="unfinished">A megadott &quot;%1&quot; cím nem egy érvényes Bitcoin-cím.</translation>
    </message>
    <message>
        <location filename="../messagepage.cpp" line="74"/>
        <location filename="../messagepage.cpp" line="89"/>
        <location filename="../messagepage.cpp" line="101"/>
        <source>Error signing</source>
        <translation type="unfinished"></translation>
    </message>
    <message>
        <location filename="../messagepage.cpp" line="89"/>
        <source>Private key for %1 is not available.</source>
        <translation type="unfinished"></translation>
    </message>
    <message>
        <location filename="../messagepage.cpp" line="101"/>
        <source>Sign failed</source>
        <translation type="unfinished"></translation>
    </message>
    <message>
        <location filename="../forms/messagepage.ui" line="14"/>
        <source>Message</source>
        <translation>Üzenet</translation>
    </message>
    <message>
        <location filename="../forms/messagepage.ui" line="38"/>
        <source>The address to sign the message with  (e.g. 1NS17iag9jJgTHD1VXjvLCEnZuQ3rJDE9L)</source>
        <translation type="unfinished">Adj meg egy Bitcoin-címet (pl.: 1NS17iag9jJgTHD1VXjvLCEnZuQ3rJDE9L )</translation>
    </message>
</context>
<context>
    <name>OptionsDialog</name>
    <message>
        <location filename="../optionsdialog.cpp" line="85"/>
        <source>Display</source>
        <translation>Megjelenítés</translation>
    </message>
    <message>
        <location filename="../optionsdialog.cpp" line="105"/>
        <source>Options</source>
        <translation>Opciók</translation>
    </message>
    <message>
        <location filename="../optionsdialog.cpp" line="80"/>
        <source>Main</source>
        <translation>Fő</translation>
    </message>
</context>
<context>
    <name>OverviewPage</name>
    <message>
        <location filename="../forms/overviewpage.ui" line="14"/>
        <source>Form</source>
        <translation>Űrlap</translation>
    </message>
    <message>
        <location filename="../forms/overviewpage.ui" line="40"/>
        <source>Balance:</source>
        <translation>Egyenleg:</translation>
    </message>
    <message>
        <location filename="../forms/overviewpage.ui" line="54"/>
        <source>Number of transactions:</source>
        <translation>Tranzakciók száma:</translation>
    </message>
    <message>
        <location filename="../forms/overviewpage.ui" line="68"/>
        <source>Unconfirmed:</source>
        <translation>Megerősítetlen:</translation>
    </message>
    <message>
        <location filename="../forms/overviewpage.ui" line="124"/>
        <source>&lt;b&gt;Recent transactions&lt;/b&gt;</source>
        <translation>&lt;b&gt;Legutóbbi tranzakciók&lt;/b&gt;</translation>
    </message>
    <message>
        <location filename="../forms/overviewpage.ui" line="61"/>
        <source>0</source>
        <translation>0</translation>
    </message>
    <message>
        <location filename="../forms/overviewpage.ui" line="88"/>
        <source>Wallet</source>
        <translation>Tárca</translation>
    </message>
    <message>
        <location filename="../overviewpage.cpp" line="103"/>
        <source>Your current balance</source>
        <translation>Aktuális egyenleged</translation>
    </message>
    <message>
        <location filename="../overviewpage.cpp" line="108"/>
        <source>Total of transactions that have yet to be confirmed, and do not yet count toward the current balance</source>
        <translation>Még megerősítésre váró, a jelenlegi egyenlegbe be nem számított tranzakciók</translation>
    </message>
    <message>
        <location filename="../overviewpage.cpp" line="111"/>
        <source>Total number of transactions in wallet</source>
        <translation>Tárca összes tranzakcióinak száma</translation>
    </message>
</context>
<context>
    <name>QRCodeDialog</name>
    <message>
        <location filename="../forms/qrcodedialog.ui" line="14"/>
        <source>Dialog</source>
        <translation>Párbeszéd</translation>
    </message>
    <message>
        <location filename="../forms/qrcodedialog.ui" line="32"/>
        <source>QR Code</source>
        <translation type="unfinished"></translation>
    </message>
    <message>
        <location filename="../forms/qrcodedialog.ui" line="55"/>
        <source>Request Payment</source>
        <translation type="unfinished"></translation>
    </message>
    <message>
        <location filename="../forms/qrcodedialog.ui" line="70"/>
        <source>Amount:</source>
        <translation>Összeg:</translation>
    </message>
    <message>
        <location filename="../forms/qrcodedialog.ui" line="105"/>
        <source>BTC</source>
        <translation></translation>
    </message>
    <message>
        <location filename="../forms/qrcodedialog.ui" line="121"/>
        <source>Label:</source>
        <translation>Címke:</translation>
    </message>
    <message>
        <location filename="../forms/qrcodedialog.ui" line="144"/>
        <source>Message:</source>
        <translation>Üzenet:</translation>
    </message>
    <message>
        <location filename="../forms/qrcodedialog.ui" line="186"/>
        <source>&amp;Save As...</source>
        <translation type="unfinished"></translation>
    </message>
    <message>
        <location filename="../qrcodedialog.cpp" line="46"/>
        <source>Error encoding URI into QR Code.</source>
        <translation type="unfinished"></translation>
    </message>
    <message>
        <location filename="../qrcodedialog.cpp" line="64"/>
        <source>Resulting URI too long, try to reduce the text for label / message.</source>
        <translation type="unfinished"></translation>
    </message>
    <message>
        <location filename="../qrcodedialog.cpp" line="121"/>
        <source>Save Image...</source>
        <translation type="unfinished"></translation>
    </message>
    <message>
        <location filename="../qrcodedialog.cpp" line="121"/>
        <source>PNG Images (*.png)</source>
        <translation type="unfinished"></translation>
    </message>
</context>
<context>
    <name>SendCoinsDialog</name>
    <message>
        <location filename="../forms/sendcoinsdialog.ui" line="67"/>
        <source>&amp;Add recipient...</source>
        <translation>&amp;Címzett hozzáadása ...</translation>
    </message>
    <message>
        <location filename="../forms/sendcoinsdialog.ui" line="106"/>
        <source>Balance:</source>
        <translation>Egyenleg:</translation>
    </message>
    <message>
        <location filename="../forms/sendcoinsdialog.ui" line="87"/>
        <source>Clear all</source>
        <translation>Mindent töröl</translation>
    </message>
    <message>
        <location filename="../sendcoinsdialog.cpp" line="101"/>
        <source>Are you sure you want to send %1?</source>
        <translation>Valóban el akarsz küldeni %1-t?</translation>
    </message>
    <message>
        <location filename="../sendcoinsdialog.cpp" line="100"/>
        <source>Confirm send coins</source>
        <translation>Küldés megerősítése</translation>
    </message>
    <message>
        <location filename="../sendcoinsdialog.cpp" line="95"/>
        <source>&lt;b&gt;%1&lt;/b&gt; to %2 (%3)</source>
        <translation>&lt;b&gt;%1&lt;/b&gt; %2-re (%3)</translation>
    </message>
    <message>
        <location filename="../sendcoinsdialog.cpp" line="101"/>
        <source> and </source>
        <translation> és</translation>
    </message>
    <message>
        <location filename="../sendcoinsdialog.cpp" line="124"/>
        <source>The recipient address is not valid, please recheck.</source>
        <translation>A címzett címe érvénytelen, kérlek, ellenőrizd.</translation>
    </message>
    <message>
        <location filename="../sendcoinsdialog.cpp" line="129"/>
        <source>The amount to pay must be larger than 0.</source>
        <translation>A fizetendő összegnek nagyobbnak kell lennie 0-nál.</translation>
    </message>
    <message>
        <location filename="../sendcoinsdialog.cpp" line="139"/>
        <source>The total exceeds your balance when the %1 transaction fee is included.</source>
        <translation>A küldeni kívánt összeg és a %1 tranzakciós díj együtt meghaladja az egyenlegeden rendelkezésedre álló összeget.</translation>
    </message>
    <message>
        <location filename="../sendcoinsdialog.cpp" line="145"/>
        <source>Duplicate address found, can only send to each address once per send operation.</source>
        <translation>Többször szerepel ugyanaz a cím. Egy küldési műveletben egy címre csak egyszer lehet küldeni.</translation>
    </message>
    <message>
        <location filename="../sendcoinsdialog.cpp" line="155"/>
        <source>Error: The transaction was rejected. This might happen if some of the coins in your wallet were already spent, such as if you used a copy of wallet.dat and coins were spent in the copy but not marked as spent here.</source>
        <translation>Hiba: a tranzakciót elutasították. Ezt az okozhatja, ha már elköltöttél valamennyi érmét a tárcádból például ha a wallet.dat-od egy másolatát használtad, és így az elköltés csak abban lett jelölve, de itt nem.</translation>
    </message>
    <message>
        <location filename="../forms/sendcoinsdialog.ui" line="14"/>
        <location filename="../sendcoinsdialog.cpp" line="123"/>
        <location filename="../sendcoinsdialog.cpp" line="128"/>
        <location filename="../sendcoinsdialog.cpp" line="133"/>
        <location filename="../sendcoinsdialog.cpp" line="138"/>
        <location filename="../sendcoinsdialog.cpp" line="144"/>
        <location filename="../sendcoinsdialog.cpp" line="149"/>
        <location filename="../sendcoinsdialog.cpp" line="154"/>
        <source>Send Coins</source>
        <translation>Érmék küldése</translation>
    </message>
    <message>
        <location filename="../forms/sendcoinsdialog.ui" line="64"/>
        <source>Send to multiple recipients at once</source>
        <translation>Küldés több címzettnek egyszerre</translation>
    </message>
    <message>
        <location filename="../forms/sendcoinsdialog.ui" line="84"/>
        <source>Remove all transaction fields</source>
        <translation type="unfinished"></translation>
    </message>
    <message>
        <location filename="../forms/sendcoinsdialog.ui" line="113"/>
        <source>123.456 BTC</source>
        <translation>123.456 BTC</translation>
    </message>
    <message>
        <location filename="../forms/sendcoinsdialog.ui" line="144"/>
        <source>Confirm the send action</source>
        <translation>Küldés megerősítése</translation>
    </message>
    <message>
        <location filename="../forms/sendcoinsdialog.ui" line="147"/>
        <source>S&amp;end</source>
        <translation>&amp;Küldés</translation>
    </message>
    <message>
        <location filename="../sendcoinsdialog.cpp" line="134"/>
        <source>The amount exceeds your balance.</source>
        <translation>Nincs ennyi bitcoin az egyenlegeden.</translation>
    </message>
    <message>
        <location filename="../sendcoinsdialog.cpp" line="150"/>
        <source>Error: Transaction creation failed.</source>
        <translation>Hiba: nem sikerült létrehozni a tranzakciót.</translation>
    </message>
</context>
<context>
    <name>SendCoinsEntry</name>
    <message>
        <location filename="../forms/sendcoinsentry.ui" line="75"/>
        <source>&amp;Label:</source>
        <translation>Címke:</translation>
    </message>
    <message>
        <location filename="../forms/sendcoinsentry.ui" line="103"/>
        <source>Choose address from address book</source>
        <translation>Válassz egy címet a címjegyzékből</translation>
    </message>
    <message>
        <location filename="../forms/sendcoinsentry.ui" line="113"/>
        <source>Alt+A</source>
        <translation>Alt+A</translation>
    </message>
    <message>
        <location filename="../forms/sendcoinsentry.ui" line="120"/>
        <source>Paste address from clipboard</source>
        <translation>Cím beillesztése a vágólapról</translation>
    </message>
    <message>
        <location filename="../forms/sendcoinsentry.ui" line="14"/>
        <source>Form</source>
        <translation>Űrlap</translation>
    </message>
    <message>
        <location filename="../forms/sendcoinsentry.ui" line="29"/>
        <source>A&amp;mount:</source>
        <translation>Összeg:</translation>
    </message>
    <message>
        <location filename="../forms/sendcoinsentry.ui" line="42"/>
        <source>Pay &amp;To:</source>
        <translation>Címzett:</translation>
    </message>
    <message>
        <location filename="../forms/sendcoinsentry.ui" line="66"/>
        <location filename="../sendcoinsentry.cpp" line="26"/>
        <source>Enter a label for this address to add it to your address book</source>
        <translation>Milyen címkével kerüljön be ez a cím a címtáradba?
</translation>
    </message>
    <message>
        <location filename="../forms/sendcoinsentry.ui" line="93"/>
        <source>The address to send the payment to  (e.g. 1NS17iag9jJgTHD1VXjvLCEnZuQ3rJDE9L)</source>
        <translation>Címzett címe  (pl.: 1NS17iag9jJgTHD1VXjvLCEnZuQ3rJDE9L )</translation>
    </message>
    <message>
        <location filename="../forms/sendcoinsentry.ui" line="130"/>
        <source>Alt+P</source>
        <translation>Alt+P</translation>
    </message>
    <message>
        <location filename="../forms/sendcoinsentry.ui" line="137"/>
        <source>Remove this recipient</source>
        <translation>Címzett eltávolítása</translation>
    </message>
    <message>
        <location filename="../sendcoinsentry.cpp" line="25"/>
        <source>Enter a Bitcoin address (e.g. 1NS17iag9jJgTHD1VXjvLCEnZuQ3rJDE9L)</source>
        <translation>Adj meg egy Bitcoin-címet (pl.: 1NS17iag9jJgTHD1VXjvLCEnZuQ3rJDE9L )</translation>
    </message>
</context>
<context>
    <name>TransactionDesc</name>
    <message>
        <location filename="../transactiondesc.cpp" line="30"/>
        <source>%1/unconfirmed</source>
        <translation>%1/megerősítetlen</translation>
    </message>
    <message>
        <location filename="../transactiondesc.cpp" line="22"/>
        <source>Open until %1</source>
        <translation>Megnyitva %1-ig</translation>
    </message>
    <message>
        <location filename="../transactiondesc.cpp" line="20"/>
        <source>Open for %1 blocks</source>
        <translation>Megnyitva %1 blokkra</translation>
    </message>
    <message>
        <location filename="../transactiondesc.cpp" line="28"/>
        <source>%1/offline?</source>
        <translation>%1/offline?</translation>
    </message>
    <message>
        <location filename="../transactiondesc.cpp" line="32"/>
        <source>%1 confirmations</source>
        <translation>%1 megerősítés</translation>
    </message>
    <message>
        <location filename="../transactiondesc.cpp" line="57"/>
        <source>, broadcast through %1 node</source>
        <translation>, %1 csomóponton keresztül elküldve.</translation>
    </message>
    <message>
        <location filename="../transactiondesc.cpp" line="93"/>
        <source>unknown</source>
        <translation>ismeretlen</translation>
    </message>
    <message>
        <location filename="../transactiondesc.cpp" line="50"/>
        <source>&lt;b&gt;Status:&lt;/b&gt; </source>
        <translation>&lt;b&gt;Állapot:&lt;/b&gt; </translation>
    </message>
    <message>
        <location filename="../transactiondesc.cpp" line="59"/>
        <source>, broadcast through %1 nodes</source>
        <translation>, elküldve %1 csomóponton keresztül.</translation>
    </message>
    <message>
        <location filename="../transactiondesc.cpp" line="63"/>
        <source>&lt;b&gt;Date:&lt;/b&gt; </source>
        <translation>&lt;b&gt;Dátum:&lt;/b&gt; </translation>
    </message>
    <message>
        <location filename="../transactiondesc.cpp" line="70"/>
        <source>&lt;b&gt;Source:&lt;/b&gt; Generated&lt;br&gt;</source>
        <translation>&lt;b&gt;Forrás:&lt;/b&gt; Generálva&lt;br&gt;</translation>
    </message>
    <message>
<<<<<<< HEAD
        <location filename="../transactiondesc.cpp" line="76"/>
        <location filename="../transactiondesc.cpp" line="93"/>
=======
        <location filename="../transactiondesc.cpp" line="72"/>
        <location filename="../transactiondesc.cpp" line="89"/>
>>>>>>> 38297ba9
        <source>&lt;b&gt;From:&lt;/b&gt; </source>
        <translation>&lt;b&gt;Űrlap:&lt;/b&gt; </translation>
    </message>
    <message>
<<<<<<< HEAD
        <location filename="../transactiondesc.cpp" line="94"/>
        <location filename="../transactiondesc.cpp" line="117"/>
        <location filename="../transactiondesc.cpp" line="176"/>
=======
        <location filename="../transactiondesc.cpp" line="90"/>
        <location filename="../transactiondesc.cpp" line="113"/>
        <location filename="../transactiondesc.cpp" line="172"/>
>>>>>>> 38297ba9
        <source>&lt;b&gt;To:&lt;/b&gt; </source>
        <translation>&lt;b&gt;Címzett:&lt;/b&gt; </translation>
    </message>
    <message>
<<<<<<< HEAD
        <location filename="../transactiondesc.cpp" line="97"/>
=======
        <location filename="../transactiondesc.cpp" line="93"/>
>>>>>>> 38297ba9
        <source> (yours, label: </source>
        <translation> (tiéd, címke: </translation>
    </message>
    <message>
<<<<<<< HEAD
        <location filename="../transactiondesc.cpp" line="134"/>
        <location filename="../transactiondesc.cpp" line="148"/>
        <location filename="../transactiondesc.cpp" line="193"/>
        <location filename="../transactiondesc.cpp" line="210"/>
=======
        <location filename="../transactiondesc.cpp" line="130"/>
        <location filename="../transactiondesc.cpp" line="144"/>
        <location filename="../transactiondesc.cpp" line="189"/>
        <location filename="../transactiondesc.cpp" line="206"/>
>>>>>>> 38297ba9
        <source>&lt;b&gt;Credit:&lt;/b&gt; </source>
        <translation>&lt;b&gt;Jóváírás&lt;/b&gt; </translation>
    </message>
    <message>
<<<<<<< HEAD
        <location filename="../transactiondesc.cpp" line="136"/>
=======
        <location filename="../transactiondesc.cpp" line="132"/>
>>>>>>> 38297ba9
        <source>(%1 matures in %2 more blocks)</source>
        <translation>(%1, %2 múlva készül el)</translation>
    </message>
    <message>
<<<<<<< HEAD
        <location filename="../transactiondesc.cpp" line="140"/>
        <source>(not accepted)</source>
        <translation>(elutasítva)</translation>
    </message>
    <message>
        <location filename="../transactiondesc.cpp" line="184"/>
        <location filename="../transactiondesc.cpp" line="192"/>
        <location filename="../transactiondesc.cpp" line="207"/>
        <source>&lt;b&gt;Debit:&lt;/b&gt; </source>
        <translation>&lt;b&gt;Terhelés&lt;/b&gt; </translation>
    </message>
    <message>
        <location filename="../transactiondesc.cpp" line="214"/>
        <source>&lt;b&gt;Net amount:&lt;/b&gt; </source>
        <translation>&lt;b&gt;Nettó összeg:&lt;/b&gt; </translation>
    </message>
    <message>
        <location filename="../transactiondesc.cpp" line="220"/>
=======
        <location filename="../transactiondesc.cpp" line="216"/>
>>>>>>> 38297ba9
        <source>Message:</source>
        <translation>Üzenet:</translation>
    </message>
    <message>
<<<<<<< HEAD
        <location filename="../transactiondesc.cpp" line="222"/>
=======
        <location filename="../transactiondesc.cpp" line="218"/>
>>>>>>> 38297ba9
        <source>Comment:</source>
        <translation>Megjegyzés:</translation>
    </message>
    <message>
<<<<<<< HEAD
        <location filename="../transactiondesc.cpp" line="224"/>
=======
        <location filename="../transactiondesc.cpp" line="220"/>
>>>>>>> 38297ba9
        <source>Transaction ID:</source>
        <translation type="unfinished"></translation>
    </message>
    <message>
<<<<<<< HEAD
        <location filename="../transactiondesc.cpp" line="227"/>
=======
        <location filename="../transactiondesc.cpp" line="223"/>
>>>>>>> 38297ba9
        <source>Generated coins must wait 120 blocks before they can be spent.  When you generated this block, it was broadcast to the network to be added to the block chain.  If it fails to get into the chain, it will change to &quot;not accepted&quot; and not be spendable.  This may occasionally happen if another node generates a block within a few seconds of yours.</source>
        <translation>A frissen generált érméket csak 120 blokkal később tudod elkölteni.  Ez a blokk nyomban szétküldésre került a hálózatba, amint legeneráltad, hogy hozzáadhassák a blokklánchoz.  Ha nem kerül be a láncba, úgy az állapota &quot;elutasítva&quot;-ra módosul,  és nem költheted el az érméket. Ez akkor következhet be időnként, ha egy másik csomópont mindössze néhány másodperc különbséggel generált le egy blokkot a tiédhez képest.</translation>
    </message>
    <message>
<<<<<<< HEAD
        <location filename="../transactiondesc.cpp" line="99"/>
=======
        <location filename="../transactiondesc.cpp" line="95"/>
>>>>>>> 38297ba9
        <source> (yours)</source>
        <translation> (tiéd)</translation>
    </message>
    <message>
<<<<<<< HEAD
        <location filename="../transactiondesc.cpp" line="198"/>
=======
        <location filename="../transactiondesc.cpp" line="20"/>
        <source>Open until %1</source>
        <translation>Megnyitva %1-ig</translation>
    </message>
    <message>
        <location filename="../transactiondesc.cpp" line="89"/>
        <source>unknown</source>
        <translation>ismeretlen</translation>
    </message>
    <message>
        <location filename="../transactiondesc.cpp" line="136"/>
        <source>(not accepted)</source>
        <translation>(elutasítva)</translation>
    </message>
    <message>
        <location filename="../transactiondesc.cpp" line="180"/>
        <location filename="../transactiondesc.cpp" line="188"/>
        <location filename="../transactiondesc.cpp" line="203"/>
        <source>&lt;b&gt;Debit:&lt;/b&gt; </source>
        <translation>&lt;b&gt;Terhelés&lt;/b&gt; </translation>
    </message>
    <message>
        <location filename="../transactiondesc.cpp" line="194"/>
>>>>>>> 38297ba9
        <source>&lt;b&gt;Transaction fee:&lt;/b&gt; </source>
        <translation>&lt;b&gt;Tranzakciós díj:&lt;/b&gt; </translation>
    </message>
    <message>
<<<<<<< HEAD
        <location filename="../transactiondesc.cpp" line="55"/>
        <source>, has not been successfully broadcast yet</source>
        <translation>, még nem sikerült elküldeni.</translation>
=======
        <location filename="../transactiondesc.cpp" line="210"/>
        <source>&lt;b&gt;Net amount:&lt;/b&gt; </source>
        <translation>&lt;b&gt;Nettó összeg:&lt;/b&gt; </translation>
>>>>>>> 38297ba9
    </message>
</context>
<context>
    <name>TransactionDescDialog</name>
    <message>
        <location filename="../forms/transactiondescdialog.ui" line="14"/>
        <source>Transaction details</source>
        <translation>Tranzakció részletei</translation>
    </message>
    <message>
        <location filename="../forms/transactiondescdialog.ui" line="20"/>
        <source>This pane shows a detailed description of the transaction</source>
        <translation>Ez a mező a tranzakció részleteit mutatja</translation>
    </message>
</context>
<context>
    <name>TransactionTableModel</name>
    <message>
        <location filename="../transactiontablemodel.cpp" line="214"/>
        <source>Type</source>
        <translation>Típus</translation>
    </message>
    <message>
        <location filename="../transactiontablemodel.cpp" line="214"/>
        <source>Date</source>
        <translation>Dátum</translation>
    </message>
    <message numerus="yes">
        <location filename="../transactiontablemodel.cpp" line="277"/>
        <source>Open for %n block(s)</source>
        <translation>
            <numerusform>%n blokkra megnyitva</numerusform>
        </translation>
    </message>
    <message>
        <location filename="../transactiontablemodel.cpp" line="283"/>
        <source>Offline (%1 confirmations)</source>
        <translation>Offline (%1 megerősítés)</translation>
    </message>
    <message>
        <location filename="../transactiontablemodel.cpp" line="289"/>
        <source>Confirmed (%1 confirmations)</source>
        <translation>Megerősítve (%1 megerősítés)</translation>
    </message>
    <message>
        <location filename="../transactiontablemodel.cpp" line="303"/>
        <source>This block was not received by any other nodes and will probably not be accepted!</source>
        <translation>Ezt a blokkot egyetlen másik csomópont sem kapta meg, így valószínűleg nem lesz elfogadva!</translation>
    </message>
    <message numerus="yes">
        <location filename="../transactiontablemodel.cpp" line="297"/>
        <source>Mined balance will be available in %n more blocks</source>
        <translation>
            <numerusform>%n blokk múlva lesz elérhető a bányászott egyenleg.</numerusform>
        </translation>
    </message>
    <message>
        <location filename="../transactiontablemodel.cpp" line="214"/>
        <source>Amount</source>
        <translation>Összeg</translation>
    </message>
    <message>
        <location filename="../transactiontablemodel.cpp" line="280"/>
        <source>Open until %1</source>
        <translation>%1-ig megnyitva</translation>
    </message>
    <message>
        <location filename="../transactiontablemodel.cpp" line="286"/>
        <source>Unconfirmed (%1 of %2 confirmations)</source>
        <translation>Megerősítetlen (%1 %2 megerősítésből)</translation>
    </message>
    <message>
        <location filename="../transactiontablemodel.cpp" line="306"/>
        <source>Generated but not accepted</source>
        <translation>Legenerálva, de még el nem fogadva.</translation>
    </message>
    <message>
        <location filename="../transactiontablemodel.cpp" line="349"/>
        <source>Received with</source>
        <translation>Erre a címre</translation>
    </message>
    <message>
        <location filename="../transactiontablemodel.cpp" line="354"/>
        <source>Sent to</source>
        <translation>Erre a címre</translation>
    </message>
    <message>
        <location filename="../transactiontablemodel.cpp" line="356"/>
        <source>Payment to yourself</source>
        <translation>Magadnak kifizetve</translation>
    </message>
    <message>
        <location filename="../transactiontablemodel.cpp" line="358"/>
        <source>Mined</source>
        <translation>Kibányászva</translation>
    </message>
    <message>
        <location filename="../transactiontablemodel.cpp" line="396"/>
        <source>(n/a)</source>
        <translation>(nincs)</translation>
    </message>
    <message>
        <location filename="../transactiontablemodel.cpp" line="595"/>
        <source>Transaction status. Hover over this field to show number of confirmations.</source>
        <translation>Tranzakció állapota. Húzd ide a kurzort, hogy lásd a megerősítések számát.</translation>
    </message>
    <message>
        <location filename="../transactiontablemodel.cpp" line="597"/>
        <source>Date and time that the transaction was received.</source>
        <translation>Tranzakció fogadásának dátuma és időpontja.</translation>
    </message>
    <message>
        <location filename="../transactiontablemodel.cpp" line="599"/>
        <source>Type of transaction.</source>
        <translation>Tranzakció típusa.</translation>
    </message>
    <message>
        <location filename="../transactiontablemodel.cpp" line="601"/>
        <source>Destination address of transaction.</source>
        <translation>A tranzakció címzettjének címe.</translation>
    </message>
    <message>
        <location filename="../transactiontablemodel.cpp" line="603"/>
        <source>Amount removed from or added to balance.</source>
        <translation>Az egyenleghez jóváírt vagy ráterhelt összeg.</translation>
    </message>
    <message>
        <location filename="../transactiontablemodel.cpp" line="214"/>
        <source>Address</source>
        <translation>Cím</translation>
    </message>
    <message>
        <location filename="../transactiontablemodel.cpp" line="351"/>
        <source>Received from</source>
        <translation>Erről az</translation>
    </message>
</context>
<context>
    <name>TransactionView</name>
    <message>
        <location filename="../transactionview.cpp" line="61"/>
        <source>Range...</source>
        <translation>Tartomány ...</translation>
    </message>
    <message>
        <location filename="../transactionview.cpp" line="78"/>
        <source>Other</source>
        <translation>Más</translation>
    </message>
    <message>
        <location filename="../transactionview.cpp" line="289"/>
        <source>Could not write to file %1.</source>
        <translation>%1 fájlba való kiírás sikertelen.</translation>
    </message>
    <message>
        <location filename="../transactionview.cpp" line="384"/>
        <source>Range:</source>
        <translation>Tartomány:</translation>
    </message>
    <message>
        <location filename="../transactionview.cpp" line="392"/>
        <source>to</source>
        <translation>meddig</translation>
    </message>
    <message>
        <location filename="../transactionview.cpp" line="281"/>
        <source>Type</source>
        <translation>Típus</translation>
    </message>
    <message>
        <location filename="../transactionview.cpp" line="128"/>
        <source>Show details...</source>
        <translation>Részletek...</translation>
    </message>
    <message>
        <location filename="../transactionview.cpp" line="55"/>
        <location filename="../transactionview.cpp" line="71"/>
        <source>All</source>
        <translation>Mind</translation>
    </message>
    <message>
        <location filename="../transactionview.cpp" line="56"/>
        <source>Today</source>
        <translation>Mai</translation>
    </message>
    <message>
        <location filename="../transactionview.cpp" line="126"/>
        <source>Copy amount</source>
        <translation type="unfinished"></translation>
    </message>
    <message>
        <location filename="../transactionview.cpp" line="127"/>
        <source>Edit label</source>
        <translation>Címke szerkesztése</translation>
    </message>
    <message>
        <location filename="../transactionview.cpp" line="279"/>
        <source>Confirmed</source>
        <translation>Megerősítve</translation>
    </message>
    <message>
        <location filename="../transactionview.cpp" line="282"/>
        <source>Label</source>
        <translation>Címke</translation>
    </message>
    <message>
        <location filename="../transactionview.cpp" line="283"/>
        <source>Address</source>
        <translation>Cím</translation>
    </message>
    <message>
        <location filename="../transactionview.cpp" line="284"/>
        <source>Amount</source>
        <translation>Összeg</translation>
    </message>
    <message>
        <location filename="../transactionview.cpp" line="285"/>
        <source>ID</source>
        <translation>Azonosító</translation>
    </message>
    <message>
        <location filename="../transactionview.cpp" line="289"/>
        <source>Error exporting</source>
        <translation>Hiba lépett fel exportálás közben</translation>
    </message>
    <message>
        <location filename="../transactionview.cpp" line="84"/>
        <source>Enter address or label to search</source>
        <translation>Írd be a keresendő címet vagy címkét</translation>
    </message>
    <message>
        <location filename="../transactionview.cpp" line="90"/>
        <source>Min amount</source>
        <translation>Minimális összeg</translation>
    </message>
    <message>
        <location filename="../transactionview.cpp" line="124"/>
        <source>Copy address</source>
        <translation>Cím másolása</translation>
    </message>
    <message>
        <location filename="../transactionview.cpp" line="125"/>
        <source>Copy label</source>
        <translation>Címke másolása</translation>
    </message>
    <message>
        <location filename="../transactionview.cpp" line="58"/>
        <source>This month</source>
        <translation>Ebben a hónapban</translation>
    </message>
    <message>
        <location filename="../transactionview.cpp" line="77"/>
        <source>Mined</source>
        <translation>Kibányászva</translation>
    </message>
    <message>
        <location filename="../transactionview.cpp" line="57"/>
        <source>This week</source>
        <translation>Ezen a héten</translation>
    </message>
    <message>
        <location filename="../transactionview.cpp" line="59"/>
        <source>Last month</source>
        <translation>Múlt hónapban</translation>
    </message>
    <message>
        <location filename="../transactionview.cpp" line="60"/>
        <source>This year</source>
        <translation>Ebben az évben</translation>
    </message>
    <message>
        <location filename="../transactionview.cpp" line="72"/>
        <source>Received with</source>
        <translation>Erre a címre</translation>
    </message>
    <message>
        <location filename="../transactionview.cpp" line="74"/>
        <source>Sent to</source>
        <translation>Erre a címre</translation>
    </message>
    <message>
        <location filename="../transactionview.cpp" line="76"/>
        <source>To yourself</source>
        <translation>Magadnak</translation>
    </message>
    <message>
        <location filename="../transactionview.cpp" line="270"/>
        <source>Export Transaction Data</source>
        <translation>Tranzakció adatainak exportálása</translation>
    </message>
    <message>
        <location filename="../transactionview.cpp" line="271"/>
        <source>Comma separated file (*.csv)</source>
        <translation>Vesszővel elválasztott fájl (*.csv)</translation>
    </message>
    <message>
        <location filename="../transactionview.cpp" line="280"/>
        <source>Date</source>
        <translation>Dátum</translation>
    </message>
</context>
<context>
    <name>WalletModel</name>
    <message>
        <location filename="../walletmodel.cpp" line="142"/>
        <source>Sending...</source>
        <translation>Küldés ...</translation>
    </message>
</context>
<context>
    <name>bitcoin-core</name>
    <message>
        <location filename="../bitcoinstrings.cpp" line="41"/>
        <source>Bitcoin version</source>
        <translation>Bitcoin verzió</translation>
    </message>
    <message>
        <location filename="../bitcoinstrings.cpp" line="42"/>
        <source>Usage:</source>
        <translation>Használat:</translation>
    </message>
    <message>
        <location filename="../bitcoinstrings.cpp" line="113"/>
        <source>Loading addresses...</source>
        <translation>Címek betöltése...</translation>
    </message>
    <message>
        <location filename="../bitcoinstrings.cpp" line="115"/>
        <source>Loading block index...</source>
        <translation>Blokkindex betöltése...</translation>
    </message>
    <message>
        <location filename="../bitcoinstrings.cpp" line="112"/>
        <source>Bitcoin</source>
        <translation>Bitcoin</translation>
    </message>
    <message>
        <location filename="../bitcoinstrings.cpp" line="109"/>
        <source>Cannot obtain a lock on data directory %s.  Bitcoin is probably already running.</source>
        <translation>Az %s adatkönyvtár nem zárható.  A Bitcoin valószínűleg fut már.</translation>
    </message>
    <message>
        <location filename="../bitcoinstrings.cpp" line="117"/>
        <source>Loading wallet...</source>
        <translation>Tárca betöltése...</translation>
    </message>
    <message>
        <location filename="../bitcoinstrings.cpp" line="122"/>
        <source>Cannot downgrade wallet</source>
        <translation type="unfinished"></translation>
    </message>
    <message>
        <location filename="../bitcoinstrings.cpp" line="123"/>
        <source>Cannot initialize keypool</source>
        <translation type="unfinished"></translation>
    </message>
    <message>
        <location filename="../bitcoinstrings.cpp" line="124"/>
        <source>Cannot write default address</source>
        <translation type="unfinished"></translation>
    </message>
    <message>
        <location filename="../bitcoinstrings.cpp" line="126"/>
        <source>Done loading</source>
        <translation>Betöltés befejezve.</translation>
    </message>
    <message>
        <location filename="../bitcoinstrings.cpp" line="125"/>
        <source>Rescanning...</source>
        <translation>Újraszkennelés...</translation>
    </message>
    <message>
        <location filename="../bitcoinstrings.cpp" line="129"/>
        <source>Warning: -paytxfee is set very high.  This is the transaction fee you will pay if you send a transaction.</source>
        <translation>Figyelem: a -paytxfee nagyon magas.  Ennyi tranzakciós díjat fogsz fizetni, ha elküldöd a tranzakciót.</translation>
    </message>
    <message>
        <location filename="../bitcoinstrings.cpp" line="132"/>
        <source>Error: CreateThread(StartNode) failed</source>
        <translation>Hiba: CreateThread(StartNode) sikertelen</translation>
    </message>
    <message>
        <location filename="../bitcoinstrings.cpp" line="128"/>
        <source>Invalid amount for -paytxfee=&lt;amount&gt;</source>
        <translation>Étvénytelen -paytxfee=&lt;összeg&gt; összeg</translation>
    </message>
    <message>
        <location filename="../bitcoinstrings.cpp" line="20"/>
        <source>Warning: Disk space is low</source>
        <translation>Figyelem: kevés a hely a lemezen</translation>
    </message>
    <message>
        <location filename="../bitcoinstrings.cpp" line="133"/>
        <source>Unable to bind to port %d on this computer.  Bitcoin is probably already running.</source>
        <translation>A %d port nem elérhető ezen a gépen.  A Bitcoin valószínűleg fut már.</translation>
    </message>
    <message>
        <location filename="../bitcoinstrings.cpp" line="38"/>
        <source>Warning: Please check that your computer&apos;s date and time are correct.  If your clock is wrong Bitcoin will not work properly.</source>
        <translation>Figyelem: Ellenőrizd, hogy helyesen van-e beállítva a gépeden a dátum és az idő.  A Bitcoin nem fog megfelelően működni, ha rosszul van beállítvaaz órád.</translation>
    </message>
    <message>
        <location filename="../bitcoinstrings.cpp" line="127"/>
        <source>Invalid -proxy address</source>
        <translation>Érvénytelen -proxy cím</translation>
    </message>
    <message>
        <location filename="../bitcoinstrings.cpp" line="43"/>
        <source>Send command to -server or bitcoind</source>
        <translation>Parancs küldése a -serverhez vagy a bitcoindhez
</translation>
    </message>
    <message>
        <location filename="../bitcoinstrings.cpp" line="8"/>
        <source>Error: Wallet locked, unable to create transaction  </source>
        <translation type="unfinished"></translation>
    </message>
    <message>
        <location filename="../bitcoinstrings.cpp" line="18"/>
        <source>Invalid amount</source>
        <translation>Étvénytelen összeg</translation>
    </message>
    <message>
        <location filename="../bitcoinstrings.cpp" line="21"/>
        <source>To use the %s option</source>
        <translation type="unfinished"></translation>
    </message>
    <message>
        <location filename="../bitcoinstrings.cpp" line="22"/>
        <source>%s, you must set a rpcpassword in the configuration file:
 %s
It is recommended you use the following random password:
rpcuser=bitcoinrpc
rpcpassword=%s
(you do not need to remember this password)
If the file does not exist, create it with owner-readable-only file permissions.
</source>
        <translation type="unfinished"></translation>
    </message>
    <message>
        <location filename="../bitcoinstrings.cpp" line="31"/>
        <source>Error</source>
        <translation>Hiba</translation>
    </message>
    <message>
        <location filename="../bitcoinstrings.cpp" line="32"/>
        <source>An error occurred while setting up the RPC port %i for listening: %s</source>
        <translation type="unfinished"></translation>
    </message>
    <message>
        <location filename="../bitcoinstrings.cpp" line="33"/>
        <source>You must set rpcpassword=&lt;password&gt; in the configuration file:
%s
If the file does not exist, create it with owner-readable-only file permissions.</source>
        <translation type="unfinished"></translation>
    </message>
    <message>
        <location filename="../bitcoinstrings.cpp" line="44"/>
        <source>List commands</source>
        <translation>Parancsok kilistázása
</translation>
    </message>
    <message>
        <location filename="../bitcoinstrings.cpp" line="45"/>
        <source>Get help for a command</source>
        <translation>Segítség egy parancsról
</translation>
    </message>
    <message>
        <location filename="../bitcoinstrings.cpp" line="46"/>
        <source>Options:</source>
        <translation>Opciók
</translation>
    </message>
    <message>
        <location filename="../bitcoinstrings.cpp" line="47"/>
        <source>Specify configuration file (default: bitcoin.conf)</source>
        <translation>Konfigurációs fájl (alapértelmezett: bitcoin.conf)
</translation>
    </message>
    <message>
        <location filename="../bitcoinstrings.cpp" line="48"/>
        <source>Specify pid file (default: bitcoind.pid)</source>
        <translation>pid-fájl (alapértelmezett: bitcoind.pid)
</translation>
    </message>
    <message>
        <location filename="../bitcoinstrings.cpp" line="49"/>
        <source>Generate coins</source>
        <translation>Érmék generálása
</translation>
    </message>
    <message>
        <location filename="../bitcoinstrings.cpp" line="50"/>
        <source>Don&apos;t generate coins</source>
        <translation>Bitcoin-generálás leállítása
</translation>
    </message>
    <message>
        <location filename="../bitcoinstrings.cpp" line="52"/>
        <source>Show splash screen on startup (default: 1)</source>
        <translation type="unfinished"></translation>
    </message>
    <message>
        <location filename="../bitcoinstrings.cpp" line="53"/>
        <source>Specify data directory</source>
        <translation>Adatkönyvtár
</translation>
    </message>
    <message>
        <location filename="../bitcoinstrings.cpp" line="54"/>
        <source>Set database cache size in megabytes (default: 25)</source>
        <translation type="unfinished"></translation>
    </message>
    <message>
        <location filename="../bitcoinstrings.cpp" line="55"/>
        <source>Set database disk log size in megabytes (default: 100)</source>
        <translation type="unfinished"></translation>
    </message>
    <message>
        <location filename="../bitcoinstrings.cpp" line="56"/>
        <source>Specify connection timeout (in milliseconds)</source>
        <translation>Csatlakozás időkerete (milliszekundumban)
</translation>
    </message>
    <message>
        <location filename="../bitcoinstrings.cpp" line="60"/>
        <source>Maintain at most &lt;n&gt; connections to peers (default: 125)</source>
        <translation type="unfinished"></translation>
    </message>
    <message>
        <location filename="../bitcoinstrings.cpp" line="63"/>
        <source>Find peers using internet relay chat (default: 0)</source>
        <translation type="unfinished"></translation>
    </message>
    <message>
        <location filename="../bitcoinstrings.cpp" line="64"/>
        <source>Accept connections from outside (default: 1)</source>
        <translation type="unfinished"></translation>
    </message>
    <message>
        <location filename="../bitcoinstrings.cpp" line="65"/>
        <source>Set language, for example &quot;de_DE&quot; (default: system locale)</source>
        <translation type="unfinished"></translation>
    </message>
    <message>
        <location filename="../bitcoinstrings.cpp" line="66"/>
        <source>Find peers using DNS lookup (default: 1)</source>
        <translation type="unfinished"></translation>
    </message>
    <message>
        <location filename="../bitcoinstrings.cpp" line="67"/>
        <source>Threshold for disconnecting misbehaving peers (default: 100)</source>
        <translation type="unfinished"></translation>
    </message>
    <message>
        <location filename="../bitcoinstrings.cpp" line="68"/>
        <source>Number of seconds to keep misbehaving peers from reconnecting (default: 86400)</source>
        <translation type="unfinished"></translation>
    </message>
    <message>
        <location filename="../bitcoinstrings.cpp" line="71"/>
        <source>Maximum per-connection receive buffer, &lt;n&gt;*1000 bytes (default: 10000)</source>
        <translation type="unfinished"></translation>
    </message>
    <message>
        <location filename="../bitcoinstrings.cpp" line="72"/>
        <source>Maximum per-connection send buffer, &lt;n&gt;*1000 bytes (default: 10000)</source>
        <translation type="unfinished"></translation>
    </message>
    <message>
        <location filename="../bitcoinstrings.cpp" line="75"/>
        <source>Detach block and address databases. Increases shutdown time (default: 0)</source>
        <translation type="unfinished"></translation>
    </message>
    <message>
        <location filename="../bitcoinstrings.cpp" line="81"/>
        <source>Output extra debugging information</source>
        <translation type="unfinished"></translation>
    </message>
    <message>
        <location filename="../bitcoinstrings.cpp" line="82"/>
        <source>Prepend debug output with timestamp</source>
        <translation type="unfinished"></translation>
    </message>
    <message>
        <location filename="../bitcoinstrings.cpp" line="83"/>
        <source>Send trace/debug info to console instead of debug.log file</source>
        <translation type="unfinished"></translation>
    </message>
    <message>
        <location filename="../bitcoinstrings.cpp" line="84"/>
        <source>Send trace/debug info to debugger</source>
        <translation type="unfinished"></translation>
    </message>
    <message>
        <location filename="../bitcoinstrings.cpp" line="90"/>
        <source>Execute command when the best block changes (%s in cmd is replaced by block hash)</source>
        <translation type="unfinished"></translation>
    </message>
    <message>
        <location filename="../bitcoinstrings.cpp" line="93"/>
        <source>Upgrade wallet to latest format</source>
        <translation type="unfinished"></translation>
    </message>
    <message>
        <location filename="../bitcoinstrings.cpp" line="96"/>
        <source>How many blocks to check at startup (default: 2500, 0 = all)</source>
        <translation type="unfinished"></translation>
    </message>
    <message>
        <location filename="../bitcoinstrings.cpp" line="97"/>
        <source>How thorough the block verification is (0-6, default: 1)</source>
        <translation type="unfinished"></translation>
    </message>
    <message>
        <location filename="../bitcoinstrings.cpp" line="114"/>
        <source>Error loading addr.dat</source>
        <translation>Hiba az addr.dat betöltése közben</translation>
    </message>
    <message>
        <location filename="../bitcoinstrings.cpp" line="116"/>
        <source>Error loading blkindex.dat</source>
        <translation>Hiba az blkindex.dat betöltése közben</translation>
    </message>
    <message>
        <location filename="../bitcoinstrings.cpp" line="118"/>
        <source>Error loading wallet.dat: Wallet corrupted</source>
        <translation>Hiba a wallet.dat betöltése közben: meghibásodott tárca</translation>
    </message>
    <message>
        <location filename="../bitcoinstrings.cpp" line="120"/>
        <source>Wallet needed to be rewritten: restart Bitcoin to complete</source>
        <translation type="unfinished"></translation>
    </message>
    <message>
        <location filename="../bitcoinstrings.cpp" line="121"/>
        <source>Error loading wallet.dat</source>
        <translation>Hiba az wallet.dat betöltése közben</translation>
    </message>
    <message>
        <location filename="../bitcoinstrings.cpp" line="80"/>
        <source>Use the test network</source>
        <translation>Teszthálózat használata
</translation>
    </message>
    <message>
        <location filename="../bitcoinstrings.cpp" line="85"/>
        <source>Username for JSON-RPC connections</source>
        <translation>Felhasználói név JSON-RPC csatlakozásokhoz
</translation>
    </message>
    <message>
        <location filename="../bitcoinstrings.cpp" line="86"/>
        <source>Password for JSON-RPC connections</source>
        <translation>Jelszó JSON-RPC csatlakozásokhoz
</translation>
    </message>
    <message>
        <location filename="../bitcoinstrings.cpp" line="94"/>
        <source>Set key pool size to &lt;n&gt; (default: 100)</source>
        <translation>Kulcskarika mérete &lt;n&gt; (alapértelmezett: 100)
</translation>
    </message>
    <message>
        <location filename="../bitcoinstrings.cpp" line="103"/>
        <source>Server private key (default: server.pem)</source>
        <translation>Szerver titkos kulcsa (alapértelmezett: server.pem)
</translation>
    </message>
    <message>
        <location filename="../bitcoinstrings.cpp" line="87"/>
        <source>Listen for JSON-RPC connections on &lt;port&gt; (default: 8332)</source>
        <translation>JSON-RPC csatlakozásokhoz figyelendő &lt;port&gt; (alapértelmezett: 8332)
</translation>
    </message>
    <message>
        <location filename="../bitcoinstrings.cpp" line="102"/>
        <source>Server certificate file (default: server.cert)</source>
        <translation>Szervertanúsítvány-fájl (alapértelmezett: server.cert)
</translation>
    </message>
    <message>
        <location filename="../bitcoinstrings.cpp" line="88"/>
        <source>Allow JSON-RPC connections from specified IP address</source>
        <translation>JSON-RPC csatlakozások engedélyezése meghatározott IP-címről
</translation>
    </message>
    <message>
        <location filename="../bitcoinstrings.cpp" line="51"/>
        <source>Start minimized</source>
        <translation>Indítás lekicsinyítve
</translation>
    </message>
    <message>
        <location filename="../bitcoinstrings.cpp" line="107"/>
        <source>This help message</source>
        <translation>Ez a súgó-üzenet
</translation>
    </message>
    <message>
        <location filename="../bitcoinstrings.cpp" line="104"/>
        <source>Acceptable ciphers (default: TLSv1+HIGH:!SSLv2:!aNULL:!eNULL:!AH:!3DES:@STRENGTH)</source>
        <translation>Elfogadható rejtjelkulcsok (alapértelmezett: TLSv1+HIGH:!SSLv2:!aNULL:!eNULL:!AH:!3DES:@STRENGTH )
</translation>
    </message>
    <message>
        <location filename="../bitcoinstrings.cpp" line="57"/>
        <source>Connect through socks4 proxy</source>
        <translation>Csatlakozás SOCKS4 proxyn keresztül
</translation>
    </message>
    <message>
        <location filename="../bitcoinstrings.cpp" line="98"/>
        <source>
SSL options: (see the Bitcoin Wiki for SSL setup instructions)</source>
        <translation>
SSL-opciók: (lásd a Bitcoin Wiki SSL-beállítási instrukcióit)
</translation>
    </message>
    <message>
        <location filename="../bitcoinstrings.cpp" line="12"/>
        <source>Error: Transaction creation failed  </source>
        <translation>Hiba: nem sikerült létrehozni a tranzakciót  </translation>
    </message>
    <message>
        <location filename="../bitcoinstrings.cpp" line="14"/>
        <source>Error: The transaction was rejected.  This might happen if some of the coins in your wallet were already spent, such as if you used a copy of wallet.dat and coins were spent in the copy but not marked as spent here.</source>
        <translation>Hiba: a tranzakciót elutasították.  Ezt az okozhatja, ha már elköltöttél valamennyi érmét a tárcádból - például ha a wallet.dat-od egy másolatát használtad, és így az elköltés csak abban lett jelölve, de itt nem.</translation>
    </message>
    <message>
        <location filename="../bitcoinstrings.cpp" line="19"/>
        <source>Insufficient funds</source>
        <translation>Nincs elég bitcoinod.</translation>
    </message>
    <message>
        <location filename="../bitcoinstrings.cpp" line="119"/>
        <source>Error loading wallet.dat: Wallet requires newer version of Bitcoin</source>
        <translation>Hiba a wallet.dat betöltése közben: ehhez a tárcához újabb verziójú Bitcoin-kliens szükséges</translation>
    </message>
    <message>
        <location filename="../bitcoinstrings.cpp" line="9"/>
        <source>Error: This transaction requires a transaction fee of at least %s because of its amount, complexity, or use of recently received funds  </source>
        <translation>Ez a tranzakció túllépi a mérethatárt,  de %1 tranzakciós díj ellenében így is elküldheted. Ezt a plusz összeget a tranzakcióidat feldolgozó csomópontok kapják,  így magát a hálózatot támogatod vele. Hajlandó vagy megfizetni a díjat?</translation>
    </message>
    <message>
        <location filename="../bitcoinstrings.cpp" line="13"/>
        <source>Sending...</source>
        <translation>Küldés...</translation>
    </message>
    <message>
        <location filename="../bitcoinstrings.cpp" line="58"/>
        <source>Allow DNS lookups for addnode and connect</source>
        <translation>DNS-kikeresés engedélyezése az addnode-nál és a connect-nél
</translation>
    </message>
    <message>
        <location filename="../bitcoinstrings.cpp" line="59"/>
        <source>Listen for connections on &lt;port&gt; (default: 8333 or testnet: 18333)</source>
        <translation>Csatlakozásokhoz figyelendő &lt;port&gt; (alapértelmezett: 8333 or testnet: 18333)</translation>
    </message>
    <message>
        <location filename="../bitcoinstrings.cpp" line="61"/>
        <source>Add a node to connect to and attempt to keep the connection open</source>
        <translation>Elérendő csomópont megadása and attempt to keep the connection open</translation>
    </message>
    <message>
        <location filename="../bitcoinstrings.cpp" line="62"/>
        <source>Connect only to the specified node</source>
        <translation>Csatlakozás csak a megadott csomóponthoz
</translation>
    </message>
    <message>
        <location filename="../bitcoinstrings.cpp" line="73"/>
        <source>Use Universal Plug and Play to map the listening port (default: 1)</source>
        <translation type="unfinished">UPnP-használat engedélyezése a figyelő port feltérképezésénél (default: 1)</translation>
    </message>
    <message>
        <location filename="../bitcoinstrings.cpp" line="74"/>
        <source>Use Universal Plug and Play to map the listening port (default: 0)</source>
        <translation type="unfinished">UPnP-használat engedélyezése a figyelő port feltérképezésénél (default: 0)</translation>
    </message>
    <message>
        <location filename="../bitcoinstrings.cpp" line="77"/>
        <source>Fee per KB to add to transactions you send</source>
        <translation>kB-onként felajánlandó díj az általad küldött tranzakciókhoz</translation>
    </message>
    <message>
        <location filename="../bitcoinstrings.cpp" line="78"/>
        <source>Accept command line and JSON-RPC commands</source>
        <translation>Parancssoros és JSON-RPC parancsok elfogadása
</translation>
    </message>
    <message>
        <location filename="../bitcoinstrings.cpp" line="79"/>
        <source>Run in the background as a daemon and accept commands</source>
        <translation>Háttérben futtatás daemonként és parancsok elfogadása
</translation>
    </message>
    <message>
        <location filename="../bitcoinstrings.cpp" line="89"/>
        <source>Send commands to node running on &lt;ip&gt; (default: 127.0.0.1)</source>
        <translation>Parancsok küldése &lt;ip&gt; címen működő csomóponthoz (alapértelmezett: 127.0.0.1)
</translation>
    </message>
    <message>
        <location filename="../bitcoinstrings.cpp" line="95"/>
        <source>Rescan the block chain for missing wallet transactions</source>
        <translation>Blokklánc újraszkennelése hiányzó tárca-tranzakciók után
</translation>
    </message>
    <message>
        <location filename="../bitcoinstrings.cpp" line="101"/>
        <source>Use OpenSSL (https) for JSON-RPC connections</source>
        <translation>OpenSSL (https) használata JSON-RPC csatalkozásokhoz
</translation>
    </message>
    <message>
        <location filename="../bitcoinstrings.cpp" line="108"/>
        <source>Usage</source>
        <translation>Használat</translation>
    </message>
</context>
</TS><|MERGE_RESOLUTION|>--- conflicted
+++ resolved
@@ -170,22 +170,10 @@
         <translation>SzövegCímke</translation>
     </message>
     <message>
-<<<<<<< HEAD
         <location filename="../askpassphrasedialog.cpp" line="111"/>
-        <location filename="../askpassphrasedialog.cpp" line="160"/>
+        <location filename="../askpassphrasedialog.cpp" line="169"/>
         <source>Wallet encrypted</source>
         <translation>Tárca kódolva</translation>
-=======
-        <location filename="../askpassphrasedialog.cpp" line="117"/>
-        <source>IMPORTANT: Any previous backups you have made of your wallet file should be replaced with the newly generated, encrypted wallet file. For security reasons, previous backups of the unencrypted wallet file will become useless as soon as you start using the new, encrypted wallet.</source>
-        <translation type="unfinished"></translation>
-    </message>
-    <message>
-        <location filename="../askpassphrasedialog.cpp" line="134"/>
-        <location filename="../askpassphrasedialog.cpp" line="182"/>
-        <source>The supplied passphrases do not match.</source>
-        <translation>A megadott jelszavak nem egyeznek.</translation>
->>>>>>> 38297ba9
     </message>
     <message>
         <location filename="../askpassphrasedialog.cpp" line="145"/>
@@ -193,20 +181,6 @@
         <translation>Tárca megnyitása sikertelen</translation>
     </message>
     <message>
-<<<<<<< HEAD
-=======
-        <location filename="../askpassphrasedialog.cpp" line="217"/>
-        <location filename="../askpassphrasedialog.cpp" line="241"/>
-        <source>Warning: The Caps Lock key is on.</source>
-        <translation type="unfinished"></translation>
-    </message>
-    <message>
-        <location filename="../forms/askpassphrasedialog.ui" line="75"/>
-        <source>Repeat new passphrase</source>
-        <translation>Új jelszó újra</translation>
-    </message>
-    <message>
->>>>>>> 38297ba9
         <location filename="../forms/askpassphrasedialog.ui" line="26"/>
         <source>Dialog</source>
         <translation>Párbeszéd</translation>
@@ -234,13 +208,12 @@
         <translation>A tárcád dekódolásához a műveletnek szüksége van a tárcád jelszavára.</translation>
     </message>
     <message>
-<<<<<<< HEAD
         <location filename="../askpassphrasedialog.cpp" line="51"/>
         <source>Decrypt wallet</source>
         <translation>Tárca dekódolása</translation>
     </message>
     <message>
-        <location filename="../askpassphrasedialog.cpp" line="118"/>
+        <location filename="../askpassphrasedialog.cpp" line="127"/>
         <source>Wallet encryption failed due to an internal error. Your wallet was not encrypted.</source>
         <translation>Tárca kódolása belső hiba miatt sikertelen. A tárcád nem lett kódolva.</translation>
     </message>
@@ -250,34 +223,17 @@
         <translation>Írd be az új jelszót a tárcához.&lt;br/&gt;Használj legalább 10&lt;br/&gt;véletlenszerű karaktert&lt;/b&gt; vagy &lt;b&gt;legalább nyolc szót&lt;/b&gt;.</translation>
     </message>
     <message>
-        <location filename="../askpassphrasedialog.cpp" line="117"/>
-        <location filename="../askpassphrasedialog.cpp" line="124"/>
-        <location filename="../askpassphrasedialog.cpp" line="166"/>
-        <location filename="../askpassphrasedialog.cpp" line="172"/>
-=======
         <location filename="../askpassphrasedialog.cpp" line="126"/>
         <location filename="../askpassphrasedialog.cpp" line="133"/>
         <location filename="../askpassphrasedialog.cpp" line="175"/>
         <location filename="../askpassphrasedialog.cpp" line="181"/>
->>>>>>> 38297ba9
         <source>Wallet encryption failed</source>
         <translation>Tárca kódolása sikertelen.</translation>
     </message>
     <message>
-<<<<<<< HEAD
         <location filename="../askpassphrasedialog.cpp" line="35"/>
         <source>Encrypt wallet</source>
         <translation>Tárca kódolása</translation>
-=======
-        <location filename="../askpassphrasedialog.cpp" line="156"/>
-        <source>Wallet decryption failed</source>
-        <translation>Dekódolás sikertelen.</translation>
-    </message>
-    <message>
-        <location filename="../askpassphrasedialog.cpp" line="34"/>
-        <source>Enter the new passphrase to the wallet.&lt;br/&gt;Please use a passphrase of &lt;b&gt;10 or more random characters&lt;/b&gt;, or &lt;b&gt;eight or more words&lt;/b&gt;.</source>
-        <translation>Írd be az új jelszót a tárcához.&lt;br/&gt;Használj legalább 10&lt;br/&gt;véletlenszerű karaktert&lt;/b&gt; vagy &lt;b&gt;legalább nyolc szót&lt;/b&gt;.</translation>
->>>>>>> 38297ba9
     </message>
     <message>
         <location filename="../askpassphrasedialog.cpp" line="43"/>
@@ -285,19 +241,18 @@
         <translation>Tárca megnyitása</translation>
     </message>
     <message>
-<<<<<<< HEAD
         <location filename="../askpassphrasedialog.cpp" line="54"/>
         <source>Change passphrase</source>
         <translation>Jelszó megváltoztatása</translation>
-=======
-        <location filename="../askpassphrasedialog.cpp" line="127"/>
-        <source>Wallet encryption failed due to an internal error. Your wallet was not encrypted.</source>
-        <translation>Tárca kódolása belső hiba miatt sikertelen. A tárcád nem lett kódolva.</translation>
->>>>>>> 38297ba9
-    </message>
-    <message>
-        <location filename="../askpassphrasedialog.cpp" line="125"/>
-        <location filename="../askpassphrasedialog.cpp" line="173"/>
+    </message>
+    <message>
+        <location filename="../askpassphrasedialog.cpp" line="117"/>
+        <source>IMPORTANT: Any previous backups you have made of your wallet file should be replaced with the newly generated, encrypted wallet file. For security reasons, previous backups of the unencrypted wallet file will become useless as soon as you start using the new, encrypted wallet.</source>
+        <translation type="unfinished"></translation>
+    </message>
+    <message>
+        <location filename="../askpassphrasedialog.cpp" line="134"/>
+        <location filename="../askpassphrasedialog.cpp" line="182"/>
         <source>The supplied passphrases do not match.</source>
         <translation>A megadott jelszavak nem egyeznek.</translation>
     </message>
@@ -309,51 +264,36 @@
         <translation>Hibás jelszó.</translation>
     </message>
     <message>
-        <location filename="../askpassphrasedialog.cpp" line="208"/>
-        <location filename="../askpassphrasedialog.cpp" line="232"/>
+        <location filename="../askpassphrasedialog.cpp" line="217"/>
+        <location filename="../askpassphrasedialog.cpp" line="241"/>
         <source>Warning: The Caps Lock key is on.</source>
         <translation type="unfinished"></translation>
     </message>
     <message>
-<<<<<<< HEAD
         <location filename="../askpassphrasedialog.cpp" line="101"/>
         <source>Confirm wallet encryption</source>
         <translation>Biztosan kódolni akarod a tárcát?</translation>
-=======
+    </message>
+    <message>
+        <location filename="../askpassphrasedialog.cpp" line="170"/>
+        <source>Wallet passphrase was successfully changed.</source>
+        <translation>Jelszó megváltoztatva.</translation>
+    </message>
+    <message>
+        <location filename="../askpassphrasedialog.cpp" line="156"/>
+        <source>Wallet decryption failed</source>
+        <translation>Dekódolás sikertelen.</translation>
+    </message>
+    <message>
         <location filename="../askpassphrasedialog.cpp" line="113"/>
         <source>Bitcoin will close now to finish the encryption process. Remember that encrypting your wallet cannot fully protect your bitcoins from being stolen by malware infecting your computer.</source>
         <translation>Bitcoin will close now to finish the encryption process. Ne feledd, hogy a tárca titkosítása sem nyújt teljes védelmet az adathalász programok fertőzésével szemben.</translation>
->>>>>>> 38297ba9
-    </message>
-    <message>
-        <location filename="../askpassphrasedialog.cpp" line="170"/>
-        <source>Wallet passphrase was successfully changed.</source>
-        <translation>Jelszó megváltoztatva.</translation>
-    </message>
-    <message>
-        <location filename="../askpassphrasedialog.cpp" line="147"/>
-        <source>Wallet decryption failed</source>
-        <translation>Dekódolás sikertelen.</translation>
-    </message>
-    <message>
-        <location filename="../askpassphrasedialog.cpp" line="112"/>
-        <source>Bitcoin will close now to finish the encryption process. Remember that encrypting your wallet cannot fully protect your bitcoins from being stolen by malware infecting your computer.</source>
-        <translation>Bitcoin will close now to finish the encryption process. Ne feledd, hogy a tárca titkosítása sem nyújt teljes védelmet az adathalász programok fertőzésével szemben.</translation>
     </message>
     <message>
         <location filename="../forms/askpassphrasedialog.ui" line="47"/>
         <source>Enter passphrase</source>
         <translation>Add meg a jelszót</translation>
     </message>
-<<<<<<< HEAD
-=======
-    <message>
-        <location filename="../askpassphrasedialog.cpp" line="111"/>
-        <location filename="../askpassphrasedialog.cpp" line="169"/>
-        <source>Wallet encrypted</source>
-        <translation>Tárca kódolva</translation>
-    </message>
->>>>>>> 38297ba9
 </context>
 <context>
     <name>BitcoinGUI</name>
@@ -1309,7 +1249,7 @@
         <translation>, %1 csomóponton keresztül elküldve.</translation>
     </message>
     <message>
-        <location filename="../transactiondesc.cpp" line="93"/>
+        <location filename="../transactiondesc.cpp" line="92"/>
         <source>unknown</source>
         <translation>ismeretlen</translation>
     </message>
@@ -1334,165 +1274,87 @@
         <translation>&lt;b&gt;Forrás:&lt;/b&gt; Generálva&lt;br&gt;</translation>
     </message>
     <message>
-<<<<<<< HEAD
-        <location filename="../transactiondesc.cpp" line="76"/>
-        <location filename="../transactiondesc.cpp" line="93"/>
-=======
-        <location filename="../transactiondesc.cpp" line="72"/>
-        <location filename="../transactiondesc.cpp" line="89"/>
->>>>>>> 38297ba9
+        <location filename="../transactiondesc.cpp" line="75"/>
+        <location filename="../transactiondesc.cpp" line="92"/>
         <source>&lt;b&gt;From:&lt;/b&gt; </source>
         <translation>&lt;b&gt;Űrlap:&lt;/b&gt; </translation>
     </message>
     <message>
-<<<<<<< HEAD
-        <location filename="../transactiondesc.cpp" line="94"/>
-        <location filename="../transactiondesc.cpp" line="117"/>
-        <location filename="../transactiondesc.cpp" line="176"/>
-=======
-        <location filename="../transactiondesc.cpp" line="90"/>
-        <location filename="../transactiondesc.cpp" line="113"/>
-        <location filename="../transactiondesc.cpp" line="172"/>
->>>>>>> 38297ba9
+        <location filename="../transactiondesc.cpp" line="93"/>
+        <location filename="../transactiondesc.cpp" line="116"/>
+        <location filename="../transactiondesc.cpp" line="175"/>
         <source>&lt;b&gt;To:&lt;/b&gt; </source>
         <translation>&lt;b&gt;Címzett:&lt;/b&gt; </translation>
     </message>
     <message>
-<<<<<<< HEAD
-        <location filename="../transactiondesc.cpp" line="97"/>
-=======
-        <location filename="../transactiondesc.cpp" line="93"/>
->>>>>>> 38297ba9
+        <location filename="../transactiondesc.cpp" line="96"/>
         <source> (yours, label: </source>
         <translation> (tiéd, címke: </translation>
     </message>
     <message>
-<<<<<<< HEAD
-        <location filename="../transactiondesc.cpp" line="134"/>
-        <location filename="../transactiondesc.cpp" line="148"/>
-        <location filename="../transactiondesc.cpp" line="193"/>
-        <location filename="../transactiondesc.cpp" line="210"/>
-=======
-        <location filename="../transactiondesc.cpp" line="130"/>
-        <location filename="../transactiondesc.cpp" line="144"/>
-        <location filename="../transactiondesc.cpp" line="189"/>
-        <location filename="../transactiondesc.cpp" line="206"/>
->>>>>>> 38297ba9
+        <location filename="../transactiondesc.cpp" line="133"/>
+        <location filename="../transactiondesc.cpp" line="147"/>
+        <location filename="../transactiondesc.cpp" line="192"/>
+        <location filename="../transactiondesc.cpp" line="209"/>
         <source>&lt;b&gt;Credit:&lt;/b&gt; </source>
         <translation>&lt;b&gt;Jóváírás&lt;/b&gt; </translation>
     </message>
     <message>
-<<<<<<< HEAD
-        <location filename="../transactiondesc.cpp" line="136"/>
-=======
-        <location filename="../transactiondesc.cpp" line="132"/>
->>>>>>> 38297ba9
+        <location filename="../transactiondesc.cpp" line="135"/>
         <source>(%1 matures in %2 more blocks)</source>
         <translation>(%1, %2 múlva készül el)</translation>
     </message>
     <message>
-<<<<<<< HEAD
-        <location filename="../transactiondesc.cpp" line="140"/>
+        <location filename="../transactiondesc.cpp" line="139"/>
         <source>(not accepted)</source>
         <translation>(elutasítva)</translation>
     </message>
     <message>
-        <location filename="../transactiondesc.cpp" line="184"/>
-        <location filename="../transactiondesc.cpp" line="192"/>
-        <location filename="../transactiondesc.cpp" line="207"/>
+        <location filename="../transactiondesc.cpp" line="183"/>
+        <location filename="../transactiondesc.cpp" line="191"/>
+        <location filename="../transactiondesc.cpp" line="206"/>
         <source>&lt;b&gt;Debit:&lt;/b&gt; </source>
         <translation>&lt;b&gt;Terhelés&lt;/b&gt; </translation>
     </message>
     <message>
-        <location filename="../transactiondesc.cpp" line="214"/>
+        <location filename="../transactiondesc.cpp" line="213"/>
         <source>&lt;b&gt;Net amount:&lt;/b&gt; </source>
         <translation>&lt;b&gt;Nettó összeg:&lt;/b&gt; </translation>
     </message>
     <message>
-        <location filename="../transactiondesc.cpp" line="220"/>
-=======
-        <location filename="../transactiondesc.cpp" line="216"/>
->>>>>>> 38297ba9
+        <location filename="../transactiondesc.cpp" line="219"/>
         <source>Message:</source>
         <translation>Üzenet:</translation>
     </message>
     <message>
-<<<<<<< HEAD
-        <location filename="../transactiondesc.cpp" line="222"/>
-=======
-        <location filename="../transactiondesc.cpp" line="218"/>
->>>>>>> 38297ba9
+        <location filename="../transactiondesc.cpp" line="221"/>
         <source>Comment:</source>
         <translation>Megjegyzés:</translation>
     </message>
     <message>
-<<<<<<< HEAD
-        <location filename="../transactiondesc.cpp" line="224"/>
-=======
-        <location filename="../transactiondesc.cpp" line="220"/>
->>>>>>> 38297ba9
+        <location filename="../transactiondesc.cpp" line="223"/>
         <source>Transaction ID:</source>
         <translation type="unfinished"></translation>
     </message>
     <message>
-<<<<<<< HEAD
-        <location filename="../transactiondesc.cpp" line="227"/>
-=======
-        <location filename="../transactiondesc.cpp" line="223"/>
->>>>>>> 38297ba9
+        <location filename="../transactiondesc.cpp" line="226"/>
         <source>Generated coins must wait 120 blocks before they can be spent.  When you generated this block, it was broadcast to the network to be added to the block chain.  If it fails to get into the chain, it will change to &quot;not accepted&quot; and not be spendable.  This may occasionally happen if another node generates a block within a few seconds of yours.</source>
         <translation>A frissen generált érméket csak 120 blokkal később tudod elkölteni.  Ez a blokk nyomban szétküldésre került a hálózatba, amint legeneráltad, hogy hozzáadhassák a blokklánchoz.  Ha nem kerül be a láncba, úgy az állapota &quot;elutasítva&quot;-ra módosul,  és nem költheted el az érméket. Ez akkor következhet be időnként, ha egy másik csomópont mindössze néhány másodperc különbséggel generált le egy blokkot a tiédhez képest.</translation>
     </message>
     <message>
-<<<<<<< HEAD
-        <location filename="../transactiondesc.cpp" line="99"/>
-=======
-        <location filename="../transactiondesc.cpp" line="95"/>
->>>>>>> 38297ba9
+        <location filename="../transactiondesc.cpp" line="98"/>
         <source> (yours)</source>
         <translation> (tiéd)</translation>
     </message>
     <message>
-<<<<<<< HEAD
-        <location filename="../transactiondesc.cpp" line="198"/>
-=======
-        <location filename="../transactiondesc.cpp" line="20"/>
-        <source>Open until %1</source>
-        <translation>Megnyitva %1-ig</translation>
-    </message>
-    <message>
-        <location filename="../transactiondesc.cpp" line="89"/>
-        <source>unknown</source>
-        <translation>ismeretlen</translation>
-    </message>
-    <message>
-        <location filename="../transactiondesc.cpp" line="136"/>
-        <source>(not accepted)</source>
-        <translation>(elutasítva)</translation>
-    </message>
-    <message>
-        <location filename="../transactiondesc.cpp" line="180"/>
-        <location filename="../transactiondesc.cpp" line="188"/>
-        <location filename="../transactiondesc.cpp" line="203"/>
-        <source>&lt;b&gt;Debit:&lt;/b&gt; </source>
-        <translation>&lt;b&gt;Terhelés&lt;/b&gt; </translation>
-    </message>
-    <message>
-        <location filename="../transactiondesc.cpp" line="194"/>
->>>>>>> 38297ba9
+        <location filename="../transactiondesc.cpp" line="197"/>
         <source>&lt;b&gt;Transaction fee:&lt;/b&gt; </source>
         <translation>&lt;b&gt;Tranzakciós díj:&lt;/b&gt; </translation>
     </message>
     <message>
-<<<<<<< HEAD
         <location filename="../transactiondesc.cpp" line="55"/>
         <source>, has not been successfully broadcast yet</source>
         <translation>, még nem sikerült elküldeni.</translation>
-=======
-        <location filename="../transactiondesc.cpp" line="210"/>
-        <source>&lt;b&gt;Net amount:&lt;/b&gt; </source>
-        <translation>&lt;b&gt;Nettó összeg:&lt;/b&gt; </translation>
->>>>>>> 38297ba9
     </message>
 </context>
 <context>
