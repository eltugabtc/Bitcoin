--- conflicted
+++ resolved
@@ -33,12 +33,6 @@
         <source>&amp;Delete</source>
         <translation>&amp;Fshi</translation>
     </message>
-<<<<<<< HEAD
-    </context>
-<context>
-    <name>AddressTableModel</name>
-    </context>
-=======
     <message>
         <source>Choose the address to send coins to</source>
         <translation>Zgjidh adresen ku do te dergoni monedhat</translation>
@@ -111,7 +105,6 @@
         <translation>(pa etiketë)</translation>
     </message>
 </context>
->>>>>>> be92be56
 <context>
     <name>AskPassphraseDialog</name>
     <message>
@@ -126,8 +119,6 @@
         <source>Repeat new passphrase</source>
         <translation>Përsërisni fjalëkalimin e ri</translation>
     </message>
-<<<<<<< HEAD
-=======
     <message>
         <source>Show password</source>
         <translation>Trego fjalëkalimin</translation>
@@ -196,7 +187,6 @@
         <source>Wallet decryption failed</source>
         <translation>Dekriptimi i portofolit dështoi</translation>
     </message>
->>>>>>> be92be56
     </context>
 <context>
     <name>BanTableModel</name>
@@ -353,9 +343,6 @@
         <source>&amp;Address</source>
         <translation>&amp;Adresa</translation>
     </message>
-<<<<<<< HEAD
-    </context>
-=======
     <message>
         <source>New sending address</source>
         <translation>Adresë e re dërgimi</translation>
@@ -377,7 +364,6 @@
         <translation>Krijimi i çelësit të ri dështoi.</translation>
     </message>
 </context>
->>>>>>> be92be56
 <context>
     <name>FreespaceChecker</name>
     <message>
@@ -467,9 +453,6 @@
     <name>QRImageWidget</name>
     </context>
 <context>
-    <name>QRImageWidget</name>
-    </context>
-<context>
     <name>RPCConsole</name>
     <message>
         <source>&amp;Information</source>
@@ -542,9 +525,6 @@
     </message>
     </context>
 <context>
-    <name>RecentRequestsTableModel</name>
-    </context>
-<context>
     <name>SendCoinsDialog</name>
     <message>
         <source>Send Coins</source>
@@ -622,9 +602,6 @@
     <name>SendConfirmationDialog</name>
     </context>
 <context>
-    <name>SendConfirmationDialog</name>
-    </context>
-<context>
     <name>ShutdownWindow</name>
     </context>
 <context>
@@ -654,8 +631,6 @@
     </context>
 <context>
     <name>TransactionDesc</name>
-<<<<<<< HEAD
-=======
     <message>
         <source>Open until %1</source>
         <translation>Hapur deri më %1</translation>
@@ -684,7 +659,6 @@
         <source>Amount</source>
         <translation>Sasia</translation>
     </message>
->>>>>>> be92be56
     </context>
 <context>
     <name>TransactionDescDialog</name>
@@ -695,11 +669,6 @@
     </context>
 <context>
     <name>TransactionTableModel</name>
-<<<<<<< HEAD
-    </context>
-<context>
-    <name>TransactionView</name>
-=======
     <message>
         <source>Date</source>
         <translation>Data</translation>
@@ -791,30 +760,18 @@
         <source>Exporting Failed</source>
         <translation>Eksportimi dështoj</translation>
     </message>
->>>>>>> be92be56
     </context>
 <context>
     <name>UnitDisplayStatusBarControl</name>
     </context>
 <context>
-<<<<<<< HEAD
-=======
     <name>WalletController</name>
     </context>
 <context>
->>>>>>> be92be56
     <name>WalletFrame</name>
     </context>
 <context>
     <name>WalletModel</name>
-<<<<<<< HEAD
-    </context>
-<context>
-    <name>WalletView</name>
-    </context>
-<context>
-    <name>bitcoin-core</name>
-=======
     <message>
         <source>Send Coins</source>
         <translation>Dërgo Monedha</translation>
@@ -822,7 +779,6 @@
     </context>
 <context>
     <name>WalletView</name>
->>>>>>> be92be56
     <message>
         <source>Export the data in the current tab to a file</source>
         <translation>Eksporto të dhënat e skedës korrente në një skedar</translation>
