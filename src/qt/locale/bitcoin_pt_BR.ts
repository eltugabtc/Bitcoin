--- conflicted
+++ resolved
@@ -66,13 +66,8 @@
         <translation>Endereços de recebimento</translation>
     </message>
     <message>
-<<<<<<< HEAD
         <source>These are your Zetacoin addresses for sending payments. Always check the amount and the receiving address before sending coins.</source>
         <translation>Esses são seus endereços Zetacoin para enviar pagamentos. Certifique-se sempre da quantia e do destinatário antes de enviar moedas.</translation>
-=======
-        <source>These are your Bitcoin addresses for sending payments. Always check the amount and the receiving address before sending coins.</source>
-        <translation>Esses são seus endereços Bitcoin para enviar pagamentos. Confira sempre a quantia e o destinatário antes de enviar moedas.</translation>
->>>>>>> 0bace830
     </message>
     <message>
         <source>These are your Zetacoin addresses for receiving payments. It is recommended to use a new receiving address for each transaction.</source>
@@ -2142,13 +2137,8 @@
 <context>
     <name>ShutdownWindow</name>
     <message>
-<<<<<<< HEAD
         <source>Zetacoin Core is shutting down...</source>
         <translation>Zetacoin está desligando...</translation>
-=======
-        <source>Bitcoin Core is shutting down...</source>
-        <translation>Bitcoin está sendo encerrado...</translation>
->>>>>>> 0bace830
     </message>
     <message>
         <source>Do not shut down the computer until this window disappears.</source>
@@ -2166,17 +2156,12 @@
         <translation>&amp;Assinar mensagem</translation>
     </message>
     <message>
-<<<<<<< HEAD
+        <source>You can sign messages/agreements with your addresses to prove you can receive bitcoins sent to them. Be careful not to sign anything vague or random, as phishing attacks may try to trick you into signing your identity over to them. Only sign fully-detailed statements you agree to.</source>
+        <translation>Você pode assinar mensagens com seus endereços para provar que você pode receber bitcoins enviados por alguém. Cuidado para não assinar nada vago ou aleatório, pois ataques phishing podem tentar te enganar para assinar coisas para eles como se fosse você. Somente assine termos bem detalhados que você concorde.</translation>
+    </message>
+    <message>
         <source>The Zetacoin address to sign the message with</source>
         <translation>O enderesso Zetacoin que assinará a mensagem</translation>
-=======
-        <source>You can sign messages/agreements with your addresses to prove you can receive bitcoins sent to them. Be careful not to sign anything vague or random, as phishing attacks may try to trick you into signing your identity over to them. Only sign fully-detailed statements you agree to.</source>
-        <translation>Você pode assinar mensagens com seus endereços para provar que você pode receber bitcoins enviados por alguém. Cuidado para não assinar nada vago ou aleatório, pois ataques phishing podem tentar te enganar para assinar coisas para eles como se fosse você. Somente assine termos bem detalhados que você concorde.</translation>
-    </message>
-    <message>
-        <source>The Bitcoin address to sign the message with</source>
-        <translation>O enderesso Bitcoin que assinará a mensagem</translation>
->>>>>>> 0bace830
     </message>
     <message>
         <source>Choose previously used address</source>
@@ -2227,17 +2212,12 @@
         <translation>&amp;Verificar mensagem</translation>
     </message>
     <message>
-<<<<<<< HEAD
+        <source>Enter the receiver's address, message (ensure you copy line breaks, spaces, tabs, etc. exactly) and signature below to verify the message. Be careful not to read more into the signature than what is in the signed message itself, to avoid being tricked by a man-in-the-middle attack. Note that this only proves the signing party receives with the address, it cannot prove sendership of any transaction!</source>
+        <translation>Coloque o endereço do autor, a mensagem (certifique-se de copiar toda a mensagem, incluindo quebras de linha, espaços, tabulações, etc.) e a assinatura embaixo para verificar a mensagem. Cuidado para não ler mais da assinatura do que está assinado na mensagem, para evitar ser enganado pelo ataque man-in-the-middle. Note que isso somente prova a propriedade de um endereço, e não o remetende de qualquer transação.</translation>
+    </message>
+    <message>
         <source>The Zetacoin address the message was signed with</source>
         <translation>O enderesso Zetacoin que assionou a mesnagem</translation>
-=======
-        <source>Enter the receiver's address, message (ensure you copy line breaks, spaces, tabs, etc. exactly) and signature below to verify the message. Be careful not to read more into the signature than what is in the signed message itself, to avoid being tricked by a man-in-the-middle attack. Note that this only proves the signing party receives with the address, it cannot prove sendership of any transaction!</source>
-        <translation>Coloque o endereço do autor, a mensagem (certifique-se de copiar toda a mensagem, incluindo quebras de linha, espaços, tabulações, etc.) e a assinatura embaixo para verificar a mensagem. Cuidado para não ler mais da assinatura do que está assinado na mensagem, para evitar ser enganado pelo ataque man-in-the-middle. Note que isso somente prova a propriedade de um endereço, e não o remetende de qualquer transação.</translation>
-    </message>
-    <message>
-        <source>The Bitcoin address the message was signed with</source>
-        <translation>O enderesso Bitcoin que assionou a mesnagem</translation>
->>>>>>> 0bace830
     </message>
     <message>
         <source>Verify the message to ensure it was signed with the specified Zetacoin address</source>
@@ -3049,17 +3029,12 @@
         <translation>Vincular ao endereço fornecido e sempre escutar nele. Use a notação [host]:port para IPv6</translation>
     </message>
     <message>
-<<<<<<< HEAD
+        <source>Bind to given address to listen for JSON-RPC connections. Use [host]:port notation for IPv6. This option can be specified multiple times (default: bind to all interfaces)</source>
+        <translation>Conecte ao endereço dado para receber conecções JSON-RPC. Use a notação [destino]:porta para IPv6. Essa opção pode ser especificada várias vezes (padrão: conecte a todas as interfaces)</translation>
+    </message>
+    <message>
         <source>Cannot obtain a lock on data directory %s. Zetacoin Core is probably already running.</source>
         <translation>Não foi possível obter acesso exclusivo ao diretório de dados %s. Provavelmente Zetacoin já está sendo executado.</translation>
-=======
-        <source>Bind to given address to listen for JSON-RPC connections. Use [host]:port notation for IPv6. This option can be specified multiple times (default: bind to all interfaces)</source>
-        <translation>Conecte ao endereço dado para receber conecções JSON-RPC. Use a notação [destino]:porta para IPv6. Essa opção pode ser especificada várias vezes (padrão: conecte a todas as interfaces)</translation>
-    </message>
-    <message>
-        <source>Cannot obtain a lock on data directory %s. Bitcoin Core is probably already running.</source>
-        <translation>Não foi possível obter acesso exclusivo ao diretório de dados %s. Provavelmente Bitcoin já está sendo executado.</translation>
->>>>>>> 0bace830
     </message>
     <message>
         <source>Create new files with system default permissions, instead of umask 077 (only effective with disabled wallet functionality)</source>
@@ -3102,9 +3077,6 @@
         <translation>Define o tamanho máximo de alta-prioridade por taxa baixa nas transações em bytes (padrão: %d)</translation>
     </message>
     <message>
-<<<<<<< HEAD
-        <source>To use zetacoind, or the -server option to zetacoin-qt, you must set an rpcpassword in the configuration file:
-=======
         <source>The transaction amount is too small to send after the fee has been deducted</source>
         <translation>A quantia da transação é muito pequena para mandar </translation>
     </message>
@@ -3113,8 +3085,7 @@
         <translation>Esse produto inclui software desenvolvido pelo Open SSL Project para uso na OpenSSL Toolkit &lt;https://www.openssl.org&gt; e software criptográfico escrito por Eric Young e software UPnP escrito por Thomas Bernard. </translation>
     </message>
     <message>
-        <source>To use bitcoind, or the -server option to bitcoin-qt, you must set an rpcpassword in the configuration file:
->>>>>>> 0bace830
+        <source>To use zetacoind, or the -server option to zetacoin-qt, you must set an rpcpassword in the configuration file:
 %s
 It is recommended you use the following random password:
 rpcuser=zetacoinrpc
