<TS language="sr@latin" version="2.1">
<context>
    <name>AddressBookPage</name>
    <message>
        <source>Right-click to edit address or label</source>
        <translation>Klikni desnim tasterom za uređivanje adrese ili oznake</translation>
    </message>
    <message>
        <source>Create a new address</source>
        <translation>Kreiraj novu adresu</translation>
    </message>
    <message>
        <source>&amp;New</source>
        <translation>&amp;Novi</translation>
    </message>
    <message>
        <source>Copy the currently selected address to the system clipboard</source>
        <translation>Kopiraj selektovanu adresu u sistemski klipbord</translation>
    </message>
    <message>
        <source>&amp;Copy</source>
        <translation>&amp;Kopiraj</translation>
    </message>
    <message>
        <source>C&amp;lose</source>
        <translation>Zatvori</translation>
    </message>
    <message>
        <source>Delete the currently selected address from the list</source>
        <translation>Briše trenutno izabranu adresu sa liste</translation>
    </message>
    <message>
        <source>Export the data in the current tab to a file</source>
        <translation>Izvoz podataka iz trenutne kartice u datoteku</translation>
    </message>
    <message>
        <source>&amp;Export</source>
        <translation>&amp;Izvoz</translation>
    </message>
    <message>
        <source>&amp;Delete</source>
        <translation>&amp;Izbrisati</translation>
    </message>
    <message>
        <source>Choose the address to send coins to</source>
        <translation>Izaberite adresu za slanje novčića</translation>
    </message>
    <message>
        <source>Choose the address to receive coins with</source>
        <translation>Izaberite adresu za prijem novčića</translation>
    </message>
    <message>
<<<<<<< HEAD
=======
        <source>C&amp;hoose</source>
        <translation>I&amp;zaberi</translation>
    </message>
    <message>
>>>>>>> f17942a3
        <source>Sending addresses</source>
        <translation>Adresa na koju se šalje</translation>
    </message>
    <message>
        <source>Receiving addresses</source>
        <translation>Adresa na koju se prima</translation>
    </message>
    <message>
        <source>These are your Bitcoin addresses for sending payments. Always check the amount and the receiving address before sending coins.</source>
<<<<<<< HEAD
        <translation>Ovo su Vaše Bitcoin adrese na koju se vrše uplate. Uvek proverite iznos i prijemnu adresu pre slanja novčića</translation>
=======
        <translation>Ovo su Vaše Bitcoin adrese na koju se vrše uplate. Uvek proverite iznos i prijemnu adresu pre slanja novčića.</translation>
>>>>>>> f17942a3
    </message>
    <message>
        <source>These are your Bitcoin addresses for receiving payments. It is recommended to use a new receiving address for each transaction.</source>
        <translation>Ovo su Vaše Bitcoin adrese za primanje uplata. Preporučuje se upotreba nove adrese za svaku transakciju.</translation>
    </message>
    <message>
<<<<<<< HEAD
=======
        <source>&amp;Copy Address</source>
        <translation>&amp;Kopiraj Adresu</translation>
    </message>
    <message>
>>>>>>> f17942a3
        <source>Copy &amp;Label</source>
        <translation>Kopiranje &amp;Oznaka</translation>
    </message>
    <message>
        <source>&amp;Edit</source>
        <translation>&amp;Izmena</translation>
    </message>
<<<<<<< HEAD
    </context>
=======
    <message>
        <source>Export Address List</source>
        <translation>Izvezi Listu Adresa</translation>
    </message>
    <message>
        <source>Comma separated file (*.csv)</source>
        <translation>Zarezom odvojena datoteka (*.csv) </translation>
    </message>
    <message>
        <source>Exporting Failed</source>
        <translation>Izvoz Neuspeo</translation>
    </message>
    <message>
        <source>There was an error trying to save the address list to %1. Please try again.</source>
        <translation>Desila se greška prilikom čuvanja liste adresa u %1. Molimo pokusajte ponovo.</translation>
    </message>
</context>
>>>>>>> f17942a3
<context>
    <name>AddressTableModel</name>
    <message>
        <source>Label</source>
        <translation>Oznaka</translation>
    </message>
    <message>
        <source>Address</source>
        <translation>Adresa</translation>
    </message>
    <message>
        <source>(no label)</source>
        <translation>(bez oznake)</translation>
    </message>
</context>
<context>
    <name>AskPassphraseDialog</name>
    <message>
        <source>Passphrase Dialog</source>
        <translation>Dialog pristupne fraze</translation>
    </message>
    <message>
        <source>Enter passphrase</source>
        <translation>Unesi pristupnu frazu</translation>
    </message>
    <message>
        <source>New passphrase</source>
        <translation>Nova pristupna fraza</translation>
    </message>
    <message>
        <source>Repeat new passphrase</source>
        <translation>Ponovo unesite pristupnu frazu</translation>
    </message>
    <message>
        <source>Enter the new passphrase to the wallet.&lt;br/&gt;Please use a passphrase of &lt;b&gt;ten or more random characters&lt;/b&gt;, or &lt;b&gt;eight or more words&lt;/b&gt;.</source>
        <translation>Unesite novu pristupnu frazu u novčanik. &lt;br/&gt;Molimo, koristite pristupnu frazu koja ima &lt;b&gt; deset ili više nasumičnih znakova&lt;/b&gt;, ili &lt;b&gt;osam ili više reči&lt;/b&gt;.</translation>
    </message>
    <message>
        <source>Encrypt wallet</source>
        <translation>Šifrujte novčanik</translation>
    </message>
    <message>
        <source>This operation needs your wallet passphrase to unlock the wallet.</source>
        <translation>Da biste otključali novčanik potrebno je da unesete svoju pristupnu frazu.</translation>
    </message>
    <message>
        <source>Unlock wallet</source>
        <translation>Otključajte novčanik</translation>
    </message>
    <message>
        <source>This operation needs your wallet passphrase to decrypt the wallet.</source>
        <translation>Da biste dešifrovali novčanik, potrebno je da unesete svoju pristupnu frazu.</translation>
    </message>
    <message>
        <source>Decrypt wallet</source>
        <translation>Dešifrujte novčanik</translation>
    </message>
    <message>
        <source>Change passphrase</source>
        <translation>Promenite pristupnu frazu</translation>
    </message>
    <message>
        <source>Enter the old passphrase and new passphrase to the wallet.</source>
        <translation>Unesite u novčanik staru pristupnu frazu i novu pristupnu frazu.</translation>
    </message>
    <message>
        <source>Confirm wallet encryption</source>
        <translation>Potvrdite šifrovanje novčanika</translation>
    </message>
    <message>
        <source>Warning: If you encrypt your wallet and lose your passphrase, you will &lt;b&gt;LOSE ALL OF YOUR BITCOINS&lt;/b&gt;!</source>
        <translation>Upozorenje: Ako šifrujete svoj novčanik, i potom izgubite svoju pristupnu frazu &lt;b&gt;IZGUBIĆETE SVE SVOJE BITKOINE&lt;/b&gt;!</translation>
    </message>
    <message>
        <source>Are you sure you wish to encrypt your wallet?</source>
        <translation>Da li ste sigurni da želite da šifrujete svoj novčanik?</translation>
    </message>
    <message>
        <source>Wallet encrypted</source>
        <translation>Novčanik je šifrovan</translation>
    </message>
    <message>
        <source>%1 will close now to finish the encryption process. Remember that encrypting your wallet cannot fully protect your bitcoins from being stolen by malware infecting your computer.</source>
        <translation>%1 će se ugasiti da bi dovršio proces enkriptovanja. Imajte u vidu da enkripcija novčanika ne garantuje potpunu zaštitu bitcoina od krađe od strane nekog virusa koji bi zarazio vaš kompjuter.</translation>
    </message>
    <message>
        <source>IMPORTANT: Any previous backups you have made of your wallet file should be replaced with the newly generated, encrypted wallet file. For security reasons, previous backups of the unencrypted wallet file will become useless as soon as you start using the new, encrypted wallet.</source>
        <translation>VAŽNO: Ranije rezervne kopije wallet datoteke trebate zameniti sa novo-kreiranom, enkriptovanom wallet datotekom. Iz sigurnosnih razloga, ranije ne-enkriptovane wallet datoteke će postati neupotrebljive čim počnete koristiti novi, enkriptovani novčanik.</translation>
    </message>
    <message>
        <source>Wallet encryption failed</source>
        <translation>Enkripcija novčanika neuspešna</translation>
    </message>
    <message>
        <source>Wallet encryption failed due to an internal error. Your wallet was not encrypted.</source>
        <translation>Enkripcija novčanika nije uspela zbog greške u programu. Vaš novčanik nije enkriptovan.</translation>
    </message>
    <message>
        <source>The supplied passphrases do not match.</source>
        <translation>Unete pristupne fraze nisu tačne.</translation>
    </message>
    <message>
        <source>Wallet unlock failed</source>
        <translation>Otključavanje novčanika neuspešno</translation>
    </message>
    <message>
        <source>The passphrase entered for the wallet decryption was incorrect.</source>
        <translation>Pristupna fraza za dekriptovanje novčanika nije tačna.</translation>
    </message>
    <message>
        <source>Wallet decryption failed</source>
        <translation>Dekriptovanje novčanika neuspešno</translation>
    </message>
    <message>
        <source>Wallet passphrase was successfully changed.</source>
        <translation>Pristupna fraza novčanika je uspešno promenjena.</translation>
    </message>
    <message>
        <source>Warning: The Caps Lock key is on!</source>
        <translation>Upozorenje: Caps Lock je uključen!</translation>
    </message>
</context>
<context>
    <name>BanTableModel</name>
    <message>
        <source>IP/Netmask</source>
        <translation>IP/Netmask</translation>
    </message>
    <message>
        <source>Banned Until</source>
        <translation>Banovani ste do</translation>
    </message>
</context>
<context>
    <name>BitcoinGUI</name>
    <message>
        <source>Sign &amp;message...</source>
        <translation>Potpišite &amp;poruka...</translation>
    </message>
    <message>
        <source>Synchronizing with network...</source>
        <translation>Usklađivanje sa mrežom...</translation>
    </message>
    <message>
        <source>&amp;Overview</source>
        <translation>&amp;Pregled</translation>
    </message>
    <message>
        <source>Node</source>
        <translation>Čvor</translation>
    </message>
    <message>
        <source>Show general overview of wallet</source>
        <translation>Prikaži opšti pregled novčanika</translation>
    </message>
    <message>
        <source>&amp;Transactions</source>
        <translation>&amp;Transakcije</translation>
    </message>
    <message>
        <source>Browse transaction history</source>
        <translation>Pregled istorije transakcija</translation>
    </message>
    <message>
        <source>E&amp;xit</source>
        <translation>I&amp;zađi</translation>
    </message>
    <message>
        <source>Quit application</source>
        <translation>Isključi aplikaciju</translation>
    </message>
    <message>
        <source>&amp;About %1</source>
        <translation>&amp;Otprilike %1</translation>
    </message>
    <message>
        <source>Show information about %1</source>
        <translation>Prikaži informacije za otprilike %1</translation>
    </message>
    <message>
<<<<<<< HEAD
=======
        <source>About &amp;Qt</source>
        <translation>O &amp;Qt</translation>
    </message>
    <message>
        <source>Show information about Qt</source>
        <translation>Prikaži informacije o Qt</translation>
    </message>
    <message>
>>>>>>> f17942a3
        <source>&amp;Options...</source>
        <translation>&amp;Opcije...</translation>
    </message>
    <message>
        <source>Modify configuration options for %1</source>
        <translation>Izmeni podešavanja za %1</translation>
    </message>
    <message>
        <source>&amp;Encrypt Wallet...</source>
        <translation>&amp;Enkriptuj Novčanik...</translation>
    </message>
    <message>
        <source>&amp;Backup Wallet...</source>
        <translation>&amp;Rezervna Kopija Novčanika...</translation>
    </message>
    <message>
        <source>&amp;Change Passphrase...</source>
        <translation>&amp;Izmeni pristupnu frazu...</translation>
    </message>
    <message>
        <source>&amp;Sending addresses...</source>
        <translation>&amp;Slanje adresa...</translation>
    </message>
    <message>
        <source>&amp;Receiving addresses...</source>
        <translation>&amp;Primanje adresa...</translation>
    </message>
    <message>
        <source>Open &amp;URI...</source>
        <translation>Otvori &amp;URI...</translation>
    </message>
    <message>
<<<<<<< HEAD
        <source>Send coins to a Particl address</source>
        <translation>Pošalji novčiće na Particl adresu</translation>
=======
        <source>Click to disable network activity.</source>
        <translation>Odaberite za prekid aktivnosti na mreži.</translation>
    </message>
    <message>
        <source>Network activity disabled.</source>
        <translation>Aktivnost na mreži je prekinuta.</translation>
    </message>
    <message>
        <source>Click to enable network activity again.</source>
        <translation>Odaberite da ponovo dozvolite aktivnost na mreži.</translation>
    </message>
    <message>
        <source>Syncing Headers (%1%)...</source>
        <translation>Sinhronizujem Najnovije Blokove (%1%)...</translation>
    </message>
    <message>
        <source>Reindexing blocks on disk...</source>
        <translation>Ponovo obeležavam blokove na disku...</translation>
    </message>
    <message>
        <source>Send coins to a Bitcoin address</source>
        <translation>Pošalji novčiće na Bitcoin adresu</translation>
>>>>>>> f17942a3
    </message>
    <message>
        <source>Backup wallet to another location</source>
        <translation>Napravite rezervnu kopiju novčanika na drugom mestu</translation>
    </message>
    <message>
        <source>Change the passphrase used for wallet encryption</source>
        <translation>Promenite pristupnu frazu za enkiptovanje novčanika</translation>
    </message>
    <message>
        <source>&amp;Debug window</source>
        <translation>&amp;Prozor za otklanjanje grešaka</translation>
    </message>
    <message>
        <source>Open debugging and diagnostic console</source>
        <translation>Otvori konzolu za dijagnostiku i otklanjanje grešaka</translation>
    </message>
    <message>
        <source>&amp;Verify message...</source>
        <translation>&amp;Proveri poruku...</translation>
    </message>
    <message>
        <source>Particl</source>
        <translation>Particl</translation>
    </message>
    <message>
        <source>Wallet</source>
        <translation>Novčanik</translation>
    </message>
    <message>
        <source>&amp;Send</source>
        <translation>&amp;Pošalji</translation>
    </message>
    <message>
        <source>&amp;Receive</source>
        <translation>&amp;Primi</translation>
    </message>
    <message>
        <source>&amp;Show / Hide</source>
        <translation>&amp;Prikazati / Sakriti</translation>
    </message>
    <message>
        <source>Show or hide the main Window</source>
        <translation>Prikaži ili sakrij glavni prozor</translation>
    </message>
    <message>
        <source>Encrypt the private keys that belong to your wallet</source>
        <translation>Enkriptuj privatne ključeve novčanika</translation>
    </message>
    <message>
        <source>Sign messages with your Bitcoin addresses to prove you own them</source>
        <translation>Potpišite poruke sa svojim Bitcoin adresama da biste dokazali njihovo vlasništvo</translation>
    </message>
    <message>
        <source>Verify messages to ensure they were signed with specified Bitcoin addresses</source>
        <translation>Proverite poruke da biste utvrdili sa kojim Bitcoin adresama su potpisane</translation>
    </message>
    <message>
        <source>&amp;File</source>
        <translation>&amp;Fajl</translation>
    </message>
    <message>
        <source>&amp;Settings</source>
        <translation>&amp;Podešavanja</translation>
    </message>
    <message>
        <source>&amp;Help</source>
        <translation>&amp;Pomoć</translation>
    </message>
    <message>
        <source>Tabs toolbar</source>
        <translation>Alatke za tabove</translation>
    </message>
    <message>
        <source>Request payments (generates QR codes and bitcoin: URIs)</source>
        <translation>Zatražite plaćanje (generiše QR kodove i bitcoin: URI-e)</translation>
    </message>
    <message>
        <source>Error</source>
        <translation>Greska</translation>
    </message>
    <message>
        <source>Warning</source>
        <translation>Upozorenje</translation>
    </message>
    <message>
        <source>Information</source>
        <translation>Informacije</translation>
    </message>
    <message>
        <source>%1 client</source>
        <translation>%1 klijent</translation>
    </message>
    <message>
        <source>Date: %1
</source>
        <translation>Datum: %1
</translation>
    </message>
    <message>
        <source>Amount: %1
</source>
        <translation>Iznos: %1
</translation>
    </message>
    <message>
        <source>Type: %1
</source>
        <translation>Tip: %1
</translation>
    </message>
    <message>
        <source>Label: %1
</source>
        <translation>Oznaka: %1
</translation>
    </message>
    <message>
        <source>Address: %1
</source>
        <translation>Adresa: %1
</translation>
    </message>
    </context>
<context>
    <name>CoinControlDialog</name>
    <message>
        <source>Quantity:</source>
        <translation>Količina:</translation>
    </message>
    <message>
        <source>Amount:</source>
        <translation>Iznos:</translation>
    </message>
    <message>
        <source>Fee:</source>
        <translation>Naknada:</translation>
    </message>
    <message>
        <source>After Fee:</source>
        <translation>Nakon Naknade:</translation>
    </message>
    <message>
        <source>Amount</source>
        <translation>Kolicina</translation>
    </message>
    <message>
        <source>Date</source>
        <translation>Datum</translation>
    </message>
    <message>
        <source>(no label)</source>
        <translation>(bez oznake)</translation>
    </message>
    </context>
<context>
    <name>EditAddressDialog</name>
    <message>
        <source>Edit Address</source>
        <translation>Izmeni Adresu</translation>
    </message>
    <message>
        <source>&amp;Label</source>
        <translation>&amp;Oznaka</translation>
    </message>
    <message>
        <source>&amp;Address</source>
        <translation>&amp;Adresa</translation>
    </message>
    </context>
<context>
    <name>FreespaceChecker</name>
    </context>
<context>
    <name>HelpMessageDialog</name>
    </context>
<context>
    <name>Intro</name>
    <message>
        <source>Bitcoin</source>
        <translation>Bitcoin</translation>
    </message>
    <message>
        <source>Error</source>
        <translation>Greska</translation>
    </message>
    </context>
<context>
    <name>ModalOverlay</name>
    </context>
<context>
    <name>OpenURIDialog</name>
    </context>
<context>
    <name>OptionsDialog</name>
    <message>
        <source>Error</source>
        <translation>Greska</translation>
    </message>
    </context>
<context>
    <name>OverviewPage</name>
    </context>
<context>
    <name>PaymentServer</name>
    </context>
<context>
    <name>PeerTableModel</name>
    </context>
<context>
    <name>QObject</name>
    <message>
        <source>Amount</source>
        <translation>Kolicina</translation>
    </message>
    <message>
        <source>unknown</source>
        <translation>nepoznato</translation>
    </message>
</context>
<context>
    <name>QObject::QObject</name>
    </context>
<context>
    <name>QRImageWidget</name>
    </context>
<context>
    <name>RPCConsole</name>
    </context>
<context>
    <name>ReceiveCoinsDialog</name>
    </context>
<context>
    <name>ReceiveRequestDialog</name>
    <message>
        <source>Address</source>
        <translation>Adresa</translation>
    </message>
    <message>
        <source>Label</source>
        <translation>Oznaka</translation>
    </message>
    </context>
<context>
    <name>RecentRequestsTableModel</name>
    <message>
        <source>Label</source>
        <translation>Oznaka</translation>
    </message>
    <message>
        <source>(no label)</source>
        <translation>(bez oznake)</translation>
    </message>
    </context>
<context>
    <name>SendCoinsDialog</name>
    <message>
        <source>Quantity:</source>
        <translation>Količina:</translation>
    </message>
    <message>
        <source>Amount:</source>
        <translation>Iznos:</translation>
    </message>
    <message>
        <source>Fee:</source>
        <translation>Naknada:</translation>
    </message>
    <message>
        <source>After Fee:</source>
        <translation>Nakon Naknade:</translation>
    </message>
    <message>
        <source>(no label)</source>
        <translation>(bez oznake)</translation>
    </message>
</context>
<context>
    <name>SendCoinsEntry</name>
    </context>
<context>
    <name>SendConfirmationDialog</name>
    </context>
<context>
    <name>ShutdownWindow</name>
    </context>
<context>
    <name>SignVerifyMessageDialog</name>
    </context>
<context>
    <name>SplashScreen</name>
    </context>
<context>
    <name>TrafficGraphWidget</name>
    </context>
<context>
    <name>TransactionDesc</name>
    </context>
<context>
    <name>TransactionDescDialog</name>
    </context>
<context>
    <name>TransactionTableModel</name>
    <message>
        <source>Label</source>
        <translation>Oznaka</translation>
    </message>
    <message>
        <source>(no label)</source>
        <translation>(bez oznake)</translation>
    </message>
    </context>
<context>
    <name>TransactionView</name>
    <message>
        <source>Comma separated file (*.csv)</source>
        <translation>Zarezom odvojena datoteka (*.csv) </translation>
    </message>
    <message>
        <source>Label</source>
        <translation>Oznaka</translation>
    </message>
    <message>
        <source>Address</source>
        <translation>Adresa</translation>
    </message>
    <message>
        <source>Exporting Failed</source>
        <translation>Izvoz Neuspeo</translation>
    </message>
    </context>
<context>
    <name>UnitDisplayStatusBarControl</name>
    </context>
<context>
    <name>WalletFrame</name>
    </context>
<context>
    <name>WalletModel</name>
    </context>
<context>
    <name>WalletView</name>
    </context>
<context>
    <name>bitcoin-core</name>
    <message>
        <source>Particl Core</source>
        <translation>Particl Core</translation>
    </message>
    <message>
        <source>Information</source>
        <translation>Informacije</translation>
    </message>
    <message>
        <source>Warning</source>
        <translation>Upozorenje</translation>
    </message>
    <message>
        <source>Insufficient funds</source>
        <translation>Nedovoljno sredstava</translation>
    </message>
    <message>
        <source>Loading block index...</source>
        <translation>Ucitavanje indeksa bloka...</translation>
    </message>
    <message>
        <source>Loading wallet...</source>
        <translation>Ucitavanje novcanika...</translation>
    </message>
    <message>
        <source>Rescanning...</source>
        <translation>Ponovno skeniranje...</translation>
    </message>
    <message>
        <source>Done loading</source>
        <translation>Zavrseno ucitavanje</translation>
    </message>
    <message>
        <source>Error</source>
        <translation>Greska</translation>
    </message>
</context>
</TS><|MERGE_RESOLUTION|>--- conflicted
+++ resolved
@@ -50,13 +50,10 @@
         <translation>Izaberite adresu za prijem novčića</translation>
     </message>
     <message>
-<<<<<<< HEAD
-=======
         <source>C&amp;hoose</source>
         <translation>I&amp;zaberi</translation>
     </message>
     <message>
->>>>>>> f17942a3
         <source>Sending addresses</source>
         <translation>Adresa na koju se šalje</translation>
     </message>
@@ -65,25 +62,18 @@
         <translation>Adresa na koju se prima</translation>
     </message>
     <message>
-        <source>These are your Bitcoin addresses for sending payments. Always check the amount and the receiving address before sending coins.</source>
-<<<<<<< HEAD
-        <translation>Ovo su Vaše Bitcoin adrese na koju se vrše uplate. Uvek proverite iznos i prijemnu adresu pre slanja novčića</translation>
-=======
-        <translation>Ovo su Vaše Bitcoin adrese na koju se vrše uplate. Uvek proverite iznos i prijemnu adresu pre slanja novčića.</translation>
->>>>>>> f17942a3
-    </message>
-    <message>
-        <source>These are your Bitcoin addresses for receiving payments. It is recommended to use a new receiving address for each transaction.</source>
-        <translation>Ovo su Vaše Bitcoin adrese za primanje uplata. Preporučuje se upotreba nove adrese za svaku transakciju.</translation>
-    </message>
-    <message>
-<<<<<<< HEAD
-=======
+        <source>These are your Particl addresses for sending payments. Always check the amount and the receiving address before sending coins.</source>
+        <translation>Ovo su Vaše Particl adrese na koju se vrše uplate. Uvek proverite iznos i prijemnu adresu pre slanja novčića.</translation>
+    </message>
+    <message>
+        <source>These are your Particl addresses for receiving payments. It is recommended to use a new receiving address for each transaction.</source>
+        <translation>Ovo su Vaše Particl adrese za primanje uplata. Preporučuje se upotreba nove adrese za svaku transakciju.</translation>
+    </message>
+    <message>
         <source>&amp;Copy Address</source>
         <translation>&amp;Kopiraj Adresu</translation>
     </message>
     <message>
->>>>>>> f17942a3
         <source>Copy &amp;Label</source>
         <translation>Kopiranje &amp;Oznaka</translation>
     </message>
@@ -91,9 +81,6 @@
         <source>&amp;Edit</source>
         <translation>&amp;Izmena</translation>
     </message>
-<<<<<<< HEAD
-    </context>
-=======
     <message>
         <source>Export Address List</source>
         <translation>Izvezi Listu Adresa</translation>
@@ -111,7 +98,6 @@
         <translation>Desila se greška prilikom čuvanja liste adresa u %1. Molimo pokusajte ponovo.</translation>
     </message>
 </context>
->>>>>>> f17942a3
 <context>
     <name>AddressTableModel</name>
     <message>
@@ -292,8 +278,6 @@
         <translation>Prikaži informacije za otprilike %1</translation>
     </message>
     <message>
-<<<<<<< HEAD
-=======
         <source>About &amp;Qt</source>
         <translation>O &amp;Qt</translation>
     </message>
@@ -302,7 +286,6 @@
         <translation>Prikaži informacije o Qt</translation>
     </message>
     <message>
->>>>>>> f17942a3
         <source>&amp;Options...</source>
         <translation>&amp;Opcije...</translation>
     </message>
@@ -335,33 +318,28 @@
         <translation>Otvori &amp;URI...</translation>
     </message>
     <message>
-<<<<<<< HEAD
+        <source>Click to disable network activity.</source>
+        <translation>Odaberite za prekid aktivnosti na mreži.</translation>
+    </message>
+    <message>
+        <source>Network activity disabled.</source>
+        <translation>Aktivnost na mreži je prekinuta.</translation>
+    </message>
+    <message>
+        <source>Click to enable network activity again.</source>
+        <translation>Odaberite da ponovo dozvolite aktivnost na mreži.</translation>
+    </message>
+    <message>
+        <source>Syncing Headers (%1%)...</source>
+        <translation>Sinhronizujem Najnovije Blokove (%1%)...</translation>
+    </message>
+    <message>
+        <source>Reindexing blocks on disk...</source>
+        <translation>Ponovo obeležavam blokove na disku...</translation>
+    </message>
+    <message>
         <source>Send coins to a Particl address</source>
         <translation>Pošalji novčiće na Particl adresu</translation>
-=======
-        <source>Click to disable network activity.</source>
-        <translation>Odaberite za prekid aktivnosti na mreži.</translation>
-    </message>
-    <message>
-        <source>Network activity disabled.</source>
-        <translation>Aktivnost na mreži je prekinuta.</translation>
-    </message>
-    <message>
-        <source>Click to enable network activity again.</source>
-        <translation>Odaberite da ponovo dozvolite aktivnost na mreži.</translation>
-    </message>
-    <message>
-        <source>Syncing Headers (%1%)...</source>
-        <translation>Sinhronizujem Najnovije Blokove (%1%)...</translation>
-    </message>
-    <message>
-        <source>Reindexing blocks on disk...</source>
-        <translation>Ponovo obeležavam blokove na disku...</translation>
-    </message>
-    <message>
-        <source>Send coins to a Bitcoin address</source>
-        <translation>Pošalji novčiće na Bitcoin adresu</translation>
->>>>>>> f17942a3
     </message>
     <message>
         <source>Backup wallet to another location</source>
