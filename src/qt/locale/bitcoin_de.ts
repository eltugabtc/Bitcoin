<TS language="de" version="2.1">
<context>
    <name>AddressBookPage</name>
    <message>
        <source>Right-click to edit address or label</source>
        <translation>Rechtsklick zum Bearbeiten der Adresse oder der Bezeichnung</translation>
    </message>
    <message>
        <source>Create a new address</source>
        <translation>Neue Adresse erstellen</translation>
    </message>
    <message>
        <source>&amp;New</source>
        <translation>&amp;Neu</translation>
    </message>
    <message>
        <source>Copy the currently selected address to the system clipboard</source>
        <translation>Ausgewählte Adresse in die Zwischenablage kopieren</translation>
    </message>
    <message>
        <source>&amp;Copy</source>
        <translation>&amp;Kopieren</translation>
    </message>
    <message>
        <source>C&amp;lose</source>
        <translation>&amp;Schließen</translation>
    </message>
    <message>
        <source>Delete the currently selected address from the list</source>
        <translation>Ausgewählte Adresse aus der Liste entfernen</translation>
    </message>
    <message>
        <source>Enter address or label to search</source>
        <translation>Zu suchende Adresse oder Bezeichnung eingeben</translation>
    </message>
    <message>
        <source>Export the data in the current tab to a file</source>
        <translation>Daten der aktuellen Ansicht in eine Datei exportieren</translation>
    </message>
    <message>
        <source>&amp;Export</source>
        <translation>&amp;Exportieren</translation>
    </message>
    <message>
        <source>&amp;Delete</source>
        <translation>&amp;Löschen</translation>
    </message>
    <message>
        <source>Choose the address to send coins to</source>
<<<<<<< HEAD
        <translation>Wählen Sie die Adresse aus, an die Sie Bitcoins überweisen möchten</translation>
    </message>
    <message>
        <source>Choose the address to receive coins with</source>
        <translation>Wählen Sie die Adresse aus, über die Sie Bitcoins empfangen wollen</translation>
=======
        <translation>Wählen Sie die Adresse aus, an die Sie Bitcoins senden möchten</translation>
    </message>
    <message>
        <source>Choose the address to receive coins with</source>
        <translation>Wählen Sie die Adresse aus, mit der Sie Bitcoins empfangen wollen</translation>
>>>>>>> be92be56
    </message>
    <message>
        <source>C&amp;hoose</source>
        <translation>&amp;Auswählen</translation>
    </message>
    <message>
        <source>Sending addresses</source>
<<<<<<< HEAD
        <translation>Zahlungsadressen</translation>
    </message>
    <message>
        <source>Receiving addresses</source>
        <translation>Empfangsadressen</translation>
    </message>
    <message>
        <source>These are your Bitcoin addresses for sending payments. Always check the amount and the receiving address before sending coins.</source>
        <translation>Dies sind ihre Bitcoin-Adressen zum Tätigen von Überweisungen. Bitte prüfen Sie den Betrag und die Empfangsadresse, bevor Sie Bitcoins überweisen.</translation>
=======
        <translation>Senderaddressen</translation>
    </message>
    <message>
        <source>Receiving addresses</source>
        <translation>Empfängeradressen</translation>
    </message>
    <message>
        <source>These are your Bitcoin addresses for sending payments. Always check the amount and the receiving address before sending coins.</source>
        <translation>Dies sind Ihre Bitcoin-Adressen zum Tätigen von Überweisungen. Bitte prüfen Sie den Betrag und die Adresse des Empfängers, bevor Sie Bitcoins überweisen.</translation>
>>>>>>> be92be56
    </message>
    <message>
        <source>These are your Bitcoin addresses for receiving payments. It is recommended to use a new receiving address for each transaction.</source>
        <translation>Dies sind Ihre Bitcoin-Adressen zum Empfangen von Zahlungen. Es wird empfohlen, für jede Transaktion eine neue Empfangsadresse zu verwenden.</translation>
    </message>
    <message>
        <source>&amp;Copy Address</source>
<<<<<<< HEAD
        <translation>Adresse &amp;kopieren</translation>
=======
        <translation>&amp;Adresse kopieren</translation>
>>>>>>> be92be56
    </message>
    <message>
        <source>Copy &amp;Label</source>
        <translation>&amp;Bezeichnung kopieren</translation>
    </message>
    <message>
        <source>&amp;Edit</source>
<<<<<<< HEAD
        <translation>&amp;Editieren</translation>
    </message>
    <message>
        <source>Export Address List</source>
        <translation>Addressliste exportieren</translation>
=======
        <translation>&amp;Bearbeiten</translation>
    </message>
    <message>
        <source>Export Address List</source>
        <translation>Adressliste exportieren</translation>
>>>>>>> be92be56
    </message>
    <message>
        <source>Comma separated file (*.csv)</source>
        <translation>Kommagetrennte-Datei (*.csv)</translation>
    </message>
    <message>
        <source>Exporting Failed</source>
        <translation>Exportieren fehlgeschlagen</translation>
    </message>
    <message>
        <source>There was an error trying to save the address list to %1. Please try again.</source>
        <translation>Beim Speichern der Adressliste nach %1 ist ein Fehler aufgetreten. Bitte versuchen Sie es erneut.</translation>
    </message>
</context>
<context>
    <name>AddressTableModel</name>
    <message>
        <source>Label</source>
        <translation>Bezeichnung</translation>
    </message>
    <message>
        <source>Address</source>
        <translation>Adresse</translation>
    </message>
    <message>
        <source>(no label)</source>
        <translation>(keine Bezeichnung)</translation>
    </message>
</context>
<context>
    <name>AskPassphraseDialog</name>
    <message>
        <source>Passphrase Dialog</source>
        <translation>Passphrasendialog</translation>
    </message>
    <message>
        <source>Enter passphrase</source>
        <translation>Passphrase eingeben</translation>
    </message>
    <message>
        <source>New passphrase</source>
        <translation>Neue Passphrase</translation>
    </message>
    <message>
        <source>Repeat new passphrase</source>
        <translation>Neue Passphrase bestätigen</translation>
    </message>
    <message>
<<<<<<< HEAD
        <source>Enter the new passphrase to the wallet.&lt;br/&gt;Please use a passphrase of &lt;b&gt;ten or more random characters&lt;/b&gt;, or &lt;b&gt;eight or more words&lt;/b&gt;.</source>
        <translation>Geben Sie die neue Passphrase für die Wallet ein.&lt;br&gt;Bitte benutzen Sie eine Passphrase bestehend aus &lt;b&gt;zehn oder mehr zufälligen Zeichen&lt;/b&gt; oder &lt;b&gt;acht oder mehr Wörtern&lt;/b&gt;.</translation>
    </message>
    <message>
        <source>Encrypt wallet</source>
        <translation>Wallet verschlüsseln</translation>
    </message>
    <message>
        <source>This operation needs your wallet passphrase to unlock the wallet.</source>
        <translation>Dieser Vorgang benötigt ihre Passphrase, um die Wallet zu entsperren.</translation>
=======
        <source>Show password</source>
        <translation>Zeige das Passwort</translation>
    </message>
    <message>
        <source>Enter the new passphrase to the wallet.&lt;br/&gt;Please use a passphrase of &lt;b&gt;ten or more random characters&lt;/b&gt;, or &lt;b&gt;eight or more words&lt;/b&gt;.</source>
        <translation>Geben Sie die neue Passphrase für die Brieftasche ein.&lt;br&gt;Bitte benutzen Sie eine Passphrase bestehend aus &lt;b&gt;zehn oder mehr zufälligen Zeichen&lt;/b&gt; oder &lt;b&gt;acht oder mehr Wörtern&lt;/b&gt;.</translation>
    </message>
    <message>
        <source>Encrypt wallet</source>
        <translation>Brieftasche verschlüsseln</translation>
    </message>
    <message>
        <source>This operation needs your wallet passphrase to unlock the wallet.</source>
        <translation>Dieser Vorgang benötigt Ihre Passphrase, um die Brieftasche zu entsperren.</translation>
>>>>>>> be92be56
    </message>
    <message>
        <source>Unlock wallet</source>
        <translation>Wallet entsperren</translation>
    </message>
    <message>
        <source>This operation needs your wallet passphrase to decrypt the wallet.</source>
<<<<<<< HEAD
        <translation>Dieser Vorgang benötigt Ihre Passphrase, um die Wallet zu entschlüsseln.</translation>
=======
        <translation>Dieser Vorgang benötigt Ihre Passphrase, um die Brieftasche zu entschlüsseln.</translation>
>>>>>>> be92be56
    </message>
    <message>
        <source>Decrypt wallet</source>
        <translation>Wallet entschlüsseln</translation>
    </message>
    <message>
        <source>Change passphrase</source>
        <translation>Passphrase ändern</translation>
    </message>
    <message>
        <source>Enter the old passphrase and new passphrase to the wallet.</source>
<<<<<<< HEAD
        <translation>Geben Sie die alte und neue Wallet-Passphrase ein.</translation>
    </message>
    <message>
        <source>Confirm wallet encryption</source>
        <translation>Wallet-Verschlüsselung bestätigen</translation>
    </message>
    <message>
        <source>Warning: If you encrypt your wallet and lose your passphrase, you will &lt;b&gt;LOSE ALL OF YOUR BITCOINS&lt;/b&gt;!</source>
        <translation>Warnung: Wenn Sie Ihre Wallet verschlüsseln und Ihre Passphrase verlieren, werden Sie &lt;b&gt;alle Ihre Bitcoins verlieren&lt;/b&gt;!</translation>
    </message>
    <message>
        <source>Are you sure you wish to encrypt your wallet?</source>
        <translation>Sind Sie sich sicher, dass Sie Ihre Wallet verschlüsseln möchten?</translation>
    </message>
    <message>
        <source>Wallet encrypted</source>
        <translation>Wallet verschlüsselt</translation>
    </message>
    <message>
        <source>%1 will close now to finish the encryption process. Remember that encrypting your wallet cannot fully protect your bitcoins from being stolen by malware infecting your computer.</source>
        <translation>%1 wird jetzt beendet, um den Verschlüsselungsprozess abzuschließen. Bitte beachten Sie, dass die Wallet-Verschlüsselung nicht vollständig vor Diebstahl Ihrer Bitcoins durch Schadprogramme schützt, die Ihren Computer befällt.</translation>
    </message>
    <message>
        <source>IMPORTANT: Any previous backups you have made of your wallet file should be replaced with the newly generated, encrypted wallet file. For security reasons, previous backups of the unencrypted wallet file will become useless as soon as you start using the new, encrypted wallet.</source>
        <translation>WICHTIG: Alle vorherigen Wallet-Sicherungen sollten durch die neu erzeugte, verschlüsselte Wallet ersetzt werden. Aus Sicherheitsgründen werden vorherige Sicherungen der unverschlüsselten Wallet nutzlos, sobald Sie die neue, verschlüsselte Wallet verwenden.</translation>
    </message>
    <message>
        <source>Wallet encryption failed</source>
        <translation>Wallet-Verschlüsselung fehlgeschlagen</translation>
    </message>
    <message>
        <source>Wallet encryption failed due to an internal error. Your wallet was not encrypted.</source>
        <translation>Die Wallet-Verschlüsselung ist aufgrund eines internen Fehlers fehlgeschlagen. Ihre Wallet wurde nicht verschlüsselt.</translation>
=======
        <translation>Geben Sie die alte und neue Brieftschen-Passphrase ein.</translation>
    </message>
    <message>
        <source>Confirm wallet encryption</source>
        <translation>Brieftaschen-Verschlüsselung bestätigen</translation>
    </message>
    <message>
        <source>Warning: If you encrypt your wallet and lose your passphrase, you will &lt;b&gt;LOSE ALL OF YOUR BITCOINS&lt;/b&gt;!</source>
        <translation>Warnung: Wenn Sie Ihre Brieftasche verschlüsseln und Ihre Passphrase verlieren, werden Sie &lt;b&gt;alle Ihre Bitcoins verlieren&lt;/b&gt;!</translation>
    </message>
    <message>
        <source>Are you sure you wish to encrypt your wallet?</source>
        <translation>Sind Sie sich sicher, dass Sie Ihre Brieftasche verschlüsseln möchten?</translation>
    </message>
    <message>
        <source>Wallet encrypted</source>
        <translation>Brieftasche verschlüsselt</translation>
    </message>
    <message>
        <source>Your wallet is now encrypted. Remember that encrypting your wallet cannot fully protect your bitcoins from being stolen by malware infecting your computer.</source>
        <translation>Ihre Brieftasche ist jetzt verschlüsselt. Denken Sie daran, dass auch eine Verschlüsselung ihre Bitcoins nicht vollkommen vor Diebstahl schützen kann, sollte ihr PC mit Malware infiziert sein. </translation>
    </message>
    <message>
        <source>IMPORTANT: Any previous backups you have made of your wallet file should be replaced with the newly generated, encrypted wallet file. For security reasons, previous backups of the unencrypted wallet file will become useless as soon as you start using the new, encrypted wallet.</source>
        <translation>WICHTIG: Alle vorherigen Brieftaschen-Sicherungen sollten durch die neu erzeugte, verschlüsselte Brieftasche ersetzt werden. Aus Sicherheitsgründen werden vorherige Sicherungen der unverschlüsselten Brieftasche nutzlos, sobald Sie die neue, verschlüsselte Brieftasche verwenden.</translation>
    </message>
    <message>
        <source>Wallet encryption failed</source>
        <translation>Brieftaschen-Verschlüsselung fehlgeschlagen</translation>
    </message>
    <message>
        <source>Wallet encryption failed due to an internal error. Your wallet was not encrypted.</source>
        <translation>Die Brieftaschen-Verschlüsselung ist aufgrund eines internen Fehlers fehlgeschlagen. Ihre Brieftasche wurde nicht verschlüsselt.</translation>
>>>>>>> be92be56
    </message>
    <message>
        <source>The supplied passphrases do not match.</source>
        <translation>Die eingegebenen Passphrasen stimmen nicht überein.</translation>
    </message>
    <message>
        <source>Wallet unlock failed</source>
<<<<<<< HEAD
        <translation>Wallet-Entsperrung fehlgeschlagen</translation>
    </message>
    <message>
        <source>The passphrase entered for the wallet decryption was incorrect.</source>
        <translation>Die eingegebene Passphrase zur Wallet-Entschlüsselung war nicht korrekt.</translation>
    </message>
    <message>
        <source>Wallet decryption failed</source>
        <translation>Wallet-Entschlüsselung fehlgeschlagen</translation>
    </message>
    <message>
        <source>Wallet passphrase was successfully changed.</source>
        <translation>Die Wallet-Passphrase wurde erfolgreich geändert.</translation>
=======
        <translation>Brieftaschen-Entsperrung fehlgeschlagen</translation>
    </message>
    <message>
        <source>The passphrase entered for the wallet decryption was incorrect.</source>
        <translation>Die eingegebene Passphrase zur Brieftaschen-Entschlüsselung war nicht korrekt.</translation>
    </message>
    <message>
        <source>Wallet decryption failed</source>
        <translation>Brieftaschen-Entschlüsselung fehlgeschlagen</translation>
    </message>
    <message>
        <source>Wallet passphrase was successfully changed.</source>
        <translation>Die Brieftaschen-Passphrase wurde erfolgreich geändert.</translation>
>>>>>>> be92be56
    </message>
    <message>
        <source>Warning: The Caps Lock key is on!</source>
        <translation>Warnung: Die Feststelltaste ist aktiviert!</translation>
    </message>
</context>
<context>
    <name>BanTableModel</name>
    <message>
        <source>IP/Netmask</source>
        <translation>IP/Netzmaske</translation>
    </message>
    <message>
        <source>Banned Until</source>
        <translation>Gesperrt bis</translation>
    </message>
</context>
<context>
    <name>BitcoinGUI</name>
    <message>
        <source>Sign &amp;message...</source>
        <translation>Nachricht s&amp;ignieren...</translation>
    </message>
    <message>
        <source>Synchronizing with network...</source>
        <translation>Synchronisiere mit Netzwerk...</translation>
    </message>
    <message>
        <source>&amp;Overview</source>
        <translation>&amp;Übersicht</translation>
    </message>
    <message>
        <source>Show general overview of wallet</source>
        <translation>Allgemeine Wallet-Übersicht anzeigen</translation>
    </message>
    <message>
        <source>&amp;Transactions</source>
        <translation>&amp;Transaktionen</translation>
    </message>
    <message>
        <source>Browse transaction history</source>
        <translation>Transaktionsverlauf durchsehen</translation>
    </message>
    <message>
        <source>E&amp;xit</source>
        <translation>&amp;Beenden</translation>
    </message>
    <message>
        <source>Quit application</source>
        <translation>Anwendung beenden</translation>
    </message>
    <message>
        <source>&amp;About %1</source>
        <translation>Über %1</translation>
    </message>
    <message>
        <source>Show information about %1</source>
        <translation>Informationen über %1 anzeigen</translation>
    </message>
    <message>
        <source>About &amp;Qt</source>
        <translation>Über &amp;Qt</translation>
    </message>
    <message>
        <source>Show information about Qt</source>
        <translation>Informationen über Qt anzeigen</translation>
    </message>
    <message>
        <source>&amp;Options...</source>
        <translation>&amp;Konfiguration...</translation>
    </message>
    <message>
        <source>Modify configuration options for %1</source>
        <translation>Konfiguration von %1 bearbeiten</translation>
    </message>
    <message>
        <source>&amp;Encrypt Wallet...</source>
        <translation>Wallet &amp;verschlüsseln...</translation>
    </message>
    <message>
        <source>&amp;Backup Wallet...</source>
        <translation>Wallet &amp;sichern...</translation>
    </message>
    <message>
        <source>&amp;Change Passphrase...</source>
        <translation>Passphrase &amp;ändern...</translation>
    </message>
    <message>
        <source>Open &amp;URI...</source>
        <translation>&amp;URI öffnen...</translation>
    </message>
    <message>
        <source>Wallet:</source>
        <translation>Brieftasche:</translation>
    </message>
    <message>
        <source>Click to disable network activity.</source>
        <translation>Klicken zum Deaktivieren der Netzwerkaktivität.</translation>
    </message>
    <message>
        <source>Network activity disabled.</source>
        <translation>Netzwerkaktivität deaktiviert.</translation>
    </message>
    <message>
        <source>Click to enable network activity again.</source>
        <translation>Klicken zum Aktivieren der Netzwerkaktivität.</translation>
    </message>
    <message>
        <source>Syncing Headers (%1%)...</source>
        <translation>Kopfdaten werden synchronisiert (%1%)...</translation>
    </message>
    <message>
        <source>Reindexing blocks on disk...</source>
        <translation>Reindiziere Blöcke auf Datenträger...</translation>
    </message>
    <message>
        <source>Proxy is &lt;b&gt;enabled&lt;/b&gt;: %1</source>
        <translation>Proxy ist &lt;b&gt;aktiviert&lt;/b&gt;: %1</translation>
    </message>
    <message>
        <source>Send coins to a Bitcoin address</source>
        <translation>Bitcoins an eine Bitcoin-Adresse überweisen</translation>
    </message>
    <message>
        <source>Backup wallet to another location</source>
        <translation>Eine Wallet-Sicherungskopie erstellen und abspeichern</translation>
    </message>
    <message>
        <source>Change the passphrase used for wallet encryption</source>
        <translation>Ändert die Passphrase, die für die Wallet-Verschlüsselung benutzt wird</translation>
    </message>
    <message>
        <source>&amp;Debug window</source>
        <translation>&amp;Debugfenster</translation>
    </message>
    <message>
        <source>Open debugging and diagnostic console</source>
        <translation>Debugging- und Diagnosekonsole öffnen</translation>
    </message>
    <message>
        <source>&amp;Verify message...</source>
        <translation>Nachricht &amp;verifizieren...</translation>
    </message>
    <message>
        <source>Bitcoin</source>
        <translation>Bitcoin</translation>
    </message>
    <message>
        <source>&amp;Send</source>
        <translation>&amp;Überweisen</translation>
    </message>
    <message>
        <source>&amp;Receive</source>
        <translation>&amp;Empfangen</translation>
    </message>
    <message>
        <source>&amp;Show / Hide</source>
        <translation>&amp;Anzeigen / Verstecken</translation>
    </message>
    <message>
        <source>Show or hide the main Window</source>
        <translation>Das Hauptfenster anzeigen oder verstecken</translation>
    </message>
    <message>
        <source>Encrypt the private keys that belong to your wallet</source>
        <translation>Verschlüsselt die zu Ihrer Wallet gehörenden privaten Schlüssel</translation>
    </message>
    <message>
        <source>Sign messages with your Bitcoin addresses to prove you own them</source>
        <translation>Nachrichten signieren, um den Besitz Ihrer Bitcoin-Adressen zu beweisen</translation>
    </message>
    <message>
        <source>Verify messages to ensure they were signed with specified Bitcoin addresses</source>
        <translation>Nachrichten verifizieren, um sicherzustellen, dass diese mit den angegebenen Bitcoin-Adressen signiert wurden</translation>
    </message>
    <message>
        <source>&amp;File</source>
        <translation>&amp;Datei</translation>
    </message>
    <message>
        <source>&amp;Settings</source>
        <translation>&amp;Einstellungen</translation>
    </message>
    <message>
        <source>&amp;Help</source>
        <translation>&amp;Hilfe</translation>
    </message>
    <message>
        <source>Tabs toolbar</source>
        <translation>Registerkartenleiste</translation>
    </message>
    <message>
        <source>Request payments (generates QR codes and bitcoin: URIs)</source>
        <translation>Zahlungen anfordern (erzeugt QR-Codes und "bitcoin:"-URIs)</translation>
    </message>
    <message>
        <source>Show the list of used sending addresses and labels</source>
        <translation>Liste verwendeter Zahlungsadressen und Bezeichnungen anzeigen</translation>
    </message>
    <message>
        <source>Show the list of used receiving addresses and labels</source>
        <translation>Liste verwendeter Empfangsadressen und Bezeichnungen anzeigen</translation>
    </message>
    <message>
        <source>Open a bitcoin: URI or payment request</source>
        <translation>Eine "bitcoin:"-URI oder Zahlungsanforderung öffnen</translation>
    </message>
    <message>
        <source>&amp;Command-line options</source>
        <translation>&amp;Kommandozeilenoptionen</translation>
    </message>
    <message numerus="yes">
        <source>%n active connection(s) to Bitcoin network</source>
        <translation><numerusform>%n aktive Verbindung zum Bitcoin-Netzwerk</numerusform><numerusform>%n aktive Verbindungen zum Bitcoin-Netzwerk</numerusform></translation>
    </message>
    <message>
        <source>Indexing blocks on disk...</source>
        <translation>Indiziere Blöcke auf Datenträger...</translation>
    </message>
    <message>
        <source>Processing blocks on disk...</source>
        <translation>Verarbeite Blöcke auf Datenträger...</translation>
    </message>
    <message numerus="yes">
        <source>Processed %n block(s) of transaction history.</source>
        <translation><numerusform>%n Block des Transaktionsverlaufs verarbeitet.</numerusform><numerusform>%n Blöcke des Transaktionsverlaufs verarbeitet.</numerusform></translation>
    </message>
    <message>
        <source>%1 behind</source>
        <translation>%1 im Rückstand</translation>
    </message>
    <message>
        <source>Last received block was generated %1 ago.</source>
        <translation>Der letzte empfangene Block ist %1 alt.</translation>
    </message>
    <message>
        <source>Transactions after this will not yet be visible.</source>
        <translation>Transaktionen hiernach werden noch nicht angezeigt.</translation>
    </message>
    <message>
        <source>Error</source>
        <translation>Fehler</translation>
    </message>
    <message>
        <source>Warning</source>
        <translation>Warnung</translation>
    </message>
    <message>
        <source>Information</source>
        <translation>Hinweis</translation>
    </message>
    <message>
        <source>Up to date</source>
        <translation>Auf aktuellem Stand</translation>
    </message>
    <message>
        <source>&amp;Sending addresses</source>
        <translation>&amp;Versandadressen</translation>
    </message>
    <message>
        <source>&amp;Receiving addresses</source>
        <translation>&amp;Empfangsadressen</translation>
    </message>
    <message>
        <source>Open Wallet</source>
        <translation>Wallet öffnen</translation>
    </message>
    <message>
        <source>Open a wallet</source>
        <translation>Eine Wallet öffnen</translation>
    </message>
    <message>
        <source>Close Wallet...</source>
        <translation>Wallet schließen...</translation>
    </message>
    <message>
        <source>Close wallet</source>
        <translation>Wallet schließen</translation>
    </message>
    <message>
        <source>Show the %1 help message to get a list with possible Bitcoin command-line options</source>
        <translation>Zeige den "%1"-Hilfetext, um eine Liste mit möglichen Kommandozeilenoptionen zu erhalten</translation>
    </message>
    <message>
        <source>default wallet</source>
        <translation>Standard Brieftasche</translation>
    </message>
    <message>
        <source>Opening Wallet &lt;b&gt;%1&lt;/b&gt;...</source>
        <translation>Öffne Wallet&lt;b&gt;%1&lt;/b&gt; ...</translation>
    </message>
    <message>
        <source>Open Wallet Failed</source>
        <translation>Wallet öffnen fehlgeschlagen</translation>
    </message>
    <message>
        <source>&amp;Window</source>
        <translation>&amp;Programmfenster</translation>
    </message>
    <message>
        <source>Minimize</source>
        <translation>Minimieren</translation>
    </message>
    <message>
        <source>Zoom</source>
        <translation>Vergrößern</translation>
    </message>
    <message>
        <source>Restore</source>
        <translation>Wiederherstellen</translation>
    </message>
    <message>
        <source>Main Window</source>
        <translation>Hauptfenster</translation>
    </message>
    <message>
        <source>%1 client</source>
        <translation>%1 Client</translation>
    </message>
    <message>
        <source>Connecting to peers...</source>
        <translation>Verbinde mit Netzwerk...</translation>
    </message>
    <message>
        <source>Catching up...</source>
        <translation>Hole auf...</translation>
    </message>
    <message>
        <source>Date: %1
</source>
        <translation>Datum: %1
</translation>
    </message>
    <message>
        <source>Amount: %1
</source>
        <translation>Betrag: %1
</translation>
    </message>
    <message>
        <source>Wallet: %1
</source>
        <translation>Brieftasche: %1
</translation>
    </message>
    <message>
        <source>Type: %1
</source>
        <translation>Typ: %1
</translation>
    </message>
    <message>
        <source>Label: %1
</source>
        <translation>Bezeichnung: %1
</translation>
    </message>
    <message>
        <source>Address: %1
</source>
        <translation>Adresse: %1
</translation>
    </message>
    <message>
        <source>Sent transaction</source>
        <translation>Gesendete Transaktion</translation>
    </message>
    <message>
        <source>Incoming transaction</source>
        <translation>Eingehende Transaktion</translation>
    </message>
    <message>
        <source>HD key generation is &lt;b&gt;enabled&lt;/b&gt;</source>
        <translation>HD Schlüssel Generierung ist &lt;b&gt;aktiviert&lt;/b&gt;</translation>
    </message>
    <message>
        <source>HD key generation is &lt;b&gt;disabled&lt;/b&gt;</source>
        <translation>HD Schlüssel Generierung ist &lt;b&gt;deaktiviert&lt;/b&gt;</translation>
    </message>
    <message>
        <source>Private key &lt;b&gt;disabled&lt;/b&gt;</source>
        <translation>Privater Schlüssel &lt;b&gt;deaktiviert&lt;/b&gt;</translation>
    </message>
    <message>
        <source>Wallet is &lt;b&gt;encrypted&lt;/b&gt; and currently &lt;b&gt;unlocked&lt;/b&gt;</source>
        <translation>Wallet ist &lt;b&gt;verschlüsselt&lt;/b&gt; und aktuell &lt;b&gt;entsperrt&lt;/b&gt;</translation>
    </message>
    <message>
        <source>Wallet is &lt;b&gt;encrypted&lt;/b&gt; and currently &lt;b&gt;locked&lt;/b&gt;</source>
        <translation>Wallet ist &lt;b&gt;verschlüsselt&lt;/b&gt; und aktuell &lt;b&gt;gesperrt&lt;/b&gt;</translation>
    </message>
    <message>
        <source>A fatal error occurred. Bitcoin can no longer continue safely and will quit.</source>
        <translation>Ein schwerer Fehler ist aufgetreten. Bitcoin kann nicht stabil weiter ausgeführt werden und wird beendet.</translation>
    </message>
</context>
<context>
    <name>CoinControlDialog</name>
    <message>
        <source>Coin Selection</source>
        <translation>Münzauswahl ("Coin Control")</translation>
    </message>
    <message>
        <source>Quantity:</source>
        <translation>Anzahl:</translation>
    </message>
    <message>
        <source>Bytes:</source>
        <translation>Byte:</translation>
    </message>
    <message>
        <source>Amount:</source>
        <translation>Betrag:</translation>
    </message>
    <message>
        <source>Fee:</source>
        <translation>Gebühr:</translation>
    </message>
    <message>
        <source>Dust:</source>
        <translation>"Dust":</translation>
    </message>
    <message>
        <source>After Fee:</source>
        <translation>Abzüglich Gebühr:</translation>
    </message>
    <message>
        <source>Change:</source>
        <translation>Wechselgeld:</translation>
    </message>
    <message>
        <source>(un)select all</source>
        <translation>Alles (de)selektieren</translation>
    </message>
    <message>
        <source>Tree mode</source>
        <translation>Baumansicht</translation>
    </message>
    <message>
        <source>List mode</source>
        <translation>Listenansicht</translation>
    </message>
    <message>
        <source>Amount</source>
        <translation>Betrag</translation>
    </message>
    <message>
        <source>Received with label</source>
        <translation>Empfangen über Bezeichnung</translation>
    </message>
    <message>
        <source>Received with address</source>
        <translation>Empfangen über Adresse</translation>
    </message>
    <message>
        <source>Date</source>
        <translation>Datum</translation>
    </message>
    <message>
        <source>Confirmations</source>
        <translation>Bestätigungen</translation>
    </message>
    <message>
        <source>Confirmed</source>
        <translation>Bestätigt</translation>
    </message>
    <message>
        <source>Copy address</source>
        <translation>Adresse kopieren</translation>
    </message>
    <message>
        <source>Copy label</source>
        <translation>Bezeichnung kopieren</translation>
    </message>
    <message>
        <source>Copy amount</source>
        <translation>Betrag kopieren</translation>
    </message>
    <message>
        <source>Copy transaction ID</source>
        <translation>Transaktionskennung kopieren</translation>
    </message>
    <message>
        <source>Lock unspent</source>
        <translation>Nicht ausgegebenen Betrag sperren</translation>
    </message>
    <message>
        <source>Unlock unspent</source>
        <translation>Nicht ausgegebenen Betrag entsperren</translation>
    </message>
    <message>
        <source>Copy quantity</source>
        <translation>Anzahl kopieren</translation>
    </message>
    <message>
        <source>Copy fee</source>
        <translation>Gebühr kopieren</translation>
    </message>
    <message>
        <source>Copy after fee</source>
        <translation>Abzüglich Gebühr kopieren</translation>
    </message>
    <message>
        <source>Copy bytes</source>
        <translation>Byte kopieren</translation>
    </message>
    <message>
        <source>Copy dust</source>
        <translation>"Staub" kopieren</translation>
    </message>
    <message>
        <source>Copy change</source>
        <translation>Wechselgeld kopieren</translation>
    </message>
    <message>
        <source>(%1 locked)</source>
        <translation>(%1 gesperrt)</translation>
    </message>
    <message>
        <source>yes</source>
        <translation>ja</translation>
    </message>
    <message>
        <source>no</source>
        <translation>nein</translation>
    </message>
    <message>
        <source>This label turns red if any recipient receives an amount smaller than the current dust threshold.</source>
        <translation>Diese Bezeichnung wird rot, wenn irgendein Empfänger einen Betrag kleiner als die derzeitige "Staubgrenze" erhält.</translation>
    </message>
    <message>
        <source>Can vary +/- %1 satoshi(s) per input.</source>
        <translation>Kann pro Eingabe um +/- %1 Satoshi(s) abweichen.</translation>
    </message>
    <message>
        <source>(no label)</source>
        <translation>(keine Bezeichnung)</translation>
    </message>
    <message>
        <source>change from %1 (%2)</source>
        <translation>Wechselgeld von %1 (%2)</translation>
    </message>
    <message>
        <source>(change)</source>
        <translation>(Wechselgeld)</translation>
    </message>
    <message>
        <source>Copy address</source>
        <translation>Adresse kopieren</translation>
    </message>
    <message>
        <source>Copy label</source>
        <translation>Bezeichnung kopieren</translation>
    </message>
    <message>
        <source>Copy amount</source>
        <translation>Betrag kopieren</translation>
    </message>
    <message>
        <source>Copy transaction ID</source>
        <translation>Transaktionskennung kopieren</translation>
    </message>
    <message>
        <source>Lock unspent</source>
        <translation>Nicht ausgegebenen Betrag sperren</translation>
    </message>
    <message>
        <source>Unlock unspent</source>
        <translation>Nicht ausgegebenen Betrag entsperren</translation>
    </message>
    <message>
        <source>Copy quantity</source>
        <translation>Anzahl kopieren</translation>
    </message>
    <message>
        <source>Copy fee</source>
        <translation>Gebühr kopieren</translation>
    </message>
    <message>
        <source>Copy after fee</source>
        <translation>Abzüglich Gebühr kopieren</translation>
    </message>
    <message>
        <source>Copy bytes</source>
        <translation>Byte kopieren</translation>
    </message>
    <message>
        <source>Copy priority</source>
        <translation>Priorität kopieren</translation>
    </message>
    <message>
        <source>Copy dust</source>
        <translation>"Staub" kopieren</translation>
    </message>
    <message>
        <source>Copy change</source>
        <translation>Wechselgeld kopieren</translation>
    </message>
    <message>
        <source>highest</source>
        <translation>am höchsten</translation>
    </message>
    <message>
        <source>higher</source>
        <translation>höher</translation>
    </message>
    <message>
        <source>high</source>
        <translation>hoch</translation>
    </message>
    <message>
        <source>medium-high</source>
        <translation>mittel-hoch</translation>
    </message>
    <message>
        <source>medium</source>
        <translation>mittel</translation>
    </message>
    <message>
        <source>low-medium</source>
        <translation>niedrig-mittel</translation>
    </message>
    <message>
        <source>low</source>
        <translation>niedrig</translation>
    </message>
    <message>
        <source>lower</source>
        <translation>niedriger</translation>
    </message>
    <message>
        <source>lowest</source>
        <translation>am niedrigsten</translation>
    </message>
    <message>
        <source>(%1 locked)</source>
        <translation>(%1 gesperrt)</translation>
    </message>
    <message>
        <source>none</source>
        <translation>keine</translation>
    </message>
    <message>
        <source>yes</source>
        <translation>ja</translation>
    </message>
    <message>
        <source>no</source>
        <translation>nein</translation>
    </message>
    <message>
        <source>This label turns red if the transaction size is greater than 1000 bytes.</source>
        <translation>Diese Bezeichnung wird rot, wenn die Transaktion größer als 1000 Byte ist.</translation>
    </message>
    <message>
        <source>This means a fee of at least %1 per kB is required.</source>
        <translation>Das bedeutet, dass eine Gebühr von mindestens %1 pro kB erforderlich ist.</translation>
    </message>
    <message>
        <source>Can vary +/- 1 byte per input.</source>
        <translation>Kann um +/- 1 Byte pro Eingabe variieren.</translation>
    </message>
    <message>
        <source>Transactions with higher priority are more likely to get included into a block.</source>
        <translation>Transaktionen mit höherer Priorität haben eine größere Chance in einen Block aufgenommen zu werden.</translation>
    </message>
    <message>
        <source>This label turns red if the priority is smaller than "medium".</source>
        <translation>Diese Bezeichnung wird rot, wenn die Priorität niedriger als "mittel" ist.</translation>
    </message>
    <message>
        <source>This label turns red if any recipient receives an amount smaller than the current dust threshold.</source>
        <translation>Diese Bezeichnung wird rot, wenn irgendein Empfänger einen Betrag kleiner als die derzeitige "Staubgrenze" erhält.</translation>
    </message>
    <message>
        <source>Can vary +/- %1 satoshi(s) per input.</source>
        <translation>Kann pro Eingabe um +/- %1 Satoshi(s) abweichen.</translation>
    </message>
    <message>
        <source>(no label)</source>
        <translation>(keine Bezeichnung)</translation>
    </message>
    <message>
        <source>change from %1 (%2)</source>
        <translation>Wechselgeld von %1 (%2)</translation>
    </message>
    <message>
        <source>(change)</source>
        <translation>(Wechselgeld)</translation>
    </message>
</context>
<context>
    <name>EditAddressDialog</name>
    <message>
        <source>Edit Address</source>
        <translation>Adresse bearbeiten</translation>
    </message>
    <message>
        <source>&amp;Label</source>
        <translation>&amp;Bezeichnung</translation>
    </message>
    <message>
        <source>The label associated with this address list entry</source>
        <translation>Bezeichnung, die dem Adresslisteneintrag zugeordnet ist.</translation>
    </message>
    <message>
        <source>The address associated with this address list entry. This can only be modified for sending addresses.</source>
        <translation>Adresse, die dem Adresslisteneintrag zugeordnet ist. Diese kann nur bei Zahlungsadressen verändert werden.</translation>
    </message>
    <message>
        <source>&amp;Address</source>
        <translation>&amp;Adresse</translation>
    </message>
    <message>
<<<<<<< HEAD
        <source>New receiving address</source>
        <translation>Neue Empfangsadresse</translation>
    </message>
    <message>
=======
>>>>>>> be92be56
        <source>New sending address</source>
        <translation>Neue Zahlungsadresse</translation>
    </message>
    <message>
        <source>Edit receiving address</source>
        <translation>Empfangsadresse bearbeiten</translation>
    </message>
    <message>
        <source>Edit sending address</source>
        <translation>Zahlungsadresse bearbeiten</translation>
    </message>
    <message>
        <source>The entered address "%1" is not a valid Bitcoin address.</source>
        <translation>Die eingegebene Adresse "%1" ist keine gültige Bitcoin-Adresse.</translation>
    </message>
    <message>
<<<<<<< HEAD
        <source>The entered address "%1" is already in the address book.</source>
        <translation>Die eingegebene Adresse "%1" befindet sich bereits im Adressbuch.</translation>
    </message>
    <message>
        <source>Could not unlock wallet.</source>
        <translation>Wallet konnte nicht entsperrt werden.</translation>
=======
        <source>Address "%1" already exists as a receiving address with label "%2" and so cannot be added as a sending address.</source>
        <translation>Die Adresse "%1" existiert bereits als Empfangsadresse mit dem Label "%2" und kann daher nicht als Sendeadresse hinzugefügt werden.</translation>
    </message>
    <message>
        <source>The entered address "%1" is already in the address book with label "%2".</source>
        <translation>Die eingegebene Adresse "%1" befindet sich bereits im Adressbuch mit der Bezeichnung "%2".</translation>
    </message>
    <message>
        <source>Could not unlock wallet.</source>
        <translation>Brieftasche konnte nicht entsperrt werden.</translation>
>>>>>>> be92be56
    </message>
    <message>
        <source>New key generation failed.</source>
        <translation>Erzeugung eines neuen Schlüssels fehlgeschlagen.</translation>
    </message>
</context>
<context>
    <name>FreespaceChecker</name>
    <message>
        <source>A new data directory will be created.</source>
        <translation>Es wird ein neues Datenverzeichnis angelegt.</translation>
    </message>
    <message>
        <source>name</source>
        <translation>Name</translation>
    </message>
    <message>
        <source>Directory already exists. Add %1 if you intend to create a new directory here.</source>
        <translation>Verzeichnis existiert bereits. Fügen Sie %1 an, wenn Sie beabsichtigen hier ein neues Verzeichnis anzulegen.</translation>
    </message>
    <message>
        <source>Path already exists, and is not a directory.</source>
        <translation>Pfad existiert bereits und ist kein Verzeichnis.</translation>
    </message>
    <message>
        <source>Cannot create data directory here.</source>
        <translation>Datenverzeichnis kann hier nicht angelegt werden.</translation>
    </message>
</context>
<context>
    <name>HelpMessageDialog</name>
    <message>
        <source>version</source>
        <translation>Version</translation>
    </message>
    <message>
        <source>(%1-bit)</source>
        <translation>(%1-Bit)</translation>
    </message>
    <message>
        <source>About %1</source>
        <translation>Über %1</translation>
    </message>
    <message>
        <source>Command-line options</source>
        <translation>Kommandozeilenoptionen</translation>
    </message>
</context>
<context>
    <name>Intro</name>
    <message>
        <source>Welcome</source>
        <translation>Willkommen</translation>
    </message>
    <message>
        <source>Welcome to %1.</source>
        <translation>Willkommen zu %1.</translation>
    </message>
    <message>
        <source>As this is the first time the program is launched, you can choose where %1 will store its data.</source>
        <translation>Da Sie das Programm gerade zum ersten Mal starten, können Sie nun auswählen wo %1 seine Daten ablegen wird.</translation>
    </message>
    <message>
        <source>When you click OK, %1 will begin to download and process the full %4 block chain (%2GB) starting with the earliest transactions in %3 when %4 initially launched.</source>
        <translation>Wenn Sie OK klicken, wird der Download %1 angestoßen und die volle %4 Blockchain (%2GB) verarbeitet. Die Verarbeitung beginnt mit den frühesten Transaktionen in %3 , wenn %4 gestartet sind.</translation>
    </message>
    <message>
        <source>This initial synchronisation is very demanding, and may expose hardware problems with your computer that had previously gone unnoticed. Each time you run %1, it will continue downloading where it left off.</source>
        <translation>Diese initiale Synchronisation führt zur hohen Last und kann Harewareprobleme, die bisher nicht aufgetreten sind, mit ihrem Computer verursachen. Jedes Mal, wenn Sie %1 ausführen, wird der Download zum letzten Synchronisationspunkt fortgesetzt.</translation>
    </message>
    <message>
        <source>If you have chosen to limit block chain storage (pruning), the historical data must still be downloaded and processed, but will be deleted afterward to keep your disk usage low.</source>
        <translation>Wenn Sie bewusst den Blockchainspeicher begrenzen (pruning), müssen die historischen Daten dennoch heruntergeladen und verarbeitet werden. Diese Daten werden aber zum späteren Zeitpunkt gelöscht, um die Festplattennutzung niedrig zu halten.</translation>
    </message>
    <message>
        <source>Use the default data directory</source>
        <translation>Standard-Datenverzeichnis verwenden</translation>
    </message>
    <message>
        <source>Use a custom data directory:</source>
        <translation>Ein benutzerdefiniertes Datenverzeichnis verwenden:</translation>
    </message>
    <message>
        <source>Bitcoin</source>
        <translation>Bitcoin</translation>
    </message>
    <message>
        <source>At least %1 GB of data will be stored in this directory, and it will grow over time.</source>
        <translation>Zuletzt werden %1 GB Daten in diesem Verzeichnis gespeichert und diese wird über die Zeit größer.</translation>
    </message>
    <message>
        <source>Approximately %1 GB of data will be stored in this directory.</source>
        <translation>Etwa %1 GB Daten werden in diesem Verzeichnis gespeichert.</translation>
    </message>
    <message>
        <source>%1 will download and store a copy of the Bitcoin block chain.</source>
        <translation>%1 wird heruntergeladen und als eine Kopie von dem Bitcoin Blockchain gespeichert.</translation>
    </message>
    <message>
        <source>The wallet will also be stored in this directory.</source>
        <translation>Die Wallet wird ebenso in diesem Verzeichnis gespeichert werden.</translation>
    </message>
    <message>
        <source>Error: Specified data directory "%1" cannot be created.</source>
        <translation>Fehler: Angegebenes Datenverzeichnis "%1" kann nicht angelegt werden.</translation>
    </message>
    <message>
        <source>Error</source>
        <translation>Fehler</translation>
    </message>
    <message numerus="yes">
        <source>%n GB of free space available</source>
        <translation><numerusform>%n GB freier Speicher verfügbar</numerusform><numerusform>%n GB freier Speicher verfügbar</numerusform></translation>
    </message>
    <message numerus="yes">
        <source>(of %n GB needed)</source>
        <translation><numerusform>(von %n GB benötigt)</numerusform><numerusform>(von %n GB benötigt)</numerusform></translation>
    </message>
</context>
<context>
    <name>ModalOverlay</name>
    <message>
        <source>Form</source>
        <translation>Formular</translation>
    </message>
    <message>
        <source>Recent transactions may not yet be visible, and therefore your wallet's balance might be incorrect. This information will be correct once your wallet has finished synchronizing with the bitcoin network, as detailed below.</source>
        <translation>Neueste Transaktionen werden eventuell noch nicht angezeigt, daher könnte Ihr Kontostand veraltet sein. Er wird korrigiert, sobald Ihr Wallet die Synchronisation mit dem Bitcoin-Netzwerk erfolgreich abgeschlossen hat. Details dazu finden sich weiter unten.</translation>
    </message>
    <message>
        <source>Attempting to spend bitcoins that are affected by not-yet-displayed transactions will not be accepted by the network.</source>
        <translation>Versuche, Bitcoins aus noch nicht angezeigten Transaktionen auszugeben, werden vom Netzwerk nicht akzeptiert.</translation>
    </message>
    <message>
        <source>Number of blocks left</source>
        <translation>Anzahl verbleibender Blöcke</translation>
    </message>
    <message>
        <source>Unknown...</source>
        <translation>Unbekannt...</translation>
    </message>
    <message>
        <source>Last block time</source>
        <translation>Letzte Blockzeit</translation>
    </message>
    <message>
        <source>Progress</source>
        <translation>Fortschritt</translation>
    </message>
    <message>
        <source>Progress increase per hour</source>
        <translation>Fortschritt pro Stunde</translation>
    </message>
    <message>
        <source>calculating...</source>
        <translation>berechne...</translation>
    </message>
    <message>
        <source>Estimated time left until synced</source>
        <translation>Abschätzung der verbleibenden Zeit bis synchronisiert</translation>
    </message>
    <message>
        <source>Hide</source>
        <translation>Ausblenden</translation>
    </message>
    <message>
        <source>Unknown. Syncing Headers (%1, %2%)...</source>
        <translation>Unbekannt. Synchronisiere Headers (%1, %2%)...</translation>
    </message>
</context>
<context>
    <name>OpenURIDialog</name>
    <message>
        <source>Open URI</source>
        <translation>URI öffnen</translation>
    </message>
    <message>
        <source>Open payment request from URI or file</source>
        <translation>Zahlungsanforderung über URI oder aus Datei öffnen</translation>
    </message>
    <message>
        <source>URI:</source>
        <translation>URI:</translation>
    </message>
    <message>
        <source>Select payment request file</source>
        <translation>Zahlungsanforderungsdatei auswählen</translation>
    </message>
    <message>
        <source>Select payment request file to open</source>
        <translation>Zu öffnende Zahlungsanforderungsdatei auswählen</translation>
    </message>
</context>
<context>
    <name>OptionsDialog</name>
    <message>
        <source>Options</source>
        <translation>Konfiguration</translation>
    </message>
    <message>
        <source>&amp;Main</source>
        <translation>&amp;Allgemein</translation>
    </message>
    <message>
        <source>Automatically start %1 after logging in to the system.</source>
        <translation>%1 nach der Anmeldung am System automatisch ausführen.</translation>
    </message>
    <message>
        <source>&amp;Start %1 on system login</source>
        <translation>&amp;Starte %1 nach Systemanmeldung</translation>
    </message>
    <message>
        <source>Size of &amp;database cache</source>
        <translation>Größe des &amp;Datenbankcaches</translation>
    </message>
    <message>
        <source>Number of script &amp;verification threads</source>
        <translation>Anzahl an Skript-&amp;Verifizierungs-Threads</translation>
    </message>
    <message>
        <source>IP address of the proxy (e.g. IPv4: 127.0.0.1 / IPv6: ::1)</source>
        <translation>IP-Adresse des Proxies (z.B. IPv4: 127.0.0.1 / IPv6: ::1)</translation>
    </message>
    <message>
        <source>Shows if the supplied default SOCKS5 proxy is used to reach peers via this network type.</source>
        <translation>Zeigt an, ob der gelieferte Standard SOCKS5 Proxy verwendet wurde, um die Peers mit diesem Netzwerktyp zu erreichen.</translation>
    </message>
    <message>
        <source>Use separate SOCKS&amp;5 proxy to reach peers via Tor hidden services:</source>
        <translation>Separaten SOCKS5-Proxy verwenden, um Gegenstellen über versteckte Tor-Dienste zu erreichen:</translation>
    </message>
    <message>
        <source>Hide the icon from the system tray.</source>
        <translation>Verstecke das Icon von der Statusleiste.</translation>
    </message>
    <message>
        <source>&amp;Hide tray icon</source>
        <translation>&amp;Verstecke Statusleistensymbol</translation>
    </message>
    <message>
        <source>Minimize instead of exit the application when the window is closed. When this option is enabled, the application will be closed only after selecting Exit in the menu.</source>
        <translation>Minimiert die Anwendung anstatt sie zu beenden wenn das Fenster geschlossen wird. Wenn dies aktiviert ist, müssen Sie die Anwendung über "Beenden" im Menü schließen.</translation>
    </message>
    <message>
        <source>Third party URLs (e.g. a block explorer) that appear in the transactions tab as context menu items. %s in the URL is replaced by transaction hash. Multiple URLs are separated by vertical bar |.</source>
        <translation>Externe URLs (z.B. ein Block-Explorer), die im Kontextmenü des Transaktionsverlaufs eingefügt werden. In der URL wird %s durch den Transaktionshash ersetzt. Bei Angabe mehrerer URLs müssen diese durch "|" voneinander getrennt werden.</translation>
    </message>
    <message>
        <source>Open Configuration File</source>
        <translation>Konfigurationsdatei öffnen</translation>
    </message>
    <message>
        <source>Reset all client options to default.</source>
        <translation>Setzt die Clientkonfiguration auf Standardwerte zurück.</translation>
    </message>
    <message>
        <source>&amp;Reset Options</source>
        <translation>Konfiguration &amp;zurücksetzen</translation>
    </message>
    <message>
        <source>&amp;Network</source>
        <translation>&amp;Netzwerk</translation>
    </message>
    <message>
        <source>Disables some advanced features but all blocks will still be fully validated. Reverting this setting requires re-downloading the entire blockchain. Actual disk usage may be somewhat higher.</source>
        <translation>Deaktiviert einige erweiterte Funktionen, aber alle Blöcke werden trotzdem vollständig validiert. Um diese Einstellung rückgängig zu machen, muss die gesamte Blockkette erneut heruntergeladen werden. Die tatsächliche Festplattennutzung kann etwas höher sein.</translation>
    </message>
    <message>
        <source>Prune &amp;block storage to</source>
        <translation>&amp;block Speicher kürzen auf</translation>
    </message>
    <message>
        <source>GB</source>
        <translation>GB</translation>
    </message>
    <message>
        <source>Reverting this setting requires re-downloading the entire blockchain.</source>
        <translation>Wenn diese Einstellung rückgängig gemacht wird, muss die komplette Blockkette erneut heruntergeladen werden.</translation>
    </message>
    <message>
        <source>MiB</source>
        <translation>MiB</translation>
    </message>
    <message>
        <source>(0 = auto, &lt;0 = leave that many cores free)</source>
        <translation>(0 = automatisch, &lt;0 = so viele Kerne frei lassen)</translation>
    </message>
    <message>
        <source>W&amp;allet</source>
        <translation>W&amp;allet</translation>
    </message>
    <message>
        <source>Expert</source>
        <translation>Erweiterte Wallet-Optionen</translation>
    </message>
    <message>
        <source>Enable coin &amp;control features</source>
        <translation>"&amp;Coin Control"-Funktionen aktivieren</translation>
    </message>
    <message>
        <source>If you disable the spending of unconfirmed change, the change from a transaction cannot be used until that transaction has at least one confirmation. This also affects how your balance is computed.</source>
        <translation>Wenn Sie das Ausgeben von unbestätigtem Wechselgeld deaktivieren, kann das Wechselgeld einer Transaktion nicht verwendet werden, bis es mindestens eine Bestätigung erhalten hat. Dies wirkt sich auf die Berechnung des Kontostands aus.</translation>
    </message>
    <message>
        <source>&amp;Spend unconfirmed change</source>
        <translation>&amp;Unbestätigtes Wechselgeld darf ausgegeben werden</translation>
    </message>
    <message>
        <source>Automatically open the Bitcoin client port on the router. This only works when your router supports UPnP and it is enabled.</source>
        <translation>Automatisch den Bitcoin-Clientport auf dem Router öffnen. Dies funktioniert nur, wenn Ihr Router UPnP unterstützt und dies aktiviert ist.</translation>
    </message>
    <message>
        <source>Map port using &amp;UPnP</source>
        <translation>Portweiterleitung via &amp;UPnP</translation>
    </message>
    <message>
        <source>Accept connections from outside.</source>
        <translation>Akzeptiere Verbindungen von außerhalb.</translation>
    </message>
    <message>
        <source>Allow incomin&amp;g connections</source>
        <translation>Erlaube eingehende Verbindungen</translation>
    </message>
    <message>
        <source>Connect to the Bitcoin network through a SOCKS5 proxy.</source>
        <translation>Über einen SOCKS5-Proxy mit dem Bitcoin-Netzwerk verbinden.</translation>
    </message>
    <message>
        <source>&amp;Connect through SOCKS5 proxy (default proxy):</source>
        <translation>Über einen SOCKS5-Proxy &amp;verbinden (Standardproxy):</translation>
    </message>
    <message>
        <source>Proxy &amp;IP:</source>
        <translation>Proxy-&amp;IP:</translation>
    </message>
    <message>
        <source>&amp;Port:</source>
        <translation>&amp;Port:</translation>
    </message>
    <message>
        <source>Port of the proxy (e.g. 9050)</source>
        <translation>Port des Proxies (z.B. 9050)</translation>
    </message>
    <message>
        <source>Used for reaching peers via:</source>
        <translation>Benutzt um Gegenstellen zu erreichen über:</translation>
    </message>
    <message>
        <source>IPv4</source>
        <translation>IPv4</translation>
    </message>
    <message>
        <source>IPv6</source>
        <translation>IPv6</translation>
    </message>
    <message>
        <source>Tor</source>
        <translation>Tor</translation>
    </message>
    <message>
        <source>Connect to the Bitcoin network through a separate SOCKS5 proxy for Tor hidden services.</source>
        <translation>Über einen separaten SOCKS5 Proxy für Tor Services mit dem Bitcoin Netzwerk verbinden.</translation>
    </message>
    <message>
        <source>&amp;Window</source>
        <translation>&amp;Programmfenster</translation>
    </message>
    <message>
        <source>Show only a tray icon after minimizing the window.</source>
        <translation>Nur ein Symbol im Infobereich anzeigen, nachdem das Programmfenster minimiert wurde.</translation>
    </message>
    <message>
        <source>&amp;Minimize to the tray instead of the taskbar</source>
        <translation>In den Infobereich anstatt in die Taskleiste &amp;minimieren</translation>
    </message>
    <message>
        <source>M&amp;inimize on close</source>
        <translation>Beim Schließen m&amp;inimieren</translation>
    </message>
    <message>
        <source>&amp;Display</source>
        <translation>Anzei&amp;ge</translation>
    </message>
    <message>
        <source>User Interface &amp;language:</source>
        <translation>&amp;Sprache der Benutzeroberfläche:</translation>
    </message>
    <message>
        <source>The user interface language can be set here. This setting will take effect after restarting %1.</source>
        <translation>Die Benutzeroberflächensprache kann hier festgelegt werden. Diese Einstellung wird nach einem Neustart von %1 wirksam werden.</translation>
    </message>
    <message>
        <source>&amp;Unit to show amounts in:</source>
        <translation>&amp;Einheit der Beträge:</translation>
    </message>
    <message>
        <source>Choose the default subdivision unit to show in the interface and when sending coins.</source>
        <translation>Wählen Sie die standardmäßige Untereinheit, die in der Benutzeroberfläche und beim Überweisen von Bitcoins angezeigt werden soll.</translation>
    </message>
    <message>
        <source>Whether to show coin control features or not.</source>
        <translation>Legt fest, ob die "Coin Control"-Funktionen angezeigt werden.</translation>
    </message>
    <message>
        <source>&amp;Third party transaction URLs</source>
        <translation>&amp;Externe Transaktions-URLs</translation>
    </message>
    <message>
        <source>Options set in this dialog are overridden by the command line or in the configuration file:</source>
        <translation>Einstellungen in diesem Dialog werden von der Kommandozeile oder in der Konfigurationsdatei überschrieben:</translation>
    </message>
    <message>
        <source>&amp;OK</source>
        <translation>&amp;OK</translation>
    </message>
    <message>
        <source>&amp;Cancel</source>
        <translation>A&amp;bbrechen</translation>
    </message>
    <message>
        <source>default</source>
        <translation>Standard</translation>
    </message>
    <message>
        <source>none</source>
        <translation>keine</translation>
    </message>
    <message>
        <source>Confirm options reset</source>
        <translation>Zurücksetzen der Konfiguration bestätigen</translation>
    </message>
    <message>
        <source>Client restart required to activate changes.</source>
        <translation>Clientneustart nötig, um die Änderungen zu aktivieren.</translation>
    </message>
    <message>
        <source>Client will be shut down. Do you want to proceed?</source>
        <translation>Client wird beendet. Möchten Sie den Vorgang fortsetzen?</translation>
    </message>
    <message>
        <source>Configuration options</source>
        <translation>Konfigurationsoptionen</translation>
    </message>
    <message>
        <source>The configuration file is used to specify advanced user options which override GUI settings. Additionally, any command-line options will override this configuration file.</source>
        <translation>Die Konfigurationsdatei wird verwendet, um erweiterte Benutzeroptionen festzulegen, die die GUI-Einstellungen überschreiben. Darüber hinaus werden alle Befehlszeilenoptionen diese Konfigurationsdatei überschreiben.</translation>
    </message>
    <message>
        <source>Error</source>
        <translation>Fehler</translation>
    </message>
    <message>
        <source>The configuration file could not be opened.</source>
        <translation>Die Konfigurationsdatei konnte nicht geöffnet werden.</translation>
    </message>
    <message>
        <source>This change would require a client restart.</source>
        <translation>Diese Änderung würde einen Clientneustart benötigen.</translation>
    </message>
    <message>
        <source>The supplied proxy address is invalid.</source>
        <translation>Die eingegebene Proxyadresse ist ungültig.</translation>
    </message>
</context>
<context>
    <name>OverviewPage</name>
    <message>
        <source>Form</source>
        <translation>Formular</translation>
    </message>
    <message>
        <source>The displayed information may be out of date. Your wallet automatically synchronizes with the Bitcoin network after a connection is established, but this process has not completed yet.</source>
        <translation>Die angezeigten Informationen sind möglicherweise nicht mehr aktuell. Ihre Wallet wird automatisch synchronisiert, nachdem eine Verbindung zum Bitcoin-Netzwerk hergestellt wurde. Dieser Prozess ist jedoch derzeit noch nicht abgeschlossen.</translation>
    </message>
    <message>
        <source>Watch-only:</source>
        <translation>Beobachtet:</translation>
    </message>
    <message>
        <source>Available:</source>
        <translation>Verfügbar:</translation>
    </message>
    <message>
        <source>Your current spendable balance</source>
        <translation>Ihr aktuell verfügbarer Kontostand</translation>
    </message>
    <message>
        <source>Pending:</source>
        <translation>Ausstehend:</translation>
    </message>
    <message>
        <source>Total of transactions that have yet to be confirmed, and do not yet count toward the spendable balance</source>
        <translation>Betrag aus unbestätigten Transaktionen, der noch nicht im aktuell verfügbaren Kontostand enthalten ist</translation>
    </message>
    <message>
        <source>Immature:</source>
        <translation>Unreif:</translation>
    </message>
    <message>
        <source>Mined balance that has not yet matured</source>
        <translation>Erarbeiteter Betrag der noch nicht gereift ist</translation>
    </message>
    <message>
        <source>Balances</source>
        <translation>Kontostände</translation>
    </message>
    <message>
        <source>Total:</source>
        <translation>Gesamtbetrag:</translation>
    </message>
    <message>
        <source>Your current total balance</source>
        <translation>Aktueller Gesamtbetrag aus obigen Kategorien</translation>
    </message>
    <message>
        <source>Your current balance in watch-only addresses</source>
        <translation>Ihr aktueller Kontostand beobachteter Adressen</translation>
    </message>
    <message>
        <source>Spendable:</source>
        <translation>Verfügbar:</translation>
    </message>
    <message>
        <source>Recent transactions</source>
        <translation>Letzte Transaktionen</translation>
    </message>
    <message>
        <source>Unconfirmed transactions to watch-only addresses</source>
        <translation>Unbestätigte Transaktionen von beobachteten Adressen</translation>
    </message>
    <message>
        <source>Mined balance in watch-only addresses that has not yet matured</source>
        <translation>Erarbeiteter Betrag in beobachteten Adressen der noch nicht gereift ist</translation>
    </message>
    <message>
        <source>Current total balance in watch-only addresses</source>
        <translation>Aktueller Gesamtbetrag in beobachteten Adressen aus obigen Kategorien</translation>
    </message>
</context>
<context>
    <name>PaymentServer</name>
    <message>
        <source>Payment request error</source>
        <translation>fehlerhafte Zahlungsanforderung</translation>
    </message>
    <message>
        <source>Cannot start bitcoin: click-to-pay handler</source>
<<<<<<< HEAD
        <translation>"bitcoin: Klicken-zum-Bezahlen"-Handler konnte nicht gestartet werden</translation>
=======
        <translation>Kann Bitcoin nicht starten: Klicken-zum-Bezahlen-Handler</translation>
>>>>>>> be92be56
    </message>
    <message>
        <source>URI handling</source>
        <translation>URI-Verarbeitung</translation>
    </message>
    <message>
<<<<<<< HEAD
=======
        <source>'bitcoin://' is not a valid URI. Use 'bitcoin:' instead.</source>
        <translation>'bitcoin://' ist kein gültiger URL. Bitte 'bitcoin:' nutzen.</translation>
    </message>
    <message>
        <source>You are using a BIP70 URL which will be unsupported in the future.</source>
        <translation>Sie verwenden eine BIP70 URL, die in Zukunft nicht mehr untersützt wird.</translation>
    </message>
    <message>
>>>>>>> be92be56
        <source>Payment request fetch URL is invalid: %1</source>
        <translation>Abruf-URL der Zahlungsanforderung ist ungültig: %1</translation>
    </message>
    <message>
<<<<<<< HEAD
=======
        <source>Cannot process payment request because BIP70 support was not compiled in.</source>
        <translation>Zahlungsanfrage kann nicht verarbeitet werden, da die Unterstützung für BIP70 nicht mitkompiliert wurde.</translation>
    </message>
    <message>
>>>>>>> be92be56
        <source>Invalid payment address %1</source>
        <translation>Ungültige Zahlungsadresse %1</translation>
    </message>
    <message>
        <source>URI cannot be parsed! This can be caused by an invalid Bitcoin address or malformed URI parameters.</source>
        <translation>URI kann nicht analysiert werden! Dies kann durch eine ungültige Bitcoin-Adresse oder fehlerhafte URI-Parameter verursacht werden.</translation>
    </message>
    <message>
        <source>Payment request file handling</source>
        <translation>Zahlungsanforderungsdatei-Verarbeitung</translation>
    </message>
    <message>
        <source>Payment request file cannot be read! This can be caused by an invalid payment request file.</source>
        <translation>Zahlungsanforderungsdatei kann nicht gelesen werden! Dies kann durch eine ungültige Zahlungsanforderungsdatei verursacht werden.</translation>
    </message>
    <message>
        <source>Payment request rejected</source>
        <translation>Zahlungsanforderung abgelehnt</translation>
    </message>
    <message>
        <source>Payment request network doesn't match client network.</source>
        <translation>Netzwerk der Zahlungsanforderung stimmt nicht mit dem Client-Netzwerk überein.</translation>
    </message>
    <message>
        <source>Payment request expired.</source>
        <translation>Zahlungsanforderung abgelaufen.</translation>
    </message>
    <message>
        <source>Payment request is not initialized.</source>
        <translation>Zahlungsanforderung ist nicht initialisiert.</translation>
    </message>
    <message>
        <source>Unverified payment requests to custom payment scripts are unsupported.</source>
        <translation>Unverifizierte Zahlungsanforderungen an benutzerdefinierte Zahlungsskripte werden nicht unterstützt.</translation>
    </message>
    <message>
        <source>Invalid payment request.</source>
        <translation>Ungültige Zahlungsanforderung.</translation>
    </message>
    <message>
        <source>Requested payment amount of %1 is too small (considered dust).</source>
        <translation>Angeforderter Zahlungsbetrag in Höhe von %1 ist zu niedrig und wurde als "Staub" eingestuft.</translation>
    </message>
    <message>
        <source>Refund from %1</source>
        <translation>Rücküberweisung von %1</translation>
    </message>
    <message>
        <source>Payment request %1 is too large (%2 bytes, allowed %3 bytes).</source>
        <translation>Zahlungsanforderung %1 ist zu groß (%2 Byte, erlaubt sind %3 Byte).</translation>
    </message>
    <message>
        <source>Error communicating with %1: %2</source>
        <translation>Kommunikationsfehler mit %1: %2</translation>
    </message>
    <message>
        <source>Payment request cannot be parsed!</source>
        <translation>Zahlungsanforderung kann nicht verarbeitet werden!</translation>
    </message>
    <message>
        <source>Bad response from server %1</source>
        <translation>Fehlerhafte Antwort vom Server: %1</translation>
    </message>
    <message>
        <source>Network request error</source>
        <translation>fehlerhafte Netzwerkanfrage</translation>
    </message>
    <message>
        <source>Payment acknowledged</source>
        <translation>Zahlung bestätigt</translation>
    </message>
</context>
<context>
    <name>PeerTableModel</name>
    <message>
        <source>User Agent</source>
        <translation>User-Agent</translation>
    </message>
    <message>
        <source>Node/Service</source>
        <translation>Knoten/Dienst</translation>
    </message>
    <message>
        <source>NodeId</source>
        <translation>Knotenkennung</translation>
    </message>
    <message>
        <source>Ping</source>
        <translation>Ping</translation>
    </message>
    <message>
        <source>Sent</source>
        <translation>Übertragen</translation>
    </message>
    <message>
        <source>Received</source>
        <translation>Empfangen</translation>
    </message>
</context>
<context>
    <name>QObject</name>
    <message>
        <source>Amount</source>
        <translation>Betrag</translation>
    </message>
    <message>
        <source>Enter a Bitcoin address (e.g. %1)</source>
        <translation>Bitcoin-Adresse eingeben (z.B. %1)</translation>
    </message>
    <message>
        <source>%1 d</source>
        <translation>%1 d</translation>
    </message>
    <message>
        <source>%1 h</source>
        <translation>%1 h</translation>
    </message>
    <message>
        <source>%1 m</source>
        <translation>%1 m</translation>
    </message>
    <message>
        <source>%1 s</source>
        <translation>%1 s</translation>
    </message>
    <message>
        <source>None</source>
        <translation>Keine</translation>
    </message>
    <message>
        <source>N/A</source>
        <translation>k.A.</translation>
    </message>
    <message>
        <source>%1 ms</source>
        <translation>%1 ms</translation>
    </message>
    <message numerus="yes">
        <source>%n second(s)</source>
        <translation><numerusform>%n Sekunde</numerusform><numerusform>%n Sekunden</numerusform></translation>
    </message>
    <message numerus="yes">
        <source>%n minute(s)</source>
        <translation><numerusform>%n Minute</numerusform><numerusform>%n Minuten</numerusform></translation>
    </message>
    <message numerus="yes">
        <source>%n hour(s)</source>
        <translation><numerusform>%n Stunde</numerusform><numerusform>%n Stunden</numerusform></translation>
    </message>
    <message numerus="yes">
        <source>%n day(s)</source>
        <translation><numerusform>%n Tag</numerusform><numerusform>%n Tage</numerusform></translation>
    </message>
    <message numerus="yes">
        <source>%n week(s)</source>
        <translation><numerusform>%n Woche</numerusform><numerusform>%n Wochen</numerusform></translation>
    </message>
    <message>
        <source>%1 and %2</source>
        <translation>%1 und %2</translation>
    </message>
    <message numerus="yes">
        <source>%n year(s)</source>
        <translation><numerusform>%n Jahr</numerusform><numerusform>%n Jahre</numerusform></translation>
    </message>
    <message>
        <source>%1 B</source>
        <translation>%1 B</translation>
    </message>
    <message>
        <source>%1 KB</source>
        <translation>%1 KB</translation>
    </message>
    <message>
        <source>%1 MB</source>
        <translation>%1 MB</translation>
    </message>
    <message>
        <source>%1 GB</source>
        <translation>%1 GB</translation>
    </message>
    <message>
        <source>%1 didn't yet exit safely...</source>
        <translation>%1 wurde noch nicht sicher beendet...</translation>
    </message>
    <message>
        <source>unknown</source>
        <translation>unbekannt</translation>
    </message>
</context>
<context>
    <name>QObject::QObject</name>
    <message>
        <source>Error parsing command line arguments: %1.</source>
        <translation>Fehler beim Verarbeiten von Befehlszeilenargumenten: %1</translation>
    </message>
    <message>
        <source>Error: Specified data directory "%1" does not exist.</source>
        <translation>Fehler: Angegebenes Datenverzeichnis "%1" existiert nicht.</translation>
    </message>
    <message>
        <source>Error: Cannot parse configuration file: %1.</source>
        <translation>Fehler: Konfigurationsdatei konnte nicht Verarbeitet werden: %1.</translation>
    </message>
    <message>
        <source>Error: %1</source>
        <translation>Fehler: %1</translation>
    </message>
</context>
<context>
    <name>QRImageWidget</name>
    <message>
        <source>&amp;Save Image...</source>
        <translation>Grafik &amp;speichern...</translation>
    </message>
    <message>
        <source>&amp;Copy Image</source>
        <translation>Grafik &amp;kopieren</translation>
    </message>
    <message>
        <source>Save QR Code</source>
        <translation>QR-Code speichern</translation>
    </message>
    <message>
        <source>PNG Image (*.png)</source>
        <translation>PNG-Grafik (*.png)</translation>
    </message>
</context>
<context>
    <name>QRImageWidget</name>
    <message>
        <source>&amp;Save Image...</source>
        <translation>Grafik &amp;speichern...</translation>
    </message>
    <message>
        <source>&amp;Copy Image</source>
        <translation>Grafik &amp;kopieren</translation>
    </message>
    <message>
        <source>Save QR Code</source>
        <translation>QR-Code speichern</translation>
    </message>
    <message>
        <source>PNG Image (*.png)</source>
        <translation>PNG-Grafik (*.png)</translation>
    </message>
</context>
<context>
    <name>RPCConsole</name>
    <message>
        <source>N/A</source>
        <translation>k.A.</translation>
    </message>
    <message>
        <source>Client version</source>
        <translation>Clientversion</translation>
    </message>
    <message>
        <source>&amp;Information</source>
        <translation>Hinweis</translation>
    </message>
    <message>
        <source>Debug window</source>
        <translation>Debugfenster</translation>
    </message>
    <message>
        <source>General</source>
        <translation>Allgemein</translation>
    </message>
    <message>
        <source>Using BerkeleyDB version</source>
        <translation>Verwendete BerkeleyDB-Version</translation>
    </message>
    <message>
        <source>Datadir</source>
        <translation>Datenverzeichnis</translation>
    </message>
    <message>
        <source>To specify a non-default location of the data directory use the '%1' option.</source>
        <translation>Verwenden Sie die Option '%1' um einen anderen, nicht standardmäßigen Speicherort für das Datenverzeichnis festzulegen.</translation>
    </message>
    <message>
        <source>Blocksdir</source>
        <translation>Blockverzeichnis</translation>
    </message>
    <message>
        <source>To specify a non-default location of the blocks directory use the '%1' option.</source>
        <translation>Verwenden Sie die Option '%1' um einen anderen, nicht standardmäßigen Speicherort für das Blöckeverzeichnis festzulegen.</translation>
    </message>
    <message>
        <source>Startup time</source>
        <translation>Startzeit</translation>
    </message>
    <message>
        <source>Network</source>
        <translation>Netzwerk</translation>
    </message>
    <message>
        <source>Name</source>
        <translation>Name</translation>
    </message>
    <message>
        <source>Number of connections</source>
        <translation>Anzahl Verbindungen</translation>
    </message>
    <message>
        <source>Block chain</source>
        <translation>Blockkette</translation>
    </message>
    <message>
        <source>Current number of blocks</source>
        <translation>Aktuelle Anzahl Blöcke</translation>
    </message>
    <message>
        <source>Memory Pool</source>
        <translation>Speicherpool</translation>
    </message>
    <message>
        <source>Current number of transactions</source>
        <translation>Aktuelle Anzahl der Transaktionen</translation>
    </message>
    <message>
        <source>Memory usage</source>
        <translation>Speichernutzung</translation>
    </message>
    <message>
        <source>Wallet: </source>
        <translation>Brieftasche:</translation>
    </message>
    <message>
        <source>(none)</source>
        <translation>(keine)</translation>
    </message>
    <message>
        <source>&amp;Reset</source>
        <translation>&amp;Zurücksetzen</translation>
    </message>
    <message>
        <source>Received</source>
        <translation>Empfangen</translation>
    </message>
    <message>
        <source>Sent</source>
        <translation>Übertragen</translation>
    </message>
    <message>
        <source>&amp;Peers</source>
        <translation>&amp;Gegenstellen</translation>
    </message>
    <message>
        <source>Banned peers</source>
        <translation>Gesperrte Peers</translation>
    </message>
    <message>
        <source>Select a peer to view detailed information.</source>
        <translation>Gegenstelle auswählen, um detaillierte Informationen zu erhalten.</translation>
    </message>
    <message>
        <source>Whitelisted</source>
        <translation>Zugelassene</translation>
    </message>
    <message>
        <source>Direction</source>
        <translation>Richtung</translation>
    </message>
    <message>
        <source>Version</source>
        <translation>Version</translation>
    </message>
    <message>
        <source>Starting Block</source>
        <translation>Start Block</translation>
    </message>
    <message>
        <source>Synced Headers</source>
        <translation>Synchronisierte Kopfdaten</translation>
    </message>
    <message>
        <source>Synced Blocks</source>
        <translation>Synchronisierte Blöcke</translation>
    </message>
    <message>
        <source>User Agent</source>
        <translation>User-Agent</translation>
    </message>
    <message>
        <source>Open the %1 debug log file from the current data directory. This can take a few seconds for large log files.</source>
        <translation>Öffnet die %1-Debugprotokolldatei aus dem aktuellen Datenverzeichnis. Dies kann bei großen Protokolldateien einige Sekunden dauern.</translation>
    </message>
    <message>
        <source>Decrease font size</source>
        <translation>Schrift verkleinern</translation>
    </message>
    <message>
        <source>Increase font size</source>
        <translation>Schrift vergrößern</translation>
    </message>
    <message>
        <source>Services</source>
        <translation>Dienste</translation>
    </message>
    <message>
        <source>Ban Score</source>
        <translation>Sperrpunktzahl</translation>
    </message>
    <message>
        <source>Connection Time</source>
        <translation>Verbindungsdauer</translation>
    </message>
    <message>
        <source>Last Send</source>
        <translation>Letzte Übertragung</translation>
    </message>
    <message>
        <source>Last Receive</source>
        <translation>Letzter Empfang</translation>
    </message>
    <message>
        <source>Ping Time</source>
        <translation>Pingzeit</translation>
    </message>
    <message>
        <source>The duration of a currently outstanding ping.</source>
        <translation>Die Laufzeit eines aktuell ausstehenden Ping.</translation>
    </message>
    <message>
        <source>Ping Wait</source>
        <translation>Ping Wartezeit</translation>
    </message>
    <message>
        <source>Min Ping</source>
        <translation>Minimaler Ping</translation>
    </message>
    <message>
        <source>Time Offset</source>
        <translation>Zeitversatz</translation>
    </message>
    <message>
        <source>Last block time</source>
        <translation>Letzte Blockzeit</translation>
    </message>
    <message>
        <source>&amp;Open</source>
        <translation>&amp;Öffnen</translation>
    </message>
    <message>
        <source>&amp;Console</source>
        <translation>&amp;Konsole</translation>
    </message>
    <message>
        <source>&amp;Network Traffic</source>
        <translation>&amp;Netzwerkauslastung</translation>
    </message>
    <message>
        <source>Totals</source>
        <translation>Gesamtbetrag:</translation>
    </message>
    <message>
        <source>In:</source>
        <translation>eingehend:</translation>
    </message>
    <message>
        <source>Out:</source>
        <translation>ausgehend:</translation>
    </message>
    <message>
        <source>Debug log file</source>
        <translation>Debugprotokolldatei</translation>
    </message>
    <message>
        <source>Clear console</source>
        <translation>Konsole zurücksetzen</translation>
    </message>
    <message>
        <source>1 &amp;hour</source>
        <translation>1 &amp;Stunde</translation>
    </message>
    <message>
        <source>1 &amp;day</source>
        <translation>1 &amp;Tag</translation>
    </message>
    <message>
        <source>1 &amp;week</source>
        <translation>1 &amp;Woche</translation>
    </message>
    <message>
        <source>1 &amp;year</source>
        <translation>1 &amp;Jahr</translation>
    </message>
    <message>
        <source>&amp;Disconnect</source>
        <translation>&amp;Trennen</translation>
    </message>
    <message>
        <source>Ban for</source>
        <translation>Banne für</translation>
    </message>
    <message>
        <source>&amp;Unban</source>
        <translation>K&amp;noten entsperren</translation>
    </message>
    <message>
        <source>Welcome to the %1 RPC console.</source>
        <translation>Willkommen in der %1 RPC Konsole.</translation>
    </message>
    <message>
        <source>Use up and down arrows to navigate history, and %1 to clear screen.</source>
        <translation>Verwenden Sie die aufwärt- und abwärtszeigenden Pfeiltasten, um in der Historie zu navigieren. Verwenden Sie %1, um den Verlauf zu leeren.</translation>
    </message>
    <message>
        <source>Type %1 for an overview of available commands.</source>
        <translation>Bitte %1 eingeben, um eine Übersicht verfügbarer Befehle zu erhalten.</translation>
    </message>
    <message>
        <source>For more information on using this console type %1.</source>
        <translation>Für mehr Information über die Benützung dieser Konsole %1 eingeben.</translation>
    </message>
    <message>
        <source>WARNING: Scammers have been active, telling users to type commands here, stealing their wallet contents. Do not use this console without fully understanding the ramifications of a command.</source>
        <translation>WARNUNG: Betrüger sind aktiv gewesen, die Benutzer auffordern, hier Befehle einzugeben, um Brieftascheninhalte zu stehlen. Verwenden Sie diese Konsole nicht, ohne die Auswirkungen eines Befehls vollständig zu verstehen.</translation>
    </message>
    <message>
        <source>Network activity disabled</source>
        <translation>Netzwerkaktivität deaktiviert</translation>
    </message>
    <message>
        <source>Executing command without any wallet</source>
        <translation>Befehl wird ohne spezifizierte Brieftasche ausgeführt</translation>
    </message>
    <message>
        <source>Executing command using "%1" wallet</source>
        <translation>Befehl wird mit Brieftasche "%1" ausgeführt</translation>
    </message>
    <message>
        <source>(node id: %1)</source>
        <translation>(Knotenkennung: %1)</translation>
    </message>
    <message>
        <source>via %1</source>
        <translation>über %1</translation>
    </message>
    <message>
        <source>never</source>
        <translation>nie</translation>
    </message>
    <message>
        <source>Inbound</source>
        <translation>eingehend</translation>
    </message>
    <message>
        <source>Outbound</source>
        <translation>ausgehend</translation>
    </message>
    <message>
        <source>Yes</source>
        <translation>Ja</translation>
    </message>
    <message>
        <source>No</source>
        <translation>Nein</translation>
    </message>
    <message>
        <source>Unknown</source>
        <translation>Unbekannt</translation>
    </message>
</context>
<context>
    <name>ReceiveCoinsDialog</name>
    <message>
        <source>&amp;Amount:</source>
        <translation>&amp;Betrag:</translation>
    </message>
    <message>
        <source>&amp;Label:</source>
        <translation>&amp;Bezeichnung:</translation>
    </message>
    <message>
        <source>&amp;Message:</source>
        <translation>&amp;Nachricht:</translation>
    </message>
    <message>
        <source>An optional message to attach to the payment request, which will be displayed when the request is opened. Note: The message will not be sent with the payment over the Bitcoin network.</source>
        <translation>Eine optionale Nachricht, die an die Zahlungsanforderung angehängt wird. Sie wird angezeigt, wenn die Anforderung geöffnet wird. Hinweis: Diese Nachricht wird nicht mit der Zahlung über das Bitcoin-Netzwerk gesendet.</translation>
    </message>
    <message>
        <source>An optional label to associate with the new receiving address.</source>
        <translation>Eine optionale Bezeichnung, die der neuen Empfangsadresse zugeordnet wird.</translation>
    </message>
    <message>
        <source>Use this form to request payments. All fields are &lt;b&gt;optional&lt;/b&gt;.</source>
        <translation>Verwenden Sie dieses Formular, um Zahlungen anzufordern. Alle Felder sind &lt;b&gt;optional&lt;/b&gt;.</translation>
    </message>
    <message>
        <source>An optional amount to request. Leave this empty or zero to not request a specific amount.</source>
        <translation>Ein optional angeforderte Betrag. Lassen Sie dieses Feld leer oder setzen Sie es auf 0, um keinen spezifischen Betrag anzufordern.</translation>
    </message>
    <message>
        <source>Clear all fields of the form.</source>
        <translation>Alle Formularfelder zurücksetzen.</translation>
    </message>
    <message>
        <source>Clear</source>
        <translation>Zurücksetzen</translation>
    </message>
    <message>
        <source>Native segwit addresses (aka Bech32 or BIP-173) reduce your transaction fees later on and offer better protection against typos, but old wallets don't support them. When unchecked, an address compatible with older wallets will be created instead.</source>
        <translation>Ureigene SegWit-Adressen (alias Bech32 oder BIP-173) werden Ihre Transaktionsgebühren senken und bieten besseren Tippfehlerschutz, werden jedoch von alten Brieftaschen nicht unterstützt. Wenn abgewählt, wird eine mit älteren Brieftaschen kompatible Adresse erstellt.</translation>
    </message>
    <message>
        <source>Generate native segwit (Bech32) address</source>
        <translation>Generiere ureigene SegWit(Bech32)-Adresse</translation>
    </message>
    <message>
        <source>Requested payments history</source>
        <translation>Verlauf der angeforderten Zahlungen</translation>
    </message>
    <message>
        <source>&amp;Request payment</source>
        <translation>&amp;Zahlung anfordern</translation>
    </message>
    <message>
        <source>Show the selected request (does the same as double clicking an entry)</source>
        <translation>Ausgewählte Zahlungsanforderungen anzeigen (entspricht einem Doppelklick auf einen Eintrag)</translation>
    </message>
    <message>
        <source>Show</source>
        <translation>Anzeigen</translation>
    </message>
    <message>
        <source>Remove the selected entries from the list</source>
        <translation>Ausgewählte Einträge aus der Liste entfernen</translation>
    </message>
    <message>
        <source>Remove</source>
        <translation>Entfernen</translation>
    </message>
    <message>
<<<<<<< HEAD
=======
        <source>Copy URI</source>
        <translation>&amp;URI kopieren</translation>
    </message>
    <message>
>>>>>>> be92be56
        <source>Copy label</source>
        <translation>Bezeichnung kopieren</translation>
    </message>
    <message>
        <source>Copy message</source>
        <translation>Nachricht kopieren</translation>
    </message>
    <message>
        <source>Copy amount</source>
        <translation>Betrag kopieren</translation>
    </message>
</context>
<context>
    <name>ReceiveRequestDialog</name>
    <message>
        <source>QR Code</source>
        <translation>QR-Code</translation>
    </message>
    <message>
        <source>Copy &amp;URI</source>
        <translation>&amp;URI kopieren</translation>
    </message>
    <message>
        <source>Copy &amp;Address</source>
        <translation>&amp;Addresse kopieren</translation>
    </message>
    <message>
        <source>&amp;Save Image...</source>
        <translation>Grafik &amp;speichern...</translation>
    </message>
    <message>
        <source>Request payment to %1</source>
        <translation>Zahlung anfordern an %1</translation>
    </message>
    <message>
        <source>Payment information</source>
        <translation>Zahlungsinformationen</translation>
    </message>
    <message>
        <source>URI</source>
        <translation>URI</translation>
    </message>
    <message>
        <source>Address</source>
        <translation>Adresse</translation>
    </message>
    <message>
        <source>Amount</source>
        <translation>Betrag</translation>
    </message>
    <message>
        <source>Label</source>
        <translation>Bezeichnung</translation>
    </message>
    <message>
        <source>Message</source>
        <translation>Nachricht</translation>
    </message>
    <message>
<<<<<<< HEAD
=======
        <source>Wallet</source>
        <translation>Wallet</translation>
    </message>
    <message>
>>>>>>> be92be56
        <source>Resulting URI too long, try to reduce the text for label / message.</source>
        <translation>Resultierende URI ist zu lang, bitte den Text für Bezeichnung/Nachricht kürzen.</translation>
    </message>
    <message>
        <source>Error encoding URI into QR Code.</source>
        <translation>Beim Enkodieren der URI in den QR-Code ist ein Fehler aufgetreten.</translation>
    </message>
</context>
<context>
    <name>RecentRequestsTableModel</name>
    <message>
        <source>Date</source>
        <translation>Datum</translation>
    </message>
    <message>
        <source>Label</source>
        <translation>Bezeichnung</translation>
    </message>
    <message>
        <source>Message</source>
        <translation>Nachricht</translation>
    </message>
    <message>
        <source>(no label)</source>
        <translation>(keine Bezeichnung)</translation>
    </message>
    <message>
        <source>(no message)</source>
        <translation>(keine Nachricht)</translation>
    </message>
    <message>
        <source>(no amount requested)</source>
        <translation>(kein Betrag angefordert)</translation>
    </message>
    <message>
        <source>Requested</source>
        <translation>Angefordert</translation>
    </message>
</context>
<context>
    <name>SendCoinsDialog</name>
    <message>
        <source>Send Coins</source>
        <translation>Bitcoins überweisen</translation>
    </message>
    <message>
        <source>Coin Control Features</source>
        <translation>"Coin Control"-Funktionen</translation>
    </message>
    <message>
        <source>Inputs...</source>
        <translation>Eingaben...</translation>
    </message>
    <message>
        <source>automatically selected</source>
        <translation>automatisch ausgewählt</translation>
    </message>
    <message>
        <source>Insufficient funds!</source>
        <translation>Unzureichender Kontostand!</translation>
    </message>
    <message>
        <source>Quantity:</source>
        <translation>Anzahl:</translation>
    </message>
    <message>
        <source>Bytes:</source>
        <translation>Byte:</translation>
    </message>
    <message>
        <source>Amount:</source>
        <translation>Betrag:</translation>
    </message>
    <message>
        <source>Fee:</source>
        <translation>Gebühr:</translation>
    </message>
    <message>
        <source>After Fee:</source>
        <translation>Abzüglich Gebühr:</translation>
    </message>
    <message>
        <source>Change:</source>
        <translation>Wechselgeld:</translation>
    </message>
    <message>
        <source>If this is activated, but the change address is empty or invalid, change will be sent to a newly generated address.</source>
        <translation>Wenn dies aktivert, und die Wechselgeld-Adresse leer oder ungültig ist, wird das Wechselgeld einer neu erzeugten Adresse gutgeschrieben.</translation>
    </message>
    <message>
        <source>Custom change address</source>
        <translation>Benutzerdefinierte Wechselgeld-Adresse</translation>
    </message>
    <message>
        <source>Transaction Fee:</source>
        <translation>Transaktionsgebühr:</translation>
    </message>
    <message>
        <source>Choose...</source>
        <translation>Auswählen...</translation>
    </message>
    <message>
        <source>Using the fallbackfee can result in sending a transaction that will take several hours or days (or never) to confirm. Consider choosing your fee manually or wait until you have validated the complete chain.</source>
        <translation>Bei Benutzung der Fallbackfee kann es dazu kommen, dass es bei einer Transaktion mehrere Stunden oder Tage dauern kann, um bestätigt zu werden (oder niemals bestätigt wird). Erwägen Sie, Ihre Gebühr manuell zu wählen oder zu warten, bis Sie die komplette Kette validiert haben.</translation>
    </message>
    <message>
        <source>Warning: Fee estimation is currently not possible.</source>
        <translation>Achtung: Berechnung der Gebühr ist momentan nicht möglich.</translation>
    </message>
    <message>
        <source>collapse fee-settings</source>
        <translation>Transaktionsgebühreneinstellungen ausblenden</translation>
    </message>
    <message>
        <source>Specify a custom fee per kB (1,000 bytes) of the transaction's virtual size.

Note:  Since the fee is calculated on a per-byte basis, a fee of "100 satoshis per kB" for a transaction size of 500 bytes (half of 1 kB) would ultimately yield a fee of only 50 satoshis.</source>
        <translation>Geben sie eine angepasste Gebühr pro kB (1.000 Byte) virtueller Größe der Transaktion an.

Hinweis: Eine Gebühr von "100 Satoshis pro kB" bei einer Größe der Transaktion von 500 Byte (einem halben kB) würde eine Gebühr von 50 Satoshis ergeben, da die Gebühr pro Byte berechnet wird.</translation>
    </message>
    <message>
        <source>per kilobyte</source>
        <translation>pro Kilobyte</translation>
    </message>
    <message>
        <source>Hide</source>
        <translation>Ausblenden</translation>
    </message>
    <message>
        <source>Recommended:</source>
        <translation>Empfehlungen:</translation>
    </message>
    <message>
        <source>Custom:</source>
        <translation>Benutzerdefiniert:</translation>
    </message>
    <message>
        <source>(Smart fee not initialized yet. This usually takes a few blocks...)</source>
        <translation>(Intelligente Gebührenlogik ist noch nicht verfügbar. Normalerweise dauert dies einige Blöcke lang...)</translation>
    </message>
    <message>
        <source>Send to multiple recipients at once</source>
        <translation>An mehrere Empfänger auf einmal überweisen</translation>
    </message>
    <message>
        <source>Add &amp;Recipient</source>
        <translation>Empfänger &amp;hinzufügen</translation>
    </message>
    <message>
        <source>Clear all fields of the form.</source>
        <translation>Alle Formularfelder zurücksetzen.</translation>
    </message>
    <message>
        <source>Dust:</source>
        <translation>"Dust":</translation>
    </message>
    <message>
        <source>When there is less transaction volume than space in the blocks, miners as well as relaying nodes may enforce a minimum fee. Paying only this minimum fee is just fine, but be aware that this can result in a never confirming transaction once there is more demand for bitcoin transactions than the network can process.</source>
        <translation>Nur die minimale Gebühr zu bezahlen ist so lange in Ordnung, wie weniger Transaktionsvolumen als Platz in den Blöcken vorhanden ist. Aber Vorsicht, diese Option kann dazu führen, dass Transaktionen nicht bestätigt werden, wenn mehr Bedarf an Bitcoin-Transaktionen besteht als das Netzwerk verarbeiten kann.</translation>
    </message>
    <message>
        <source>A too low fee might result in a never confirming transaction (read the tooltip)</source>
        <translation>Eine niedrige Gebühr kann dazu führen das eine Transaktion niemals bestätigt wird (Lesen sie die Anmerkung).</translation>
    </message>
    <message>
        <source>Confirmation time target:</source>
        <translation>Bestätigungsziel:</translation>
    </message>
    <message>
        <source>Enable Replace-By-Fee</source>
        <translation>Aktiviere Replace-By-Fee</translation>
    </message>
    <message>
        <source>With Replace-By-Fee (BIP-125) you can increase a transaction's fee after it is sent. Without this, a higher fee may be recommended to compensate for increased transaction delay risk.</source>
        <translation>Mit Replace-By-Fee (BIP-125) kann die Transaktionsgebühr nach dem Senden erhöht werden. Ohne dies wird eine höhere Gebühr empfohlen, um das Risiko einer hohen Transaktionszeit zu reduzieren.</translation>
    </message>
    <message>
        <source>Clear &amp;All</source>
        <translation>&amp;Zurücksetzen</translation>
    </message>
    <message>
        <source>Balance:</source>
        <translation>Kontostand:</translation>
    </message>
    <message>
        <source>Confirm the send action</source>
        <translation>Überweisung bestätigen</translation>
    </message>
    <message>
        <source>S&amp;end</source>
        <translation>&amp;Überweisen</translation>
    </message>
    <message>
        <source>Copy quantity</source>
        <translation>Anzahl kopieren</translation>
    </message>
    <message>
        <source>Copy amount</source>
        <translation>Betrag kopieren</translation>
    </message>
    <message>
        <source>Copy fee</source>
        <translation>Gebühr kopieren</translation>
    </message>
    <message>
        <source>Copy after fee</source>
        <translation>Abzüglich Gebühr kopieren</translation>
    </message>
    <message>
        <source>Copy bytes</source>
        <translation>Byte kopieren</translation>
    </message>
    <message>
<<<<<<< HEAD
        <source>Copy priority</source>
        <translation>Priorität kopieren</translation>
    </message>
    <message>
=======
>>>>>>> be92be56
        <source>Copy dust</source>
        <translation>"Staub" kopieren</translation>
    </message>
    <message>
        <source>Copy change</source>
        <translation>Wechselgeld kopieren</translation>
    </message>
    <message>
<<<<<<< HEAD
=======
        <source>%1 (%2 blocks)</source>
        <translation>%1 (%2 Blöcke)</translation>
    </message>
    <message>
>>>>>>> be92be56
        <source>%1 to %2</source>
        <translation>%1 an %2</translation>
    </message>
    <message>
        <source>Are you sure you want to send?</source>
        <translation>Wollen Sie die Überweisung ausführen?</translation>
    </message>
    <message>
<<<<<<< HEAD
        <source>added as transaction fee</source>
        <translation>als Transaktionsgebühr hinzugefügt</translation>
    </message>
    <message>
        <source>Total Amount %1</source>
        <translation>Gesamtbetrag %1</translation>
    </message>
    <message>
        <source>or</source>
        <translation>oder</translation>
=======
        <source>or</source>
        <translation>oder</translation>
    </message>
    <message>
        <source>You can increase the fee later (signals Replace-By-Fee, BIP-125).</source>
        <translation>Du kannst die Gebühr später erhöhen (Zeigt Replace-By-Fee, BIP-125).</translation>
    </message>
    <message>
        <source>from wallet %1</source>
        <translation>aus Brieftasche %1</translation>
    </message>
    <message>
        <source>Please, review your transaction.</source>
        <translation>Bitte überprüfen sie ihre Transaktion. </translation>
    </message>
    <message>
        <source>Transaction fee</source>
        <translation>Transaktionsgebühr</translation>
    </message>
    <message>
        <source>Not signalling Replace-By-Fee, BIP-125.</source>
        <translation>Replace-By-Fee, BIP-125 wird nicht angezeigt.</translation>
    </message>
    <message>
        <source>Total Amount</source>
        <translation>Gesamtbetrag</translation>
>>>>>>> be92be56
    </message>
    <message>
        <source>Confirm send coins</source>
        <translation>Überweisung bestätigen</translation>
    </message>
    <message>
        <source>The recipient address is not valid. Please recheck.</source>
        <translation>Die Zahlungsadresse ist ungültig, bitte nochmals überprüfen.</translation>
    </message>
    <message>
        <source>The amount to pay must be larger than 0.</source>
        <translation>Der zu zahlende Betrag muss größer als 0 sein.</translation>
    </message>
    <message>
        <source>The amount exceeds your balance.</source>
        <translation>Der angegebene Betrag übersteigt Ihren Kontostand.</translation>
    </message>
    <message>
        <source>The total exceeds your balance when the %1 transaction fee is included.</source>
        <translation>Der angegebene Betrag übersteigt aufgrund der Transaktionsgebühr in Höhe von %1 Ihren Kontostand.</translation>
    </message>
    <message>
        <source>Duplicate address found: addresses should only be used once each.</source>
        <translation>Doppelte Adresse entdeckt: Adressen dürfen jeweils nur einmal vorkommen.</translation>
    </message>
    <message>
        <source>Transaction creation failed!</source>
        <translation>Transaktionserstellung fehlgeschlagen!</translation>
    </message>
    <message>
<<<<<<< HEAD
        <source>The transaction was rejected! This might happen if some of the coins in your wallet were already spent, such as if you used a copy of wallet.dat and coins were spent in the copy but not marked as spent here.</source>
        <translation>Die Transaktion wurde abgelehnt! Dies kann passieren, wenn einige Bitcoins aus Ihrer Wallet bereits ausgegeben wurden. Beispielsweise weil Sie eine Kopie Ihrer wallet.dat genutzt, die Bitcoins dort ausgegeben haben und dies daher in der derzeit aktiven Wallet nicht vermerkt ist.</translation>
=======
        <source>The transaction was rejected with the following reason: %1</source>
        <translation>Die Transaktion wurde aus folgendem Grund abgelehnt: %1</translation>
>>>>>>> be92be56
    </message>
    <message>
        <source>A fee higher than %1 is considered an absurdly high fee.</source>
        <translation>Eine höhere Gebühr als %1 wird als unsinnig hohe Gebühr angesehen.</translation>
    </message>
    <message>
        <source>Payment request expired.</source>
        <translation>Zahlungsanforderung abgelaufen.</translation>
    </message>
<<<<<<< HEAD
    <message>
        <source>Pay only the required fee of %1</source>
        <translation>Nur die notwendige Gebühr in Höhe von %1 zahlen</translation>
    </message>
    <message numerus="yes">
        <source>Estimated to begin confirmation within %n block(s).</source>
        <translation><numerusform>Voraussichtlicher Beginn der Bestätigung innerhalb von %n Blöcken.</numerusform><numerusform>Voraussichtlicher Beginn der Bestätigung innerhalb von %n Blöcken.</numerusform></translation>
=======
    <message numerus="yes">
        <source>Estimated to begin confirmation within %n block(s).</source>
        <translation><numerusform>Voraussichtlicher Beginn der Bestätigung innerhalb von %n Block</numerusform><numerusform>Voraussichtlicher Beginn der Bestätigung innerhalb von %n Blöcken.</numerusform></translation>
>>>>>>> be92be56
    </message>
    <message>
        <source>Warning: Invalid Bitcoin address</source>
        <translation>Warnung: Ungültige Bitcoin-Adresse</translation>
    </message>
    <message>
<<<<<<< HEAD
=======
        <source>Warning: Unknown change address</source>
        <translation>Warnung: Unbekannte Wechselgeld-Adresse</translation>
    </message>
    <message>
        <source>Confirm custom change address</source>
        <translation>Bestätige benutzerdefinierte Wechselgeld-Adresse</translation>
    </message>
    <message>
        <source>The address you selected for change is not part of this wallet. Any or all funds in your wallet may be sent to this address. Are you sure?</source>
        <translation>Die ausgewählte Wechselgeld-Adresse ist nicht Bestandteil dieses Wallets. Einige oder alle Mittel aus Ihrem Wallet könnten an diese Adresse gesendet werden. Wollen Sie das wirklich?</translation>
    </message>
    <message>
>>>>>>> be92be56
        <source>(no label)</source>
        <translation>(keine Bezeichnung)</translation>
    </message>
</context>
<context>
    <name>SendCoinsEntry</name>
    <message>
        <source>A&amp;mount:</source>
        <translation>Betra&amp;g:</translation>
    </message>
    <message>
        <source>Pay &amp;To:</source>
        <translation>E&amp;mpfänger:</translation>
    </message>
    <message>
        <source>&amp;Label:</source>
        <translation>&amp;Bezeichnung:</translation>
    </message>
    <message>
        <source>Choose previously used address</source>
        <translation>Bereits verwendete Adresse auswählen</translation>
    </message>
    <message>
        <source>This is a normal payment.</source>
        <translation>Dies ist eine normale Überweisung.</translation>
    </message>
    <message>
        <source>The Bitcoin address to send the payment to</source>
        <translation>Die Zahlungsadresse der Überweisung</translation>
    </message>
    <message>
        <source>Alt+A</source>
        <translation>Alt+A</translation>
    </message>
    <message>
        <source>Paste address from clipboard</source>
        <translation>Adresse aus der Zwischenablage einfügen</translation>
    </message>
    <message>
        <source>Alt+P</source>
        <translation>Alt+P</translation>
    </message>
    <message>
        <source>Remove this entry</source>
        <translation>Diesen Eintrag entfernen</translation>
    </message>
    <message>
        <source>The fee will be deducted from the amount being sent. The recipient will receive less bitcoins than you enter in the amount field. If multiple recipients are selected, the fee is split equally.</source>
        <translation>Die Gebühr wird vom zu überweisenden Betrag abgezogen. Der Empfänger wird also weniger Bitcoins erhalten, als Sie im Betrags-Feld eingegeben haben. Falls mehrere Empfänger ausgewählt wurden, wird die Gebühr gleichmäßig verteilt.</translation>
    </message>
    <message>
        <source>S&amp;ubtract fee from amount</source>
        <translation>Gebühr vom Betrag ab&amp;ziehen</translation>
    </message>
    <message>
        <source>Use available balance</source>
        <translation>Benutze verfügbaren Kontostand</translation>
    </message>
    <message>
        <source>Message:</source>
        <translation>Nachricht:</translation>
    </message>
    <message>
        <source>This is an unauthenticated payment request.</source>
        <translation>Dies ist keine beglaubigte Zahlungsanforderung.</translation>
    </message>
    <message>
        <source>This is an authenticated payment request.</source>
        <translation>Dies ist eine beglaubigte Zahlungsanforderung.</translation>
    </message>
    <message>
        <source>Enter a label for this address to add it to the list of used addresses</source>
        <translation>Adressbezeichnung eingeben, die dann zusammen mit der Adresse der Liste bereits verwendeter Adressen hinzugefügt wird.</translation>
    </message>
    <message>
        <source>A message that was attached to the bitcoin: URI which will be stored with the transaction for your reference. Note: This message will not be sent over the Bitcoin network.</source>
        <translation>Eine an die "bitcoin:"-URI angefügte Nachricht, die zusammen mit der Transaktion gespeichert wird. Hinweis: Diese Nachricht wird nicht über das Bitcoin-Netzwerk gesendet.</translation>
    </message>
    <message>
        <source>Pay To:</source>
        <translation>Empfänger:</translation>
    </message>
    <message>
        <source>Memo:</source>
        <translation>Memo:</translation>
    </message>
<<<<<<< HEAD
    </context>
<context>
    <name>SendConfirmationDialog</name>
    </context>
=======
    <message>
        <source>Enter a label for this address to add it to your address book</source>
        <translation>Geben Sie eine Bezeichnung für diese Adresse ein, um sie zu Ihrem Adressbuch hinzuzufügen</translation>
    </message>
</context>
<context>
    <name>SendConfirmationDialog</name>
    <message>
        <source>Yes</source>
        <translation>Ja</translation>
    </message>
</context>
>>>>>>> be92be56
<context>
    <name>ShutdownWindow</name>
    <message>
        <source>%1 is shutting down...</source>
        <translation>%1 wird beendet...</translation>
    </message>
    <message>
        <source>Do not shut down the computer until this window disappears.</source>
        <translation>Fahren Sie den Computer nicht herunter, bevor dieses Fenster verschwindet.</translation>
    </message>
</context>
<context>
    <name>SignVerifyMessageDialog</name>
    <message>
        <source>Signatures - Sign / Verify a Message</source>
        <translation>Signaturen - eine Nachricht signieren / verifizieren</translation>
    </message>
    <message>
        <source>&amp;Sign Message</source>
        <translation>Nachricht &amp;signieren</translation>
    </message>
    <message>
        <source>You can sign messages/agreements with your addresses to prove you can receive bitcoins sent to them. Be careful not to sign anything vague or random, as phishing attacks may try to trick you into signing your identity over to them. Only sign fully-detailed statements you agree to.</source>
        <translation>Sie können Nachrichten/Vereinbarungen mit Hilfe Ihrer Adressen signieren, um zu beweisen, dass Sie Bitcoins empfangen können, die an diese Adressen überwiesen werden. Seien Sie vorsichtig und signieren Sie nichts Vages oder Willkürliches, um Ihre Indentität vor Phishingangriffen zu schützen. Signieren Sie nur vollständig-detaillierte Aussagen, mit denen Sie auch einverstanden sind.</translation>
    </message>
    <message>
        <source>The Bitcoin address to sign the message with</source>
        <translation>Die Bitcoin-Adresse mit der die Nachricht signiert wird</translation>
    </message>
    <message>
        <source>Choose previously used address</source>
        <translation>Bereits verwendete Adresse auswählen</translation>
    </message>
    <message>
        <source>Alt+A</source>
        <translation>Alt+A</translation>
    </message>
    <message>
        <source>Paste address from clipboard</source>
        <translation>Adresse aus der Zwischenablage einfügen</translation>
    </message>
    <message>
        <source>Alt+P</source>
        <translation>Alt+P</translation>
    </message>
    <message>
        <source>Enter the message you want to sign here</source>
        <translation>Zu signierende Nachricht hier eingeben</translation>
    </message>
    <message>
        <source>Signature</source>
        <translation>Signatur</translation>
    </message>
    <message>
        <source>Copy the current signature to the system clipboard</source>
        <translation>Aktuelle Signatur in die Zwischenablage kopieren</translation>
    </message>
    <message>
        <source>Sign the message to prove you own this Bitcoin address</source>
        <translation>Die Nachricht signieren, um den Besitz dieser Bitcoin-Adresse zu beweisen</translation>
    </message>
    <message>
        <source>Sign &amp;Message</source>
        <translation>&amp;Nachricht signieren</translation>
    </message>
    <message>
        <source>Reset all sign message fields</source>
        <translation>Alle "Nachricht signieren"-Felder zurücksetzen</translation>
    </message>
    <message>
        <source>Clear &amp;All</source>
        <translation>&amp;Zurücksetzen</translation>
    </message>
    <message>
        <source>&amp;Verify Message</source>
        <translation>Nachricht &amp;verifizieren</translation>
    </message>
    <message>
        <source>Enter the receiver's address, message (ensure you copy line breaks, spaces, tabs, etc. exactly) and signature below to verify the message. Be careful not to read more into the signature than what is in the signed message itself, to avoid being tricked by a man-in-the-middle attack. Note that this only proves the signing party receives with the address, it cannot prove sendership of any transaction!</source>
        <translation>Geben Sie die Zahlungsadresse des Empfängers, Nachricht (achten Sie darauf Zeilenumbrüche, Leerzeichen, Tabulatoren usw. exakt zu kopieren) und Signatur unten ein, um die Nachricht zu verifizieren. Vorsicht, interpretieren Sie nicht mehr in die Signatur hinein, als in der signierten Nachricht selber enthalten ist, um nicht von einem Man-in-the-middle-Angriff hinters Licht geführt zu werden. Beachten Sie dass dies nur beweißt, dass die signierende Partei über diese Adresse Überweisungen empfangen kann.</translation>
    </message>
    <message>
        <source>The Bitcoin address the message was signed with</source>
        <translation>Die Bitcoin-Adresse mit der die Nachricht signiert wurde</translation>
    </message>
    <message>
        <source>Verify the message to ensure it was signed with the specified Bitcoin address</source>
        <translation>Die Nachricht verifizieren, um sicherzustellen, dass diese mit der angegebenen Bitcoin-Adresse signiert wurde</translation>
    </message>
    <message>
        <source>Verify &amp;Message</source>
        <translation>&amp;Nachricht verifizieren</translation>
    </message>
    <message>
        <source>Reset all verify message fields</source>
        <translation>Alle "Nachricht verifizieren"-Felder zurücksetzen</translation>
    </message>
<<<<<<< HEAD
    </context>
<context>
    <name>SplashScreen</name>
=======
>>>>>>> be92be56
    <message>
        <source>Click "Sign Message" to generate signature</source>
        <translation>Auf "Nachricht signieren" klicken, um die Signatur zu erzeugen</translation>
    </message>
    <message>
        <source>The entered address is invalid.</source>
        <translation>Die eingegebene Adresse ist ungültig.</translation>
    </message>
<<<<<<< HEAD
</context>
<context>
    <name>TransactionDesc</name>
    <message>
        <source>Date</source>
        <translation>Datum</translation>
    </message>
    <message>
        <source>Message</source>
        <translation>Nachricht</translation>
    </message>
    <message>
        <source>Amount</source>
        <translation>Betrag</translation>
    </message>
    </context>
<context>
    <name>TransactionDescDialog</name>
=======
>>>>>>> be92be56
    <message>
        <source>Please check the address and try again.</source>
        <translation>Bitte überprüfen Sie die Adresse und versuchen Sie es erneut.</translation>
    </message>
<<<<<<< HEAD
    </context>
<context>
    <name>TransactionTableModel</name>
    <message>
        <source>Date</source>
        <translation>Datum</translation>
    </message>
    <message>
        <source>Label</source>
        <translation>Bezeichnung</translation>
    </message>
    <message>
        <source>(no label)</source>
        <translation>(keine Bezeichnung)</translation>
    </message>
    </context>
<context>
    <name>TransactionView</name>
    <message>
        <source>Copy address</source>
        <translation>Adresse kopieren</translation>
    </message>
    <message>
        <source>Copy label</source>
        <translation>Bezeichnung kopieren</translation>
    </message>
    <message>
        <source>Copy amount</source>
        <translation>Betrag kopieren</translation>
    </message>
    <message>
        <source>Copy transaction ID</source>
        <translation>Transaktionskennung kopieren</translation>
    </message>
    <message>
        <source>Comma separated file (*.csv)</source>
        <translation>Kommagetrennte-Datei (*.csv)</translation>
    </message>
    <message>
        <source>Date</source>
        <translation>Datum</translation>
    </message>
    <message>
        <source>Label</source>
        <translation>Bezeichnung</translation>
    </message>
    <message>
        <source>Address</source>
        <translation>Adresse</translation>
    </message>
    <message>
        <source>Exporting Failed</source>
        <translation>Exportieren fehlgeschlagen</translation>
    </message>
    </context>
<context>
    <name>UnitDisplayStatusBarControl</name>
=======
>>>>>>> be92be56
    <message>
        <source>The entered address does not refer to a key.</source>
        <translation>Die eingegebene Adresse verweist nicht auf einen Schlüssel.</translation>
    </message>
<<<<<<< HEAD
</context>
<context>
    <name>WalletFrame</name>
    </context>
<context>
    <name>WalletModel</name>
    </context>
<context>
    <name>WalletView</name>
    <message>
        <source>&amp;Export</source>
        <translation>E&amp;xportieren</translation>
    </message>
    <message>
        <source>Export the data in the current tab to a file</source>
        <translation>Daten der aktuellen Ansicht in eine Datei exportieren</translation>
    </message>
    <message>
        <source>Backup Wallet</source>
        <translation>Wallet sichern</translation>
    </message>
    <message>
        <source>Wallet Data (*.dat)</source>
        <translation>Wallet-Daten (*.dat)</translation>
    </message>
    <message>
        <source>Backup Failed</source>
        <translation>Sicherung fehlgeschlagen</translation>
    </message>
    <message>
        <source>There was an error trying to save the wallet data to %1.</source>
        <translation>Beim Speichern der Wallet-Daten nach %1 ist ein Fehler aufgetreten.</translation>
    </message>
    <message>
        <source>Backup Successful</source>
        <translation>Sicherung erfolgreich</translation>
    </message>
    <message>
        <source>The wallet data was successfully saved to %1.</source>
        <translation>Speichern der Wallet-Daten nach %1 war erfolgreich.</translation>
    </message>
</context>
<context>
    <name>bitcoin-core</name>
=======
>>>>>>> be92be56
    <message>
        <source>Wallet unlock was cancelled.</source>
        <translation>Wallet-Entsperrung wurde abgebrochen.</translation>
    </message>
    <message>
        <source>Private key for the entered address is not available.</source>
        <translation>Privater Schlüssel zur eingegebenen Adresse ist nicht verfügbar.</translation>
    </message>
    <message>
        <source>Message signing failed.</source>
        <translation>Signierung der Nachricht fehlgeschlagen.</translation>
    </message>
    <message>
        <source>Message signed.</source>
        <translation>Nachricht signiert.</translation>
    </message>
    <message>
        <source>The signature could not be decoded.</source>
        <translation>Die Signatur konnte nicht dekodiert werden.</translation>
    </message>
    <message>
        <source>Please check the signature and try again.</source>
        <translation>Bitte überprüfen Sie die Signatur und versuchen Sie es erneut.</translation>
    </message>
    <message>
        <source>The signature did not match the message digest.</source>
        <translation>Die Signatur entspricht nicht dem "Message Digest".</translation>
    </message>
    <message>
<<<<<<< HEAD
        <source>Prune: last wallet synchronisation goes beyond pruned data. You need to -reindex (download the whole blockchain again in case of pruned node)</source>
        <translation>Prune (Kürzung): Die letzte Syncronisation der Wallet liegt vor gekürzten (gelöschten) Blöcken. Es ist ein -reindex (download der gesamten Blockkette) notwendig.</translation>
    </message>
    <message>
        <source>Reduce storage requirements by pruning (deleting) old blocks. This mode is incompatible with -txindex and -rescan. Warning: Reverting this setting requires re-downloading the entire blockchain. (default: 0 = disable pruning blocks, &gt;%u = target size in MiB to use for block files)</source>
        <translation>Speicherplatzanforderung durch kürzen (löschen) alter Blöcke reduzieren. Dieser Modus ist nicht mit -txindex und -rescan kompatibel. Warnung: Die Umkehr dieser Einstellung erfordert das erneute Herunterladen der gesamten Blockkette. (Standard: 0 = deaktiviert das Kürzen von Blöcken, &gt;%u = Zielgröße in MiB, die für Blockdateien verwendet werden darf)</translation>
    </message>
    <message>
        <source>Rescans are not possible in pruned mode. You will need to use -reindex which will download the whole blockchain again.</source>
        <translation>Rescans sind im pruned mode nicht möglich. Ein -reindex ist notwendig, welcher die gesmate Blockkette erneut herunterlädt.</translation>
    </message>
    <message>
        <source>Error: A fatal internal error occurred, see debug.log for details</source>
        <translation>Fehler: Ein schwerer interner Fehler ist aufgetreten, siehe debug.log für Details.</translation>
=======
        <source>Message verification failed.</source>
        <translation>Verifikation der Nachricht fehlgeschlagen.</translation>
    </message>
    <message>
        <source>Message verified.</source>
        <translation>Nachricht verifiziert.</translation>
>>>>>>> be92be56
    </message>
</context>
<context>
    <name>SplashScreen</name>
    <message>
        <source>[testnet]</source>
        <translation>[Testnetz]</translation>
    </message>
</context>
<context>
    <name>TrafficGraphWidget</name>
    <message>
        <source>KB/s</source>
        <translation>KB/s</translation>
    </message>
</context>
<context>
    <name>TransactionDesc</name>
    <message numerus="yes">
        <source>Open for %n more block(s)</source>
        <translation><numerusform>Offen für %n weiteren Block</numerusform><numerusform>Offen für %n weitere Blöcke</numerusform></translation>
    </message>
    <message>
        <source>Open until %1</source>
        <translation>Offen bis %1</translation>
    </message>
    <message>
        <source>conflicted with a transaction with %1 confirmations</source>
        <translation>steht im Konflikt mit einer Transaktion mit %1 Bestätigungen</translation>
    </message>
    <message>
        <source>0/unconfirmed, %1</source>
        <translation>%1/unbestätigt</translation>
    </message>
    <message>
        <source>in memory pool</source>
        <translation>im Speicherpool</translation>
    </message>
    <message>
        <source>not in memory pool</source>
        <translation>nicht im Speicherpool</translation>
    </message>
    <message>
        <source>abandoned</source>
        <translation>eingestellt</translation>
    </message>
    <message>
<<<<<<< HEAD
        <source>Accept relayed transactions received from whitelisted peers even when not relaying transactions (default: %d)</source>
        <translation>Geben Sie immer die Transaktionen, die Sie von freigegebenen Peers erhalten haben, weiter (Voreinstellung: %d)</translation>
    </message>
    <message>
        <source>Bind to given address and always listen on it. Use [host]:port notation for IPv6</source>
        <translation>An die angegebene Adresse binden und immer abhören. Für IPv6 "[Host]:Port"-Notation verwenden</translation>
=======
        <source>%1/unconfirmed</source>
        <translation>%1/unbestätigt</translation>
>>>>>>> be92be56
    </message>
    <message>
        <source>%1 confirmations</source>
        <translation>%1 Bestätigungen</translation>
    </message>
    <message>
        <source>Status</source>
        <translation>Status</translation>
    </message>
    <message>
        <source>Date</source>
        <translation>Datum</translation>
    </message>
    <message>
<<<<<<< HEAD
        <source>Equivalent bytes per sigop in transactions for relay and mining (default: %u)</source>
        <translation>Maximale Datengröße in "Data Carrier"-Transaktionen die weitergeleitet und erarbeitet werden (Standard: %u)</translation>
    </message>
    <message>
        <source>Execute command when a wallet transaction changes (%s in cmd is replaced by TxID)</source>
        <translation>Befehl ausführen wenn sich eine Wallet-Transaktion verändert (%s im Befehl wird durch die Transaktions-ID ersetzt)</translation>
    </message>
    <message>
        <source>Maximum allowed median peer time offset adjustment. Local perspective of time may be influenced by peers forward or backward by this amount. (default: %u seconds)</source>
        <translation>Maximum allowed median peer time offset adjustment. Local perspective of time may be influenced by peers forward or backward by this amount. (default: %u seconds)</translation>
    </message>
    <message>
        <source>Maximum total fees (in %s) to use in a single wallet transaction or raw transaction; setting this too low may abort large transactions (default: %s)</source>
        <translation>Maximale Gesamtgebühr (in %s) in einer Börsentransaktion; wird dies zu niedrig gesetzten können große Transaktionen abgebrochen werden (Standard: %s)</translation>
=======
        <source>Source</source>
        <translation>Quelle</translation>
    </message>
    <message>
        <source>Generated</source>
        <translation>Erzeugt</translation>
>>>>>>> be92be56
    </message>
    <message>
        <source>From</source>
        <translation>Von</translation>
    </message>
    <message>
        <source>unknown</source>
        <translation>unbekannt</translation>
    </message>
    <message>
        <source>To</source>
        <translation>An</translation>
    </message>
    <message>
        <source>own address</source>
        <translation>eigene Adresse</translation>
    </message>
    <message>
        <source>watch-only</source>
        <translation>beobachtet</translation>
    </message>
    <message>
<<<<<<< HEAD
        <source>Unable to rewind the database to a pre-fork state. You will need to redownload the blockchain</source>
        <translation>Sie müssen die Datenbank mit Hilfe von -reindex neu aufbauen, um zum ungekürzten Modus zurückzukehren. Dies erfordert, dass die gesamte Blockkette erneut heruntergeladen wird.</translation>
    </message>
    <message>
        <source>Use UPnP to map the listening port (default: 1 when listening and no -proxy)</source>
        <translation>UPnP verwenden, um eine Portweiterleitung einzurichten (Standard: 1, wenn abgehört wird und -proxy nicht gesetzt ist)</translation>
=======
        <source>label</source>
        <translation>Bezeichnung</translation>
>>>>>>> be92be56
    </message>
    <message>
        <source>Credit</source>
        <translation>Gutschrift</translation>
    </message>
    <message numerus="yes">
        <source>matures in %n more block(s)</source>
        <translation><numerusform>reift noch %n weiteren Block</numerusform><numerusform>reift noch %n weitere Blöcke</numerusform></translation>
    </message>
    <message>
        <source>not accepted</source>
        <translation>nicht angenommen</translation>
    </message>
    <message>
        <source>Debit</source>
        <translation>Belastung</translation>
    </message>
    <message>
        <source>Total debit</source>
        <translation>Gesamtbelastung</translation>
    </message>
    <message>
        <source>Total credit</source>
        <translation>Gesamtgutschrift</translation>
    </message>
    <message>
        <source>Transaction fee</source>
        <translation>Transaktionsgebühr</translation>
    </message>
    <message>
        <source>Net amount</source>
        <translation>Nettobetrag</translation>
    </message>
    <message>
        <source>Message</source>
        <translation>Nachricht</translation>
    </message>
    <message>
        <source>Comment</source>
        <translation>Kommentar</translation>
    </message>
    <message>
        <source>Transaction ID</source>
        <translation>Transaktionskennung</translation>
    </message>
    <message>
        <source>Transaction total size</source>
        <translation>Gesamte Transaktionsgröße</translation>
    </message>
    <message>
<<<<<<< HEAD
        <source>Change index out of range</source>
        <translation>Position des Wechselgelds außerhalb des Bereichs</translation>
    </message>
    <message>
        <source>Connect only to the specified node(s)</source>
        <translation>Mit nur dem oder den angegebenen Knoten verbinden</translation>
=======
        <source>Transaction virtual size</source>
        <translation>Virtuelle Größe der Transaktion</translation>
>>>>>>> be92be56
    </message>
    <message>
        <source>Output index</source>
        <translation>Ausgabeindex</translation>
    </message>
    <message>
        <source>Merchant</source>
        <translation>Händler</translation>
    </message>
    <message>
        <source>Generated coins must mature %1 blocks before they can be spent. When you generated this block, it was broadcast to the network to be added to the block chain. If it fails to get into the chain, its state will change to "not accepted" and it won't be spendable. This may occasionally happen if another node generates a block within a few seconds of yours.</source>
        <translation>Erzeugte Bitcoins müssen %1 Blöcke lang reifen, bevor sie ausgegeben werden können. Als Sie diesen Block erzeugten, wurde er an das Netzwerk übertragen, um ihn der Blockkette hinzuzufügen. Falls dies fehlschlägt wird der Status in "nicht angenommen" geändert und Sie werden keine Bitcoins gutgeschrieben bekommen. Das kann gelegentlich passieren, wenn ein anderer Knoten einen Block fast zeitgleich erzeugt.</translation>
    </message>
    <message>
        <source>Debug information</source>
        <translation>Debuginformationen</translation>
    </message>
    <message>
        <source>Transaction</source>
        <translation>Transaktion</translation>
    </message>
    <message>
        <source>Inputs</source>
        <translation>Eingaben</translation>
    </message>
    <message>
        <source>Amount</source>
        <translation>Betrag</translation>
    </message>
    <message>
        <source>true</source>
        <translation>wahr</translation>
    </message>
    <message>
        <source>false</source>
        <translation>falsch</translation>
    </message>
</context>
<context>
    <name>TransactionDescDialog</name>
    <message>
        <source>This pane shows a detailed description of the transaction</source>
        <translation>Dieser Bereich zeigt eine detaillierte Beschreibung der Transaktion an</translation>
    </message>
    <message>
<<<<<<< HEAD
        <source>Enable transaction replacement in the memory pool (default: %u)</source>
        <translation>Maximal &lt;n&gt; nicht-verbindbare Transaktionen im Speicher halten (Standard: %u)</translation>
    </message>
    <message>
        <source>Error initializing block database</source>
        <translation>Fehler beim Initialisieren der Blockdatenbank</translation>
=======
        <source>Details for %1</source>
        <translation>Details für %1</translation>
>>>>>>> be92be56
    </message>
</context>
<context>
    <name>TransactionTableModel</name>
    <message>
        <source>Date</source>
        <translation>Datum</translation>
    </message>
    <message>
        <source>Type</source>
        <translation>Typ</translation>
    </message>
    <message>
        <source>Label</source>
        <translation>Bezeichnung</translation>
    </message>
    <message numerus="yes">
        <source>Open for %n more block(s)</source>
        <translation><numerusform>Offen für %n weiteren Block</numerusform><numerusform>Offen für %n weitere Blöcke</numerusform></translation>
    </message>
    <message>
        <source>Open until %1</source>
        <translation>Offen bis %1</translation>
    </message>
    <message>
        <source>Unconfirmed</source>
        <translation>Unbestätigt</translation>
    </message>
    <message>
        <source>Abandoned</source>
        <translation>Eingestellt</translation>
    </message>
    <message>
        <source>Confirming (%1 of %2 recommended confirmations)</source>
        <translation>Wird bestätigt (%1 von %2 empfohlenen Bestätigungen)</translation>
    </message>
    <message>
        <source>Confirmed (%1 confirmations)</source>
        <translation>Bestätigt (%1 Bestätigungen)</translation>
    </message>
    <message>
        <source>Conflicted</source>
        <translation>in Konflikt stehend</translation>
    </message>
    <message>
        <source>Immature (%1 confirmations, will be available after %2)</source>
        <translation>Unreif (%1 Bestätigungen, wird verfügbar sein nach %2)</translation>
    </message>
    <message>
        <source>Generated but not accepted</source>
        <translation>Generiert, aber nicht akzeptiert</translation>
    </message>
    <message>
        <source>Received with</source>
        <translation>Empfangen über</translation>
    </message>
    <message>
        <source>Received from</source>
        <translation>Empfangen von</translation>
    </message>
    <message>
        <source>Sent to</source>
        <translation>Überwiesen an</translation>
    </message>
    <message>
        <source>Payment to yourself</source>
        <translation>Eigenüberweisung</translation>
    </message>
    <message>
        <source>Mined</source>
        <translation>Erarbeitet</translation>
    </message>
    <message>
        <source>watch-only</source>
        <translation>beobachtet</translation>
    </message>
    <message>
        <source>(n/a)</source>
        <translation>(k.A.)</translation>
    </message>
    <message>
        <source>(no label)</source>
        <translation>(keine Bezeichnung)</translation>
    </message>
    <message>
        <source>Transaction status. Hover over this field to show number of confirmations.</source>
        <translation>Transaktionsstatus. Fahren Sie mit der Maus über dieses Feld, um die Anzahl der Bestätigungen zu sehen.</translation>
    </message>
    <message>
        <source>Date and time that the transaction was received.</source>
        <translation>Datum und Zeit als die Transaktion empfangen wurde.</translation>
    </message>
    <message>
        <source>Type of transaction.</source>
        <translation>Art der Transaktion</translation>
    </message>
    <message>
        <source>Whether or not a watch-only address is involved in this transaction.</source>
        <translation>Zeigt an, ob eine beobachtete Adresse in diese Transaktion involviert ist.</translation>
    </message>
    <message>
<<<<<<< HEAD
        <source>Rebuild chain state and block index from the blk*.dat files on disk</source>
        <translation>Blockkettenindex aus aktuellen Dateien blk000??.dat beim Starten wiederaufbauen</translation>
    </message>
    <message>
        <source>Rebuild chain state from the currently indexed blocks</source>
        <translation>Blockkettenindex aus aktuellen Dateien blk000??.dat wiederaufbauen</translation>
    </message>
    <message>
        <source>Rewinding blocks...</source>
        <translation>Verifiziere Blöcke...</translation>
    </message>
    <message>
        <source>Set database cache size in megabytes (%d to %d, default: %d)</source>
        <translation>Größe des Datenbankcaches in Megabyte festlegen (%d bis %d, Standard: %d)</translation>
    </message>
    <message>
        <source>Set maximum BIP141 block weight (default: %d)</source>
        <translation>Maximales BIP141 Blockgewicht festlegen (Standard: %d)</translation>
    </message>
    <message>
        <source>Set maximum block size in bytes (default: %d)</source>
        <translation>Maximale Blockgröße in Byte festlegen (Standard: %d)</translation>
=======
        <source>User-defined intent/purpose of the transaction.</source>
        <translation>Benutzerdefinierte Absicht bzw. Verwendungszweck der Transaktion</translation>
    </message>
    <message>
        <source>Amount removed from or added to balance.</source>
        <translation>Der Betrag, der dem Kontostand abgezogen oder hinzugefügt wurde.</translation>
>>>>>>> be92be56
    </message>
</context>
<context>
    <name>TransactionView</name>
    <message>
        <source>All</source>
        <translation>Alle</translation>
    </message>
    <message>
        <source>Today</source>
        <translation>Heute</translation>
    </message>
    <message>
        <source>This week</source>
        <translation>Diese Woche</translation>
    </message>
    <message>
        <source>This month</source>
        <translation>Diesen Monat</translation>
    </message>
    <message>
        <source>Last month</source>
        <translation>Letzten Monat</translation>
    </message>
    <message>
        <source>This year</source>
        <translation>Dieses Jahr</translation>
    </message>
    <message>
        <source>Range...</source>
        <translation>Zeitraum...</translation>
    </message>
    <message>
        <source>Received with</source>
        <translation>Empfangen über</translation>
    </message>
    <message>
        <source>Sent to</source>
        <translation>Überwiesen an</translation>
    </message>
    <message>
        <source>To yourself</source>
        <translation>Eigenüberweisung</translation>
    </message>
    <message>
        <source>Mined</source>
        <translation>Erarbeitet</translation>
    </message>
    <message>
<<<<<<< HEAD
        <source>Wallet debugging/testing options:</source>
        <translation>Wallet Debugging-/Testoptionen:</translation>
    </message>
    <message>
        <source>Wallet options:</source>
        <translation>Wallet-Optionen:</translation>
=======
        <source>Other</source>
        <translation>Andere</translation>
>>>>>>> be92be56
    </message>
    <message>
        <source>Enter address, transaction id, or label to search</source>
        <translation>Zu suchende Adresse, Transaktion oder Bezeichnung eingeben</translation>
    </message>
    <message>
        <source>Min amount</source>
        <translation>Mindestbetrag</translation>
    </message>
    <message>
        <source>Abandon transaction</source>
        <translation>Transaktion einstellen</translation>
    </message>
    <message>
        <source>Increase transaction fee</source>
        <translation>Transaktionsgebühr erhöhen</translation>
    </message>
    <message>
        <source>Copy address</source>
        <translation>Adresse kopieren</translation>
    </message>
    <message>
        <source>Copy label</source>
        <translation>Bezeichnung kopieren</translation>
    </message>
    <message>
        <source>Copy amount</source>
        <translation>Betrag kopieren</translation>
    </message>
    <message>
        <source>Copy transaction ID</source>
        <translation>Transaktionskennung kopieren</translation>
    </message>
    <message>
<<<<<<< HEAD
        <source>Force relay of transactions from whitelisted peers even if they violate local relay policy (default: %d)</source>
        <translation>Leite Transaktionen von Peers auf der Positivliste auf jeden Fall weiter, auch wenn sie die lokale Weiterleitungsregeln verletzen (Standardeinstellung: %d)</translation>
    </message>
    <message>
        <source>If paytxfee is not set, include enough fee so transactions begin confirmation on average within n blocks (default: %u)</source>
        <translation>Wenn -paytxfee nicht festgelegt wurde Gebühren einschließen, so dass mit der Bestätigung von Transaktionen im Schnitt innerhalb von n Blöcken begonnen wird (Standard: %u)</translation>
=======
        <source>Copy raw transaction</source>
        <translation>Rohe Transaktion kopieren</translation>
>>>>>>> be92be56
    </message>
    <message>
        <source>Copy full transaction details</source>
        <translation>Vollständige Transaktionsdetails kopieren</translation>
    </message>
    <message>
        <source>Edit label</source>
        <translation>Bezeichnung bearbeiten</translation>
    </message>
    <message>
        <source>Show transaction details</source>
        <translation>Transaktionsdetails anzeigen</translation>
    </message>
    <message>
        <source>Export Transaction History</source>
        <translation>Transaktionsverlauf exportieren</translation>
    </message>
    <message>
        <source>Comma separated file (*.csv)</source>
        <translation>Kommagetrennte-Datei (*.csv)</translation>
    </message>
    <message>
        <source>Confirmed</source>
        <translation>Bestätigt</translation>
    </message>
    <message>
        <source>Watch-only</source>
        <translation>Nur beobachten</translation>
    </message>
    <message>
<<<<<<< HEAD
        <source>Use hierarchical deterministic key generation (HD) after BIP32. Only has effect during wallet creation/first start</source>
        <translation>Use hierarchical deterministic key generation (HD) after BIP32. Only has effect during wallet creation/first start</translation>
    </message>
    <message>
        <source>Whitelisted peers cannot be DoS banned and their transactions are always relayed, even if they are already in the mempool, useful e.g. for a gateway</source>
        <translation>Erlaubte Gegenstellen werden nicht für DoS-Attacken gesperrt und ihre Transkationen werden immer weitergeleitet, auch wenn sie sich bereits im Speicherpool befinden, was z.B. für Gateways sinnvoll ist.</translation>
=======
        <source>Date</source>
        <translation>Datum</translation>
>>>>>>> be92be56
    </message>
    <message>
        <source>Type</source>
        <translation>Typ</translation>
    </message>
    <message>
        <source>Label</source>
        <translation>Bezeichnung</translation>
    </message>
    <message>
        <source>Address</source>
        <translation>Adresse</translation>
    </message>
    <message>
        <source>ID</source>
        <translation>ID</translation>
    </message>
    <message>
        <source>Exporting Failed</source>
        <translation>Exportieren fehlgeschlagen</translation>
    </message>
    <message>
        <source>There was an error trying to save the transaction history to %1.</source>
        <translation>Beim Speichern des Transaktionsverlaufs nach %1 ist ein Fehler aufgetreten.</translation>
    </message>
    <message>
        <source>Exporting Successful</source>
        <translation>Exportieren erfolgreich</translation>
    </message>
    <message>
        <source>The transaction history was successfully saved to %1.</source>
        <translation>Speichern des Transaktionsverlaufs nach %1 war erfolgreich.</translation>
    </message>
    <message>
        <source>Range:</source>
        <translation>Zeitraum:</translation>
    </message>
    <message>
        <source>to</source>
        <translation>bis</translation>
    </message>
</context>
<context>
    <name>UnitDisplayStatusBarControl</name>
    <message>
        <source>Unit to show amounts in. Click to select another unit.</source>
        <translation>Die Einheit in der Beträge angezeigt werden. Klicken, um eine andere Einheit auszuwählen.</translation>
    </message>
</context>
<context>
    <name>WalletController</name>
    <message>
        <source>Close wallet</source>
        <translation>Wallet schließen</translation>
    </message>
    <message>
        <source>Are you sure you wish to close wallet &lt;i&gt;%1&lt;/i&gt;?</source>
        <translation>Sind Sie sich sicher, dass Sie Ihre Brieftasche &lt;i&gt;%1&lt;/i&gt; schließen möchten?</translation>
    </message>
    <message>
        <source>Closing the wallet for too long can result in having to resync the entire chain if pruning is enabled.</source>
        <translation>Wenn Sie die Wallet zu lange schließen, kann es dazu kommen, dass Sie die gesamte Chain neu synchronisieren müssen, wenn Pruning aktiviert ist.</translation>
    </message>
</context>
<context>
    <name>WalletFrame</name>
    <message>
        <source>No wallet has been loaded.</source>
        <translation>Es wurde keine Wallet geladen.</translation>
    </message>
</context>
<context>
    <name>WalletModel</name>
    <message>
        <source>Send Coins</source>
        <translation>Bitcoins überweisen</translation>
    </message>
    <message>
        <source>Fee bump error</source>
        <translation>Fee bump Fehler</translation>
    </message>
    <message>
        <source>Increasing transaction fee failed</source>
        <translation>Transaktionsgebühr-Erhöhung fehlgeschlagen</translation>
    </message>
    <message>
        <source>Do you want to increase the fee?</source>
        <translation>Möchten Sie die Gebühr erhöhen?</translation>
    </message>
    <message>
        <source>Current fee:</source>
        <translation>Aktuelle Gebühr:</translation>
    </message>
    <message>
        <source>Increase:</source>
        <translation>Erhöhung:</translation>
    </message>
    <message>
        <source>New fee:</source>
        <translation>Neue Gebühr:</translation>
    </message>
    <message>
        <source>Confirm fee bump</source>
        <translation>Bestätigen Sie die fee bump</translation>
    </message>
    <message>
        <source>Can't sign transaction.</source>
        <translation>Signierung der Transaktion fehlgeschlagen.</translation>
    </message>
    <message>
        <source>Could not commit transaction</source>
        <translation>Konnte Transaktion nicht übergeben</translation>
    </message>
    <message>
        <source>default wallet</source>
        <translation>Standard Brieftasche</translation>
    </message>
</context>
<context>
    <name>WalletView</name>
    <message>
        <source>&amp;Export</source>
        <translation>E&amp;xportieren</translation>
    </message>
    <message>
        <source>Export the data in the current tab to a file</source>
        <translation>Daten der aktuellen Ansicht in eine Datei exportieren</translation>
    </message>
    <message>
        <source>Backup Wallet</source>
        <translation>Wallet sichern</translation>
    </message>
    <message>
        <source>Wallet Data (*.dat)</source>
        <translation>Wallet-Daten (*.dat)</translation>
    </message>
    <message>
        <source>Backup Failed</source>
        <translation>Sicherung fehlgeschlagen</translation>
    </message>
    <message>
        <source>There was an error trying to save the wallet data to %1.</source>
        <translation>Beim Speichern der Wallet-Daten nach %1 ist ein Fehler aufgetreten.</translation>
    </message>
    <message>
        <source>Backup Successful</source>
        <translation>Sicherung erfolgreich</translation>
    </message>
    <message>
        <source>The wallet data was successfully saved to %1.</source>
        <translation>Speichern der Wallet-Daten nach %1 war erfolgreich.</translation>
    </message>
    <message>
        <source>Cancel</source>
        <translation>Abbrechen</translation>
    </message>
</context>
<context>
    <name>bitcoin-core</name>
    <message>
        <source>Distributed under the MIT software license, see the accompanying file %s or %s</source>
        <translation>Veröffentlicht unter der MIT-Softwarelizenz, siehe beiligende Datei %s oder %s.</translation>
    </message>
    <message>
        <source>Prune configured below the minimum of %d MiB.  Please use a higher number.</source>
        <translation>Kürzungsmodus wurde kleiner als das Minimum in Höhe von %d MiB konfiguriert. Bitte verwenden Sie einen größeren Wert.</translation>
    </message>
    <message>
        <source>Prune: last wallet synchronisation goes beyond pruned data. You need to -reindex (download the whole blockchain again in case of pruned node)</source>
        <translation>Prune (Kürzung): Die letzte Syncronisation der Wallet liegt vor gekürzten (gelöschten) Blöcken. Es ist ein -reindex (download der gesamten Blockkette) notwendig.</translation>
    </message>
    <message>
        <source>Rescans are not possible in pruned mode. You will need to use -reindex which will download the whole blockchain again.</source>
        <translation>Rescans sind im pruned mode nicht möglich. Ein -reindex ist notwendig, welcher die gesmate Blockkette erneut herunterlädt.</translation>
    </message>
    <message>
        <source>Error: A fatal internal error occurred, see debug.log for details</source>
        <translation>Fehler: Ein schwerer interner Fehler ist aufgetreten, siehe debug.log für Details.</translation>
    </message>
    <message>
        <source>Pruning blockstore...</source>
        <translation>Kürze Blockspeicher...</translation>
    </message>
    <message>
        <source>Unable to start HTTP server. See debug log for details.</source>
        <translation>Kann HTTP Server nicht starten. Siehe debug log für Details.</translation>
    </message>
    <message>
        <source>Bitcoin Core</source>
        <translation>Bitcoin Core</translation>
    </message>
    <message>
        <source>The %s developers</source>
        <translation>Die %s-Entwickler</translation>
    </message>
    <message>
        <source>Can't generate a change-address key. No keys in the internal keypool and can't generate any keys.</source>
        <translation>Kann kein Schlüssel für die Wechselgeld-Adresse generieren. Keine Schlüssel im internen Keypool und kann keine Schlüssel generieren.</translation>
    </message>
    <message>
        <source>Cannot obtain a lock on data directory %s. %s is probably already running.</source>
        <translation>Datenverzeichnis %s kann nicht gesperrt werden. Evtl. wurde %s bereits gestartet.</translation>
    </message>
    <message>
        <source>Cannot provide specific connections and have addrman find outgoing connections at the same.</source>
        <translation>Kann keine Verbindungen herstellen und addrman gleichzeitig ausgehende Verbindungen suchen lassen.</translation>
    </message>
    <message>
        <source>Error reading %s! All keys read correctly, but transaction data or address book entries might be missing or incorrect.</source>
        <translation>Lesen von %s fehlgeschlagen! Alle Schlüssel wurden korrekt gelesen, Transaktionsdaten bzw. Adressbucheinträge fehlen aber möglicherweise oder sind inkorrekt.</translation>
    </message>
    <message>
        <source>Please check that your computer's date and time are correct! If your clock is wrong, %s will not work properly.</source>
        <translation>Bitte korrigieren Sie die Datums- und Uhrzeiteinstellungen Ihres Computers, da %s ansonsten nicht ordnungsgemäß funktionieren wird.</translation>
    </message>
    <message>
        <source>Please contribute if you find %s useful. Visit %s for further information about the software.</source>
        <translation>Wenn sie %s nützlich finden, sind Helfer sehr gern gesehen. Besuchen Sie %s um mehr über das Softwareprojekt zu erfahren.</translation>
    </message>
    <message>
        <source>The block database contains a block which appears to be from the future. This may be due to your computer's date and time being set incorrectly. Only rebuild the block database if you are sure that your computer's date and time are correct</source>
        <translation>Die Block-Datenbank enthält einen Block, der in der Zukunft auftaucht. Dies kann daran liegen, dass die Systemzeit Ihres Computers falsch eingestellt ist. Stellen Sie die Block-Datenbank nur wieder her, wenn Sie sich sicher sind, dass Ihre Systemzeit korrekt eingestellt ist.</translation>
    </message>
    <message>
        <source>This is a pre-release test build - use at your own risk - do not use for mining or merchant applications</source>
        <translation>Dies ist eine Vorab-Testversion - Verwendung auf eigene Gefahr - nicht für Mining- oder Handelsanwendungen nutzen!</translation>
    </message>
    <message>
        <source>This is the transaction fee you may discard if change is smaller than dust at this level</source>
        <translation>Dies ist die Transaktionsgebühr, die ggf. abgeschrieben wird, wenn das Wechselgeld "Staub" ist in dieser Stufe.</translation>
    </message>
    <message>
        <source>Unable to replay blocks. You will need to rebuild the database using -reindex-chainstate.</source>
        <translation>Fehler beim verarbeiten von Blöcken. Sie müssen die Datenbank mit Hilfe des Arguments '-reindex-chainstate' neuladen. </translation>
    </message>
    <message>
        <source>Unable to rewind the database to a pre-fork state. You will need to redownload the blockchain</source>
        <translation>Sie müssen die Datenbank mit Hilfe von -reindex neu aufbauen, um zum ungekürzten Modus zurückzukehren. Dies erfordert, dass die gesamte Blockkette erneut heruntergeladen wird.</translation>
    </message>
    <message>
        <source>Warning: The network does not appear to fully agree! Some miners appear to be experiencing issues.</source>
        <translation>Warnung: Das Netzwerk scheint nicht vollständig übereinzustimmen! Einige Miner scheinen Probleme zu haben.</translation>
    </message>
    <message>
        <source>Warning: We do not appear to fully agree with our peers! You may need to upgrade, or other nodes may need to upgrade.</source>
        <translation>Warnung: Wir scheinen nicht vollständig mit unseren Gegenstellen übereinzustimmen! Sie oder die anderen Knoten müssen unter Umständen Ihre Client-Software aktualisieren.</translation>
    </message>
    <message>
        <source>%d of last 100 blocks have unexpected version</source>
        <translation>%d der letzten 100 Blöcke haben eine unerwartete Version</translation>
    </message>
    <message>
        <source>%s corrupt, salvage failed</source>
        <translation>%s beschädigt, Datenrettung fehlgeschlagen</translation>
    </message>
    <message>
        <source>-maxmempool must be at least %d MB</source>
        <translation>-maxmempool muss mindestens %d MB betragen</translation>
    </message>
    <message>
        <source>Cannot resolve -%s address: '%s'</source>
        <translation>Kann Adresse in -%s nicht auflösen: '%s'</translation>
    </message>
    <message>
        <source>Change index out of range</source>
        <translation>Position des Wechselgelds außerhalb des Bereichs</translation>
    </message>
    <message>
        <source>Config setting for %s only applied on %s network when in [%s] section.</source>
        <translation>Konfigurationseinstellungen für %s sind nur auf %s network gültig, wenn in Sektion [%s]</translation>
    </message>
    <message>
        <source>Copyright (C) %i-%i</source>
        <translation>Copyright (C) %i-%i</translation>
    </message>
    <message>
        <source>Corrupted block database detected</source>
        <translation>Beschädigte Blockdatenbank erkannt</translation>
    </message>
    <message>
        <source>Do you want to rebuild the block database now?</source>
        <translation>Möchten Sie die Blockdatenbank jetzt neu aufbauen?</translation>
    </message>
    <message>
        <source>Error initializing block database</source>
        <translation>Fehler beim Initialisieren der Blockdatenbank</translation>
    </message>
    <message>
        <source>Error initializing wallet database environment %s!</source>
        <translation>Fehler beim Initialisieren der Wallet-Datenbankumgebung %s!</translation>
    </message>
    <message>
        <source>Error loading %s</source>
        <translation>Fehler beim Laden von %s</translation>
    </message>
    <message>
        <source>Error loading %s: Private keys can only be disabled during creation</source>
        <translation>Fehler beim laden von %s: Private Schlüssel können nur bei der Erstellung deaktiviert werden
</translation>
    </message>
    <message>
        <source>Error loading %s: Wallet corrupted</source>
        <translation>Fehler beim Laden von %s: Das Wallet ist beschädigt</translation>
    </message>
    <message>
        <source>Error loading %s: Wallet requires newer version of %s</source>
        <translation>Fehler beim Laden von %s: Das Wallet benötigt eine neuere Version von %s</translation>
    </message>
    <message>
        <source>Error loading block database</source>
        <translation>Fehler beim Laden der Blockdatenbank</translation>
    </message>
    <message>
        <source>Error opening block database</source>
        <translation>Fehler beim Öffnen der Blockdatenbank</translation>
    </message>
    <message>
        <source>Error: Disk space is low!</source>
        <translation>Fehler: Zu wenig freier Speicherplatz auf dem Datenträger!</translation>
    </message>
    <message>
        <source>Failed to listen on any port. Use -listen=0 if you want this.</source>
        <translation>Fehler, es konnte kein Port abgehört werden. Wenn dies so gewünscht wird -listen=0 verwenden.</translation>
    </message>
    <message>
        <source>Failed to rescan the wallet during initialization</source>
        <translation>Durchsuchen des Wallets während der Initialisation fehlgeschlagen. </translation>
    </message>
    <message>
        <source>Importing...</source>
        <translation>Importiere...</translation>
    </message>
    <message>
        <source>Incorrect or no genesis block found. Wrong datadir for network?</source>
        <translation>Fehlerhafter oder kein Genesis-Block gefunden. Falsches Datenverzeichnis für das Netzwerk?</translation>
    </message>
    <message>
        <source>Initialization sanity check failed. %s is shutting down.</source>
        <translation>Initialisierungsplausibilitätsprüfung fehlgeschlagen. %s wird beendet.</translation>
    </message>
    <message>
        <source>Invalid amount for -%s=&lt;amount&gt;: '%s'</source>
        <translation>Ungültiger Betrag für -%s=&lt;amount&gt;: '%s'</translation>
    </message>
    <message>
        <source>Invalid amount for -discardfee=&lt;amount&gt;: '%s'</source>
        <translation>Ungültiger Betrag für -discardfee=&lt;amount&gt;: '%s'</translation>
    </message>
    <message>
        <source>Invalid amount for -fallbackfee=&lt;amount&gt;: '%s'</source>
        <translation>Ungültiger Betrag für -fallbackfee=&lt;amount&gt;: '%s'</translation>
    </message>
    <message>
        <source>Specified blocks directory "%s" does not exist.</source>
        <translation>Angegebener Blöcke-Ordner "%s" existiert nicht.</translation>
    </message>
    <message>
        <source>Unable to create the PID file '%s': %s</source>
        <translation>Erstellung der PID-Datei '%s': %s ist nicht möglich</translation>
    </message>
    <message>
        <source>Upgrading txindex database</source>
        <translation>Erneuern der txindex Datenbank</translation>
    </message>
    <message>
        <source>Loading P2P addresses...</source>
        <translation>Lade P2P-Adressen...</translation>
    </message>
    <message>
        <source>Loading banlist...</source>
        <translation>Lade Sperrliste...</translation>
    </message>
    <message>
        <source>Not enough file descriptors available.</source>
        <translation>Nicht genügend Datei-Deskriptoren verfügbar.</translation>
    </message>
    <message>
        <source>Prune cannot be configured with a negative value.</source>
        <translation>Kürzungsmodus kann nicht mit einem negativen Wert konfiguriert werden.</translation>
    </message>
    <message>
        <source>Prune mode is incompatible with -txindex.</source>
        <translation>Kürzungsmodus ist nicht mit -txindex kompatibel.</translation>
    </message>
    <message>
        <source>Replaying blocks...</source>
        <translation>Blöcke werden nochmal neu verarbeitet ...</translation>
    </message>
    <message>
        <source>Rewinding blocks...</source>
        <translation>Verifiziere Blöcke...</translation>
    </message>
    <message>
        <source>The source code is available from %s.</source>
        <translation>Der Quellcode ist von %s verfügbar.</translation>
    </message>
    <message>
        <source>Transaction fee and change calculation failed</source>
        <translation>Transaktionsgebühr- und Wechselgeldberechnung fehlgeschlagen</translation>
    </message>
    <message>
        <source>Unable to bind to %s on this computer. %s is probably already running.</source>
        <translation>Kann auf diesem Computer nicht an %s binden. Evtl. wurde %s bereits gestartet.</translation>
    </message>
    <message>
        <source>Unable to generate keys</source>
        <translation>Schlüssel können nicht generiert werden</translation>
    </message>
    <message>
        <source>Upgrading UTXO database</source>
        <translation>Aktualisierung der UTXO-Datenbank</translation>
    </message>
    <message>
        <source>User Agent comment (%s) contains unsafe characters.</source>
        <translation>Der User Agent Kommentar  (%s) enthält unsichere Zeichen.</translation>
    </message>
    <message>
        <source>Verifying blocks...</source>
        <translation>Verifiziere Blöcke...</translation>
    </message>
    <message>
        <source>Wallet needed to be rewritten: restart %s to complete</source>
        <translation>Wallet musste neu geschrieben werden: starten Sie %s zur Fertigstellung neu</translation>
    </message>
    <message>
        <source>Error: Listening for incoming connections failed (listen returned error %s)</source>
        <translation>Fehler: Abhören nach eingehenden Verbindungen fehlgeschlagen (listen meldete Fehler %s)</translation>
    </message>
    <message>
        <source>Invalid amount for -maxtxfee=&lt;amount&gt;: '%s' (must be at least the minrelay fee of %s to prevent stuck transactions)</source>
        <translation>Ungültiger Betrag für -maxtxfee=&lt;amount&gt;: '%s' (muss mindestens die minimale Weiterleitungsgebühr in Höhe von %s sein, um zu verhindern dass Transaktionen nicht bearbeitet werden)</translation>
    </message>
    <message>
        <source>The transaction amount is too small to send after the fee has been deducted</source>
        <translation>Der Transaktionsbetrag ist zum senden zu niedrig, nachdem die Gebühr abgezogen wurde.</translation>
    </message>
    <message>
        <source>You need to rebuild the database using -reindex to go back to unpruned mode.  This will redownload the entire blockchain</source>
        <translation>Sie müssen die Datenbank mit Hilfe von -reindex neu aufbauen, um zum ungekürzten Modus zurückzukehren. Dies erfordert, dass die gesamte Blockkette erneut heruntergeladen wird.</translation>
    </message>
    <message>
        <source>Error reading from database, shutting down.</source>
        <translation>Fehler beim lesen der Datenbank, Ausführung wird beendet.</translation>
    </message>
    <message>
        <source>Error upgrading chainstate database</source>
        <translation>Fehler bei der Aktualisierung einer Kettenstatus-Datenbank</translation>
    </message>
    <message>
        <source>Error: Disk space is low for %s</source>
        <translation>Fehler: Zu wenig Speicherplatz auf der Festplatte %s</translation>
    </message>
    <message>
        <source>Information</source>
        <translation>Hinweis</translation>
    </message>
    <message>
        <source>Invalid -onion address or hostname: '%s'</source>
        <translation>Ungültige Onion-Adresse oder ungültiger Hostname: '%s'</translation>
    </message>
    <message>
        <source>Invalid -proxy address or hostname: '%s'</source>
        <translation>Ungültige Proxy-Adresse oder ungültiger Hostname: '%s'</translation>
    </message>
    <message>
        <source>Invalid amount for -paytxfee=&lt;amount&gt;: '%s' (must be at least %s)</source>
        <translation>Ungültiger Betrag für -paytxfee=&lt;amount&gt;: '%s' (muss mindestens %s sein)</translation>
    </message>
    <message>
        <source>Invalid netmask specified in -whitelist: '%s'</source>
        <translation>Ungültige Netzmaske angegeben in -whitelist: '%s'</translation>
    </message>
    <message>
        <source>Need to specify a port with -whitebind: '%s'</source>
        <translation>Angabe eines Ports benötigt für -whitebind: '%s'</translation>
    </message>
    <message>
        <source>Reducing -maxconnections from %d to %d, because of system limitations.</source>
        <translation>Reduziere -maxconnections von %d zu %d, aufgrund von Systemlimitierungen.</translation>
    </message>
    <message>
        <source>Section [%s] is not recognized.</source>
        <translation>Sektion [%s] ist nicht delegiert.</translation>
    </message>
    <message>
        <source>Signing transaction failed</source>
        <translation>Signierung der Transaktion fehlgeschlagen</translation>
    </message>
    <message>
        <source>Specified -walletdir "%s" does not exist</source>
        <translation>Angegebenes Verzeichniss "%s" existiert nicht</translation>
    </message>
    <message>
        <source>Specified -walletdir "%s" is a relative path</source>
        <translation>Angegebenes Verzeichniss "%s" ist ein relativer Pfad</translation>
    </message>
    <message>
        <source>Specified -walletdir "%s" is not a directory</source>
        <translation>Angegebenes Verzeichniss "%s" ist kein Verzeichniss</translation>
    </message>
    <message>
        <source>The specified config file %s does not exist
</source>
        <translation>Die spezifische Konfigurationsdatei %s existiert nicht.
</translation>
    </message>
    <message>
        <source>The transaction amount is too small to pay the fee</source>
        <translation>Der Transaktionsbetrag ist zu niedrig, um die Gebühr zu bezahlen.</translation>
    </message>
    <message>
        <source>This is experimental software.</source>
        <translation>Dies ist experimentelle Software.</translation>
    </message>
    <message>
        <source>Transaction amount too small</source>
        <translation>Transaktionsbetrag zu niedrig</translation>
    </message>
    <message>
        <source>Transaction too large for fee policy</source>
        <translation>Transaktion ist für die Gebührenrichtlinie zu groß</translation>
    </message>
    <message>
        <source>Transaction too large</source>
        <translation>Transaktion zu groß</translation>
    </message>
    <message>
<<<<<<< HEAD
        <source>Set the number of threads to service RPC calls (default: %d)</source>
        <translation>Maximale Anzahl an Threads zur Verarbeitung von RPC-Anfragen festlegen (Standard: %d)</translation>
=======
        <source>Unable to bind to %s on this computer (bind returned error %s)</source>
        <translation>Kann auf diesem Computer nicht an %s binden (bind meldete Fehler %s)</translation>
    </message>
    <message>
        <source>Unable to generate initial keys</source>
        <translation>Anfänglicher Schlüssel kann nicht generiert werden.</translation>
>>>>>>> be92be56
    </message>
    <message>
        <source>Verifying wallet(s)...</source>
        <translation>Verifiziere Wallet(s)...</translation>
    </message>
    <message>
        <source>Wallet %s resides outside wallet directory %s</source>
        <translation>Brieftasche %s liegt außerhalb des Datenverzechnisses %s</translation>
    </message>
    <message>
        <source>Warning</source>
        <translation>Warnung</translation>
    </message>
    <message>
        <source>Warning: unknown new rules activated (versionbit %i)</source>
        <translation>Warnung: Unbekannte neue Regeln aktiviert (Versionsbit %i)</translation>
    </message>
    <message>
        <source>Zapping all transactions from wallet...</source>
        <translation>Lösche alle Transaktionen aus Wallet...</translation>
    </message>
    <message>
        <source>-maxtxfee is set very high! Fees this large could be paid on a single transaction.</source>
        <translation>-maxtxfee ist auf einen sehr hohen Wert festgelegt! Gebühren dieser Höhe könnten für eine einzelne Transaktion bezahlt werden.</translation>
    </message>
    <message>
        <source>This is the transaction fee you may pay when fee estimates are not available.</source>
        <translation>Das ist die Transaktionsgebühr, welche du zahlen müsstest, wenn die Gebührenschätzungen nicht verfügbar sind.</translation>
    </message>
    <message>
        <source>This product includes software developed by the OpenSSL Project for use in the OpenSSL Toolkit %s and cryptographic software written by Eric Young and UPnP software written by Thomas Bernard.</source>
        <translation>Dieses Produkt enthält Software, die vom OpenSSL-Projekt zur Verwendung im OpenSSL-Toolkit %s entwickelt wird, von Eric Young geschriebene kryptographische Software und von Thomas Bernard geschriebene UPnP-Software.</translation>
    </message>
    <message>
        <source>Total length of network version string (%i) exceeds maximum length (%i). Reduce the number or size of uacomments.</source>
        <translation>Gesamtlänge des Netzwerkversionstrings (%i) erreicht die maximale Länge (%i). Reduzieren Sie die Nummer oder die Größe von uacomments.</translation>
    </message>
    <message>
        <source>%s is set very high!</source>
        <translation>%s wurde sehr hoch eingestellt!</translation>
    </message>
    <message>
        <source>Error loading wallet %s. Duplicate -wallet filename specified.</source>
        <translation>Fehler beim Laden der Brieftasche %s. -wallet Dateiname doppelt angegeben.</translation>
    </message>
    <message>
        <source>Keypool ran out, please call keypoolrefill first</source>
        <translation>Der Keypool ist erschöpft. Bitte rufen Sie zunächst keypoolrefill auf.</translation>
    </message>
    <message>
        <source>Starting network threads...</source>
        <translation>Netzwerk-Threads werden gestartet...</translation>
    </message>
    <message>
        <source>The wallet will avoid paying less than the minimum relay fee.</source>
        <translation>Das Wallet verhindert Zahlungen, die die Mindesttransaktionsgebühr nicht berücksichtigen.</translation>
    </message>
    <message>
        <source>This is the minimum transaction fee you pay on every transaction.</source>
        <translation>Dies ist die kleinstmögliche Gebühr, die beim Senden einer Transaktion fällig wird.</translation>
    </message>
    <message>
        <source>This is the transaction fee you will pay if you send a transaction.</source>
        <translation>Dies ist die Gebühr, die beim Senden einer Transaktion fällig wird.</translation>
    </message>
    <message>
        <source>Transaction amounts must not be negative</source>
        <translation>Transaktionsbeträge dürfen nicht negativ sein.</translation>
    </message>
    <message>
        <source>Transaction has too long of a mempool chain</source>
        <translation>Die Speicherpoolkette der Transaktion ist zu lang.</translation>
    </message>
    <message>
        <source>Transaction must have at least one recipient</source>
        <translation>Die Transaktion muss mindestens einen Empfänger enthalten.</translation>
    </message>
    <message>
        <source>Unknown network specified in -onlynet: '%s'</source>
        <translation>Unbekannter Netztyp in -onlynet angegeben: '%s'</translation>
    </message>
    <message>
        <source>Insufficient funds</source>
        <translation>Unzureichender Kontostand</translation>
    </message>
    <message>
        <source>Cannot upgrade a non HD split wallet without upgrading to support pre split keypool. Please use -upgradewallet=169900 or -upgradewallet with no version specified.</source>
        <translation>Ein Wallet das kein geteiltes HD-Wallet ist, kann kein Upgrade erfahren, wenn nicht auch der Schlüsselpool vor der Teilung ein Upgrade erfahren hat. Bitte benutzen Sie upgradewallet=169900 oder -upgradewallet ohne Angabe einer Version.</translation>
    </message>
    <message>
        <source>Fee estimation failed. Fallbackfee is disabled. Wait a few blocks or enable -fallbackfee.</source>
        <translation>Die Gebührenabschätzung schlug fehl. Fallbackfee ist deaktiviert. Warten sie ein paar Blöcke oder aktivieren sie -fallbackfee.</translation>
    </message>
    <message>
        <source>Warning: Private keys detected in wallet {%s} with disabled private keys</source>
        <translation>Warnung: Es wurden private Schlüssel in der Brieftasche {%s} entdeckt, welche private Schlüssel jedoch deaktiviert hat.</translation>
    </message>
    <message>
        <source>Cannot write to data directory '%s'; check permissions.</source>
        <translation>Es konnte nicht in das Datenverzeichnis '%s' geschrieben werden; Überprüfen sie die Berechtigungen. </translation>
    </message>
    <message>
        <source>Loading block index...</source>
        <translation>Lade Blockindex...</translation>
    </message>
    <message>
        <source>Loading wallet...</source>
        <translation>Lade Wallet...</translation>
    </message>
    <message>
        <source>Cannot downgrade wallet</source>
        <translation>Wallet kann nicht auf eine ältere Version herabgestuft werden</translation>
    </message>
    <message>
        <source>Rescanning...</source>
        <translation>Durchsuche erneut...</translation>
    </message>
    <message>
        <source>Done loading</source>
        <translation>Laden abgeschlossen</translation>
    </message>
    <message>
        <source>Error</source>
        <translation>Fehler</translation>
    </message>
</context>
</TS><|MERGE_RESOLUTION|>--- conflicted
+++ resolved
@@ -47,19 +47,11 @@
     </message>
     <message>
         <source>Choose the address to send coins to</source>
-<<<<<<< HEAD
-        <translation>Wählen Sie die Adresse aus, an die Sie Bitcoins überweisen möchten</translation>
-    </message>
-    <message>
-        <source>Choose the address to receive coins with</source>
-        <translation>Wählen Sie die Adresse aus, über die Sie Bitcoins empfangen wollen</translation>
-=======
         <translation>Wählen Sie die Adresse aus, an die Sie Bitcoins senden möchten</translation>
     </message>
     <message>
         <source>Choose the address to receive coins with</source>
         <translation>Wählen Sie die Adresse aus, mit der Sie Bitcoins empfangen wollen</translation>
->>>>>>> be92be56
     </message>
     <message>
         <source>C&amp;hoose</source>
@@ -67,17 +59,6 @@
     </message>
     <message>
         <source>Sending addresses</source>
-<<<<<<< HEAD
-        <translation>Zahlungsadressen</translation>
-    </message>
-    <message>
-        <source>Receiving addresses</source>
-        <translation>Empfangsadressen</translation>
-    </message>
-    <message>
-        <source>These are your Bitcoin addresses for sending payments. Always check the amount and the receiving address before sending coins.</source>
-        <translation>Dies sind ihre Bitcoin-Adressen zum Tätigen von Überweisungen. Bitte prüfen Sie den Betrag und die Empfangsadresse, bevor Sie Bitcoins überweisen.</translation>
-=======
         <translation>Senderaddressen</translation>
     </message>
     <message>
@@ -87,7 +68,6 @@
     <message>
         <source>These are your Bitcoin addresses for sending payments. Always check the amount and the receiving address before sending coins.</source>
         <translation>Dies sind Ihre Bitcoin-Adressen zum Tätigen von Überweisungen. Bitte prüfen Sie den Betrag und die Adresse des Empfängers, bevor Sie Bitcoins überweisen.</translation>
->>>>>>> be92be56
     </message>
     <message>
         <source>These are your Bitcoin addresses for receiving payments. It is recommended to use a new receiving address for each transaction.</source>
@@ -95,11 +75,7 @@
     </message>
     <message>
         <source>&amp;Copy Address</source>
-<<<<<<< HEAD
-        <translation>Adresse &amp;kopieren</translation>
-=======
         <translation>&amp;Adresse kopieren</translation>
->>>>>>> be92be56
     </message>
     <message>
         <source>Copy &amp;Label</source>
@@ -107,19 +83,11 @@
     </message>
     <message>
         <source>&amp;Edit</source>
-<<<<<<< HEAD
-        <translation>&amp;Editieren</translation>
-    </message>
-    <message>
-        <source>Export Address List</source>
-        <translation>Addressliste exportieren</translation>
-=======
         <translation>&amp;Bearbeiten</translation>
     </message>
     <message>
         <source>Export Address List</source>
         <translation>Adressliste exportieren</translation>
->>>>>>> be92be56
     </message>
     <message>
         <source>Comma separated file (*.csv)</source>
@@ -168,18 +136,6 @@
         <translation>Neue Passphrase bestätigen</translation>
     </message>
     <message>
-<<<<<<< HEAD
-        <source>Enter the new passphrase to the wallet.&lt;br/&gt;Please use a passphrase of &lt;b&gt;ten or more random characters&lt;/b&gt;, or &lt;b&gt;eight or more words&lt;/b&gt;.</source>
-        <translation>Geben Sie die neue Passphrase für die Wallet ein.&lt;br&gt;Bitte benutzen Sie eine Passphrase bestehend aus &lt;b&gt;zehn oder mehr zufälligen Zeichen&lt;/b&gt; oder &lt;b&gt;acht oder mehr Wörtern&lt;/b&gt;.</translation>
-    </message>
-    <message>
-        <source>Encrypt wallet</source>
-        <translation>Wallet verschlüsseln</translation>
-    </message>
-    <message>
-        <source>This operation needs your wallet passphrase to unlock the wallet.</source>
-        <translation>Dieser Vorgang benötigt ihre Passphrase, um die Wallet zu entsperren.</translation>
-=======
         <source>Show password</source>
         <translation>Zeige das Passwort</translation>
     </message>
@@ -194,7 +150,6 @@
     <message>
         <source>This operation needs your wallet passphrase to unlock the wallet.</source>
         <translation>Dieser Vorgang benötigt Ihre Passphrase, um die Brieftasche zu entsperren.</translation>
->>>>>>> be92be56
     </message>
     <message>
         <source>Unlock wallet</source>
@@ -202,11 +157,7 @@
     </message>
     <message>
         <source>This operation needs your wallet passphrase to decrypt the wallet.</source>
-<<<<<<< HEAD
-        <translation>Dieser Vorgang benötigt Ihre Passphrase, um die Wallet zu entschlüsseln.</translation>
-=======
         <translation>Dieser Vorgang benötigt Ihre Passphrase, um die Brieftasche zu entschlüsseln.</translation>
->>>>>>> be92be56
     </message>
     <message>
         <source>Decrypt wallet</source>
@@ -218,41 +169,6 @@
     </message>
     <message>
         <source>Enter the old passphrase and new passphrase to the wallet.</source>
-<<<<<<< HEAD
-        <translation>Geben Sie die alte und neue Wallet-Passphrase ein.</translation>
-    </message>
-    <message>
-        <source>Confirm wallet encryption</source>
-        <translation>Wallet-Verschlüsselung bestätigen</translation>
-    </message>
-    <message>
-        <source>Warning: If you encrypt your wallet and lose your passphrase, you will &lt;b&gt;LOSE ALL OF YOUR BITCOINS&lt;/b&gt;!</source>
-        <translation>Warnung: Wenn Sie Ihre Wallet verschlüsseln und Ihre Passphrase verlieren, werden Sie &lt;b&gt;alle Ihre Bitcoins verlieren&lt;/b&gt;!</translation>
-    </message>
-    <message>
-        <source>Are you sure you wish to encrypt your wallet?</source>
-        <translation>Sind Sie sich sicher, dass Sie Ihre Wallet verschlüsseln möchten?</translation>
-    </message>
-    <message>
-        <source>Wallet encrypted</source>
-        <translation>Wallet verschlüsselt</translation>
-    </message>
-    <message>
-        <source>%1 will close now to finish the encryption process. Remember that encrypting your wallet cannot fully protect your bitcoins from being stolen by malware infecting your computer.</source>
-        <translation>%1 wird jetzt beendet, um den Verschlüsselungsprozess abzuschließen. Bitte beachten Sie, dass die Wallet-Verschlüsselung nicht vollständig vor Diebstahl Ihrer Bitcoins durch Schadprogramme schützt, die Ihren Computer befällt.</translation>
-    </message>
-    <message>
-        <source>IMPORTANT: Any previous backups you have made of your wallet file should be replaced with the newly generated, encrypted wallet file. For security reasons, previous backups of the unencrypted wallet file will become useless as soon as you start using the new, encrypted wallet.</source>
-        <translation>WICHTIG: Alle vorherigen Wallet-Sicherungen sollten durch die neu erzeugte, verschlüsselte Wallet ersetzt werden. Aus Sicherheitsgründen werden vorherige Sicherungen der unverschlüsselten Wallet nutzlos, sobald Sie die neue, verschlüsselte Wallet verwenden.</translation>
-    </message>
-    <message>
-        <source>Wallet encryption failed</source>
-        <translation>Wallet-Verschlüsselung fehlgeschlagen</translation>
-    </message>
-    <message>
-        <source>Wallet encryption failed due to an internal error. Your wallet was not encrypted.</source>
-        <translation>Die Wallet-Verschlüsselung ist aufgrund eines internen Fehlers fehlgeschlagen. Ihre Wallet wurde nicht verschlüsselt.</translation>
-=======
         <translation>Geben Sie die alte und neue Brieftschen-Passphrase ein.</translation>
     </message>
     <message>
@@ -286,7 +202,6 @@
     <message>
         <source>Wallet encryption failed due to an internal error. Your wallet was not encrypted.</source>
         <translation>Die Brieftaschen-Verschlüsselung ist aufgrund eines internen Fehlers fehlgeschlagen. Ihre Brieftasche wurde nicht verschlüsselt.</translation>
->>>>>>> be92be56
     </message>
     <message>
         <source>The supplied passphrases do not match.</source>
@@ -294,21 +209,6 @@
     </message>
     <message>
         <source>Wallet unlock failed</source>
-<<<<<<< HEAD
-        <translation>Wallet-Entsperrung fehlgeschlagen</translation>
-    </message>
-    <message>
-        <source>The passphrase entered for the wallet decryption was incorrect.</source>
-        <translation>Die eingegebene Passphrase zur Wallet-Entschlüsselung war nicht korrekt.</translation>
-    </message>
-    <message>
-        <source>Wallet decryption failed</source>
-        <translation>Wallet-Entschlüsselung fehlgeschlagen</translation>
-    </message>
-    <message>
-        <source>Wallet passphrase was successfully changed.</source>
-        <translation>Die Wallet-Passphrase wurde erfolgreich geändert.</translation>
-=======
         <translation>Brieftaschen-Entsperrung fehlgeschlagen</translation>
     </message>
     <message>
@@ -322,7 +222,6 @@
     <message>
         <source>Wallet passphrase was successfully changed.</source>
         <translation>Die Brieftaschen-Passphrase wurde erfolgreich geändert.</translation>
->>>>>>> be92be56
     </message>
     <message>
         <source>Warning: The Caps Lock key is on!</source>
@@ -869,150 +768,6 @@
         <source>(change)</source>
         <translation>(Wechselgeld)</translation>
     </message>
-    <message>
-        <source>Copy address</source>
-        <translation>Adresse kopieren</translation>
-    </message>
-    <message>
-        <source>Copy label</source>
-        <translation>Bezeichnung kopieren</translation>
-    </message>
-    <message>
-        <source>Copy amount</source>
-        <translation>Betrag kopieren</translation>
-    </message>
-    <message>
-        <source>Copy transaction ID</source>
-        <translation>Transaktionskennung kopieren</translation>
-    </message>
-    <message>
-        <source>Lock unspent</source>
-        <translation>Nicht ausgegebenen Betrag sperren</translation>
-    </message>
-    <message>
-        <source>Unlock unspent</source>
-        <translation>Nicht ausgegebenen Betrag entsperren</translation>
-    </message>
-    <message>
-        <source>Copy quantity</source>
-        <translation>Anzahl kopieren</translation>
-    </message>
-    <message>
-        <source>Copy fee</source>
-        <translation>Gebühr kopieren</translation>
-    </message>
-    <message>
-        <source>Copy after fee</source>
-        <translation>Abzüglich Gebühr kopieren</translation>
-    </message>
-    <message>
-        <source>Copy bytes</source>
-        <translation>Byte kopieren</translation>
-    </message>
-    <message>
-        <source>Copy priority</source>
-        <translation>Priorität kopieren</translation>
-    </message>
-    <message>
-        <source>Copy dust</source>
-        <translation>"Staub" kopieren</translation>
-    </message>
-    <message>
-        <source>Copy change</source>
-        <translation>Wechselgeld kopieren</translation>
-    </message>
-    <message>
-        <source>highest</source>
-        <translation>am höchsten</translation>
-    </message>
-    <message>
-        <source>higher</source>
-        <translation>höher</translation>
-    </message>
-    <message>
-        <source>high</source>
-        <translation>hoch</translation>
-    </message>
-    <message>
-        <source>medium-high</source>
-        <translation>mittel-hoch</translation>
-    </message>
-    <message>
-        <source>medium</source>
-        <translation>mittel</translation>
-    </message>
-    <message>
-        <source>low-medium</source>
-        <translation>niedrig-mittel</translation>
-    </message>
-    <message>
-        <source>low</source>
-        <translation>niedrig</translation>
-    </message>
-    <message>
-        <source>lower</source>
-        <translation>niedriger</translation>
-    </message>
-    <message>
-        <source>lowest</source>
-        <translation>am niedrigsten</translation>
-    </message>
-    <message>
-        <source>(%1 locked)</source>
-        <translation>(%1 gesperrt)</translation>
-    </message>
-    <message>
-        <source>none</source>
-        <translation>keine</translation>
-    </message>
-    <message>
-        <source>yes</source>
-        <translation>ja</translation>
-    </message>
-    <message>
-        <source>no</source>
-        <translation>nein</translation>
-    </message>
-    <message>
-        <source>This label turns red if the transaction size is greater than 1000 bytes.</source>
-        <translation>Diese Bezeichnung wird rot, wenn die Transaktion größer als 1000 Byte ist.</translation>
-    </message>
-    <message>
-        <source>This means a fee of at least %1 per kB is required.</source>
-        <translation>Das bedeutet, dass eine Gebühr von mindestens %1 pro kB erforderlich ist.</translation>
-    </message>
-    <message>
-        <source>Can vary +/- 1 byte per input.</source>
-        <translation>Kann um +/- 1 Byte pro Eingabe variieren.</translation>
-    </message>
-    <message>
-        <source>Transactions with higher priority are more likely to get included into a block.</source>
-        <translation>Transaktionen mit höherer Priorität haben eine größere Chance in einen Block aufgenommen zu werden.</translation>
-    </message>
-    <message>
-        <source>This label turns red if the priority is smaller than "medium".</source>
-        <translation>Diese Bezeichnung wird rot, wenn die Priorität niedriger als "mittel" ist.</translation>
-    </message>
-    <message>
-        <source>This label turns red if any recipient receives an amount smaller than the current dust threshold.</source>
-        <translation>Diese Bezeichnung wird rot, wenn irgendein Empfänger einen Betrag kleiner als die derzeitige "Staubgrenze" erhält.</translation>
-    </message>
-    <message>
-        <source>Can vary +/- %1 satoshi(s) per input.</source>
-        <translation>Kann pro Eingabe um +/- %1 Satoshi(s) abweichen.</translation>
-    </message>
-    <message>
-        <source>(no label)</source>
-        <translation>(keine Bezeichnung)</translation>
-    </message>
-    <message>
-        <source>change from %1 (%2)</source>
-        <translation>Wechselgeld von %1 (%2)</translation>
-    </message>
-    <message>
-        <source>(change)</source>
-        <translation>(Wechselgeld)</translation>
-    </message>
 </context>
 <context>
     <name>EditAddressDialog</name>
@@ -1037,13 +792,6 @@
         <translation>&amp;Adresse</translation>
     </message>
     <message>
-<<<<<<< HEAD
-        <source>New receiving address</source>
-        <translation>Neue Empfangsadresse</translation>
-    </message>
-    <message>
-=======
->>>>>>> be92be56
         <source>New sending address</source>
         <translation>Neue Zahlungsadresse</translation>
     </message>
@@ -1060,14 +808,6 @@
         <translation>Die eingegebene Adresse "%1" ist keine gültige Bitcoin-Adresse.</translation>
     </message>
     <message>
-<<<<<<< HEAD
-        <source>The entered address "%1" is already in the address book.</source>
-        <translation>Die eingegebene Adresse "%1" befindet sich bereits im Adressbuch.</translation>
-    </message>
-    <message>
-        <source>Could not unlock wallet.</source>
-        <translation>Wallet konnte nicht entsperrt werden.</translation>
-=======
         <source>Address "%1" already exists as a receiving address with label "%2" and so cannot be added as a sending address.</source>
         <translation>Die Adresse "%1" existiert bereits als Empfangsadresse mit dem Label "%2" und kann daher nicht als Sendeadresse hinzugefügt werden.</translation>
     </message>
@@ -1078,7 +818,6 @@
     <message>
         <source>Could not unlock wallet.</source>
         <translation>Brieftasche konnte nicht entsperrt werden.</translation>
->>>>>>> be92be56
     </message>
     <message>
         <source>New key generation failed.</source>
@@ -1626,19 +1365,13 @@
     </message>
     <message>
         <source>Cannot start bitcoin: click-to-pay handler</source>
-<<<<<<< HEAD
-        <translation>"bitcoin: Klicken-zum-Bezahlen"-Handler konnte nicht gestartet werden</translation>
-=======
         <translation>Kann Bitcoin nicht starten: Klicken-zum-Bezahlen-Handler</translation>
->>>>>>> be92be56
     </message>
     <message>
         <source>URI handling</source>
         <translation>URI-Verarbeitung</translation>
     </message>
     <message>
-<<<<<<< HEAD
-=======
         <source>'bitcoin://' is not a valid URI. Use 'bitcoin:' instead.</source>
         <translation>'bitcoin://' ist kein gültiger URL. Bitte 'bitcoin:' nutzen.</translation>
     </message>
@@ -1647,18 +1380,14 @@
         <translation>Sie verwenden eine BIP70 URL, die in Zukunft nicht mehr untersützt wird.</translation>
     </message>
     <message>
->>>>>>> be92be56
         <source>Payment request fetch URL is invalid: %1</source>
         <translation>Abruf-URL der Zahlungsanforderung ist ungültig: %1</translation>
     </message>
     <message>
-<<<<<<< HEAD
-=======
         <source>Cannot process payment request because BIP70 support was not compiled in.</source>
         <translation>Zahlungsanfrage kann nicht verarbeitet werden, da die Unterstützung für BIP70 nicht mitkompiliert wurde.</translation>
     </message>
     <message>
->>>>>>> be92be56
         <source>Invalid payment address %1</source>
         <translation>Ungültige Zahlungsadresse %1</translation>
     </message>
@@ -1888,452 +1617,430 @@
     </message>
 </context>
 <context>
-    <name>QRImageWidget</name>
+    <name>RPCConsole</name>
+    <message>
+        <source>N/A</source>
+        <translation>k.A.</translation>
+    </message>
+    <message>
+        <source>Client version</source>
+        <translation>Clientversion</translation>
+    </message>
+    <message>
+        <source>&amp;Information</source>
+        <translation>Hinweis</translation>
+    </message>
+    <message>
+        <source>Debug window</source>
+        <translation>Debugfenster</translation>
+    </message>
+    <message>
+        <source>General</source>
+        <translation>Allgemein</translation>
+    </message>
+    <message>
+        <source>Using BerkeleyDB version</source>
+        <translation>Verwendete BerkeleyDB-Version</translation>
+    </message>
+    <message>
+        <source>Datadir</source>
+        <translation>Datenverzeichnis</translation>
+    </message>
+    <message>
+        <source>To specify a non-default location of the data directory use the '%1' option.</source>
+        <translation>Verwenden Sie die Option '%1' um einen anderen, nicht standardmäßigen Speicherort für das Datenverzeichnis festzulegen.</translation>
+    </message>
+    <message>
+        <source>Blocksdir</source>
+        <translation>Blockverzeichnis</translation>
+    </message>
+    <message>
+        <source>To specify a non-default location of the blocks directory use the '%1' option.</source>
+        <translation>Verwenden Sie die Option '%1' um einen anderen, nicht standardmäßigen Speicherort für das Blöckeverzeichnis festzulegen.</translation>
+    </message>
+    <message>
+        <source>Startup time</source>
+        <translation>Startzeit</translation>
+    </message>
+    <message>
+        <source>Network</source>
+        <translation>Netzwerk</translation>
+    </message>
+    <message>
+        <source>Name</source>
+        <translation>Name</translation>
+    </message>
+    <message>
+        <source>Number of connections</source>
+        <translation>Anzahl Verbindungen</translation>
+    </message>
+    <message>
+        <source>Block chain</source>
+        <translation>Blockkette</translation>
+    </message>
+    <message>
+        <source>Current number of blocks</source>
+        <translation>Aktuelle Anzahl Blöcke</translation>
+    </message>
+    <message>
+        <source>Memory Pool</source>
+        <translation>Speicherpool</translation>
+    </message>
+    <message>
+        <source>Current number of transactions</source>
+        <translation>Aktuelle Anzahl der Transaktionen</translation>
+    </message>
+    <message>
+        <source>Memory usage</source>
+        <translation>Speichernutzung</translation>
+    </message>
+    <message>
+        <source>Wallet: </source>
+        <translation>Brieftasche:</translation>
+    </message>
+    <message>
+        <source>(none)</source>
+        <translation>(keine)</translation>
+    </message>
+    <message>
+        <source>&amp;Reset</source>
+        <translation>&amp;Zurücksetzen</translation>
+    </message>
+    <message>
+        <source>Received</source>
+        <translation>Empfangen</translation>
+    </message>
+    <message>
+        <source>Sent</source>
+        <translation>Übertragen</translation>
+    </message>
+    <message>
+        <source>&amp;Peers</source>
+        <translation>&amp;Gegenstellen</translation>
+    </message>
+    <message>
+        <source>Banned peers</source>
+        <translation>Gesperrte Peers</translation>
+    </message>
+    <message>
+        <source>Select a peer to view detailed information.</source>
+        <translation>Gegenstelle auswählen, um detaillierte Informationen zu erhalten.</translation>
+    </message>
+    <message>
+        <source>Whitelisted</source>
+        <translation>Zugelassene</translation>
+    </message>
+    <message>
+        <source>Direction</source>
+        <translation>Richtung</translation>
+    </message>
+    <message>
+        <source>Version</source>
+        <translation>Version</translation>
+    </message>
+    <message>
+        <source>Starting Block</source>
+        <translation>Start Block</translation>
+    </message>
+    <message>
+        <source>Synced Headers</source>
+        <translation>Synchronisierte Kopfdaten</translation>
+    </message>
+    <message>
+        <source>Synced Blocks</source>
+        <translation>Synchronisierte Blöcke</translation>
+    </message>
+    <message>
+        <source>User Agent</source>
+        <translation>User-Agent</translation>
+    </message>
+    <message>
+        <source>Open the %1 debug log file from the current data directory. This can take a few seconds for large log files.</source>
+        <translation>Öffnet die %1-Debugprotokolldatei aus dem aktuellen Datenverzeichnis. Dies kann bei großen Protokolldateien einige Sekunden dauern.</translation>
+    </message>
+    <message>
+        <source>Decrease font size</source>
+        <translation>Schrift verkleinern</translation>
+    </message>
+    <message>
+        <source>Increase font size</source>
+        <translation>Schrift vergrößern</translation>
+    </message>
+    <message>
+        <source>Services</source>
+        <translation>Dienste</translation>
+    </message>
+    <message>
+        <source>Ban Score</source>
+        <translation>Sperrpunktzahl</translation>
+    </message>
+    <message>
+        <source>Connection Time</source>
+        <translation>Verbindungsdauer</translation>
+    </message>
+    <message>
+        <source>Last Send</source>
+        <translation>Letzte Übertragung</translation>
+    </message>
+    <message>
+        <source>Last Receive</source>
+        <translation>Letzter Empfang</translation>
+    </message>
+    <message>
+        <source>Ping Time</source>
+        <translation>Pingzeit</translation>
+    </message>
+    <message>
+        <source>The duration of a currently outstanding ping.</source>
+        <translation>Die Laufzeit eines aktuell ausstehenden Ping.</translation>
+    </message>
+    <message>
+        <source>Ping Wait</source>
+        <translation>Ping Wartezeit</translation>
+    </message>
+    <message>
+        <source>Min Ping</source>
+        <translation>Minimaler Ping</translation>
+    </message>
+    <message>
+        <source>Time Offset</source>
+        <translation>Zeitversatz</translation>
+    </message>
+    <message>
+        <source>Last block time</source>
+        <translation>Letzte Blockzeit</translation>
+    </message>
+    <message>
+        <source>&amp;Open</source>
+        <translation>&amp;Öffnen</translation>
+    </message>
+    <message>
+        <source>&amp;Console</source>
+        <translation>&amp;Konsole</translation>
+    </message>
+    <message>
+        <source>&amp;Network Traffic</source>
+        <translation>&amp;Netzwerkauslastung</translation>
+    </message>
+    <message>
+        <source>Totals</source>
+        <translation>Gesamtbetrag:</translation>
+    </message>
+    <message>
+        <source>In:</source>
+        <translation>eingehend:</translation>
+    </message>
+    <message>
+        <source>Out:</source>
+        <translation>ausgehend:</translation>
+    </message>
+    <message>
+        <source>Debug log file</source>
+        <translation>Debugprotokolldatei</translation>
+    </message>
+    <message>
+        <source>Clear console</source>
+        <translation>Konsole zurücksetzen</translation>
+    </message>
+    <message>
+        <source>1 &amp;hour</source>
+        <translation>1 &amp;Stunde</translation>
+    </message>
+    <message>
+        <source>1 &amp;day</source>
+        <translation>1 &amp;Tag</translation>
+    </message>
+    <message>
+        <source>1 &amp;week</source>
+        <translation>1 &amp;Woche</translation>
+    </message>
+    <message>
+        <source>1 &amp;year</source>
+        <translation>1 &amp;Jahr</translation>
+    </message>
+    <message>
+        <source>&amp;Disconnect</source>
+        <translation>&amp;Trennen</translation>
+    </message>
+    <message>
+        <source>Ban for</source>
+        <translation>Banne für</translation>
+    </message>
+    <message>
+        <source>&amp;Unban</source>
+        <translation>K&amp;noten entsperren</translation>
+    </message>
+    <message>
+        <source>Welcome to the %1 RPC console.</source>
+        <translation>Willkommen in der %1 RPC Konsole.</translation>
+    </message>
+    <message>
+        <source>Use up and down arrows to navigate history, and %1 to clear screen.</source>
+        <translation>Verwenden Sie die aufwärt- und abwärtszeigenden Pfeiltasten, um in der Historie zu navigieren. Verwenden Sie %1, um den Verlauf zu leeren.</translation>
+    </message>
+    <message>
+        <source>Type %1 for an overview of available commands.</source>
+        <translation>Bitte %1 eingeben, um eine Übersicht verfügbarer Befehle zu erhalten.</translation>
+    </message>
+    <message>
+        <source>For more information on using this console type %1.</source>
+        <translation>Für mehr Information über die Benützung dieser Konsole %1 eingeben.</translation>
+    </message>
+    <message>
+        <source>WARNING: Scammers have been active, telling users to type commands here, stealing their wallet contents. Do not use this console without fully understanding the ramifications of a command.</source>
+        <translation>WARNUNG: Betrüger sind aktiv gewesen, die Benutzer auffordern, hier Befehle einzugeben, um Brieftascheninhalte zu stehlen. Verwenden Sie diese Konsole nicht, ohne die Auswirkungen eines Befehls vollständig zu verstehen.</translation>
+    </message>
+    <message>
+        <source>Network activity disabled</source>
+        <translation>Netzwerkaktivität deaktiviert</translation>
+    </message>
+    <message>
+        <source>Executing command without any wallet</source>
+        <translation>Befehl wird ohne spezifizierte Brieftasche ausgeführt</translation>
+    </message>
+    <message>
+        <source>Executing command using "%1" wallet</source>
+        <translation>Befehl wird mit Brieftasche "%1" ausgeführt</translation>
+    </message>
+    <message>
+        <source>(node id: %1)</source>
+        <translation>(Knotenkennung: %1)</translation>
+    </message>
+    <message>
+        <source>via %1</source>
+        <translation>über %1</translation>
+    </message>
+    <message>
+        <source>never</source>
+        <translation>nie</translation>
+    </message>
+    <message>
+        <source>Inbound</source>
+        <translation>eingehend</translation>
+    </message>
+    <message>
+        <source>Outbound</source>
+        <translation>ausgehend</translation>
+    </message>
+    <message>
+        <source>Yes</source>
+        <translation>Ja</translation>
+    </message>
+    <message>
+        <source>No</source>
+        <translation>Nein</translation>
+    </message>
+    <message>
+        <source>Unknown</source>
+        <translation>Unbekannt</translation>
+    </message>
+</context>
+<context>
+    <name>ReceiveCoinsDialog</name>
+    <message>
+        <source>&amp;Amount:</source>
+        <translation>&amp;Betrag:</translation>
+    </message>
+    <message>
+        <source>&amp;Label:</source>
+        <translation>&amp;Bezeichnung:</translation>
+    </message>
+    <message>
+        <source>&amp;Message:</source>
+        <translation>&amp;Nachricht:</translation>
+    </message>
+    <message>
+        <source>An optional message to attach to the payment request, which will be displayed when the request is opened. Note: The message will not be sent with the payment over the Bitcoin network.</source>
+        <translation>Eine optionale Nachricht, die an die Zahlungsanforderung angehängt wird. Sie wird angezeigt, wenn die Anforderung geöffnet wird. Hinweis: Diese Nachricht wird nicht mit der Zahlung über das Bitcoin-Netzwerk gesendet.</translation>
+    </message>
+    <message>
+        <source>An optional label to associate with the new receiving address.</source>
+        <translation>Eine optionale Bezeichnung, die der neuen Empfangsadresse zugeordnet wird.</translation>
+    </message>
+    <message>
+        <source>Use this form to request payments. All fields are &lt;b&gt;optional&lt;/b&gt;.</source>
+        <translation>Verwenden Sie dieses Formular, um Zahlungen anzufordern. Alle Felder sind &lt;b&gt;optional&lt;/b&gt;.</translation>
+    </message>
+    <message>
+        <source>An optional amount to request. Leave this empty or zero to not request a specific amount.</source>
+        <translation>Ein optional angeforderte Betrag. Lassen Sie dieses Feld leer oder setzen Sie es auf 0, um keinen spezifischen Betrag anzufordern.</translation>
+    </message>
+    <message>
+        <source>Clear all fields of the form.</source>
+        <translation>Alle Formularfelder zurücksetzen.</translation>
+    </message>
+    <message>
+        <source>Clear</source>
+        <translation>Zurücksetzen</translation>
+    </message>
+    <message>
+        <source>Native segwit addresses (aka Bech32 or BIP-173) reduce your transaction fees later on and offer better protection against typos, but old wallets don't support them. When unchecked, an address compatible with older wallets will be created instead.</source>
+        <translation>Ureigene SegWit-Adressen (alias Bech32 oder BIP-173) werden Ihre Transaktionsgebühren senken und bieten besseren Tippfehlerschutz, werden jedoch von alten Brieftaschen nicht unterstützt. Wenn abgewählt, wird eine mit älteren Brieftaschen kompatible Adresse erstellt.</translation>
+    </message>
+    <message>
+        <source>Generate native segwit (Bech32) address</source>
+        <translation>Generiere ureigene SegWit(Bech32)-Adresse</translation>
+    </message>
+    <message>
+        <source>Requested payments history</source>
+        <translation>Verlauf der angeforderten Zahlungen</translation>
+    </message>
+    <message>
+        <source>&amp;Request payment</source>
+        <translation>&amp;Zahlung anfordern</translation>
+    </message>
+    <message>
+        <source>Show the selected request (does the same as double clicking an entry)</source>
+        <translation>Ausgewählte Zahlungsanforderungen anzeigen (entspricht einem Doppelklick auf einen Eintrag)</translation>
+    </message>
+    <message>
+        <source>Show</source>
+        <translation>Anzeigen</translation>
+    </message>
+    <message>
+        <source>Remove the selected entries from the list</source>
+        <translation>Ausgewählte Einträge aus der Liste entfernen</translation>
+    </message>
+    <message>
+        <source>Remove</source>
+        <translation>Entfernen</translation>
+    </message>
+    <message>
+        <source>Copy URI</source>
+        <translation>&amp;URI kopieren</translation>
+    </message>
+    <message>
+        <source>Copy label</source>
+        <translation>Bezeichnung kopieren</translation>
+    </message>
+    <message>
+        <source>Copy message</source>
+        <translation>Nachricht kopieren</translation>
+    </message>
+    <message>
+        <source>Copy amount</source>
+        <translation>Betrag kopieren</translation>
+    </message>
+</context>
+<context>
+    <name>ReceiveRequestDialog</name>
+    <message>
+        <source>QR Code</source>
+        <translation>QR-Code</translation>
+    </message>
+    <message>
+        <source>Copy &amp;URI</source>
+        <translation>&amp;URI kopieren</translation>
+    </message>
+    <message>
+        <source>Copy &amp;Address</source>
+        <translation>&amp;Addresse kopieren</translation>
+    </message>
     <message>
         <source>&amp;Save Image...</source>
         <translation>Grafik &amp;speichern...</translation>
     </message>
     <message>
-        <source>&amp;Copy Image</source>
-        <translation>Grafik &amp;kopieren</translation>
-    </message>
-    <message>
-        <source>Save QR Code</source>
-        <translation>QR-Code speichern</translation>
-    </message>
-    <message>
-        <source>PNG Image (*.png)</source>
-        <translation>PNG-Grafik (*.png)</translation>
-    </message>
-</context>
-<context>
-    <name>RPCConsole</name>
-    <message>
-        <source>N/A</source>
-        <translation>k.A.</translation>
-    </message>
-    <message>
-        <source>Client version</source>
-        <translation>Clientversion</translation>
-    </message>
-    <message>
-        <source>&amp;Information</source>
-        <translation>Hinweis</translation>
-    </message>
-    <message>
-        <source>Debug window</source>
-        <translation>Debugfenster</translation>
-    </message>
-    <message>
-        <source>General</source>
-        <translation>Allgemein</translation>
-    </message>
-    <message>
-        <source>Using BerkeleyDB version</source>
-        <translation>Verwendete BerkeleyDB-Version</translation>
-    </message>
-    <message>
-        <source>Datadir</source>
-        <translation>Datenverzeichnis</translation>
-    </message>
-    <message>
-        <source>To specify a non-default location of the data directory use the '%1' option.</source>
-        <translation>Verwenden Sie die Option '%1' um einen anderen, nicht standardmäßigen Speicherort für das Datenverzeichnis festzulegen.</translation>
-    </message>
-    <message>
-        <source>Blocksdir</source>
-        <translation>Blockverzeichnis</translation>
-    </message>
-    <message>
-        <source>To specify a non-default location of the blocks directory use the '%1' option.</source>
-        <translation>Verwenden Sie die Option '%1' um einen anderen, nicht standardmäßigen Speicherort für das Blöckeverzeichnis festzulegen.</translation>
-    </message>
-    <message>
-        <source>Startup time</source>
-        <translation>Startzeit</translation>
-    </message>
-    <message>
-        <source>Network</source>
-        <translation>Netzwerk</translation>
-    </message>
-    <message>
-        <source>Name</source>
-        <translation>Name</translation>
-    </message>
-    <message>
-        <source>Number of connections</source>
-        <translation>Anzahl Verbindungen</translation>
-    </message>
-    <message>
-        <source>Block chain</source>
-        <translation>Blockkette</translation>
-    </message>
-    <message>
-        <source>Current number of blocks</source>
-        <translation>Aktuelle Anzahl Blöcke</translation>
-    </message>
-    <message>
-        <source>Memory Pool</source>
-        <translation>Speicherpool</translation>
-    </message>
-    <message>
-        <source>Current number of transactions</source>
-        <translation>Aktuelle Anzahl der Transaktionen</translation>
-    </message>
-    <message>
-        <source>Memory usage</source>
-        <translation>Speichernutzung</translation>
-    </message>
-    <message>
-        <source>Wallet: </source>
-        <translation>Brieftasche:</translation>
-    </message>
-    <message>
-        <source>(none)</source>
-        <translation>(keine)</translation>
-    </message>
-    <message>
-        <source>&amp;Reset</source>
-        <translation>&amp;Zurücksetzen</translation>
-    </message>
-    <message>
-        <source>Received</source>
-        <translation>Empfangen</translation>
-    </message>
-    <message>
-        <source>Sent</source>
-        <translation>Übertragen</translation>
-    </message>
-    <message>
-        <source>&amp;Peers</source>
-        <translation>&amp;Gegenstellen</translation>
-    </message>
-    <message>
-        <source>Banned peers</source>
-        <translation>Gesperrte Peers</translation>
-    </message>
-    <message>
-        <source>Select a peer to view detailed information.</source>
-        <translation>Gegenstelle auswählen, um detaillierte Informationen zu erhalten.</translation>
-    </message>
-    <message>
-        <source>Whitelisted</source>
-        <translation>Zugelassene</translation>
-    </message>
-    <message>
-        <source>Direction</source>
-        <translation>Richtung</translation>
-    </message>
-    <message>
-        <source>Version</source>
-        <translation>Version</translation>
-    </message>
-    <message>
-        <source>Starting Block</source>
-        <translation>Start Block</translation>
-    </message>
-    <message>
-        <source>Synced Headers</source>
-        <translation>Synchronisierte Kopfdaten</translation>
-    </message>
-    <message>
-        <source>Synced Blocks</source>
-        <translation>Synchronisierte Blöcke</translation>
-    </message>
-    <message>
-        <source>User Agent</source>
-        <translation>User-Agent</translation>
-    </message>
-    <message>
-        <source>Open the %1 debug log file from the current data directory. This can take a few seconds for large log files.</source>
-        <translation>Öffnet die %1-Debugprotokolldatei aus dem aktuellen Datenverzeichnis. Dies kann bei großen Protokolldateien einige Sekunden dauern.</translation>
-    </message>
-    <message>
-        <source>Decrease font size</source>
-        <translation>Schrift verkleinern</translation>
-    </message>
-    <message>
-        <source>Increase font size</source>
-        <translation>Schrift vergrößern</translation>
-    </message>
-    <message>
-        <source>Services</source>
-        <translation>Dienste</translation>
-    </message>
-    <message>
-        <source>Ban Score</source>
-        <translation>Sperrpunktzahl</translation>
-    </message>
-    <message>
-        <source>Connection Time</source>
-        <translation>Verbindungsdauer</translation>
-    </message>
-    <message>
-        <source>Last Send</source>
-        <translation>Letzte Übertragung</translation>
-    </message>
-    <message>
-        <source>Last Receive</source>
-        <translation>Letzter Empfang</translation>
-    </message>
-    <message>
-        <source>Ping Time</source>
-        <translation>Pingzeit</translation>
-    </message>
-    <message>
-        <source>The duration of a currently outstanding ping.</source>
-        <translation>Die Laufzeit eines aktuell ausstehenden Ping.</translation>
-    </message>
-    <message>
-        <source>Ping Wait</source>
-        <translation>Ping Wartezeit</translation>
-    </message>
-    <message>
-        <source>Min Ping</source>
-        <translation>Minimaler Ping</translation>
-    </message>
-    <message>
-        <source>Time Offset</source>
-        <translation>Zeitversatz</translation>
-    </message>
-    <message>
-        <source>Last block time</source>
-        <translation>Letzte Blockzeit</translation>
-    </message>
-    <message>
-        <source>&amp;Open</source>
-        <translation>&amp;Öffnen</translation>
-    </message>
-    <message>
-        <source>&amp;Console</source>
-        <translation>&amp;Konsole</translation>
-    </message>
-    <message>
-        <source>&amp;Network Traffic</source>
-        <translation>&amp;Netzwerkauslastung</translation>
-    </message>
-    <message>
-        <source>Totals</source>
-        <translation>Gesamtbetrag:</translation>
-    </message>
-    <message>
-        <source>In:</source>
-        <translation>eingehend:</translation>
-    </message>
-    <message>
-        <source>Out:</source>
-        <translation>ausgehend:</translation>
-    </message>
-    <message>
-        <source>Debug log file</source>
-        <translation>Debugprotokolldatei</translation>
-    </message>
-    <message>
-        <source>Clear console</source>
-        <translation>Konsole zurücksetzen</translation>
-    </message>
-    <message>
-        <source>1 &amp;hour</source>
-        <translation>1 &amp;Stunde</translation>
-    </message>
-    <message>
-        <source>1 &amp;day</source>
-        <translation>1 &amp;Tag</translation>
-    </message>
-    <message>
-        <source>1 &amp;week</source>
-        <translation>1 &amp;Woche</translation>
-    </message>
-    <message>
-        <source>1 &amp;year</source>
-        <translation>1 &amp;Jahr</translation>
-    </message>
-    <message>
-        <source>&amp;Disconnect</source>
-        <translation>&amp;Trennen</translation>
-    </message>
-    <message>
-        <source>Ban for</source>
-        <translation>Banne für</translation>
-    </message>
-    <message>
-        <source>&amp;Unban</source>
-        <translation>K&amp;noten entsperren</translation>
-    </message>
-    <message>
-        <source>Welcome to the %1 RPC console.</source>
-        <translation>Willkommen in der %1 RPC Konsole.</translation>
-    </message>
-    <message>
-        <source>Use up and down arrows to navigate history, and %1 to clear screen.</source>
-        <translation>Verwenden Sie die aufwärt- und abwärtszeigenden Pfeiltasten, um in der Historie zu navigieren. Verwenden Sie %1, um den Verlauf zu leeren.</translation>
-    </message>
-    <message>
-        <source>Type %1 for an overview of available commands.</source>
-        <translation>Bitte %1 eingeben, um eine Übersicht verfügbarer Befehle zu erhalten.</translation>
-    </message>
-    <message>
-        <source>For more information on using this console type %1.</source>
-        <translation>Für mehr Information über die Benützung dieser Konsole %1 eingeben.</translation>
-    </message>
-    <message>
-        <source>WARNING: Scammers have been active, telling users to type commands here, stealing their wallet contents. Do not use this console without fully understanding the ramifications of a command.</source>
-        <translation>WARNUNG: Betrüger sind aktiv gewesen, die Benutzer auffordern, hier Befehle einzugeben, um Brieftascheninhalte zu stehlen. Verwenden Sie diese Konsole nicht, ohne die Auswirkungen eines Befehls vollständig zu verstehen.</translation>
-    </message>
-    <message>
-        <source>Network activity disabled</source>
-        <translation>Netzwerkaktivität deaktiviert</translation>
-    </message>
-    <message>
-        <source>Executing command without any wallet</source>
-        <translation>Befehl wird ohne spezifizierte Brieftasche ausgeführt</translation>
-    </message>
-    <message>
-        <source>Executing command using "%1" wallet</source>
-        <translation>Befehl wird mit Brieftasche "%1" ausgeführt</translation>
-    </message>
-    <message>
-        <source>(node id: %1)</source>
-        <translation>(Knotenkennung: %1)</translation>
-    </message>
-    <message>
-        <source>via %1</source>
-        <translation>über %1</translation>
-    </message>
-    <message>
-        <source>never</source>
-        <translation>nie</translation>
-    </message>
-    <message>
-        <source>Inbound</source>
-        <translation>eingehend</translation>
-    </message>
-    <message>
-        <source>Outbound</source>
-        <translation>ausgehend</translation>
-    </message>
-    <message>
-        <source>Yes</source>
-        <translation>Ja</translation>
-    </message>
-    <message>
-        <source>No</source>
-        <translation>Nein</translation>
-    </message>
-    <message>
-        <source>Unknown</source>
-        <translation>Unbekannt</translation>
-    </message>
-</context>
-<context>
-    <name>ReceiveCoinsDialog</name>
-    <message>
-        <source>&amp;Amount:</source>
-        <translation>&amp;Betrag:</translation>
-    </message>
-    <message>
-        <source>&amp;Label:</source>
-        <translation>&amp;Bezeichnung:</translation>
-    </message>
-    <message>
-        <source>&amp;Message:</source>
-        <translation>&amp;Nachricht:</translation>
-    </message>
-    <message>
-        <source>An optional message to attach to the payment request, which will be displayed when the request is opened. Note: The message will not be sent with the payment over the Bitcoin network.</source>
-        <translation>Eine optionale Nachricht, die an die Zahlungsanforderung angehängt wird. Sie wird angezeigt, wenn die Anforderung geöffnet wird. Hinweis: Diese Nachricht wird nicht mit der Zahlung über das Bitcoin-Netzwerk gesendet.</translation>
-    </message>
-    <message>
-        <source>An optional label to associate with the new receiving address.</source>
-        <translation>Eine optionale Bezeichnung, die der neuen Empfangsadresse zugeordnet wird.</translation>
-    </message>
-    <message>
-        <source>Use this form to request payments. All fields are &lt;b&gt;optional&lt;/b&gt;.</source>
-        <translation>Verwenden Sie dieses Formular, um Zahlungen anzufordern. Alle Felder sind &lt;b&gt;optional&lt;/b&gt;.</translation>
-    </message>
-    <message>
-        <source>An optional amount to request. Leave this empty or zero to not request a specific amount.</source>
-        <translation>Ein optional angeforderte Betrag. Lassen Sie dieses Feld leer oder setzen Sie es auf 0, um keinen spezifischen Betrag anzufordern.</translation>
-    </message>
-    <message>
-        <source>Clear all fields of the form.</source>
-        <translation>Alle Formularfelder zurücksetzen.</translation>
-    </message>
-    <message>
-        <source>Clear</source>
-        <translation>Zurücksetzen</translation>
-    </message>
-    <message>
-        <source>Native segwit addresses (aka Bech32 or BIP-173) reduce your transaction fees later on and offer better protection against typos, but old wallets don't support them. When unchecked, an address compatible with older wallets will be created instead.</source>
-        <translation>Ureigene SegWit-Adressen (alias Bech32 oder BIP-173) werden Ihre Transaktionsgebühren senken und bieten besseren Tippfehlerschutz, werden jedoch von alten Brieftaschen nicht unterstützt. Wenn abgewählt, wird eine mit älteren Brieftaschen kompatible Adresse erstellt.</translation>
-    </message>
-    <message>
-        <source>Generate native segwit (Bech32) address</source>
-        <translation>Generiere ureigene SegWit(Bech32)-Adresse</translation>
-    </message>
-    <message>
-        <source>Requested payments history</source>
-        <translation>Verlauf der angeforderten Zahlungen</translation>
-    </message>
-    <message>
-        <source>&amp;Request payment</source>
-        <translation>&amp;Zahlung anfordern</translation>
-    </message>
-    <message>
-        <source>Show the selected request (does the same as double clicking an entry)</source>
-        <translation>Ausgewählte Zahlungsanforderungen anzeigen (entspricht einem Doppelklick auf einen Eintrag)</translation>
-    </message>
-    <message>
-        <source>Show</source>
-        <translation>Anzeigen</translation>
-    </message>
-    <message>
-        <source>Remove the selected entries from the list</source>
-        <translation>Ausgewählte Einträge aus der Liste entfernen</translation>
-    </message>
-    <message>
-        <source>Remove</source>
-        <translation>Entfernen</translation>
-    </message>
-    <message>
-<<<<<<< HEAD
-=======
-        <source>Copy URI</source>
-        <translation>&amp;URI kopieren</translation>
-    </message>
-    <message>
->>>>>>> be92be56
-        <source>Copy label</source>
-        <translation>Bezeichnung kopieren</translation>
-    </message>
-    <message>
-        <source>Copy message</source>
-        <translation>Nachricht kopieren</translation>
-    </message>
-    <message>
-        <source>Copy amount</source>
-        <translation>Betrag kopieren</translation>
-    </message>
-</context>
-<context>
-    <name>ReceiveRequestDialog</name>
-    <message>
-        <source>QR Code</source>
-        <translation>QR-Code</translation>
-    </message>
-    <message>
-        <source>Copy &amp;URI</source>
-        <translation>&amp;URI kopieren</translation>
-    </message>
-    <message>
-        <source>Copy &amp;Address</source>
-        <translation>&amp;Addresse kopieren</translation>
-    </message>
-    <message>
-        <source>&amp;Save Image...</source>
-        <translation>Grafik &amp;speichern...</translation>
-    </message>
-    <message>
         <source>Request payment to %1</source>
         <translation>Zahlung anfordern an %1</translation>
     </message>
@@ -2362,13 +2069,10 @@
         <translation>Nachricht</translation>
     </message>
     <message>
-<<<<<<< HEAD
-=======
         <source>Wallet</source>
         <translation>Wallet</translation>
     </message>
     <message>
->>>>>>> be92be56
         <source>Resulting URI too long, try to reduce the text for label / message.</source>
         <translation>Resultierende URI ist zu lang, bitte den Text für Bezeichnung/Nachricht kürzen.</translation>
     </message>
@@ -2583,13 +2287,6 @@
         <translation>Byte kopieren</translation>
     </message>
     <message>
-<<<<<<< HEAD
-        <source>Copy priority</source>
-        <translation>Priorität kopieren</translation>
-    </message>
-    <message>
-=======
->>>>>>> be92be56
         <source>Copy dust</source>
         <translation>"Staub" kopieren</translation>
     </message>
@@ -2598,13 +2295,10 @@
         <translation>Wechselgeld kopieren</translation>
     </message>
     <message>
-<<<<<<< HEAD
-=======
         <source>%1 (%2 blocks)</source>
         <translation>%1 (%2 Blöcke)</translation>
     </message>
     <message>
->>>>>>> be92be56
         <source>%1 to %2</source>
         <translation>%1 an %2</translation>
     </message>
@@ -2613,20 +2307,8 @@
         <translation>Wollen Sie die Überweisung ausführen?</translation>
     </message>
     <message>
-<<<<<<< HEAD
-        <source>added as transaction fee</source>
-        <translation>als Transaktionsgebühr hinzugefügt</translation>
-    </message>
-    <message>
-        <source>Total Amount %1</source>
-        <translation>Gesamtbetrag %1</translation>
-    </message>
-    <message>
         <source>or</source>
         <translation>oder</translation>
-=======
-        <source>or</source>
-        <translation>oder</translation>
     </message>
     <message>
         <source>You can increase the fee later (signals Replace-By-Fee, BIP-125).</source>
@@ -2651,7 +2333,6 @@
     <message>
         <source>Total Amount</source>
         <translation>Gesamtbetrag</translation>
->>>>>>> be92be56
     </message>
     <message>
         <source>Confirm send coins</source>
@@ -2682,13 +2363,8 @@
         <translation>Transaktionserstellung fehlgeschlagen!</translation>
     </message>
     <message>
-<<<<<<< HEAD
-        <source>The transaction was rejected! This might happen if some of the coins in your wallet were already spent, such as if you used a copy of wallet.dat and coins were spent in the copy but not marked as spent here.</source>
-        <translation>Die Transaktion wurde abgelehnt! Dies kann passieren, wenn einige Bitcoins aus Ihrer Wallet bereits ausgegeben wurden. Beispielsweise weil Sie eine Kopie Ihrer wallet.dat genutzt, die Bitcoins dort ausgegeben haben und dies daher in der derzeit aktiven Wallet nicht vermerkt ist.</translation>
-=======
         <source>The transaction was rejected with the following reason: %1</source>
         <translation>Die Transaktion wurde aus folgendem Grund abgelehnt: %1</translation>
->>>>>>> be92be56
     </message>
     <message>
         <source>A fee higher than %1 is considered an absurdly high fee.</source>
@@ -2698,27 +2374,15 @@
         <source>Payment request expired.</source>
         <translation>Zahlungsanforderung abgelaufen.</translation>
     </message>
-<<<<<<< HEAD
-    <message>
-        <source>Pay only the required fee of %1</source>
-        <translation>Nur die notwendige Gebühr in Höhe von %1 zahlen</translation>
-    </message>
-    <message numerus="yes">
-        <source>Estimated to begin confirmation within %n block(s).</source>
-        <translation><numerusform>Voraussichtlicher Beginn der Bestätigung innerhalb von %n Blöcken.</numerusform><numerusform>Voraussichtlicher Beginn der Bestätigung innerhalb von %n Blöcken.</numerusform></translation>
-=======
     <message numerus="yes">
         <source>Estimated to begin confirmation within %n block(s).</source>
         <translation><numerusform>Voraussichtlicher Beginn der Bestätigung innerhalb von %n Block</numerusform><numerusform>Voraussichtlicher Beginn der Bestätigung innerhalb von %n Blöcken.</numerusform></translation>
->>>>>>> be92be56
     </message>
     <message>
         <source>Warning: Invalid Bitcoin address</source>
         <translation>Warnung: Ungültige Bitcoin-Adresse</translation>
     </message>
     <message>
-<<<<<<< HEAD
-=======
         <source>Warning: Unknown change address</source>
         <translation>Warnung: Unbekannte Wechselgeld-Adresse</translation>
     </message>
@@ -2731,7 +2395,6 @@
         <translation>Die ausgewählte Wechselgeld-Adresse ist nicht Bestandteil dieses Wallets. Einige oder alle Mittel aus Ihrem Wallet könnten an diese Adresse gesendet werden. Wollen Sie das wirklich?</translation>
     </message>
     <message>
->>>>>>> be92be56
         <source>(no label)</source>
         <translation>(keine Bezeichnung)</translation>
     </message>
@@ -2818,12 +2481,6 @@
         <source>Memo:</source>
         <translation>Memo:</translation>
     </message>
-<<<<<<< HEAD
-    </context>
-<context>
-    <name>SendConfirmationDialog</name>
-    </context>
-=======
     <message>
         <source>Enter a label for this address to add it to your address book</source>
         <translation>Geben Sie eine Bezeichnung für diese Adresse ein, um sie zu Ihrem Adressbuch hinzuzufügen</translation>
@@ -2836,7 +2493,6 @@
         <translation>Ja</translation>
     </message>
 </context>
->>>>>>> be92be56
 <context>
     <name>ShutdownWindow</name>
     <message>
@@ -2934,12 +2590,6 @@
         <source>Reset all verify message fields</source>
         <translation>Alle "Nachricht verifizieren"-Felder zurücksetzen</translation>
     </message>
-<<<<<<< HEAD
-    </context>
-<context>
-    <name>SplashScreen</name>
-=======
->>>>>>> be92be56
     <message>
         <source>Click "Sign Message" to generate signature</source>
         <translation>Auf "Nachricht signieren" klicken, um die Signatur zu erzeugen</translation>
@@ -2948,142 +2598,14 @@
         <source>The entered address is invalid.</source>
         <translation>Die eingegebene Adresse ist ungültig.</translation>
     </message>
-<<<<<<< HEAD
-</context>
-<context>
-    <name>TransactionDesc</name>
-    <message>
-        <source>Date</source>
-        <translation>Datum</translation>
-    </message>
-    <message>
-        <source>Message</source>
-        <translation>Nachricht</translation>
-    </message>
-    <message>
-        <source>Amount</source>
-        <translation>Betrag</translation>
-    </message>
-    </context>
-<context>
-    <name>TransactionDescDialog</name>
-=======
->>>>>>> be92be56
     <message>
         <source>Please check the address and try again.</source>
         <translation>Bitte überprüfen Sie die Adresse und versuchen Sie es erneut.</translation>
     </message>
-<<<<<<< HEAD
-    </context>
-<context>
-    <name>TransactionTableModel</name>
-    <message>
-        <source>Date</source>
-        <translation>Datum</translation>
-    </message>
-    <message>
-        <source>Label</source>
-        <translation>Bezeichnung</translation>
-    </message>
-    <message>
-        <source>(no label)</source>
-        <translation>(keine Bezeichnung)</translation>
-    </message>
-    </context>
-<context>
-    <name>TransactionView</name>
-    <message>
-        <source>Copy address</source>
-        <translation>Adresse kopieren</translation>
-    </message>
-    <message>
-        <source>Copy label</source>
-        <translation>Bezeichnung kopieren</translation>
-    </message>
-    <message>
-        <source>Copy amount</source>
-        <translation>Betrag kopieren</translation>
-    </message>
-    <message>
-        <source>Copy transaction ID</source>
-        <translation>Transaktionskennung kopieren</translation>
-    </message>
-    <message>
-        <source>Comma separated file (*.csv)</source>
-        <translation>Kommagetrennte-Datei (*.csv)</translation>
-    </message>
-    <message>
-        <source>Date</source>
-        <translation>Datum</translation>
-    </message>
-    <message>
-        <source>Label</source>
-        <translation>Bezeichnung</translation>
-    </message>
-    <message>
-        <source>Address</source>
-        <translation>Adresse</translation>
-    </message>
-    <message>
-        <source>Exporting Failed</source>
-        <translation>Exportieren fehlgeschlagen</translation>
-    </message>
-    </context>
-<context>
-    <name>UnitDisplayStatusBarControl</name>
-=======
->>>>>>> be92be56
     <message>
         <source>The entered address does not refer to a key.</source>
         <translation>Die eingegebene Adresse verweist nicht auf einen Schlüssel.</translation>
     </message>
-<<<<<<< HEAD
-</context>
-<context>
-    <name>WalletFrame</name>
-    </context>
-<context>
-    <name>WalletModel</name>
-    </context>
-<context>
-    <name>WalletView</name>
-    <message>
-        <source>&amp;Export</source>
-        <translation>E&amp;xportieren</translation>
-    </message>
-    <message>
-        <source>Export the data in the current tab to a file</source>
-        <translation>Daten der aktuellen Ansicht in eine Datei exportieren</translation>
-    </message>
-    <message>
-        <source>Backup Wallet</source>
-        <translation>Wallet sichern</translation>
-    </message>
-    <message>
-        <source>Wallet Data (*.dat)</source>
-        <translation>Wallet-Daten (*.dat)</translation>
-    </message>
-    <message>
-        <source>Backup Failed</source>
-        <translation>Sicherung fehlgeschlagen</translation>
-    </message>
-    <message>
-        <source>There was an error trying to save the wallet data to %1.</source>
-        <translation>Beim Speichern der Wallet-Daten nach %1 ist ein Fehler aufgetreten.</translation>
-    </message>
-    <message>
-        <source>Backup Successful</source>
-        <translation>Sicherung erfolgreich</translation>
-    </message>
-    <message>
-        <source>The wallet data was successfully saved to %1.</source>
-        <translation>Speichern der Wallet-Daten nach %1 war erfolgreich.</translation>
-    </message>
-</context>
-<context>
-    <name>bitcoin-core</name>
-=======
->>>>>>> be92be56
     <message>
         <source>Wallet unlock was cancelled.</source>
         <translation>Wallet-Entsperrung wurde abgebrochen.</translation>
@@ -3113,29 +2635,12 @@
         <translation>Die Signatur entspricht nicht dem "Message Digest".</translation>
     </message>
     <message>
-<<<<<<< HEAD
-        <source>Prune: last wallet synchronisation goes beyond pruned data. You need to -reindex (download the whole blockchain again in case of pruned node)</source>
-        <translation>Prune (Kürzung): Die letzte Syncronisation der Wallet liegt vor gekürzten (gelöschten) Blöcken. Es ist ein -reindex (download der gesamten Blockkette) notwendig.</translation>
-    </message>
-    <message>
-        <source>Reduce storage requirements by pruning (deleting) old blocks. This mode is incompatible with -txindex and -rescan. Warning: Reverting this setting requires re-downloading the entire blockchain. (default: 0 = disable pruning blocks, &gt;%u = target size in MiB to use for block files)</source>
-        <translation>Speicherplatzanforderung durch kürzen (löschen) alter Blöcke reduzieren. Dieser Modus ist nicht mit -txindex und -rescan kompatibel. Warnung: Die Umkehr dieser Einstellung erfordert das erneute Herunterladen der gesamten Blockkette. (Standard: 0 = deaktiviert das Kürzen von Blöcken, &gt;%u = Zielgröße in MiB, die für Blockdateien verwendet werden darf)</translation>
-    </message>
-    <message>
-        <source>Rescans are not possible in pruned mode. You will need to use -reindex which will download the whole blockchain again.</source>
-        <translation>Rescans sind im pruned mode nicht möglich. Ein -reindex ist notwendig, welcher die gesmate Blockkette erneut herunterlädt.</translation>
-    </message>
-    <message>
-        <source>Error: A fatal internal error occurred, see debug.log for details</source>
-        <translation>Fehler: Ein schwerer interner Fehler ist aufgetreten, siehe debug.log für Details.</translation>
-=======
         <source>Message verification failed.</source>
         <translation>Verifikation der Nachricht fehlgeschlagen.</translation>
     </message>
     <message>
         <source>Message verified.</source>
         <translation>Nachricht verifiziert.</translation>
->>>>>>> be92be56
     </message>
 </context>
 <context>
@@ -3183,17 +2688,8 @@
         <translation>eingestellt</translation>
     </message>
     <message>
-<<<<<<< HEAD
-        <source>Accept relayed transactions received from whitelisted peers even when not relaying transactions (default: %d)</source>
-        <translation>Geben Sie immer die Transaktionen, die Sie von freigegebenen Peers erhalten haben, weiter (Voreinstellung: %d)</translation>
-    </message>
-    <message>
-        <source>Bind to given address and always listen on it. Use [host]:port notation for IPv6</source>
-        <translation>An die angegebene Adresse binden und immer abhören. Für IPv6 "[Host]:Port"-Notation verwenden</translation>
-=======
         <source>%1/unconfirmed</source>
         <translation>%1/unbestätigt</translation>
->>>>>>> be92be56
     </message>
     <message>
         <source>%1 confirmations</source>
@@ -3208,29 +2704,12 @@
         <translation>Datum</translation>
     </message>
     <message>
-<<<<<<< HEAD
-        <source>Equivalent bytes per sigop in transactions for relay and mining (default: %u)</source>
-        <translation>Maximale Datengröße in "Data Carrier"-Transaktionen die weitergeleitet und erarbeitet werden (Standard: %u)</translation>
-    </message>
-    <message>
-        <source>Execute command when a wallet transaction changes (%s in cmd is replaced by TxID)</source>
-        <translation>Befehl ausführen wenn sich eine Wallet-Transaktion verändert (%s im Befehl wird durch die Transaktions-ID ersetzt)</translation>
-    </message>
-    <message>
-        <source>Maximum allowed median peer time offset adjustment. Local perspective of time may be influenced by peers forward or backward by this amount. (default: %u seconds)</source>
-        <translation>Maximum allowed median peer time offset adjustment. Local perspective of time may be influenced by peers forward or backward by this amount. (default: %u seconds)</translation>
-    </message>
-    <message>
-        <source>Maximum total fees (in %s) to use in a single wallet transaction or raw transaction; setting this too low may abort large transactions (default: %s)</source>
-        <translation>Maximale Gesamtgebühr (in %s) in einer Börsentransaktion; wird dies zu niedrig gesetzten können große Transaktionen abgebrochen werden (Standard: %s)</translation>
-=======
         <source>Source</source>
         <translation>Quelle</translation>
     </message>
     <message>
         <source>Generated</source>
         <translation>Erzeugt</translation>
->>>>>>> be92be56
     </message>
     <message>
         <source>From</source>
@@ -3253,17 +2732,8 @@
         <translation>beobachtet</translation>
     </message>
     <message>
-<<<<<<< HEAD
-        <source>Unable to rewind the database to a pre-fork state. You will need to redownload the blockchain</source>
-        <translation>Sie müssen die Datenbank mit Hilfe von -reindex neu aufbauen, um zum ungekürzten Modus zurückzukehren. Dies erfordert, dass die gesamte Blockkette erneut heruntergeladen wird.</translation>
-    </message>
-    <message>
-        <source>Use UPnP to map the listening port (default: 1 when listening and no -proxy)</source>
-        <translation>UPnP verwenden, um eine Portweiterleitung einzurichten (Standard: 1, wenn abgehört wird und -proxy nicht gesetzt ist)</translation>
-=======
         <source>label</source>
         <translation>Bezeichnung</translation>
->>>>>>> be92be56
     </message>
     <message>
         <source>Credit</source>
@@ -3314,17 +2784,8 @@
         <translation>Gesamte Transaktionsgröße</translation>
     </message>
     <message>
-<<<<<<< HEAD
-        <source>Change index out of range</source>
-        <translation>Position des Wechselgelds außerhalb des Bereichs</translation>
-    </message>
-    <message>
-        <source>Connect only to the specified node(s)</source>
-        <translation>Mit nur dem oder den angegebenen Knoten verbinden</translation>
-=======
         <source>Transaction virtual size</source>
         <translation>Virtuelle Größe der Transaktion</translation>
->>>>>>> be92be56
     </message>
     <message>
         <source>Output index</source>
@@ -3370,17 +2831,8 @@
         <translation>Dieser Bereich zeigt eine detaillierte Beschreibung der Transaktion an</translation>
     </message>
     <message>
-<<<<<<< HEAD
-        <source>Enable transaction replacement in the memory pool (default: %u)</source>
-        <translation>Maximal &lt;n&gt; nicht-verbindbare Transaktionen im Speicher halten (Standard: %u)</translation>
-    </message>
-    <message>
-        <source>Error initializing block database</source>
-        <translation>Fehler beim Initialisieren der Blockdatenbank</translation>
-=======
         <source>Details for %1</source>
         <translation>Details für %1</translation>
->>>>>>> be92be56
     </message>
 </context>
 <context>
@@ -3482,37 +2934,12 @@
         <translation>Zeigt an, ob eine beobachtete Adresse in diese Transaktion involviert ist.</translation>
     </message>
     <message>
-<<<<<<< HEAD
-        <source>Rebuild chain state and block index from the blk*.dat files on disk</source>
-        <translation>Blockkettenindex aus aktuellen Dateien blk000??.dat beim Starten wiederaufbauen</translation>
-    </message>
-    <message>
-        <source>Rebuild chain state from the currently indexed blocks</source>
-        <translation>Blockkettenindex aus aktuellen Dateien blk000??.dat wiederaufbauen</translation>
-    </message>
-    <message>
-        <source>Rewinding blocks...</source>
-        <translation>Verifiziere Blöcke...</translation>
-    </message>
-    <message>
-        <source>Set database cache size in megabytes (%d to %d, default: %d)</source>
-        <translation>Größe des Datenbankcaches in Megabyte festlegen (%d bis %d, Standard: %d)</translation>
-    </message>
-    <message>
-        <source>Set maximum BIP141 block weight (default: %d)</source>
-        <translation>Maximales BIP141 Blockgewicht festlegen (Standard: %d)</translation>
-    </message>
-    <message>
-        <source>Set maximum block size in bytes (default: %d)</source>
-        <translation>Maximale Blockgröße in Byte festlegen (Standard: %d)</translation>
-=======
         <source>User-defined intent/purpose of the transaction.</source>
         <translation>Benutzerdefinierte Absicht bzw. Verwendungszweck der Transaktion</translation>
     </message>
     <message>
         <source>Amount removed from or added to balance.</source>
         <translation>Der Betrag, der dem Kontostand abgezogen oder hinzugefügt wurde.</translation>
->>>>>>> be92be56
     </message>
 </context>
 <context>
@@ -3562,17 +2989,8 @@
         <translation>Erarbeitet</translation>
     </message>
     <message>
-<<<<<<< HEAD
-        <source>Wallet debugging/testing options:</source>
-        <translation>Wallet Debugging-/Testoptionen:</translation>
-    </message>
-    <message>
-        <source>Wallet options:</source>
-        <translation>Wallet-Optionen:</translation>
-=======
         <source>Other</source>
         <translation>Andere</translation>
->>>>>>> be92be56
     </message>
     <message>
         <source>Enter address, transaction id, or label to search</source>
@@ -3607,17 +3025,8 @@
         <translation>Transaktionskennung kopieren</translation>
     </message>
     <message>
-<<<<<<< HEAD
-        <source>Force relay of transactions from whitelisted peers even if they violate local relay policy (default: %d)</source>
-        <translation>Leite Transaktionen von Peers auf der Positivliste auf jeden Fall weiter, auch wenn sie die lokale Weiterleitungsregeln verletzen (Standardeinstellung: %d)</translation>
-    </message>
-    <message>
-        <source>If paytxfee is not set, include enough fee so transactions begin confirmation on average within n blocks (default: %u)</source>
-        <translation>Wenn -paytxfee nicht festgelegt wurde Gebühren einschließen, so dass mit der Bestätigung von Transaktionen im Schnitt innerhalb von n Blöcken begonnen wird (Standard: %u)</translation>
-=======
         <source>Copy raw transaction</source>
         <translation>Rohe Transaktion kopieren</translation>
->>>>>>> be92be56
     </message>
     <message>
         <source>Copy full transaction details</source>
@@ -3648,17 +3057,8 @@
         <translation>Nur beobachten</translation>
     </message>
     <message>
-<<<<<<< HEAD
-        <source>Use hierarchical deterministic key generation (HD) after BIP32. Only has effect during wallet creation/first start</source>
-        <translation>Use hierarchical deterministic key generation (HD) after BIP32. Only has effect during wallet creation/first start</translation>
-    </message>
-    <message>
-        <source>Whitelisted peers cannot be DoS banned and their transactions are always relayed, even if they are already in the mempool, useful e.g. for a gateway</source>
-        <translation>Erlaubte Gegenstellen werden nicht für DoS-Attacken gesperrt und ihre Transkationen werden immer weitergeleitet, auch wenn sie sich bereits im Speicherpool befinden, was z.B. für Gateways sinnvoll ist.</translation>
-=======
         <source>Date</source>
         <translation>Datum</translation>
->>>>>>> be92be56
     </message>
     <message>
         <source>Type</source>
@@ -4186,17 +3586,12 @@
         <translation>Transaktion zu groß</translation>
     </message>
     <message>
-<<<<<<< HEAD
-        <source>Set the number of threads to service RPC calls (default: %d)</source>
-        <translation>Maximale Anzahl an Threads zur Verarbeitung von RPC-Anfragen festlegen (Standard: %d)</translation>
-=======
         <source>Unable to bind to %s on this computer (bind returned error %s)</source>
         <translation>Kann auf diesem Computer nicht an %s binden (bind meldete Fehler %s)</translation>
     </message>
     <message>
         <source>Unable to generate initial keys</source>
         <translation>Anfänglicher Schlüssel kann nicht generiert werden.</translation>
->>>>>>> be92be56
     </message>
     <message>
         <source>Verifying wallet(s)...</source>
