--- conflicted
+++ resolved
@@ -448,10 +448,6 @@
     <message>
         <source>Up to date</source>
         <translation>Auf aktuellem Stand</translation>
-    </message>
-    <message numerus="yes">
-        <source>Processed %n blocks of transaction history.</source>
-        <translation><numerusform>%n Block des Transaktionsverlaufs verarbeitet.</numerusform><numerusform>%n Blöcke des Transaktionsverlaufs verarbeitet.</numerusform></translation>
     </message>
     <message>
         <source>Show the %1 help message to get a list with possible Bitcoin command-line options</source>
@@ -1162,99 +1158,7 @@
 </context>
 <context>
     <name>PaymentServer</name>
-<<<<<<< HEAD
-    <message>
-        <source>URI handling</source>
-        <translation>URI-Verarbeitung</translation>
-    </message>
-    <message>
-        <source>Invalid payment address %1</source>
-        <translation>Ungültige Zahlungsadresse %1</translation>
-    </message>
-    <message>
-        <source>Payment request rejected</source>
-        <translation>Zahlungsanforderung abgelehnt</translation>
-    </message>
-    <message>
-        <source>Payment request network doesn't match client network.</source>
-        <translation>Netzwerk der Zahlungsanforderung stimmt nicht mit dem Client-Netzwerk überein.</translation>
-    </message>
-    <message>
-        <source>Payment request has expired.</source>
-        <translation>Zahlungsanforderung ist abgelaufen.</translation>
-    </message>
-    <message>
-        <source>Payment request is not initialized.</source>
-        <translation>Zahlungsanforderung ist nicht initialisiert.</translation>
-    </message>
-    <message>
-        <source>Requested payment amount of %1 is too small (considered dust).</source>
-        <translation>Angeforderter Zahlungsbetrag in Höhe von %1 ist zu niedrig und wurde als "Dust" eingestuft.</translation>
-    </message>
-    <message>
-        <source>Payment request error</source>
-        <translation>fehlerhafte Zahlungsanforderung</translation>
-    </message>
-    <message>
-        <source>Cannot start bitcoin: click-to-pay handler</source>
-        <translation>"bitcoin: Klicken-zum-Bezahlen"-Handler konnte nicht gestartet werden</translation>
-    </message>
-    <message>
-        <source>Payment request fetch URL is invalid: %1</source>
-        <translation>Abruf-URL der Zahlungsanforderung ist ungültig: %1</translation>
-    </message>
-    <message>
-        <source>URI cannot be parsed! This can be caused by an invalid Bitcoin address or malformed URI parameters.</source>
-        <translation>URI kann nicht analysiert werden! Dies kann durch eine ungültige Bitcoin-Adresse oder fehlerhafte URI-Parameter verursacht werden.</translation>
-    </message>
-    <message>
-        <source>Payment request file handling</source>
-        <translation>Zahlungsanforderungsdatei-Verarbeitung</translation>
-    </message>
-    <message>
-        <source>Payment request file cannot be read! This can be caused by an invalid payment request file.</source>
-        <translation>Zahlungsanforderungsdatei kann nicht gelesen werden! Dies kann durch eine ungültige Zahlungsanforderungsdatei verursacht werden.</translation>
-    </message>
-    <message>
-        <source>Unverified payment requests to custom payment scripts are unsupported.</source>
-        <translation>Unverifizierte Zahlungsanforderungen an benutzerdefinierte Zahlungsskripte werden nicht unterstützt.</translation>
-    </message>
-    <message>
-        <source>Refund from %1</source>
-        <translation>Rücküberweisung von %1</translation>
-    </message>
-    <message>
-        <source>Payment request %1 is too large (%2 bytes, allowed %3 bytes).</source>
-        <translation>Zahlungsanforderung %1 ist zu groß (%2 Byte, erlaubt sind %3 Byte).</translation>
-    </message>
-    <message>
-        <source>Payment request DoS protection</source>
-        <translation>Zahlungsanforderungs-DoS-Schutz</translation>
-    </message>
-    <message>
-        <source>Error communicating with %1: %2</source>
-        <translation>Kommunikationsfehler mit %1: %2</translation>
-    </message>
-    <message>
-        <source>Payment request cannot be parsed!</source>
-        <translation>Zahlungsanforderung kann nicht verarbeitet werden!</translation>
-    </message>
-    <message>
-        <source>Bad response from server %1</source>
-        <translation>Fehlerhafte Antwort vom Server: %1</translation>
-    </message>
-    <message>
-        <source>Payment acknowledged</source>
-        <translation>Zahlung bestätigt</translation>
-    </message>
-    <message>
-        <source>Network request error</source>
-        <translation>fehlerhafte Netzwerkanfrage</translation>
-    </message>
-</context>
-=======
     </context>
->>>>>>> 9460771a
 <context>
     <name>PeerTableModel</name>
     <message>
@@ -1895,61 +1799,6 @@
         <translation>Wechselgeld kopieren</translation>
     </message>
     <message>
-<<<<<<< HEAD
-        <source>Total Amount %1&lt;span style='font-size:10pt;font-weight:normal;'&gt;&lt;br /&gt;(=%2)&lt;/span&gt;</source>
-        <translation>Gesamtbetrag %1&lt;span style='font-size:10pt;font-weight:normal;'&gt;&lt;br /&gt;(=%2)&lt;/span&gt;</translation>
-    </message>
-    <message>
-        <source>or</source>
-        <translation>oder</translation>
-    </message>
-    <message>
-        <source>The recipient address is not valid, please recheck.</source>
-        <translation>Die Zahlungsadresse ist ungültig, bitte nochmals überprüfen.</translation>
-    </message>
-    <message>
-        <source>The amount to pay must be larger than 0.</source>
-        <translation>Der zu zahlende Betrag muss größer als 0 sein.</translation>
-    </message>
-    <message>
-        <source>The amount exceeds your balance.</source>
-        <translation>Der angegebene Betrag übersteigt Ihren Kontostand.</translation>
-    </message>
-    <message>
-        <source>The total exceeds your balance when the %1 transaction fee is included.</source>
-        <translation>Der angegebene Betrag übersteigt aufgrund der Transaktionsgebühr in Höhe von %1 Ihren Kontostand.</translation>
-    </message>
-    <message>
-        <source>Duplicate address found, can only send to each address once per send operation.</source>
-        <translation>Doppelte Zahlungsadresse gefunden, pro Überweisung kann an jede Adresse nur einmalig etwas überwiesen werden.</translation>
-    </message>
-    <message>
-        <source>Transaction creation failed!</source>
-        <translation>Transaktionserstellung fehlgeschlagen!</translation>
-    </message>
-    <message>
-        <source>The transaction was rejected! This might happen if some of the coins in your wallet were already spent, such as if you used a copy of wallet.dat and coins were spent in the copy but not marked as spent here.</source>
-        <translation>Die Transaktion wurde abgelehnt! Dies kann passieren, wenn einige Bitcoins aus Ihrer Wallet bereits ausgegeben wurden. Beispielsweise weil Sie eine Kopie Ihrer wallet.dat genutzt, die Bitcoins dort ausgegeben haben und dies daher in der derzeit aktiven Wallet nicht vermerkt ist.</translation>
-    </message>
-    <message>
-        <source>A fee higher than %1 is considered an insanely high fee.</source>
-        <translation>Eine höhere Gebühr als %1 wird als unsinnig hohe Gebühr angesehen.</translation>
-    </message>
-    <message>
-        <source>Pay only the minimum fee of %1</source>
-        <translation>Nur die minimale Gebühr in Höhe von %1 zahlen</translation>
-    </message>
-    <message>
-        <source>Estimated to begin confirmation within %1 block(s).</source>
-        <translation>Voraussichtlicher Beginn der Bestätigung innerhalb von %1 Blöcken.</translation>
-    </message>
-    <message>
-        <source>Warning: Invalid Bitcoin address</source>
-        <translation>Warnung: Ungültige Bitcoin-Adresse</translation>
-    </message>
-    <message>
-=======
->>>>>>> 9460771a
         <source>(no label)</source>
         <translation>(keine Bezeichnung)</translation>
     </message>
@@ -2439,17 +2288,12 @@
         <translation>Kann Adresse in -%s nicht auflösen: '%s'</translation>
     </message>
     <message>
-<<<<<<< HEAD
-        <source>Bind to given address and always listen on it. Use [host]:port notation for IPv6</source>
-        <translation>An die angegebene Adresse binden und immer abhören. Für IPv6 "[Host]:Port"-Notation verwenden</translation>
-=======
         <source>Change index out of range</source>
         <translation>Position des Wechselgelds außerhalb des Bereichs</translation>
     </message>
     <message>
         <source>Connect only to the specified node(s)</source>
         <translation>Mit nur dem oder den angegebenen Knoten verbinden</translation>
->>>>>>> 9460771a
     </message>
     <message>
         <source>Connection options:</source>
@@ -2464,10 +2308,6 @@
         <translation>Beschädigte Blockdatenbank erkannt</translation>
     </message>
     <message>
-<<<<<<< HEAD
-        <source>Execute command when a wallet transaction changes (%s in cmd is replaced by TxID)</source>
-        <translation>Befehl ausführen wenn sich eine Wallet-Transaktion verändert (%s im Befehl wird durch die Transaktions-ID ersetzt)</translation>
-=======
         <source>Debugging/Testing options:</source>
         <translation>Debugging-/Testoptionen:</translation>
     </message>
@@ -2478,7 +2318,6 @@
     <message>
         <source>Do you want to rebuild the block database now?</source>
         <translation>Möchten Sie die Blockdatenbank jetzt neu aufbauen?</translation>
->>>>>>> 9460771a
     </message>
     <message>
         <source>Enable publish hash block in &lt;address&gt;</source>
@@ -2581,14 +2420,6 @@
         <translation>Drucke diese Hilfemeldung und beende</translation>
     </message>
     <message>
-<<<<<<< HEAD
-        <source>Error: Disk space is low!</source>
-        <translation>Fehler: Zu wenig freier Speicherplatz auf dem Datenträger!</translation>
-    </message>
-    <message>
-        <source>Failed to listen on any port. Use -listen=0 if you want this.</source>
-        <translation>Fehler, es konnte kein Port abgehört werden. Wenn dies so gewünscht wird -listen=0 verwenden.</translation>
-=======
         <source>Print version and exit</source>
         <translation>Gibt die Versionsnummer aus und beendet das Programm</translation>
     </message>
@@ -2603,7 +2434,6 @@
     <message>
         <source>Rebuild chain state and block index from the blk*.dat files on disk</source>
         <translation>Blockkettenindex aus aktuellen Dateien blk000??.dat beim Starten wiederaufbauen</translation>
->>>>>>> 9460771a
     </message>
     <message>
         <source>Rebuild chain state from the currently indexed blocks</source>
@@ -2722,33 +2552,16 @@
         <translation>Ungültiger Betrag für -maxtxfee=&lt;amount&gt;: '%s' (muss mindestens die minimale Weiterleitungsgebühr in Höhe von %s sein, um zu verhindern dass Transaktionen nicht bearbeitet werden)</translation>
     </message>
     <message>
-        <source>If paytxfee is not set, include enough fee so transactions begin confirmation on average within n blocks (default: %u)</source>
-        <translation>Wenn -paytxfee nicht festgelegt wurde Gebühren einschließen, so dass mit der Bestätigung von Transaktionen im Schnitt innerhalb von n Blöcken begonnen wird (Standard: %u)</translation>
-    </message>
-    <message>
-        <source>Invalid amount for -maxtxfee=&lt;amount&gt;: '%s' (must be at least the minrelay fee of %s to prevent stuck transactions)</source>
-        <translation>Ungültiger Betrag für -maxtxfee=&lt;amount&gt;: '%s' (muss mindestens die minimale Weiterleitungsgebühr in Höhe von %s sein, um zu verhindern dass Transaktionen nicht bearbeitet werden)</translation>
-    </message>
-    <message>
         <source>Maximum size of data in data carrier transactions we relay and mine (default: %u)</source>
         <translation>Maximale Datengröße in "Data Carrier"-Transaktionen die weitergeleitet und erarbeitet werden (Standard: %u)</translation>
     </message>
     <message>
-        <source>Maximum total fees to use in a single wallet transaction, setting too low may abort large transactions (default: %s)</source>
-        <translation>Maximale Gesamtgebühren je Wallet-Transaktion, ein zu niedriger Wert kann große Transaktionen abbrechen (Standard: %s)</translation>
-    </message>
-    <message>
         <source>Query for peer addresses via DNS lookup, if low on addresses (default: 1 unless -connect)</source>
         <translation>Adressen von Gegenstellen via DNS-Namensauflösung finden, falls zu wenige Adressen verfügbar sind (Standard: 1, außer bei -connect)</translation>
     </message>
     <message>
-<<<<<<< HEAD
-        <source>Require high priority for relaying free or low-fee transactions (default:%u)</source>
-        <translation>Zum Weiterleiten von freien Transaktionen oder Transaktionen mit niedrigen Gebühren eine hohe Priorität voraussetzen (Standard: %u)</translation>
-=======
         <source>Randomize credentials for every proxy connection. This enables Tor stream isolation (default: %u)</source>
         <translation>Zufällige Anmeldedaten für jede Proxyverbindung verwenden. Dies aktiviert Tor-Datenflussisolation (Standard: %u)</translation>
->>>>>>> 9460771a
     </message>
     <message>
         <source>Set maximum size of high-priority/low-fee transactions in bytes (default: %d)</source>
@@ -2763,68 +2576,26 @@
         <translation>Dieses Produkt enthält Software, die vom OpenSSL-Projekt zur Verwendung im OpenSSL-Toolkit &lt;https://www.openssl.org/&gt; entwickelt wird, sowie von Eric Young geschriebene kryptographische Software und von Thomas Bernard geschriebene UPnP-Software.</translation>
     </message>
     <message>
-<<<<<<< HEAD
-        <source>To use bitcoind, or the -server option to bitcoin-qt, you must set an rpcpassword in the configuration file:
-%s
-It is recommended you use the following random password:
-rpcuser=bitcoinrpc
-rpcpassword=%s
-(you do not need to remember this password)
-The username and password MUST NOT be the same.
-If the file does not exist, create it with owner-readable-only file permissions.
-It is also recommended to set alertnotify so you are notified of problems;
-for example: alertnotify=echo %%s | mail -s "Bitcoin Alert" admin@foo.com
-</source>
-        <translation>Um bitcoind oder die Option -server mit bitcoin-qt verwenden zu können, müssen Sie rpcpassword in der Konfigurationsdatei angeben:
-%s
-Es wird empfohlen das folgende Zufallspasswort zu verwenden.
-rpcuser=bitcoinrpc
-rpcpassword=%s
-(Sie müssen sich dieses Passwort nicht merken!)
-Der Benutzername und das Passwort dürfen NICHT identisch sein.
-Falls die Konfigurationsdatei nicht existiert, erzeugen Sie diese bitte mit Leserechten nur für den Dateibesitzer.
-Es wird ebenfalls empfohlen alertnotify anzugeben, um im Problemfall benachrichtigt zu werden.
-Beispiel: alertnotify=echo %%s | mail -s "Bitcoin Alert" admin@foo.com
-</translation>
-    </message>
-    <message>
-        <source>Warning: -maxtxfee is set very high! Fees this large could be paid on a single transaction.</source>
-        <translation>Warnung: -maxtxfee ist auf einen sehr hohen Wert festgelegt! Gebühren dieser Höhe könnten für eine einzelne Transaktion bezahlt werden.</translation>
-    </message>
-    <message>
-        <source>Warning: Please check that your computer's date and time are correct! If your clock is wrong Bitcoin Core will not work properly.</source>
-        <translation>Warnung: Bitte korrigieren Sie die Datums- und Uhrzeiteinstellungen Ihres Computers, da Bitcoin Core ansonsten nicht ordnungsgemäß funktionieren wird.</translation>
-=======
         <source>Use hierarchical deterministic key generation (HD) after BIP32. Only has effect during wallet creation/first start</source>
         <translation>Use hierarchical deterministic key generation (HD) after BIP32. Only has effect during wallet creation/first start</translation>
->>>>>>> 9460771a
     </message>
     <message>
         <source>Whitelisted peers cannot be DoS banned and their transactions are always relayed, even if they are already in the mempool, useful e.g. for a gateway</source>
         <translation>Erlaubte Gegenstellen werden nicht für DoS-Attacken gesperrt und ihre Transkationen werden immer weitergeleitet, auch wenn sie sich bereits im Speicherpool befinden, was z.B. für Gateways sinnvoll ist.</translation>
     </message>
     <message>
-<<<<<<< HEAD
+        <source>You need to rebuild the database using -reindex to go back to unpruned mode.  This will redownload the entire blockchain</source>
+        <translation>Sie müssen die Datenbank mit Hilfe von -reindex neu aufbauen, um zum ungekürzten Modus zurückzukehren. Dies erfordert, dass die gesamte Blockkette erneut heruntergeladen wird.</translation>
+    </message>
+    <message>
+        <source>(default: %u)</source>
+        <translation>(Standard: %u)</translation>
+    </message>
+    <message>
         <source>Accept public REST requests (default: %u)</source>
         <translation>Öffentliche REST-Anfragen annehmen (Standard: %u)</translation>
     </message>
     <message>
-        <source>Cannot resolve -whitebind address: '%s'</source>
-        <translation>Kann Adresse in -whitebind nicht auflösen: '%s'</translation>
-=======
-        <source>You need to rebuild the database using -reindex to go back to unpruned mode.  This will redownload the entire blockchain</source>
-        <translation>Sie müssen die Datenbank mit Hilfe von -reindex neu aufbauen, um zum ungekürzten Modus zurückzukehren. Dies erfordert, dass die gesamte Blockkette erneut heruntergeladen wird.</translation>
->>>>>>> 9460771a
-    </message>
-    <message>
-        <source>(default: %u)</source>
-        <translation>(Standard: %u)</translation>
-    </message>
-    <message>
-        <source>Accept public REST requests (default: %u)</source>
-        <translation>Öffentliche REST-Anfragen annehmen (Standard: %u)</translation>
-    </message>
-    <message>
         <source>Automatically create Tor hidden service (default: %d)</source>
         <translation>Automatisch versteckten Tor-Dienst erstellen (Standard: %d)</translation>
     </message>
@@ -2835,17 +2606,6 @@
     <message>
         <source>Error reading from database, shutting down.</source>
         <translation>Fehler beim lesen der Datenbank, Ausführung wird beendet.</translation>
-<<<<<<< HEAD
-    </message>
-    <message>
-        <source>Error: A fatal internal error occurred, see debug.log for details</source>
-        <translation>Fehler: Ein schwerer interner Fehler ist aufgetreten, siehe debug.log für Details.</translation>
-    </message>
-    <message>
-        <source>Error: Unsupported argument -tor found, use -onion.</source>
-        <translation>Fehler: Nicht unterstütztes Argument -tor gefunden, bitte -onion verwenden.</translation>
-=======
->>>>>>> 9460771a
     </message>
     <message>
         <source>Imports blocks from external blk000??.dat file on startup</source>
@@ -2856,25 +2616,6 @@
         <translation>Hinweis</translation>
     </message>
     <message>
-<<<<<<< HEAD
-        <source>Initialization sanity check failed. Bitcoin Core is shutting down.</source>
-        <translation>Initialisierungsplausibilitätsprüfung fehlgeschlagen. Bitcoin Core wird beendet.</translation>
-    </message>
-    <message>
-        <source>Invalid amount for -maxtxfee=&lt;amount&gt;: '%s'</source>
-        <translation>Ungültiger Betrag für -maxtxfee=&lt;amount&gt;: '%s'</translation>
-    </message>
-    <message>
-        <source>Invalid amount for -minrelaytxfee=&lt;amount&gt;: '%s'</source>
-        <translation>Ungültiger Betrag für -minrelaytxfee=&lt;amount&gt;: '%s'</translation>
-    </message>
-    <message>
-        <source>Invalid amount for -mintxfee=&lt;amount&gt;: '%s'</source>
-        <translation>Ungültiger Betrag für -mintxfee=&lt;amount&gt;: '%s'</translation>
-    </message>
-    <message>
-=======
->>>>>>> 9460771a
         <source>Invalid amount for -paytxfee=&lt;amount&gt;: '%s' (must be at least %s)</source>
         <translation>Ungültiger Betrag für -paytxfee=&lt;amount&gt;: '%s' (muss mindestens %s sein)</translation>
     </message>
@@ -2895,38 +2636,18 @@
         <translation>Knoten-Weiterleitungsoptionen:</translation>
     </message>
     <message>
-<<<<<<< HEAD
-        <source>RPC SSL options: (see the Bitcoin Wiki for SSL setup instructions)</source>
-        <translation>RPC-SSL-Optionen (siehe Bitcoin-Wiki für SSL-Einrichtung):</translation>
-    </message>
-    <message>
-=======
->>>>>>> 9460771a
         <source>RPC server options:</source>
         <translation>RPC-Serveroptionen:</translation>
     </message>
     <message>
-<<<<<<< HEAD
-        <source>RPC support for HTTP persistent connections (default: %d)</source>
-        <translation>Unterstützung für persistente HTTP-Verbindungen bei RPC (Standard: %d)</translation>
-    </message>
-    <message>
-        <source>Randomly drop 1 of every &lt;n&gt; network messages</source>
-        <translation>Zufällig eine von &lt;n&gt; Netzwerknachrichten verwerfen</translation>
-=======
         <source>Reducing -maxconnections from %d to %d, because of system limitations.</source>
         <translation>Reduziere -maxconnections von %d zu %d, aufgrund von Systemlimitierungen.</translation>
->>>>>>> 9460771a
     </message>
     <message>
         <source>Rescan the block chain for missing wallet transactions on startup</source>
         <translation>Blockkette beim Starten erneut nach fehlenden Wallet-Transaktionen durchsuchen</translation>
     </message>
     <message>
-        <source>Receive and display P2P network alerts (default: %u)</source>
-        <translation>P2P-Netzwerk-Alarme empfangen und anzeigen (Standard: %u)</translation>
-    </message>
-    <message>
         <source>Send trace/debug info to console instead of debug.log file</source>
         <translation>Rückverfolgungs- und Debuginformationen an die Konsole senden, anstatt sie in debug.log zu schreiben</translation>
     </message>
@@ -3043,17 +2764,12 @@
         <translation>Die Transaktion nicht länger im Speicherpool behalten als &lt;n&gt; Stunden (Standard: %u)</translation>
     </message>
     <message>
-<<<<<<< HEAD
-        <source>Log transaction priority and fee per kB when mining blocks (default: %u)</source>
-        <translation>Transaktionspriorität und Gebühr pro kB beim Erzeugen von Blöcken protokollieren (Standard: %u)</translation>
-=======
         <source>Fees (in %s/kB) smaller than this are considered zero fee for transaction creation (default: %s)</source>
         <translation>Niedrigere Gebühren (in %s/Kb) als diese werden bei der Transaktionserstellung als gebührenfrei angesehen (Standard: %s)</translation>
     </message>
     <message>
         <source>How thorough the block verification of -checkblocks is (0-4, default: %u)</source>
         <translation>Legt fest, wie gründlich die Blockverifikation von -checkblocks ist (0-4, Standard: %u)</translation>
->>>>>>> 9460771a
     </message>
     <message>
         <source>Maintain a full transaction index, used by the getrawtransaction rpc call (default: %u)</source>
@@ -3184,21 +2900,6 @@
         <translation>Unbekannter Netztyp in -onlynet angegeben: '%s'</translation>
     </message>
     <message>
-<<<<<<< HEAD
-        <source>Cannot resolve -bind address: '%s'</source>
-        <translation>Kann Adresse in -bind nicht auflösen: '%s'</translation>
-    </message>
-    <message>
-        <source>Cannot resolve -externalip address: '%s'</source>
-        <translation>Kann Adresse in -externalip nicht auflösen: '%s'</translation>
-    </message>
-    <message>
-        <source>Invalid amount for -paytxfee=&lt;amount&gt;: '%s'</source>
-        <translation>Ungültiger Betrag für -paytxfee=&lt;amount&gt;: '%s'</translation>
-    </message>
-    <message>
-=======
->>>>>>> 9460771a
         <source>Insufficient funds</source>
         <translation>Unzureichender Kontostand</translation>
     </message>
