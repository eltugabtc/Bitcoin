<TS language="el" version="2.1">
<context>
    <name>AddressBookPage</name>
    <message>
        <source>Create a new address</source>
        <translation>Δημιουργία νέου λογαριασμού</translation>
    </message>
    </context>
<context>
    <name>AddressTableModel</name>
    </context>
<context>
    <name>AskPassphraseDialog</name>
    <message>
        <source>Enter passphrase</source>
        <translation>Εισάγετε συνθηματικό</translation>
    </message>
    <message>
        <source>New passphrase</source>
        <translation>Νέο συνθηματικό</translation>
    </message>
    <message>
        <source>Repeat new passphrase</source>
        <translation>Επαναλάβετε νέο συνθηματικό</translation>
    </message>
    </context>
<context>
    <name>BanTableModel</name>
    </context>
<context>
    <name>BitcoinGUI</name>
    <message>
        <source>Quit application</source>
        <translation>Κλείσιμο εφαρμογής</translation>
    </message>
    <message>
        <source>Wallet</source>
        <translation>Πορτοφόλι</translation>
    </message>
    <message>
        <source>Error</source>
        <translation>Σφάλμα</translation>
    </message>
    </context>
<context>
    <name>CoinControlDialog</name>
    <message>
        <source>Date</source>
        <translation>Ημερομηνία</translation>
    </message>
    </context>
<context>
    <name>EditAddressDialog</name>
    <message>
        <source>&amp;Label</source>
        <translation>Ετικέτα</translation>
    </message>
    <message>
        <source>&amp;Address</source>
        <translation>Διεύθυνση</translation>
    </message>
    </context>
<context>
<<<<<<< HEAD
    <name>EditAddressDialog</name>
    <message>
        <source>&amp;Label</source>
        <translation>Ετικέτα</translation>
    </message>
    <message>
        <source>&amp;Address</source>
        <translation>Διεύθυνση</translation>
    </message>
    </context>
<context>
=======
>>>>>>> 0d719145
    <name>FreespaceChecker</name>
    </context>
<context>
    <name>HelpMessageDialog</name>
    <message>
        <source>version</source>
        <translation>έκδοση</translation>
    </message>
    </context>
<context>
    <name>Intro</name>
    <message>
        <source>Welcome</source>
        <translation>Καλώς Ήλθατε</translation>
    </message>
    <message>
        <source>Error</source>
        <translation>Σφάλμα</translation>
    </message>
    </context>
<context>
    <name>OpenURIDialog</name>
    </context>
<context>
    <name>OptionsDialog</name>
    <message>
        <source>W&amp;allet</source>
        <translation>Πορτοφόλι</translation>
    </message>
    </context>
<context>
    <name>OverviewPage</name>
    </context>
<context>
    <name>PaymentServer</name>
    </context>
<context>
    <name>PeerTableModel</name>
    </context>
<context>
    <name>QObject</name>
    </context>
<context>
    <name>QRImageWidget</name>
    </context>
<context>
    <name>RPCConsole</name>
    <message>
        <source>Services</source>
        <translation>Υπηρεσίες</translation>
    </message>
    </context>
<context>
    <name>ReceiveCoinsDialog</name>
    <message>
        <source>Remove</source>
        <translation>Αφαίρεση</translation>
    </message>
    </context>
<context>
    <name>ReceiveRequestDialog</name>
    </context>
<context>
    <name>RecentRequestsTableModel</name>
    </context>
<context>
    <name>SendCoinsDialog</name>
    <message>
        <source>Insufficient funds!</source>
        <translation>Κεφάλαια μη επαρκή</translation>
<<<<<<< HEAD
    </message>
    <message>
        <source>Recommended:</source>
        <translation>Συνίσταται:</translation>
    </message>
    <message>
        <source>Copy quantity</source>
        <translation>Αντιγραφή ποσότητας</translation>
=======
>>>>>>> 0d719145
    </message>
    <message>
        <source>Recommended:</source>
        <translation>Συνίσταται:</translation>
    </message>
    </context>
<context>
    <name>SendCoinsEntry</name>
    <message>
        <source>Message:</source>
        <translation>Μήνυμα:</translation>
    </message>
    </context>
<context>
<<<<<<< HEAD
    <name>SendCoinsEntry</name>
    <message>
        <source>Message:</source>
        <translation>Μήνυμα:</translation>
    </message>
=======
    <name>SendConfirmationDialog</name>
>>>>>>> 0d719145
    </context>
<context>
    <name>ShutdownWindow</name>
    </context>
<context>
    <name>SignVerifyMessageDialog</name>
    </context>
<context>
    <name>SplashScreen</name>
    </context>
<context>
    <name>TrafficGraphWidget</name>
    </context>
<context>
    <name>TransactionDesc</name>
    </context>
<context>
    <name>TransactionDescDialog</name>
    </context>
<context>
    <name>TransactionTableModel</name>
    </context>
<context>
    <name>TransactionView</name>
    </context>
<context>
    <name>UnitDisplayStatusBarControl</name>
    </context>
<context>
    <name>WalletFrame</name>
    </context>
<context>
    <name>WalletModel</name>
    </context>
<context>
    <name>WalletView</name>
    </context>
<context>
    <name>bitcoin-core</name>
    <message>
        <source>Insufficient funds</source>
        <translation>Κεφάλαια μη επαρκή</translation>
    </message>
    <message>
        <source>Loading wallet...</source>
        <translation>Φόρτωση πορτοφολιού...</translation>
    </message>
    <message>
        <source>Rescanning...</source>
        <translation>Επανάληψη σάρωσης</translation>
    </message>
    <message>
        <source>Done loading</source>
        <translation>Η φόρτωση ολοκληρώθηκε</translation>
    </message>
    <message>
        <source>Error</source>
        <translation>Σφάλμα</translation>
    </message>
</context>
</TS><|MERGE_RESOLUTION|>--- conflicted
+++ resolved
@@ -61,20 +61,6 @@
     </message>
     </context>
 <context>
-<<<<<<< HEAD
-    <name>EditAddressDialog</name>
-    <message>
-        <source>&amp;Label</source>
-        <translation>Ετικέτα</translation>
-    </message>
-    <message>
-        <source>&amp;Address</source>
-        <translation>Διεύθυνση</translation>
-    </message>
-    </context>
-<context>
-=======
->>>>>>> 0d719145
     <name>FreespaceChecker</name>
     </context>
 <context>
@@ -145,22 +131,11 @@
     <message>
         <source>Insufficient funds!</source>
         <translation>Κεφάλαια μη επαρκή</translation>
-<<<<<<< HEAD
     </message>
     <message>
         <source>Recommended:</source>
         <translation>Συνίσταται:</translation>
     </message>
-    <message>
-        <source>Copy quantity</source>
-        <translation>Αντιγραφή ποσότητας</translation>
-=======
->>>>>>> 0d719145
-    </message>
-    <message>
-        <source>Recommended:</source>
-        <translation>Συνίσταται:</translation>
-    </message>
     </context>
 <context>
     <name>SendCoinsEntry</name>
@@ -170,15 +145,7 @@
     </message>
     </context>
 <context>
-<<<<<<< HEAD
-    <name>SendCoinsEntry</name>
-    <message>
-        <source>Message:</source>
-        <translation>Μήνυμα:</translation>
-    </message>
-=======
     <name>SendConfirmationDialog</name>
->>>>>>> 0d719145
     </context>
 <context>
     <name>ShutdownWindow</name>
