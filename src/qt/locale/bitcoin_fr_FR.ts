<TS language="fr_FR" version="2.1">
<context>
    <name>AddressBookPage</name>
    <message>
        <source>Right-click to edit address or label</source>
        <translation>Double cliquez afin de modifier l'adresse ou l'étiquette</translation>
    </message>
    <message>
        <source>Create a new address</source>
        <translation>Créer une nouvelle adresse</translation>
    </message>
    <message>
        <source>&amp;New</source>
        <translation>&amp;Nouveau</translation>
    </message>
    <message>
        <source>Copy the currently selected address to the system clipboard</source>
        <translation>Copier l'adresse surlignée dans votre presse-papiers</translation>
    </message>
    <message>
        <source>&amp;Copy</source>
        <translation>&amp;Copie</translation>
<<<<<<< HEAD
    </message>
    <message>
        <source>&amp;Copy Address</source>
        <translation>&amp;Adresse de copie</translation>
    </message>
    <message>
        <source>Delete the currently selected address from the list</source>
        <translation>Supprimer l'adresse sélectionnée de la liste</translation>
    </message>
    <message>
        <source>Export the data in the current tab to a file</source>
        <translation>Exporter les données de l'onglet courant vers un fichier</translation>
    </message>
    <message>
        <source>&amp;Export</source>
        <translation>&amp;Exporter...</translation>
    </message>
    <message>
        <source>&amp;Delete</source>
        <translation>&amp;Supprimer</translation>
    </message>
    <message>
        <source>Choose the address to send coins to</source>
        <translation>Choisissez une adresse où envoyer les zetacoins</translation>
    </message>
    <message>
        <source>Choose the address to receive coins with</source>
        <translation>Choisissez une adresse où recevoir les zetacoins</translation>
    </message>
    <message>
        <source>Sending addresses</source>
        <translation>Adresses d'envoi</translation>
    </message>
    <message>
        <source>Receiving addresses</source>
        <translation>Adresses de réception</translation>
    </message>
    <message>
        <source>These are your Zetacoin addresses for sending payments. Always check the amount and the receiving address before sending coins.</source>
        <translation>Voici vos adresses Zetacoin qui vous permettent d'envoyer des paiements.  Vérifiez toujours le montant et l'adresse de réception avant d'envoyer des pièces.</translation>
    </message>
    <message>
        <source>These are your Zetacoin addresses for receiving payments. It is recommended to use a new receiving address for each transaction.</source>
        <translation>Voici vos adresses Zetacoin qui vous permettent de recevoir des paiements.  Il est recommandé d'utiliser une nouvelle adresse de réception pour chaque transaction</translation>
    </message>
    <message>
        <source>Copy &amp;Label</source>
        <translation>Copier &amp;Étiquette </translation>
    </message>
    <message>
        <source>&amp;Edit</source>
        <translation>&amp;Éditer </translation>
    </message>
    <message>
        <source>Export Address List</source>
        <translation>Exporter la liste d'adresses</translation>
    </message>
    <message>
        <source>Comma separated file (*.csv)</source>
        <translation>Valeurs séparées par des virgules (*.csv)</translation>
    </message>
    <message>
        <source>Exporting Failed</source>
        <translation>Échec de l'export</translation>
    </message>
    <message>
        <source>There was an error trying to save the address list to %1. Please try again.</source>
        <translation>Il y a eu une erreur durant la tentative de sauvegarde de la liste d’adresse vers %1.
Réessayez.</translation>
    </message>
</context>
<context>
    <name>AddressTableModel</name>
=======
    </message>
    <message>
        <source>C&amp;lose</source>
        <translation>F&amp;ermer</translation>
    </message>
    <message>
        <source>Delete the currently selected address from the list</source>
        <translation>Supprimer l'adresse sélectionnée de la liste</translation>
    </message>
>>>>>>> 0d719145
    <message>
        <source>Export the data in the current tab to a file</source>
        <translation>Exporter les données de l'onglet courant vers un fichier</translation>
    </message>
    <message>
        <source>&amp;Export</source>
        <translation>&amp;Exporter...</translation>
    </message>
    <message>
        <source>&amp;Delete</source>
        <translation>&amp;Supprimer</translation>
    </message>
    </context>
<context>
    <name>AddressTableModel</name>
    </context>
<context>
    <name>AskPassphraseDialog</name>
    <message>
        <source>Passphrase Dialog</source>
        <translation>Dialogue mot de passe</translation>
    </message>
    <message>
        <source>Enter passphrase</source>
        <translation>Entrez la phrase de passe</translation>
    </message>
    <message>
        <source>New passphrase</source>
        <translation>Nouvelle phrase de passe</translation>
    </message>
    <message>
        <source>Repeat new passphrase</source>
        <translation>Répétez la phrase de passe</translation>
    </message>
    </context>
<context>
    <name>BanTableModel</name>
    <message>
        <source>IP/Netmask</source>
        <translation>IP/Masque de sous réseau</translation>
    </message>
    <message>
        <source>Banned Until</source>
        <translation>Banni jusque </translation>
    </message>
</context>
<context>
    <name>BitcoinGUI</name>
    <message>
        <source>Sign &amp;message...</source>
        <translation>Signer &amp;message...</translation>
    </message>
    <message>
        <source>Synchronizing with network...</source>
        <translation>Synchronisation avec le réseau...</translation>
    </message>
    <message>
        <source>&amp;Overview</source>
        <translation>&amp;Vue d'ensemble</translation>
    </message>
    <message>
        <source>Node</source>
        <translation>Nœud</translation>
    </message>
    <message>
        <source>Show general overview of wallet</source>
        <translation>Affiche une vue d'ensemble du porte-monnaie</translation>
    </message>
    <message>
<<<<<<< HEAD
        <source>Warning: If you encrypt your wallet and lose your passphrase, you will &lt;b&gt;LOSE ALL OF YOUR ZETACOINS&lt;/b&gt;!</source>
        <translation>Attention: Si vous cryptez votre portefeuille et que vous perdez votre mot de passe vous &lt;b&gt; PERDREZ TOUS VOS ZETACOINS&lt;/b&gt;!</translation>
    </message>
    <message>
        <source>Are you sure you wish to encrypt your wallet?</source>
        <translation>Êtes-vous sûr de de vouloir crypter votre portefeuille ? </translation>
    </message>
    <message>
        <source>Zetacoin Core will close now to finish the encryption process. Remember that encrypting your wallet cannot fully protect your zetacoins from being stolen by malware infecting your computer.</source>
        <translation>Zetacoin Core fermera maintenant pour finir le processus de chiffrement. Rappelez-vous que crypter votre portefeuille ne protége pas totalement vos zetacoins d'être volé par un malware ayant infecté votre ordinateur. </translation>
    </message>
    <message>
        <source>Warning: The Caps Lock key is on!</source>
        <translation>Attention : La touche majuscule est enfoncé.</translation>
    </message>
    <message>
        <source>Wallet encrypted</source>
        <translation>Porte-monnaie chiffré</translation>
    </message>
    <message>
        <source>Enter the old passphrase and new passphrase to the wallet.</source>
        <translation>Entrez l'ancien mot de passe et le nouveau mot de passe pour le portefeuille</translation>
    </message>
    <message>
        <source>Wallet encryption failed</source>
        <translation>Le chiffrement du porte-monnaie a échoué</translation>
=======
        <source>&amp;Transactions</source>
        <translation>&amp;Transactions</translation>
    </message>
    <message>
        <source>Browse transaction history</source>
        <translation>Permet de parcourir l'historique des transactions</translation>
>>>>>>> 0d719145
    </message>
    <message>
        <source>E&amp;xit</source>
        <translation>Qui&amp;tter</translation>
    </message>
    <message>
        <source>Quit application</source>
        <translation>Quitter l'application</translation>
    </message>
    <message>
        <source>&amp;About %1</source>
        <translation>&amp;À propos de %1</translation>
    </message>
    <message>
        <source>Show information about %1</source>
        <translation>Afficher les informations sur %1</translation>
    </message>
    <message>
        <source>About &amp;Qt</source>
        <translation>À propos de &amp;Qt</translation>
    </message>
<<<<<<< HEAD
    <message>
        <source>Wallet passphrase was successfully changed.</source>
        <translation>Le changement du mot de passe du portefeuille à été effectué avec succès.</translation>
    </message>
</context>
<context>
    <name>BanTableModel</name>
    <message>
        <source>IP/Netmask</source>
        <translation>IP/Masque de sous réseau</translation>
    </message>
    <message>
        <source>Banned Until</source>
        <translation>Banni jusque </translation>
    </message>
</context>
<context>
    <name>BitcoinGUI</name>
    <message>
        <source>Sign &amp;message...</source>
        <translation>Signer &amp;message...</translation>
    </message>
    <message>
        <source>Synchronizing with network...</source>
        <translation>Synchronisation avec le réseau...</translation>
=======
    <message>
        <source>Show information about Qt</source>
        <translation>Afficher des informations sur Qt</translation>
>>>>>>> 0d719145
    </message>
    <message>
        <source>&amp;Options...</source>
        <translation>&amp;Options...</translation>
    </message>
    <message>
<<<<<<< HEAD
        <source>Node</source>
        <translation>Nœud</translation>
    </message>
    <message>
        <source>Show general overview of wallet</source>
        <translation>Affiche une vue d'ensemble du porte-monnaie</translation>
=======
        <source>Modify configuration options for %1</source>
        <translation>Modifier les options de configuration pour %1</translation>
>>>>>>> 0d719145
    </message>
    <message>
        <source>&amp;Encrypt Wallet...</source>
        <translation>&amp;Chiffrer le portefeuille </translation>
    </message>
    <message>
        <source>&amp;Backup Wallet...</source>
        <translation>&amp;Sauvegarder le portefeuille</translation>
    </message>
    <message>
        <source>&amp;Change Passphrase...</source>
        <translation>&amp;Modifier le mot de passe</translation>
    </message>
    <message>
        <source>&amp;Sending addresses...</source>
        <translation>&amp;Adresses d'envoi</translation>
    </message>
    <message>
        <source>&amp;Receiving addresses...</source>
        <translation>&amp;Adresses de réception</translation>
    </message>
    <message>
        <source>Open &amp;URI...</source>
        <translation>Ouvrir &amp;URI</translation>
    </message>
    <message>
        <source>Reindexing blocks on disk...</source>
        <translation>Réindexer les blocs sur le disque...</translation>
    </message>
    <message>
        <source>Send coins to a Bitcoin address</source>
        <translation>Envoyer des pièces à une adresse Bitcoin</translation>
    </message>
    <message>
        <source>&amp;Encrypt Wallet...</source>
        <translation>&amp;Chiffrer le portefeuille </translation>
    </message>
    <message>
        <source>&amp;Backup Wallet...</source>
        <translation>&amp;Sauvegarder le portefeuille</translation>
    </message>
    <message>
        <source>&amp;Change Passphrase...</source>
        <translation>&amp;Modifier le mot de passe</translation>
    </message>
    <message>
        <source>&amp;Sending addresses...</source>
        <translation>&amp;Adresses d'envoi</translation>
    </message>
    <message>
        <source>&amp;Receiving addresses...</source>
        <translation>&amp;Adresses de réception</translation>
    </message>
    <message>
        <source>Open &amp;URI...</source>
        <translation>Ouvrir &amp;URI</translation>
    </message>
    <message>
        <source>Zetacoin Core client</source>
        <translation>Client Zetacoin Core</translation>
    </message>
    <message>
        <source>Importing blocks from disk...</source>
        <translation>Importer les blocs depuis le disque...</translation>
    </message>
    <message>
        <source>Reindexing blocks on disk...</source>
        <translation>Réindexer les blocs sur le disque...</translation>
    </message>
    <message>
        <source>Send coins to a Zetacoin address</source>
        <translation>Envoyer des pièces à une adresse Zetacoin</translation>
    </message>
    <message>
        <source>Backup wallet to another location</source>
        <translation>Sauvegarder le porte-monnaie à un autre emplacement</translation>
    </message>
    <message>
        <source>Change the passphrase used for wallet encryption</source>
        <translation>Modifier la phrase de passe utilisée pour le cryptage du porte-monnaie</translation>
    </message>
    <message>
        <source>&amp;Debug window</source>
        <translation>&amp;Fenêtre de débogage</translation>
    </message>
    <message>
        <source>Open debugging and diagnostic console</source>
        <translation>Ouvrir la console de débogage et de diagnostic</translation>
    </message>
    <message>
        <source>&amp;Verify message...</source>
        <translation>&amp;Vérification du message</translation>
    </message>
    <message>
<<<<<<< HEAD
        <source>Zetacoin</source>
        <translation>Zetacoin</translation>
    </message>
    <message>
        <source>Wallet</source>
        <translation>Portefeuille</translation>
=======
        <source>Bitcoin</source>
        <translation>Bitcoin</translation>
>>>>>>> 0d719145
    </message>
    <message>
        <source>Wallet</source>
        <translation>Portefeuille</translation>
    </message>
    <message>
        <source>&amp;Send</source>
        <translation>&amp;Envoyer</translation>
    </message>
    <message>
        <source>&amp;Receive</source>
        <translation>&amp;Réception</translation>
    </message>
    <message>
<<<<<<< HEAD
        <source>Show information about Zetacoin Core</source>
        <translation>Montrer les informations à propos de Zetacoin Core</translation>
    </message>
    <message>
=======
>>>>>>> 0d719145
        <source>&amp;Show / Hide</source>
        <translation>&amp;Montrer / Cacher</translation>
    </message>
    <message>
        <source>Show or hide the main Window</source>
        <translation>Montrer ou cacher la fenêtre principale</translation>
    </message>
    <message>
        <source>Encrypt the private keys that belong to your wallet</source>
        <translation>Crypter les clé privées qui appartiennent votre portefeuille</translation>
    </message>
    <message>
<<<<<<< HEAD
        <source>Sign messages with your Zetacoin addresses to prove you own them</source>
        <translation>Signer vos messages avec vos adresses Zetacoin pour prouver que vous les détenez</translation>
=======
        <source>Sign messages with your Bitcoin addresses to prove you own them</source>
        <translation>Signer vos messages avec vos adresses Bitcoin pour prouver que vous les détenez</translation>
>>>>>>> 0d719145
    </message>
    <message>
        <source>&amp;File</source>
        <translation>&amp;Fichier</translation>
    </message>
    <message>
        <source>&amp;Settings</source>
        <translation>&amp;Réglages</translation>
    </message>
    <message>
        <source>&amp;Help</source>
        <translation>&amp;Aide</translation>
    </message>
    <message>
        <source>Tabs toolbar</source>
        <translation>Barre d'outils des onglets</translation>
    </message>
    <message>
<<<<<<< HEAD
        <source>Zetacoin Core</source>
        <translation>Zetacoin Core</translation>
    </message>
    <message>
        <source>Request payments (generates QR codes and zetacoin: URIs)</source>
        <translation>Demander des paiements (générer QR codes et zetacoin: URIs)</translation>
    </message>
    <message>
        <source>&amp;About Zetacoin Core</source>
        <translation>&amp;À propos de Zetacoin</translation>
    </message>
    <message>
        <source>Modify configuration options for Zetacoin Core</source>
        <translation>Modifier les options de configuration de Zetacoin Core</translation>
=======
        <source>Request payments (generates QR codes and bitcoin: URIs)</source>
        <translation>Demander des paiements (générer QR codes et bitcoin: URIs)</translation>
>>>>>>> 0d719145
    </message>
    <message>
        <source>Show the list of used sending addresses and labels</source>
        <translation>Montrer la liste des adresses d'envois utilisées et les étiquettes</translation>
    </message>
    <message>
<<<<<<< HEAD
        <source>Open a zetacoin: URI or payment request</source>
        <translation>Ouvrir un zetacoin: URI ou demande de paiement</translation>
=======
        <source>Open a bitcoin: URI or payment request</source>
        <translation>Ouvrir un bitcoin: URI ou demande de paiement</translation>
>>>>>>> 0d719145
    </message>
    <message>
        <source>&amp;Command-line options</source>
        <translation>&amp;Options de ligne de commande</translation>
    </message>
    <message numerus="yes">
<<<<<<< HEAD
        <source>%n active connection(s) to Zetacoin network</source>
        <translation><numerusform>%n connexion active au réseau Zetacoin</numerusform><numerusform>%n connexions actives au réseau Zetacoin</numerusform></translation>
=======
        <source>%n active connection(s) to Bitcoin network</source>
        <translation><numerusform>%n connexion active au réseau Bitcoin</numerusform><numerusform>%n connexions actives au réseau Bitcoin</numerusform></translation>
    </message>
    <message>
        <source>Indexing blocks on disk...</source>
        <translation>Indexation des blocs sur le disque...</translation>
>>>>>>> 0d719145
    </message>
    <message>
        <source>No block source available...</source>
        <translation>Aucun bloc source disponible</translation>
    </message>
    <message numerus="yes">
        <source>%n hour(s)</source>
        <translation><numerusform>%n heure</numerusform><numerusform>%n heures</numerusform></translation>
    </message>
    <message numerus="yes">
        <source>%n day(s)</source>
        <translation><numerusform>%n jour</numerusform><numerusform>%n jours</numerusform></translation>
    </message>
    <message numerus="yes">
        <source>%n week(s)</source>
        <translation><numerusform>%n semaine</numerusform><numerusform>%n semaines</numerusform></translation>
    </message>
    <message>
        <source>%1 and %2</source>
        <translation>%1 et %2</translation>
    </message>
    <message numerus="yes">
        <source>%n year(s)</source>
        <translation><numerusform>%n an</numerusform><numerusform>%n années</numerusform></translation>
    </message>
    <message>
        <source>%1 behind</source>
        <translation>en retard de %1</translation>
    </message>
    <message>
        <source>Last received block was generated %1 ago.</source>
        <translation>Le dernier bloc reçu a été généré %1.</translation>
    </message>
    <message>
        <source>Transactions after this will not yet be visible.</source>
        <translation>Les transactions ne seront plus visible après ceci.</translation>
    </message>
    <message>
        <source>Error</source>
        <translation>Erreur</translation>
    </message>
    <message>
        <source>Warning</source>
        <translation>Attention</translation>
    </message>
    <message>
        <source>Information</source>
        <translation>Information</translation>
    </message>
    <message>
        <source>Up to date</source>
        <translation>À jour</translation>
    </message>
    <message>
        <source>%1 client</source>
        <translation>%1 client</translation>
    </message>
    <message>
        <source>Catching up...</source>
        <translation>Rattrapage...</translation>
    </message>
    <message>
        <source>Date: %1
</source>
        <translation>Date: %1
</translation>
    </message>
    <message>
        <source>Amount: %1
</source>
        <translation>Montant:%1
</translation>
    </message>
    <message>
        <source>Type: %1
</source>
        <translation>Type: %1
</translation>
    </message>
    <message>
        <source>Label: %1
</source>
        <translation>Étiquette: %1
</translation>
    </message>
    <message>
        <source>Address: %1
</source>
        <translation>Adresse: %1
</translation>
    </message>
    <message>
        <source>Sent transaction</source>
        <translation>Transaction envoyée</translation>
    </message>
    <message>
        <source>Incoming transaction</source>
        <translation>Transaction entrante</translation>
    </message>
    <message>
        <source>Wallet is &lt;b&gt;encrypted&lt;/b&gt; and currently &lt;b&gt;unlocked&lt;/b&gt;</source>
        <translation>Le porte-monnaie est &lt;b&gt;chiffré&lt;/b&gt; et est actuellement &lt;b&gt;déverrouillé&lt;/b&gt;</translation>
    </message>
    <message>
        <source>Wallet is &lt;b&gt;encrypted&lt;/b&gt; and currently &lt;b&gt;locked&lt;/b&gt;</source>
        <translation>Le porte-monnaie est &lt;b&gt;chiffré&lt;/b&gt; et est actuellement &lt;b&gt;verrouillé&lt;/b&gt;</translation>
    </message>
</context>
<context>
<<<<<<< HEAD
    <name>ClientModel</name>
    <message>
        <source>Network Alert</source>
        <translation>Alerte réseau</translation>
    </message>
</context>
<context>
=======
>>>>>>> 0d719145
    <name>CoinControlDialog</name>
    <message>
        <source>Coin Selection</source>
        <translation>Sélection de pièce </translation>
    </message>
    <message>
        <source>Quantity:</source>
        <translation>Quantité:</translation>
    </message>
    <message>
        <source>Bytes:</source>
        <translation>Octets:</translation>
    </message>
    <message>
        <source>Amount:</source>
        <translation>Montant :</translation>
    </message>
    <message>
        <source>Priority:</source>
        <translation>Priorité:</translation>
    </message>
    <message>
        <source>Fee:</source>
        <translation>Frais:</translation>
    </message>
    <message>
        <source>Dust:</source>
        <translation>Poussière: </translation>
    </message>
    <message>
        <source>After Fee:</source>
        <translation>Après frais:</translation>
    </message>
    <message>
        <source>Change:</source>
        <translation>Change:</translation>
    </message>
    <message>
        <source>(un)select all</source>
        <translation>(dé)sélectionné tout:</translation>
    </message>
    <message>
        <source>Tree mode</source>
        <translation>Mode arbre</translation>
    </message>
    <message>
        <source>List mode</source>
        <translation>Mode list</translation>
    </message>
    <message>
        <source>Amount</source>
        <translation>Montant</translation>
    </message>
    <message>
        <source>Received with label</source>
        <translation>Reçu avec : </translation>
<<<<<<< HEAD
    </message>
    <message>
        <source>Received with address</source>
        <translation>Reçue avec l'adresse</translation>
    </message>
    <message>
        <source>Date</source>
        <translation>Date</translation>
    </message>
    <message>
        <source>Confirmations</source>
        <translation>Confirmations</translation>
    </message>
    <message>
        <source>Confirmed</source>
        <translation>Confirmée</translation>
    </message>
    <message>
        <source>Priority</source>
        <translation>Priorité</translation>
    </message>
    <message>
        <source>Copy address</source>
        <translation>Copier l'adresse</translation>
=======
    </message>
    <message>
        <source>Received with address</source>
        <translation>Reçue avec l'adresse</translation>
    </message>
    <message>
        <source>Date</source>
        <translation>Date</translation>
>>>>>>> 0d719145
    </message>
    <message>
        <source>Confirmations</source>
        <translation>Confirmations</translation>
    </message>
    <message>
        <source>Confirmed</source>
        <translation>Confirmée</translation>
    </message>
    <message>
<<<<<<< HEAD
        <source>Copy transaction ID</source>
        <translation>Copie ID transaction</translation>
    </message>
    <message>
        <source>Lock unspent</source>
        <translation>Verrouiller les non dépensés</translation>
    </message>
    <message>
        <source>Unlock unspent</source>
        <translation>Déverrouiller les non dépensés</translation>
    </message>
    <message>
        <source>Copy quantity</source>
        <translation>Copier la quantité</translation>
    </message>
    <message>
        <source>Copy fee</source>
        <translation>Copier les frais</translation>
    </message>
    <message>
        <source>Copy after fee</source>
        <translation>Copier après les frais</translation>
    </message>
    <message>
        <source>Copy bytes</source>
        <translation>Copier les octets</translation>
    </message>
    <message>
        <source>Copy priority</source>
        <translation>Copier la priorité </translation>
    </message>
    <message>
        <source>Copy dust</source>
        <translation>Copier la poussière </translation>
    </message>
    <message>
        <source>Copy change</source>
        <translation>Copier changement </translation>
    </message>
    <message>
        <source>highest</source>
        <translation>le plus élevé</translation>
    </message>
    <message>
        <source>higher</source>
        <translation>plus haute</translation>
    </message>
    <message>
        <source>high</source>
        <translation>haut</translation>
    </message>
    <message>
        <source>medium-high</source>
        <translation>moyen-élevé</translation>
    </message>
    <message>
        <source>medium</source>
        <translation>moyen</translation>
    </message>
    <message>
        <source>low-medium</source>
        <translation>bas-moyen</translation>
    </message>
    <message>
        <source>low</source>
        <translation>bas</translation>
    </message>
    <message>
        <source>lower</source>
        <translation>inférieur</translation>
    </message>
    <message>
        <source>lowest</source>
        <translation>le plus bas </translation>
    </message>
    <message>
        <source>(%1 locked)</source>
        <translation>(%1 verrouillé)</translation>
    </message>
    <message>
        <source>none</source>
        <translation>aucun</translation>
    </message>
    <message>
        <source>This label turns red if the transaction size is greater than 1000 bytes.</source>
        <translation>Cette étiquette devient rouge si la taille de la transaction est plus grande que 1000 octets</translation>
    </message>
    <message>
        <source>This label turns red if the priority is smaller than "medium".</source>
        <translation>Cette étiquette devient rouge si la priorité est plus petite que "moyen"</translation>
    </message>
    <message>
        <source>Can vary +/- %1 satoshi(s) per input.</source>
        <translation>Peut varier de +/- %1 satoshi(s) par entrée.</translation>
    </message>
    <message>
        <source>yes</source>
        <translation>oui</translation>
    </message>
    <message>
        <source>no</source>
        <translation>non</translation>
    </message>
    <message>
        <source>This means a fee of at least %1 per kB is required.</source>
        <translation>Cela signifie que des frais d'au moins %1 par kO sont requis.</translation>
    </message>
    <message>
        <source>Can vary +/- 1 byte per input.</source>
        <translation>Peut varier de +/- 1 octet par entrée.</translation>
    </message>
    <message>
        <source>(no label)</source>
        <translation>(aucune étiquette)</translation>
=======
        <source>Priority</source>
        <translation>Priorité</translation>
>>>>>>> 0d719145
    </message>
    <message>
        <source>change from %1 (%2)</source>
        <translation>changement de %1 (%2)</translation>
    </message>
    <message>
        <source>(change)</source>
        <translation>(changement)</translation>
    </message>
</context>
<context>
    <name>EditAddressDialog</name>
    <message>
        <source>Edit Address</source>
        <translation>Éditer l'adresse</translation>
    </message>
    <message>
        <source>&amp;Label</source>
        <translation>&amp;Étiquette</translation>
    </message>
    <message>
        <source>&amp;Address</source>
        <translation>&amp;Adresse</translation>
    </message>
    </context>
<context>
    <name>FreespaceChecker</name>
    <message>
        <source>A new data directory will be created.</source>
        <translation>Un nouveau répertoire de données sera créé. </translation>
    </message>
    <message>
        <source>name</source>
        <translation>nom</translation>
    </message>
    <message>
        <source>Path already exists, and is not a directory.</source>
        <translation>Le chemin existe déjà et ce n'est pas un répertoire. </translation>
    </message>
    <message>
        <source>Cannot create data directory here.</source>
        <translation>Impossible de créer un répertoire ici.</translation>
    </message>
</context>
<context>
    <name>HelpMessageDialog</name>
    <message>
        <source>version</source>
        <translation>version</translation>
    </message>
    <message>
<<<<<<< HEAD
        <source>The entered address "%1" is not a valid Zetacoin address.</source>
        <translation>L'adresse entrée "%1" n'est pas une adresse Zetacoin valide.</translation>
    </message>
    <message>
        <source>Could not unlock wallet.</source>
        <translation>Impossible de déverrouiller le porte-monnaie.</translation>
=======
        <source>(%1-bit)</source>
        <translation>(%1-bit)</translation>
>>>>>>> 0d719145
    </message>
    <message>
        <source>About %1</source>
        <translation>A propos %1</translation>
    </message>
    <message>
        <source>Command-line options</source>
        <translation>Options de ligne de commande</translation>
    </message>
<<<<<<< HEAD
</context>
<context>
    <name>FreespaceChecker</name>
    <message>
        <source>A new data directory will be created.</source>
        <translation>Un nouveau répertoire de données sera créé. </translation>
    </message>
    <message>
        <source>name</source>
        <translation>nom</translation>
    </message>
    <message>
        <source>Path already exists, and is not a directory.</source>
        <translation>Le chemin existe déjà et ce n'est pas un répertoire. </translation>
    </message>
    <message>
        <source>Cannot create data directory here.</source>
        <translation>Impossible de créer un répertoire ici.</translation>
    </message>
</context>
<context>
    <name>HelpMessageDialog</name>
=======
>>>>>>> 0d719145
    <message>
        <source>Zetacoin Core</source>
        <translation>Zetacoin Core</translation>
    </message>
    <message>
        <source>version</source>
        <translation>version</translation>
    </message>
    <message>
        <source>(%1-bit)</source>
        <translation>(%1-bit)</translation>
    </message>
    <message>
        <source>About Zetacoin Core</source>
        <translation>À propos de Zetacoin Core</translation>
    </message>
    <message>
        <source>Command-line options</source>
        <translation>Options de ligne de commande</translation>
    </message>
    <message>
        <source>Usage:</source>
        <translation>Utilisation :</translation>
    </message>
    <message>
        <source>command-line options</source>
        <translation>Options de ligne de commande</translation>
    </message>
    <message>
        <source>UI Options:</source>
        <translation>Options interface graphique:</translation>
    </message>
    <message>
        <source>Start minimized</source>
        <translation>Démarrer sous forme minimisée</translation>
    </message>
    </context>
<context>
    <name>Intro</name>
    <message>
        <source>Welcome</source>
        <translation>Bienvenue </translation>
    </message>
    <message>
<<<<<<< HEAD
        <source>Welcome to Zetacoin Core.</source>
        <translation>Bienvenue sur Zetacoin Core.</translation>
=======
        <source>Welcome to %1.</source>
        <translation>Bienvenue sur %1.</translation>
>>>>>>> 0d719145
    </message>
    <message>
        <source>Use the default data directory</source>
        <translation>Utiliser le répertoire par défaut </translation>
    </message>
    <message>
        <source>Use a custom data directory:</source>
        <translation>Utiliser votre propre répertoire</translation>
    </message>
    <message>
<<<<<<< HEAD
        <source>Zetacoin Core</source>
        <translation>Zetacoin Core</translation>
    </message>
    <message>
=======
>>>>>>> 0d719145
        <source>Error: Specified data directory "%1" cannot be created.</source>
        <translation>Erreur: Le répertoire de données "%1" n'a pas pu être créé. </translation>
    </message>
    <message>
        <source>Error</source>
        <translation>Erreur</translation>
    </message>
    <message numerus="yes">
        <source>%n GB of free space available</source>
        <translation><numerusform>%n GO d'espace libre disponible</numerusform><numerusform>%n GO d'espace libre disponible</numerusform></translation>
    </message>
    <message numerus="yes">
        <source>(of %n GB needed)</source>
        <translation><numerusform>(%n GB nécessaire)</numerusform><numerusform>(%n GB nécessaire)</numerusform></translation>
    </message>
</context>
<context>
    <name>OpenURIDialog</name>
    <message>
        <source>Open URI</source>
        <translation>Ouvrir URI</translation>
    </message>
    <message>
        <source>Open payment request from URI or file</source>
        <translation>Ouvrir une demande de paiement depuis une URI ou un fichier</translation>
    </message>
    <message>
        <source>URI:</source>
        <translation>URI:</translation>
    </message>
    <message>
        <source>Select payment request file</source>
        <translation>Sélectionner un fichier de demande de paiement</translation>
    </message>
<<<<<<< HEAD
    <message>
        <source>Select payment request file to open</source>
        <translation>Sélectionnez le fichier de demande de paiement à ouvrir</translation>
    </message>
</context>
=======
    </context>
>>>>>>> 0d719145
<context>
    <name>OptionsDialog</name>
    <message>
        <source>Options</source>
        <translation>Options</translation>
    </message>
    <message>
        <source>&amp;Main</source>
        <translation>&amp;Principal</translation>
    </message>
    <message>
        <source>Size of &amp;database cache</source>
        <translation>Taille du cache de la base de données.</translation>
    </message>
    <message>
        <source>MB</source>
        <translation>MO</translation>
    </message>
    <message>
        <source>Accept connections from outside</source>
        <translation>Accepter les connexions venant de l'extérieur</translation>
    </message>
    <message>
        <source>Allow incoming connections</source>
        <translation>Autoriser les connexions entrantes</translation>
    </message>
    <message>
        <source>IP address of the proxy (e.g. IPv4: 127.0.0.1 / IPv6: ::1)</source>
        <translation>Adresse IP du proxy (e.g. IPv4: 127.0.0.1 / IPv6: ::1)</translation>
    </message>
    <message>
        <source>Reset all client options to default.</source>
        <translation>Réinitialiser toutes les options du client par défaut.</translation>
    </message>
    <message>
        <source>&amp;Reset Options</source>
        <translation>&amp;Options de réinitialisation </translation>
    </message>
    <message>
        <source>&amp;Network</source>
        <translation>&amp;Réseau</translation>
    </message>
    <message>
<<<<<<< HEAD
        <source>Automatically start Zetacoin Core after logging in to the system.</source>
        <translation>Démarrer automatiquement Zetacoin Core après s'être connecté au système. </translation>
    </message>
    <message>
=======
>>>>>>> 0d719145
        <source>Expert</source>
        <translation>Expert</translation>
    </message>
    <message>
<<<<<<< HEAD
        <source>Automatically open the Zetacoin client port on the router. This only works when your router supports UPnP and it is enabled.</source>
        <translation>Ouvrir le port du client Zetacoin automatiquement sur le routeur. Cela ne fonctionne que si votre routeur supporte l'UPnP et si la fonctionnalité est activée.</translation>
=======
        <source>Automatically open the Bitcoin client port on the router. This only works when your router supports UPnP and it is enabled.</source>
        <translation>Ouvrir le port du client Bitcoin automatiquement sur le routeur. Cela ne fonctionne que si votre routeur supporte l'UPnP et si la fonctionnalité est activée.</translation>
>>>>>>> 0d719145
    </message>
    <message>
        <source>Map port using &amp;UPnP</source>
        <translation>Ouvrir le port avec l'&amp;UPnP</translation>
    </message>
    <message>
        <source>Proxy &amp;IP:</source>
        <translation>Proxy &amp;IP:</translation>
    </message>
    <message>
        <source>&amp;Port:</source>
        <translation>&amp;Port:</translation>
    </message>
    <message>
        <source>Port of the proxy (e.g. 9050)</source>
        <translation>Port du proxy (e.g. 9050)</translation>
    </message>
    <message>
        <source>Used for reaching peers via:</source>
        <translation>Utilisé pour contacter des pairs via:</translation>
    </message>
    <message>
        <source>IPv4</source>
        <translation>IPv4</translation>
    </message>
    <message>
        <source>IPv6</source>
        <translation>IPv6</translation>
    </message>
    <message>
        <source>Tor</source>
        <translation>Tor</translation>
    </message>
    <message>
        <source>&amp;Window</source>
        <translation>&amp;Fenêtre</translation>
    </message>
    <message>
<<<<<<< HEAD
=======
        <source>&amp;Hide the icon from the system tray.</source>
        <translation>&amp;Cacher l'icône dans la zone de notification.</translation>
    </message>
    <message>
        <source>Hide tray icon</source>
        <translation>Cacher l'icône de la zone de notification</translation>
    </message>
    <message>
>>>>>>> 0d719145
        <source>&amp;Minimize to the tray instead of the taskbar</source>
        <translation>&amp;Minimiser dans la barre système au lieu de la barre des tâches</translation>
    </message>
    <message>
        <source>M&amp;inimize on close</source>
        <translation>Mi&amp;nimiser lors de la fermeture</translation>
    </message>
    <message>
        <source>&amp;Display</source>
        <translation>&amp;Afficher</translation>
    </message>
    <message>
        <source>User Interface &amp;language:</source>
        <translation>Interface utilisateur &amp;langage:</translation>
    </message>
    <message>
        <source>&amp;OK</source>
        <translation>&amp;OK</translation>
    </message>
    <message>
        <source>&amp;Cancel</source>
        <translation>&amp;Annuler </translation>
    </message>
    <message>
        <source>default</source>
        <translation>defaut</translation>
    </message>
    <message>
        <source>none</source>
        <translation>aucun</translation>
    </message>
    <message>
        <source>Confirm options reset</source>
        <translation>Confirmer les options de réinitialisation </translation>
    </message>
    <message>
        <source>Client restart required to activate changes.</source>
        <translation>Redémarrage du client nécessaire pour activer les changements.</translation>
    </message>
    <message>
        <source>This change would require a client restart.</source>
        <translation>Ce changement nécessiterait un redémarrage du client.</translation>
    </message>
    <message>
        <source>The supplied proxy address is invalid.</source>
        <translation>L'adresse du proxy est invalide.</translation>
    </message>
</context>
<context>
    <name>OverviewPage</name>
    <message>
        <source>Form</source>
        <translation>Formulaire</translation>
    </message>
    <message>
        <source>Watch-only:</source>
        <translation>Regarder seulement:</translation>
    </message>
    <message>
        <source>Available:</source>
        <translation>Disponible: </translation>
    </message>
    <message>
        <source>Pending:</source>
        <translation>En attente:</translation>
    </message>
    <message>
        <source>Immature:</source>
        <translation>Immature:</translation>
    </message>
    <message>
        <source>Balances</source>
        <translation>Balances</translation>
    </message>
    <message>
        <source>Total:</source>
        <translation>Total:</translation>
    </message>
    <message>
        <source>Your current total balance</source>
        <translation>Votre balance totale courante</translation>
    </message>
    <message>
        <source>Spendable:</source>
        <translation>Dépensable: </translation>
    </message>
    <message>
        <source>Recent transactions</source>
        <translation>Transactions récentes </translation>
    </message>
    </context>
<context>
    <name>PaymentServer</name>
    <message>
        <source>Invalid payment address %1</source>
        <translation>Adresse de paiement invalide %1</translation>
    </message>
    <message>
        <source>Payment request rejected</source>
        <translation>Requête de paiement rejetée </translation>
    </message>
    <message>
        <source>Payment request is not initialized.</source>
        <translation>La demande de paiement n'a pas été initialisée.</translation>
    </message>
    <message>
        <source>Payment request error</source>
        <translation>Erreur lors de la requête de paiement</translation>
    </message>
    <message>
        <source>Payment request expired.</source>
        <translation>Demande de paiement expirée.</translation>
    </message>
    <message>
        <source>Invalid payment request.</source>
        <translation>Demande de paiement invalide.</translation>
    </message>
    <message>
        <source>Refund from %1</source>
        <translation>Remboursement de %1</translation>
    </message>
    <message>
        <source>Bad response from server %1</source>
        <translation>Mauvaise réponse du serveur %1</translation>
    </message>
    <message>
        <source>Network request error</source>
        <translation>Erreur de demande de réseau</translation>
    </message>
</context>
<context>
    <name>PeerTableModel</name>
    <message>
        <source>User Agent</source>
        <translation>Agent Utilisateur</translation>
    </message>
    <message>
        <source>Node/Service</source>
        <translation>Nœud/Service </translation>
    </message>
    <message>
        <source>Ping Time</source>
        <translation>Temps du ping</translation>
    </message>
</context>
<context>
    <name>QObject</name>
    <message>
        <source>Amount</source>
        <translation>Montant</translation>
    </message>
    <message>
<<<<<<< HEAD
        <source>Enter a Zetacoin address (e.g. %1)</source>
        <translation>Entrer une adresse Zetacoin (e.g. %1)</translation>
=======
        <source>Enter a Bitcoin address (e.g. %1)</source>
        <translation>Entrer une adresse Bitcoin (e.g. %1)</translation>
>>>>>>> 0d719145
    </message>
    <message>
        <source>%1 d</source>
        <translation>%1 j</translation>
    </message>
    <message>
        <source>%1 h</source>
        <translation>%1 h</translation>
    </message>
    <message>
        <source>%1 m</source>
        <translation>%1 m</translation>
    </message>
    <message>
        <source>%1 s</source>
        <translation>%1 s</translation>
    </message>
    <message>
        <source>None</source>
        <translation>Aucun</translation>
    </message>
    <message>
        <source>N/A</source>
        <translation>N/A</translation>
    </message>
    <message>
        <source>%1 ms</source>
        <translation>%1 ms</translation>
    </message>
</context>
<context>
    <name>QRImageWidget</name>
    <message>
        <source>&amp;Save Image...</source>
        <translation>&amp;Sauvegarder image</translation>
    </message>
    <message>
        <source>&amp;Copy Image</source>
        <translation>&amp;Copier image</translation>
    </message>
    <message>
        <source>Save QR Code</source>
        <translation>Sauvegarder QR code</translation>
    </message>
    <message>
        <source>PNG Image (*.png)</source>
        <translation>Image PNG (*.png)</translation>
    </message>
</context>
<context>
    <name>RPCConsole</name>
    <message>
<<<<<<< HEAD
        <source>Client name</source>
        <translation>Nom du client</translation>
    </message>
    <message>
=======
>>>>>>> 0d719145
        <source>N/A</source>
        <translation>N/A </translation>
    </message>
    <message>
        <source>Client version</source>
        <translation>Version du client</translation>
    </message>
    <message>
        <source>&amp;Information</source>
        <translation>&amp;Information</translation>
    </message>
    <message>
        <source>Debug window</source>
        <translation>Fenêtre de débogage </translation>
    </message>
    <message>
        <source>General</source>
        <translation>Général</translation>
    </message>
    <message>
<<<<<<< HEAD
        <source>Using OpenSSL version</source>
        <translation>Version OpenSSL utilisée </translation>
    </message>
    <message>
=======
>>>>>>> 0d719145
        <source>Using BerkeleyDB version</source>
        <translation>Version BerkeleyDButilisée </translation>
    </message>
    <message>
        <source>Startup time</source>
        <translation>Le temps de démarrage</translation>
    </message>
    <message>
        <source>Network</source>
        <translation>Réseau</translation>
    </message>
    <message>
        <source>Name</source>
        <translation>Nom</translation>
<<<<<<< HEAD
    </message>
    <message>
        <source>Number of connections</source>
        <translation>Nombre de connexions</translation>
    </message>
    <message>
        <source>Block chain</source>
        <translation>Chaîne de bloc </translation>
    </message>
    <message>
        <source>Current number of blocks</source>
        <translation>Nombre courant de blocs</translation>
    </message>
    <message>
        <source>Memory Pool</source>
        <translation>Mémoire du pool</translation>
    </message>
    <message>
        <source>Current number of transactions</source>
        <translation>Nombre courant de transactions</translation>
    </message>
    <message>
        <source>Memory usage</source>
        <translation>Usage de la mémoire</translation>
    </message>
    <message>
        <source>Received</source>
        <translation>Reçu </translation>
    </message>
    <message>
        <source>Sent</source>
        <translation>Envoyé</translation>
    </message>
    <message>
        <source>&amp;Peers</source>
        <translation>&amp;Pairs</translation>
    </message>
    <message>
        <source>Banned peers</source>
        <translation>Pairs bannis</translation>
    </message>
    <message>
        <source>Whitelisted</source>
        <translation>Autorisé par la liste</translation>
    </message>
    <message>
        <source>Direction</source>
        <translation>Direction</translation>
    </message>
    <message>
        <source>Version</source>
        <translation>Version</translation>
    </message>
    <message>
        <source>Starting Block</source>
        <translation>Bloc de départ</translation>
    </message>
    <message>
        <source>User Agent</source>
        <translation>Agent Utilisateur</translation>
    </message>
    <message>
        <source>Services</source>
        <translation>Services</translation>
    </message>
    <message>
        <source>Ban Score</source>
        <translation>Score de ban</translation>
    </message>
    <message>
        <source>Connection Time</source>
        <translation>Temps de connexion</translation>
    </message>
    <message>
        <source>Last Send</source>
        <translation>Dernier envoyé</translation>
    </message>
    <message>
        <source>Last Receive</source>
        <translation>Dernier reçu</translation>
    </message>
    <message>
        <source>Ping Time</source>
        <translation>Temps du ping</translation>
    </message>
    <message>
        <source>Ping Wait</source>
        <translation>Attente du ping</translation>
    </message>
    <message>
        <source>&amp;Open</source>
        <translation>&amp;Ouvert</translation>
    </message>
    <message>
        <source>&amp;Console</source>
        <translation>&amp;Console</translation>
    </message>
    <message>
        <source>&amp;Network Traffic</source>
        <translation>&amp;Trafic réseau</translation>
    </message>
    <message>
        <source>&amp;Clear</source>
        <translation>&amp;Nettoyer</translation>
    </message>
    <message>
        <source>Totals</source>
        <translation>Totaux</translation>
    </message>
    <message>
        <source>In:</source>
        <translation>Entrée:</translation>
    </message>
    <message>
        <source>Out:</source>
        <translation>Sortie:</translation>
    </message>
    <message>
        <source>Build date</source>
        <translation>Date de création</translation>
    </message>
    <message>
        <source>Debug log file</source>
        <translation>Fichier du journal de débogage</translation>
    </message>
    <message>
        <source>Clear console</source>
        <translation>Nettoyer la console</translation>
    </message>
    <message>
        <source>1 &amp;hour</source>
        <translation>1 &amp;heure</translation>
    </message>
    <message>
        <source>1 &amp;day</source>
        <translation>1 &amp;jour</translation>
    </message>
    <message>
        <source>1 &amp;week</source>
        <translation>1 &amp;semaine</translation>
    </message>
    <message>
        <source>1 &amp;year</source>
        <translation>1 &amp;an</translation>
    </message>
    <message>
        <source>%1 B</source>
        <translation>%1 O</translation>
    </message>
    <message>
        <source>%1 KB</source>
        <translation>%1 KO</translation>
    </message>
    <message>
        <source>%1 MB</source>
        <translation>%1 MO</translation>
    </message>
    <message>
        <source>%1 GB</source>
        <translation>%1 GO</translation>
    </message>
    <message>
        <source>via %1</source>
        <translation>via %1</translation>
    </message>
    <message>
        <source>never</source>
        <translation>jamais</translation>
    </message>
    <message>
        <source>Yes</source>
        <translation>Oui</translation>
    </message>
    <message>
        <source>No</source>
        <translation>Non</translation>
    </message>
    <message>
        <source>Unknown</source>
        <translation>Inconnu</translation>
    </message>
</context>
<context>
    <name>ReceiveCoinsDialog</name>
    <message>
        <source>&amp;Amount:</source>
        <translation>Montant :</translation>
    </message>
    <message>
        <source>&amp;Label:</source>
        <translation>&amp;Étiquette :</translation>
    </message>
    <message>
        <source>&amp;Message:</source>
        <translation>Message :</translation>
    </message>
    <message>
        <source>Clear all fields of the form.</source>
        <translation>Nettoyer tous les champs du formulaire.</translation>
    </message>
    <message>
        <source>Clear</source>
        <translation>Nettoyer</translation>
    </message>
    <message>
        <source>Requested payments history</source>
        <translation>Historique des demandes de paiements.</translation>
    </message>
    <message>
        <source>&amp;Request payment</source>
        <translation>&amp;Demande de paiement</translation>
    </message>
    <message>
        <source>Show</source>
        <translation>Montrer</translation>
    </message>
    <message>
        <source>Remove</source>
        <translation>Retirer</translation>
    </message>
    <message>
        <source>Copy label</source>
        <translation>Copier l'étiquette</translation>
    </message>
    <message>
        <source>Copy message</source>
        <translation>Copier message</translation>
    </message>
    <message>
        <source>Copy amount</source>
        <translation>Copier le montant</translation>
=======
    </message>
    <message>
        <source>Number of connections</source>
        <translation>Nombre de connexions</translation>
    </message>
    <message>
        <source>Block chain</source>
        <translation>Chaîne de bloc </translation>
    </message>
    <message>
        <source>Current number of blocks</source>
        <translation>Nombre courant de blocs</translation>
    </message>
    <message>
        <source>Memory Pool</source>
        <translation>Mémoire du pool</translation>
    </message>
    <message>
        <source>Current number of transactions</source>
        <translation>Nombre courant de transactions</translation>
    </message>
    <message>
        <source>Memory usage</source>
        <translation>Usage de la mémoire</translation>
    </message>
    <message>
        <source>Received</source>
        <translation>Reçu </translation>
    </message>
    <message>
        <source>Sent</source>
        <translation>Envoyé</translation>
    </message>
    <message>
        <source>&amp;Peers</source>
        <translation>&amp;Pairs</translation>
    </message>
    <message>
        <source>Banned peers</source>
        <translation>Pairs bannis</translation>
    </message>
    <message>
        <source>Whitelisted</source>
        <translation>Autorisé par la liste</translation>
    </message>
    <message>
        <source>Direction</source>
        <translation>Direction</translation>
    </message>
    <message>
        <source>Version</source>
        <translation>Version</translation>
    </message>
    <message>
        <source>Starting Block</source>
        <translation>Bloc de départ</translation>
    </message>
    <message>
        <source>Synced Blocks</source>
        <translation>Blocs Synchronisés </translation>
    </message>
    <message>
        <source>User Agent</source>
        <translation>Agent Utilisateur</translation>
    </message>
    <message>
        <source>Services</source>
        <translation>Services</translation>
    </message>
    <message>
        <source>Ban Score</source>
        <translation>Score de ban</translation>
    </message>
    <message>
        <source>Connection Time</source>
        <translation>Temps de connexion</translation>
    </message>
    <message>
        <source>Last Send</source>
        <translation>Dernier envoyé</translation>
    </message>
    <message>
        <source>Last Receive</source>
        <translation>Dernier reçu</translation>
>>>>>>> 0d719145
    </message>
    <message>
<<<<<<< HEAD
        <source>QR Code</source>
        <translation>QR Code</translation>
    </message>
    <message>
        <source>Copy &amp;URI</source>
        <translation>Copier &amp;URI</translation>
    </message>
    <message>
        <source>Copy &amp;Address</source>
        <translation>Copier &amp;Adresse</translation>
    </message>
    <message>
        <source>&amp;Save Image...</source>
        <translation>&amp;Sauvegarder image</translation>
    </message>
    <message>
        <source>Request payment to %1</source>
        <translation>Demande de paiement à %1</translation>
    </message>
    <message>
        <source>Payment information</source>
        <translation>Informations de paiement</translation>
    </message>
    <message>
        <source>URI</source>
        <translation>URI</translation>
=======
        <source>Ping Time</source>
        <translation>Temps du ping</translation>
>>>>>>> 0d719145
    </message>
    <message>
        <source>Ping Wait</source>
        <translation>Attente du ping</translation>
    </message>
    <message>
        <source>&amp;Open</source>
        <translation>&amp;Ouvert</translation>
    </message>
    <message>
        <source>&amp;Console</source>
        <translation>&amp;Console</translation>
    </message>
    <message>
        <source>&amp;Network Traffic</source>
        <translation>&amp;Trafic réseau</translation>
    </message>
    <message>
        <source>&amp;Clear</source>
        <translation>&amp;Nettoyer</translation>
    </message>
    <message>
        <source>Totals</source>
        <translation>Totaux</translation>
    </message>
    <message>
        <source>In:</source>
        <translation>Entrée:</translation>
    </message>
    <message>
        <source>Out:</source>
        <translation>Sortie:</translation>
    </message>
    <message>
        <source>Debug log file</source>
        <translation>Fichier du journal de débogage</translation>
    </message>
<<<<<<< HEAD
    <message>
        <source>(no message)</source>
        <translation>(pas de message)</translation>
    </message>
    <message>
        <source>(no amount)</source>
        <translation>(pas de montant)</translation>
    </message>
</context>
<context>
    <name>SendCoinsDialog</name>
=======
>>>>>>> 0d719145
    <message>
        <source>Clear console</source>
        <translation>Nettoyer la console</translation>
    </message>
    <message>
<<<<<<< HEAD
        <source>Inputs...</source>
        <translation>Sorties...</translation>
    </message>
    <message>
        <source>automatically selected</source>
        <translation>Automatiquement sélectionné </translation>
    </message>
    <message>
        <source>Insufficient funds!</source>
        <translation>Fonds insuffisants</translation>
    </message>
    <message>
        <source>Quantity:</source>
        <translation>Quantité:</translation>
    </message>
    <message>
        <source>Bytes:</source>
        <translation>Octets:</translation>
    </message>
    <message>
        <source>Amount:</source>
        <translation>Montant :</translation>
    </message>
    <message>
        <source>Priority:</source>
        <translation>Priorité:</translation>
    </message>
    <message>
        <source>Fee:</source>
        <translation>Frais:</translation>
    </message>
    <message>
        <source>After Fee:</source>
        <translation>Après frais:</translation>
    </message>
    <message>
        <source>Change:</source>
        <translation>Change:</translation>
    </message>
    <message>
        <source>Transaction Fee:</source>
        <translation>Frais de transaction</translation>
    </message>
    <message>
        <source>Choose...</source>
        <translation>Choisir...</translation>
    </message>
    <message>
        <source>per kilobyte</source>
        <translation>par kilo octet</translation>
    </message>
    <message>
        <source>Hide</source>
        <translation>Cacher</translation>
    </message>
    <message>
        <source>total at least</source>
        <translation>Au total au moins</translation>
    </message>
    <message>
        <source>Recommended:</source>
        <translation>Recommandé: </translation>
    </message>
    <message>
        <source>Confirmation time:</source>
        <translation>Temps de confirmation:</translation>
    </message>
    <message>
        <source>normal</source>
        <translation>normal</translation>
    </message>
    <message>
        <source>fast</source>
        <translation>rapide</translation>
    </message>
    <message>
        <source>Send to multiple recipients at once</source>
        <translation>Envoyer des pièces à plusieurs destinataires à la fois</translation>
    </message>
    <message>
        <source>Clear all fields of the form.</source>
        <translation>Nettoyer tous les champs du formulaire.</translation>
    </message>
    <message>
        <source>Dust:</source>
        <translation>Poussière: </translation>
    </message>
    <message>
        <source>Clear &amp;All</source>
        <translation>Nettoyer &amp;Tout</translation>
    </message>
    <message>
        <source>Balance:</source>
        <translation>Solde :</translation>
=======
        <source>1 &amp;hour</source>
        <translation>1 &amp;heure</translation>
    </message>
    <message>
        <source>1 &amp;day</source>
        <translation>1 &amp;jour</translation>
    </message>
    <message>
        <source>1 &amp;week</source>
        <translation>1 &amp;semaine</translation>
>>>>>>> 0d719145
    </message>
    <message>
        <source>1 &amp;year</source>
        <translation>1 &amp;an</translation>
    </message>
    <message>
        <source>%1 B</source>
        <translation>%1 O</translation>
    </message>
    <message>
<<<<<<< HEAD
        <source>%1 to %2</source>
        <translation>%1 à %2</translation>
    </message>
    <message>
        <source>Copy quantity</source>
        <translation>Copier la quantité</translation>
    </message>
    <message>
        <source>Copy amount</source>
        <translation>Copier le montant</translation>
    </message>
    <message>
        <source>Copy fee</source>
        <translation>Copier les frais</translation>
    </message>
    <message>
        <source>Copy after fee</source>
        <translation>Copier après les frais</translation>
    </message>
    <message>
        <source>Copy bytes</source>
        <translation>Copier les octets</translation>
    </message>
    <message>
        <source>Copy priority</source>
        <translation>Copier la priorité </translation>
    </message>
    <message>
        <source>Copy change</source>
        <translation>Copier changement </translation>
    </message>
    <message>
        <source>Total Amount %1</source>
        <translation>Montant Total %1</translation>
    </message>
    <message>
        <source>or</source>
        <translation>ou</translation>
    </message>
    <message>
        <source>The amount to pay must be larger than 0.</source>
        <translation>Le montant à payer doit être supérieur à 0.</translation>
    </message>
    <message>
        <source>The amount exceeds your balance.</source>
        <translation>Le montant excède votre balance. </translation>
    </message>
    <message>
        <source>Transaction creation failed!</source>
        <translation>Échec de la création de la transaction  </translation>
    </message>
    <message>
        <source>Payment request expired.</source>
        <translation>Demande de paiement expirée. </translation>
    </message>
    <message>
        <source>Pay only the required fee of %1</source>
        <translation>Payer seulement les frais obligatoire de %1</translation>
    </message>
    <message>
        <source>Warning: Invalid Zetacoin address</source>
        <translation>Attention: Adresse Zetacoin Invalide</translation>
    </message>
    <message>
        <source>(no label)</source>
        <translation>(aucune étiquette)</translation>
    </message>
    <message>
        <source>Copy dust</source>
        <translation>Copier la poussière </translation>
    </message>
    <message>
        <source>Are you sure you want to send?</source>
        <translation>Êtes-vous sûr de vouloir envoyer ?</translation>
    </message>
    <message>
        <source>added as transaction fee</source>
        <translation>Ajoute en tant que frais de transaction</translation>
    </message>
</context>
<context>
    <name>SendCoinsEntry</name>
=======
        <source>%1 KB</source>
        <translation>%1 KO</translation>
    </message>
    <message>
        <source>%1 MB</source>
        <translation>%1 MO</translation>
    </message>
    <message>
        <source>%1 GB</source>
        <translation>%1 GO</translation>
    </message>
>>>>>>> 0d719145
    <message>
        <source>via %1</source>
        <translation>via %1</translation>
    </message>
    <message>
        <source>never</source>
        <translation>jamais</translation>
    </message>
    <message>
        <source>Yes</source>
        <translation>Oui</translation>
    </message>
    <message>
        <source>No</source>
        <translation>Non</translation>
    </message>
    <message>
<<<<<<< HEAD
        <source>Choose previously used address</source>
        <translation>Choisir une adresse précédemment utilisée </translation>
    </message>
    <message>
        <source>This is a normal payment.</source>
        <translation>C'est un paiement normal.</translation>
    </message>
    <message>
        <source>Alt+A</source>
        <translation>Alt+A</translation>
=======
        <source>Unknown</source>
        <translation>Inconnu</translation>
>>>>>>> 0d719145
    </message>
</context>
<context>
    <name>ReceiveCoinsDialog</name>
    <message>
        <source>&amp;Amount:</source>
        <translation>Montant :</translation>
    </message>
    <message>
        <source>&amp;Label:</source>
        <translation>&amp;Étiquette :</translation>
    </message>
    <message>
<<<<<<< HEAD
        <source>Remove this entry</source>
        <translation>Retirer cette entrée</translation>
    </message>
    <message>
        <source>Message:</source>
        <translation>Message :</translation>
    </message>
    <message>
        <source>Pay To:</source>
        <translation>Payer à :</translation>
    </message>
    <message>
        <source>Memo:</source>
        <translation>Memo:</translation>
    </message>
</context>
<context>
    <name>ShutdownWindow</name>
    </context>
<context>
    <name>SignVerifyMessageDialog</name>
=======
        <source>&amp;Message:</source>
        <translation>Message :</translation>
    </message>
>>>>>>> 0d719145
    <message>
        <source>Clear all fields of the form.</source>
        <translation>Nettoyer tous les champs du formulaire.</translation>
    </message>
    <message>
<<<<<<< HEAD
        <source>Choose previously used address</source>
        <translation>Choisir une adresse précédemment utilisée </translation>
    </message>
    <message>
        <source>Alt+A</source>
        <translation>Alt+A</translation>
=======
        <source>Clear</source>
        <translation>Nettoyer</translation>
>>>>>>> 0d719145
    </message>
    <message>
        <source>Requested payments history</source>
        <translation>Historique des demandes de paiements.</translation>
    </message>
    <message>
        <source>&amp;Request payment</source>
        <translation>&amp;Demande de paiement</translation>
    </message>
    <message>
        <source>Show</source>
        <translation>Montrer</translation>
    </message>
<<<<<<< HEAD
    <message>
        <source>Signature</source>
        <translation>Signature</translation>
    </message>
    <message>
        <source>Copy the current signature to the system clipboard</source>
        <translation>Copier l'adresse courante dans le presse papier</translation>
    </message>
    <message>
        <source>Sign &amp;Message</source>
        <translation>&amp;Signer le message</translation>
    </message>
    <message>
        <source>Clear &amp;All</source>
        <translation>Nettoyer &amp;Tout</translation>
    </message>
    <message>
        <source>&amp;Verify Message</source>
        <translation>&amp;Vérifier message</translation>
    </message>
    <message>
        <source>Verify &amp;Message</source>
        <translation>Vérifier &amp;Message</translation>
    </message>
    <message>
        <source>The entered address is invalid.</source>
        <translation>L'adresse entrée est invalide. </translation>
    </message>
    <message>
        <source>Please check the address and try again.</source>
        <translation>Vérifiez l'adresse et réessayer. </translation>
    </message>
    <message>
        <source>Message signed.</source>
        <translation>Message signé. </translation>
    </message>
    <message>
        <source>Please check the signature and try again.</source>
        <translation>Vérifiez la signature et réessayer.</translation>
    </message>
    <message>
        <source>Message verification failed.</source>
        <translation>Vérification du message échouée.</translation>
    </message>
    <message>
        <source>Message verified.</source>
        <translation>Message vérifié. </translation>
    </message>
</context>
<context>
    <name>SplashScreen</name>
    <message>
        <source>Zetacoin Core</source>
        <translation>Zetacoin Core</translation>
    </message>
    <message>
        <source>The Zetacoin Core developers</source>
        <translation>Les développeurs de Zetacoin Core</translation>
    </message>
    <message>
        <source>[testnet]</source>
        <translation>[testnet]</translation>
    </message>
</context>
<context>
    <name>TrafficGraphWidget</name>
    <message>
        <source>KB/s</source>
        <translation>KO/s</translation>
    </message>
</context>
=======
    <message>
        <source>Remove</source>
        <translation>Retirer</translation>
    </message>
    </context>
>>>>>>> 0d719145
<context>
    <name>ReceiveRequestDialog</name>
    <message>
        <source>QR Code</source>
        <translation>QR Code</translation>
    </message>
    <message>
        <source>Copy &amp;URI</source>
        <translation>Copier &amp;URI</translation>
    </message>
    <message>
        <source>Copy &amp;Address</source>
        <translation>Copier &amp;Adresse</translation>
    </message>
    <message>
        <source>&amp;Save Image...</source>
        <translation>&amp;Sauvegarder image</translation>
    </message>
    </context>
<context>
    <name>RecentRequestsTableModel</name>
    </context>
<context>
    <name>SendCoinsDialog</name>
    <message>
<<<<<<< HEAD
        <source>Source</source>
        <translation>Source</translation>
    </message>
    <message>
        <source>Generated</source>
        <translation>Généré</translation>
    </message>
    <message>
        <source>From</source>
        <translation>De</translation>
    </message>
    <message>
        <source>To</source>
        <translation>Á</translation>
    </message>
    <message>
        <source>own address</source>
        <translation>Votre adresse</translation>
    </message>
    <message>
        <source>label</source>
        <translation>Étiquette </translation>
    </message>
    <message>
        <source>Credit</source>
        <translation>Crédit</translation>
    </message>
    <message>
        <source>not accepted</source>
        <translation>Pas accepté</translation>
    </message>
    <message>
        <source>Debit</source>
        <translation>Débit</translation>
    </message>
    <message>
        <source>Total debit</source>
        <translation>Débit total</translation>
    </message>
    <message>
        <source>Total credit</source>
        <translation>Crédit total </translation>
    </message>
    <message>
        <source>Transaction fee</source>
        <translation>Frais de transaction</translation>
    </message>
    <message>
        <source>Net amount</source>
        <translation>Montant net</translation>
    </message>
    <message>
        <source>Message</source>
        <translation>Message</translation>
    </message>
    <message>
        <source>Comment</source>
        <translation>Commentaire </translation>
    </message>
    <message>
        <source>Transaction ID</source>
        <translation>ID de transaction</translation>
    </message>
    <message>
        <source>Debug information</source>
        <translation>Information de débogage </translation>
    </message>
    <message>
        <source>Transaction</source>
        <translation>Transaction</translation>
    </message>
    <message>
        <source>Inputs</source>
        <translation>Entrées </translation>
    </message>
    <message>
        <source>Amount</source>
        <translation>Montant</translation>
    </message>
    <message>
        <source>true</source>
        <translation>vrai</translation>
    </message>
    <message>
        <source>false</source>
        <translation>faux</translation>
    </message>
    <message>
        <source>, has not been successfully broadcast yet</source>
        <translation>, n'a pas encore été diffusée avec succès</translation>
=======
        <source>Send Coins</source>
        <translation>Envoyer des pièces</translation>
    </message>
    <message>
        <source>Inputs...</source>
        <translation>Sorties...</translation>
    </message>
    <message>
        <source>automatically selected</source>
        <translation>Automatiquement sélectionné </translation>
    </message>
    <message>
        <source>Insufficient funds!</source>
        <translation>Fonds insuffisants</translation>
    </message>
    <message>
        <source>Quantity:</source>
        <translation>Quantité:</translation>
    </message>
    <message>
        <source>Bytes:</source>
        <translation>Octets:</translation>
>>>>>>> 0d719145
    </message>
    <message numerus="yes">
        <source>Open for %n more block(s)</source>
        <translation><numerusform>Ouvert pour %n bloc de plus</numerusform><numerusform>Ouvert pour %n blocs de plus</numerusform></translation>
    </message>
    <message>
        <source>Amount:</source>
        <translation>Montant :</translation>
    </message>
    <message>
        <source>Priority:</source>
        <translation>Priorité:</translation>
    </message>
    <message>
        <source>Fee:</source>
        <translation>Frais:</translation>
    </message>
    <message>
        <source>After Fee:</source>
        <translation>Après frais:</translation>
    </message>
    <message>
        <source>Change:</source>
        <translation>Change:</translation>
    </message>
    <message numerus="yes">
        <source>Open for %n more block(s)</source>
        <translation><numerusform>Ouvert pour %n bloc de plus</numerusform><numerusform>Ouvert pour %n blocs de plus</numerusform></translation>
    </message>
    <message>
        <source>Transaction Fee:</source>
        <translation>Frais de transaction</translation>
    </message>
    <message>
        <source>Choose...</source>
        <translation>Choisir...</translation>
    </message>
    <message>
        <source>per kilobyte</source>
        <translation>par kilo octet</translation>
    </message>
    <message>
        <source>Hide</source>
        <translation>Cacher</translation>
    </message>
    <message>
<<<<<<< HEAD
        <source>Offline</source>
        <translation>Hors ligne</translation>
    </message>
    <message>
        <source>Label</source>
        <translation>Étiquette</translation>
=======
        <source>total at least</source>
        <translation>Au total au moins</translation>
>>>>>>> 0d719145
    </message>
    <message>
        <source>Recommended:</source>
        <translation>Recommandé: </translation>
    </message>
    <message>
        <source>Confirmation time:</source>
        <translation>Temps de confirmation:</translation>
    </message>
    <message>
        <source>normal</source>
        <translation>normal</translation>
    </message>
    <message>
        <source>fast</source>
        <translation>rapide</translation>
    </message>
    <message>
        <source>Send to multiple recipients at once</source>
        <translation>Envoyer des pièces à plusieurs destinataires à la fois</translation>
    </message>
    <message>
        <source>Clear all fields of the form.</source>
        <translation>Nettoyer tous les champs du formulaire.</translation>
    </message>
    <message>
        <source>Dust:</source>
        <translation>Poussière: </translation>
    </message>
    <message>
        <source>Clear &amp;All</source>
        <translation>Nettoyer &amp;Tout</translation>
    </message>
    <message>
        <source>Balance:</source>
        <translation>Solde :</translation>
    </message>
    <message>
        <source>Confirm the send action</source>
        <translation>Confirmer l'action d'envoi</translation>
    </message>
    </context>
<context>
    <name>SendCoinsEntry</name>
    <message>
        <source>A&amp;mount:</source>
        <translation>&amp;Montant :</translation>
    </message>
    <message>
        <source>Pay &amp;To:</source>
        <translation>Payer &amp;à :</translation>
    </message>
    <message>
        <source>&amp;Label:</source>
        <translation>&amp;Étiquette :</translation>
    </message>
    <message>
        <source>Choose previously used address</source>
        <translation>Choisir une adresse précédemment utilisée </translation>
    </message>
    <message>
        <source>This is a normal payment.</source>
        <translation>C'est un paiement normal.</translation>
    </message>
    <message>
        <source>Alt+A</source>
        <translation>Alt+A</translation>
    </message>
    <message>
        <source>Paste address from clipboard</source>
        <translation>Coller une adresse depuis le presse-papiers</translation>
    </message>
    <message>
        <source>Alt+P</source>
        <translation>Alt+P</translation>
    </message>
    <message>
        <source>Remove this entry</source>
        <translation>Retirer cette entrée</translation>
    </message>
    <message>
        <source>Message:</source>
        <translation>Message :</translation>
    </message>
    <message>
        <source>Pay To:</source>
        <translation>Payer à :</translation>
    </message>
    <message>
        <source>Memo:</source>
        <translation>Memo:</translation>
    </message>
    </context>
<context>
    <name>SendConfirmationDialog</name>
    </context>
<context>
    <name>ShutdownWindow</name>
    </context>
<context>
    <name>SignVerifyMessageDialog</name>
    <message>
        <source>&amp;Sign Message</source>
        <translation>&amp;Signer le message</translation>
    </message>
    <message>
        <source>Choose previously used address</source>
        <translation>Choisir une adresse précédemment utilisée </translation>
    </message>
    <message>
        <source>Alt+A</source>
        <translation>Alt+A</translation>
    </message>
    <message>
        <source>Paste address from clipboard</source>
        <translation>Coller une adresse depuis le presse-papiers</translation>
    </message>
    <message>
        <source>Alt+P</source>
        <translation>Alt+P</translation>
    </message>
    <message>
<<<<<<< HEAD
        <source>Copy transaction ID</source>
        <translation>Copie ID transaction</translation>
    </message>
    <message>
        <source>Edit label</source>
        <translation>Éditer l'étiquette</translation>
    </message>
    <message>
        <source>Show transaction details</source>
        <translation>Afficher les détails de la transaction</translation>
    </message>
    <message>
        <source>Export Transaction History</source>
        <translation>Exporter l'historique des transactions</translation>
    </message>
    <message>
        <source>Exporting Failed</source>
        <translation>Échec de l'export</translation>
    </message>
    <message>
        <source>Exporting Successful</source>
        <translation>Export réalisé avec sucés </translation>
    </message>
    <message>
        <source>Comma separated file (*.csv)</source>
        <translation>Valeurs séparées par des virgules (*.csv)</translation>
=======
        <source>Enter the message you want to sign here</source>
        <translation>Entrez ici le message que vous désirez signer</translation>
    </message>
    <message>
        <source>Signature</source>
        <translation>Signature</translation>
>>>>>>> 0d719145
    </message>
    <message>
        <source>Copy the current signature to the system clipboard</source>
        <translation>Copier l'adresse courante dans le presse papier</translation>
    </message>
    <message>
        <source>Sign &amp;Message</source>
        <translation>&amp;Signer le message</translation>
    </message>
    <message>
        <source>Clear &amp;All</source>
        <translation>Nettoyer &amp;Tout</translation>
    </message>
    <message>
        <source>&amp;Verify Message</source>
        <translation>&amp;Vérifier message</translation>
    </message>
    <message>
        <source>Verify &amp;Message</source>
        <translation>Vérifier &amp;Message</translation>
    </message>
    </context>
<context>
    <name>SplashScreen</name>
    <message>
        <source>[testnet]</source>
        <translation>[testnet]</translation>
    </message>
</context>
<context>
    <name>TrafficGraphWidget</name>
    <message>
        <source>KB/s</source>
        <translation>KO/s</translation>
    </message>
</context>
<context>
    <name>TransactionDesc</name>
    </context>
<context>
    <name>TransactionDescDialog</name>
    <message>
        <source>This pane shows a detailed description of the transaction</source>
        <translation>Ce panneau affiche une description détaillée de la transaction</translation>
    </message>
    </context>
<context>
    <name>TransactionTableModel</name>
    </context>
<context>
    <name>TransactionView</name>
    </context>
<context>
    <name>UnitDisplayStatusBarControl</name>
    </context>
<context>
    <name>WalletFrame</name>
    <message>
        <source>No wallet has been loaded.</source>
        <translation>Aucun portefeuille a été chargé.</translation>
    </message>
</context>
<context>
    <name>WalletModel</name>
    </context>
<context>
    <name>WalletView</name>
<<<<<<< HEAD
    <message>
        <source>&amp;Export</source>
        <translation>&amp;Exporter...</translation>
    </message>
    <message>
        <source>Export the data in the current tab to a file</source>
        <translation>Exporter les données de l'onglet courant vers un fichier</translation>
    </message>
    <message>
        <source>Backup Wallet</source>
        <translation>Sauvegarder le porte-monnaie</translation>
    </message>
    <message>
        <source>Wallet Data (*.dat)</source>
        <translation>Données de porte-monnaie (*.dat)</translation>
    </message>
    <message>
        <source>Backup Failed</source>
        <translation>La sauvegarde a échoué</translation>
    </message>
    <message>
        <source>Backup Successful</source>
        <translation>Sauvegarde réussie</translation>
    </message>
</context>
=======
    </context>
>>>>>>> 0d719145
<context>
    <name>bitcoin-core</name>
    <message>
        <source>Options:</source>
        <translation>Options :</translation>
    </message>
    <message>
        <source>Specify data directory</source>
        <translation>Spécifier le répertoire de données</translation>
    </message>
    <message>
        <source>Specify your own public address</source>
        <translation>Spécifier votre adresse publique </translation>
    </message>
    <message>
        <source>Accept command line and JSON-RPC commands</source>
        <translation>Accepter les commandes de JSON-RPC et de la ligne de commande</translation>
    </message>
    <message>
        <source>Run in the background as a daemon and accept commands</source>
        <translation>Fonctionner en arrière-plan en tant que démon et accepter les commandes</translation>
    </message>
    <message>
<<<<<<< HEAD
=======
        <source>Unable to start HTTP server. See debug log for details.</source>
        <translation>Impossible de démarrer le serveur HTTP. Voir le journal de débogage pour plus de détails.</translation>
    </message>
    <message>
        <source>Bitcoin Core</source>
        <translation>Bitcoin Core</translation>
    </message>
    <message>
>>>>>>> 0d719145
        <source>&lt;category&gt; can be:</source>
        <translation>&lt;category&gt; peut être:</translation>
    </message>
    <message>
        <source>Block creation options:</source>
        <translation>Options de création de bloc:</translation>
    </message>
    <message>
        <source>Connection options:</source>
        <translation>Options de connexion:</translation>
    </message>
    <message>
        <source>Debugging/Testing options:</source>
        <translation>Options de débogage/test </translation>
    </message>
    <message>
        <source>Importing...</source>
        <translation>
Importation ...</translation>
    </message>
    <message>
        <source>Verifying blocks...</source>
        <translation>Vérifications des blocs...</translation>
    </message>
    <message>
        <source>Verifying wallet...</source>
        <translation>Vérification du portefeuille...</translation>
    </message>
    <message>
        <source>Wallet options:</source>
        <translation>Options du portefeuille:</translation>
    </message>
    <message>
<<<<<<< HEAD
        <source>Warning: This version is obsolete; upgrade required!</source>
        <translation>Attention: Cette version est obsolète; mise à jour nécessaire</translation>
    </message>
    <message>
=======
>>>>>>> 0d719145
        <source>(default: %u)</source>
        <translation>(défaut: %u)</translation>
    </message>
    <message>
        <source>Connect through SOCKS5 proxy</source>
        <translation>Connecté au travers du proxy SOCKS5</translation>
    </message>
    <message>
        <source>Information</source>
        <translation>Information</translation>
    </message>
    <message>
        <source>Node relay options:</source>
        <translation>Options du relais de nœud: </translation>
    </message>
    <message>
        <source>RPC server options:</source>
        <translation>Options de serveur RPC:</translation>
    </message>
    <message>
        <source>Send trace/debug info to console instead of debug.log file</source>
        <translation>Envoyer les informations de débogage/trace à la console au lieu du fichier debug.log</translation>
    </message>
    <message>
        <source>Signing transaction failed</source>
        <translation>Transaction signée échouée</translation>
    </message>
    <message>
        <source>This is experimental software.</source>
        <translation>C'est un logiciel expérimental.</translation>
    </message>
    <message>
        <source>Transaction amount too small</source>
        <translation>Montant de la transaction trop bas</translation>
    </message>
    <message>
        <source>Transaction amounts must be positive</source>
        <translation>Les montants de la transaction doivent être positif</translation>
    </message>
    <message>
        <source>Transaction too large for fee policy</source>
        <translation>Montant de la transaction trop élevé pour la politique de frais</translation>
    </message>
    <message>
        <source>Transaction too large</source>
        <translation>Transaction trop grande</translation>
    </message>
    <message>
        <source>Username for JSON-RPC connections</source>
        <translation>Nom d'utilisateur pour les connexions JSON-RPC</translation>
    </message>
    <message>
        <source>Warning</source>
        <translation>Attention</translation>
<<<<<<< HEAD
    </message>
    <message>
        <source>Password for JSON-RPC connections</source>
        <translation>Mot de passe pour les connexions JSON-RPC</translation>
=======
>>>>>>> 0d719145
    </message>
    <message>
        <source>Password for JSON-RPC connections</source>
        <translation>Mot de passe pour les connexions JSON-RPC</translation>
    </message>
    <message>
        <source>Loading addresses...</source>
        <translation>Chargement des adresses...</translation>
    </message>
    <message>
        <source>(default: %s)</source>
        <translation>(défaut: %s)</translation>
    </message>
    <message>
        <source>Invalid -proxy address: '%s'</source>
        <translation>Adresse -proxy invalide: '%s'</translation>
    </message>
    <message>
<<<<<<< HEAD
        <source>(default: %s)</source>
        <translation>(défaut: %s)</translation>
    </message>
    <message>
        <source>Error loading wallet.dat</source>
        <translation>Erreur lors du chargement de wallet.dat</translation>
=======
        <source>Specify pid file (default: %s)</source>
        <translation>Spécifier le pid du fichier (défaut: %s)</translation>
>>>>>>> 0d719145
    </message>
    <message>
        <source>Generate coins (default: %u)</source>
        <translation>Générer des pièces (défaut: %u)</translation>
    </message>
    <message>
        <source>Invalid -proxy address: '%s'</source>
        <translation>Adresse -proxy invalide: '%s'</translation>
    </message>
    <message>
        <source>Specify pid file (default: %s)</source>
        <translation>Spécifier le pid du fichier (défaut: %s)</translation>
    </message>
    <message>
        <source>Insufficient funds</source>
        <translation>Fonds insuffisants</translation>
    </message>
    <message>
        <source>Loading block index...</source>
        <translation>Chargement de l'index des blocs...</translation>
    </message>
    <message>
        <source>Loading wallet...</source>
        <translation>Chargement du porte-monnaie...</translation>
    </message>
    <message>
        <source>Cannot downgrade wallet</source>
        <translation>Vous ne pouvez pas rétrograder votre portefeuille</translation>
    </message>
    <message>
        <source>Cannot write default address</source>
        <translation>Impossible d'écrire l'adresse par défaut</translation>
    </message>
    <message>
        <source>Rescanning...</source>
        <translation>Nouvelle analyse...</translation>
    </message>
    <message>
        <source>Done loading</source>
        <translation>Chargement terminé</translation>
    </message>
    <message>
        <source>Error</source>
        <translation>Erreur</translation>
    </message>
</context>
</TS><|MERGE_RESOLUTION|>--- conflicted
+++ resolved
@@ -20,11 +20,10 @@
     <message>
         <source>&amp;Copy</source>
         <translation>&amp;Copie</translation>
-<<<<<<< HEAD
-    </message>
-    <message>
-        <source>&amp;Copy Address</source>
-        <translation>&amp;Adresse de copie</translation>
+    </message>
+    <message>
+        <source>C&amp;lose</source>
+        <translation>F&amp;ermer</translation>
     </message>
     <message>
         <source>Delete the currently selected address from the list</source>
@@ -42,81 +41,6 @@
         <source>&amp;Delete</source>
         <translation>&amp;Supprimer</translation>
     </message>
-    <message>
-        <source>Choose the address to send coins to</source>
-        <translation>Choisissez une adresse où envoyer les zetacoins</translation>
-    </message>
-    <message>
-        <source>Choose the address to receive coins with</source>
-        <translation>Choisissez une adresse où recevoir les zetacoins</translation>
-    </message>
-    <message>
-        <source>Sending addresses</source>
-        <translation>Adresses d'envoi</translation>
-    </message>
-    <message>
-        <source>Receiving addresses</source>
-        <translation>Adresses de réception</translation>
-    </message>
-    <message>
-        <source>These are your Zetacoin addresses for sending payments. Always check the amount and the receiving address before sending coins.</source>
-        <translation>Voici vos adresses Zetacoin qui vous permettent d'envoyer des paiements.  Vérifiez toujours le montant et l'adresse de réception avant d'envoyer des pièces.</translation>
-    </message>
-    <message>
-        <source>These are your Zetacoin addresses for receiving payments. It is recommended to use a new receiving address for each transaction.</source>
-        <translation>Voici vos adresses Zetacoin qui vous permettent de recevoir des paiements.  Il est recommandé d'utiliser une nouvelle adresse de réception pour chaque transaction</translation>
-    </message>
-    <message>
-        <source>Copy &amp;Label</source>
-        <translation>Copier &amp;Étiquette </translation>
-    </message>
-    <message>
-        <source>&amp;Edit</source>
-        <translation>&amp;Éditer </translation>
-    </message>
-    <message>
-        <source>Export Address List</source>
-        <translation>Exporter la liste d'adresses</translation>
-    </message>
-    <message>
-        <source>Comma separated file (*.csv)</source>
-        <translation>Valeurs séparées par des virgules (*.csv)</translation>
-    </message>
-    <message>
-        <source>Exporting Failed</source>
-        <translation>Échec de l'export</translation>
-    </message>
-    <message>
-        <source>There was an error trying to save the address list to %1. Please try again.</source>
-        <translation>Il y a eu une erreur durant la tentative de sauvegarde de la liste d’adresse vers %1.
-Réessayez.</translation>
-    </message>
-</context>
-<context>
-    <name>AddressTableModel</name>
-=======
-    </message>
-    <message>
-        <source>C&amp;lose</source>
-        <translation>F&amp;ermer</translation>
-    </message>
-    <message>
-        <source>Delete the currently selected address from the list</source>
-        <translation>Supprimer l'adresse sélectionnée de la liste</translation>
-    </message>
->>>>>>> 0d719145
-    <message>
-        <source>Export the data in the current tab to a file</source>
-        <translation>Exporter les données de l'onglet courant vers un fichier</translation>
-    </message>
-    <message>
-        <source>&amp;Export</source>
-        <translation>&amp;Exporter...</translation>
-    </message>
-    <message>
-        <source>&amp;Delete</source>
-        <translation>&amp;Supprimer</translation>
-    </message>
     </context>
 <context>
     <name>AddressTableModel</name>
@@ -174,41 +98,12 @@
         <translation>Affiche une vue d'ensemble du porte-monnaie</translation>
     </message>
     <message>
-<<<<<<< HEAD
-        <source>Warning: If you encrypt your wallet and lose your passphrase, you will &lt;b&gt;LOSE ALL OF YOUR ZETACOINS&lt;/b&gt;!</source>
-        <translation>Attention: Si vous cryptez votre portefeuille et que vous perdez votre mot de passe vous &lt;b&gt; PERDREZ TOUS VOS ZETACOINS&lt;/b&gt;!</translation>
-    </message>
-    <message>
-        <source>Are you sure you wish to encrypt your wallet?</source>
-        <translation>Êtes-vous sûr de de vouloir crypter votre portefeuille ? </translation>
-    </message>
-    <message>
-        <source>Zetacoin Core will close now to finish the encryption process. Remember that encrypting your wallet cannot fully protect your zetacoins from being stolen by malware infecting your computer.</source>
-        <translation>Zetacoin Core fermera maintenant pour finir le processus de chiffrement. Rappelez-vous que crypter votre portefeuille ne protége pas totalement vos zetacoins d'être volé par un malware ayant infecté votre ordinateur. </translation>
-    </message>
-    <message>
-        <source>Warning: The Caps Lock key is on!</source>
-        <translation>Attention : La touche majuscule est enfoncé.</translation>
-    </message>
-    <message>
-        <source>Wallet encrypted</source>
-        <translation>Porte-monnaie chiffré</translation>
-    </message>
-    <message>
-        <source>Enter the old passphrase and new passphrase to the wallet.</source>
-        <translation>Entrez l'ancien mot de passe et le nouveau mot de passe pour le portefeuille</translation>
-    </message>
-    <message>
-        <source>Wallet encryption failed</source>
-        <translation>Le chiffrement du porte-monnaie a échoué</translation>
-=======
         <source>&amp;Transactions</source>
         <translation>&amp;Transactions</translation>
     </message>
     <message>
         <source>Browse transaction history</source>
         <translation>Permet de parcourir l'historique des transactions</translation>
->>>>>>> 0d719145
     </message>
     <message>
         <source>E&amp;xit</source>
@@ -230,54 +125,17 @@
         <source>About &amp;Qt</source>
         <translation>À propos de &amp;Qt</translation>
     </message>
-<<<<<<< HEAD
-    <message>
-        <source>Wallet passphrase was successfully changed.</source>
-        <translation>Le changement du mot de passe du portefeuille à été effectué avec succès.</translation>
-    </message>
-</context>
-<context>
-    <name>BanTableModel</name>
-    <message>
-        <source>IP/Netmask</source>
-        <translation>IP/Masque de sous réseau</translation>
-    </message>
-    <message>
-        <source>Banned Until</source>
-        <translation>Banni jusque </translation>
-    </message>
-</context>
-<context>
-    <name>BitcoinGUI</name>
-    <message>
-        <source>Sign &amp;message...</source>
-        <translation>Signer &amp;message...</translation>
-    </message>
-    <message>
-        <source>Synchronizing with network...</source>
-        <translation>Synchronisation avec le réseau...</translation>
-=======
     <message>
         <source>Show information about Qt</source>
         <translation>Afficher des informations sur Qt</translation>
->>>>>>> 0d719145
     </message>
     <message>
         <source>&amp;Options...</source>
         <translation>&amp;Options...</translation>
     </message>
     <message>
-<<<<<<< HEAD
-        <source>Node</source>
-        <translation>Nœud</translation>
-    </message>
-    <message>
-        <source>Show general overview of wallet</source>
-        <translation>Affiche une vue d'ensemble du porte-monnaie</translation>
-=======
         <source>Modify configuration options for %1</source>
         <translation>Modifier les options de configuration pour %1</translation>
->>>>>>> 0d719145
     </message>
     <message>
         <source>&amp;Encrypt Wallet...</source>
@@ -308,46 +166,6 @@
         <translation>Réindexer les blocs sur le disque...</translation>
     </message>
     <message>
-        <source>Send coins to a Bitcoin address</source>
-        <translation>Envoyer des pièces à une adresse Bitcoin</translation>
-    </message>
-    <message>
-        <source>&amp;Encrypt Wallet...</source>
-        <translation>&amp;Chiffrer le portefeuille </translation>
-    </message>
-    <message>
-        <source>&amp;Backup Wallet...</source>
-        <translation>&amp;Sauvegarder le portefeuille</translation>
-    </message>
-    <message>
-        <source>&amp;Change Passphrase...</source>
-        <translation>&amp;Modifier le mot de passe</translation>
-    </message>
-    <message>
-        <source>&amp;Sending addresses...</source>
-        <translation>&amp;Adresses d'envoi</translation>
-    </message>
-    <message>
-        <source>&amp;Receiving addresses...</source>
-        <translation>&amp;Adresses de réception</translation>
-    </message>
-    <message>
-        <source>Open &amp;URI...</source>
-        <translation>Ouvrir &amp;URI</translation>
-    </message>
-    <message>
-        <source>Zetacoin Core client</source>
-        <translation>Client Zetacoin Core</translation>
-    </message>
-    <message>
-        <source>Importing blocks from disk...</source>
-        <translation>Importer les blocs depuis le disque...</translation>
-    </message>
-    <message>
-        <source>Reindexing blocks on disk...</source>
-        <translation>Réindexer les blocs sur le disque...</translation>
-    </message>
-    <message>
         <source>Send coins to a Zetacoin address</source>
         <translation>Envoyer des pièces à une adresse Zetacoin</translation>
     </message>
@@ -372,21 +190,12 @@
         <translation>&amp;Vérification du message</translation>
     </message>
     <message>
-<<<<<<< HEAD
         <source>Zetacoin</source>
         <translation>Zetacoin</translation>
     </message>
     <message>
         <source>Wallet</source>
         <translation>Portefeuille</translation>
-=======
-        <source>Bitcoin</source>
-        <translation>Bitcoin</translation>
->>>>>>> 0d719145
-    </message>
-    <message>
-        <source>Wallet</source>
-        <translation>Portefeuille</translation>
     </message>
     <message>
         <source>&amp;Send</source>
@@ -397,13 +206,6 @@
         <translation>&amp;Réception</translation>
     </message>
     <message>
-<<<<<<< HEAD
-        <source>Show information about Zetacoin Core</source>
-        <translation>Montrer les informations à propos de Zetacoin Core</translation>
-    </message>
-    <message>
-=======
->>>>>>> 0d719145
         <source>&amp;Show / Hide</source>
         <translation>&amp;Montrer / Cacher</translation>
     </message>
@@ -416,13 +218,8 @@
         <translation>Crypter les clé privées qui appartiennent votre portefeuille</translation>
     </message>
     <message>
-<<<<<<< HEAD
         <source>Sign messages with your Zetacoin addresses to prove you own them</source>
         <translation>Signer vos messages avec vos adresses Zetacoin pour prouver que vous les détenez</translation>
-=======
-        <source>Sign messages with your Bitcoin addresses to prove you own them</source>
-        <translation>Signer vos messages avec vos adresses Bitcoin pour prouver que vous les détenez</translation>
->>>>>>> 0d719145
     </message>
     <message>
         <source>&amp;File</source>
@@ -441,55 +238,28 @@
         <translation>Barre d'outils des onglets</translation>
     </message>
     <message>
-<<<<<<< HEAD
-        <source>Zetacoin Core</source>
-        <translation>Zetacoin Core</translation>
-    </message>
-    <message>
         <source>Request payments (generates QR codes and zetacoin: URIs)</source>
         <translation>Demander des paiements (générer QR codes et zetacoin: URIs)</translation>
     </message>
     <message>
-        <source>&amp;About Zetacoin Core</source>
-        <translation>&amp;À propos de Zetacoin</translation>
-    </message>
-    <message>
-        <source>Modify configuration options for Zetacoin Core</source>
-        <translation>Modifier les options de configuration de Zetacoin Core</translation>
-=======
-        <source>Request payments (generates QR codes and bitcoin: URIs)</source>
-        <translation>Demander des paiements (générer QR codes et bitcoin: URIs)</translation>
->>>>>>> 0d719145
-    </message>
-    <message>
         <source>Show the list of used sending addresses and labels</source>
         <translation>Montrer la liste des adresses d'envois utilisées et les étiquettes</translation>
     </message>
     <message>
-<<<<<<< HEAD
         <source>Open a zetacoin: URI or payment request</source>
         <translation>Ouvrir un zetacoin: URI ou demande de paiement</translation>
-=======
-        <source>Open a bitcoin: URI or payment request</source>
-        <translation>Ouvrir un bitcoin: URI ou demande de paiement</translation>
->>>>>>> 0d719145
     </message>
     <message>
         <source>&amp;Command-line options</source>
         <translation>&amp;Options de ligne de commande</translation>
     </message>
     <message numerus="yes">
-<<<<<<< HEAD
         <source>%n active connection(s) to Zetacoin network</source>
         <translation><numerusform>%n connexion active au réseau Zetacoin</numerusform><numerusform>%n connexions actives au réseau Zetacoin</numerusform></translation>
-=======
-        <source>%n active connection(s) to Bitcoin network</source>
-        <translation><numerusform>%n connexion active au réseau Bitcoin</numerusform><numerusform>%n connexions actives au réseau Bitcoin</numerusform></translation>
     </message>
     <message>
         <source>Indexing blocks on disk...</source>
         <translation>Indexation des blocs sur le disque...</translation>
->>>>>>> 0d719145
     </message>
     <message>
         <source>No block source available...</source>
@@ -599,16 +369,6 @@
     </message>
 </context>
 <context>
-<<<<<<< HEAD
-    <name>ClientModel</name>
-    <message>
-        <source>Network Alert</source>
-        <translation>Alerte réseau</translation>
-    </message>
-</context>
-<context>
-=======
->>>>>>> 0d719145
     <name>CoinControlDialog</name>
     <message>
         <source>Coin Selection</source>
@@ -665,7 +425,6 @@
     <message>
         <source>Received with label</source>
         <translation>Reçu avec : </translation>
-<<<<<<< HEAD
     </message>
     <message>
         <source>Received with address</source>
@@ -687,158 +446,7 @@
         <source>Priority</source>
         <translation>Priorité</translation>
     </message>
-    <message>
-        <source>Copy address</source>
-        <translation>Copier l'adresse</translation>
-=======
-    </message>
-    <message>
-        <source>Received with address</source>
-        <translation>Reçue avec l'adresse</translation>
-    </message>
-    <message>
-        <source>Date</source>
-        <translation>Date</translation>
->>>>>>> 0d719145
-    </message>
-    <message>
-        <source>Confirmations</source>
-        <translation>Confirmations</translation>
-    </message>
-    <message>
-        <source>Confirmed</source>
-        <translation>Confirmée</translation>
-    </message>
-    <message>
-<<<<<<< HEAD
-        <source>Copy transaction ID</source>
-        <translation>Copie ID transaction</translation>
-    </message>
-    <message>
-        <source>Lock unspent</source>
-        <translation>Verrouiller les non dépensés</translation>
-    </message>
-    <message>
-        <source>Unlock unspent</source>
-        <translation>Déverrouiller les non dépensés</translation>
-    </message>
-    <message>
-        <source>Copy quantity</source>
-        <translation>Copier la quantité</translation>
-    </message>
-    <message>
-        <source>Copy fee</source>
-        <translation>Copier les frais</translation>
-    </message>
-    <message>
-        <source>Copy after fee</source>
-        <translation>Copier après les frais</translation>
-    </message>
-    <message>
-        <source>Copy bytes</source>
-        <translation>Copier les octets</translation>
-    </message>
-    <message>
-        <source>Copy priority</source>
-        <translation>Copier la priorité </translation>
-    </message>
-    <message>
-        <source>Copy dust</source>
-        <translation>Copier la poussière </translation>
-    </message>
-    <message>
-        <source>Copy change</source>
-        <translation>Copier changement </translation>
-    </message>
-    <message>
-        <source>highest</source>
-        <translation>le plus élevé</translation>
-    </message>
-    <message>
-        <source>higher</source>
-        <translation>plus haute</translation>
-    </message>
-    <message>
-        <source>high</source>
-        <translation>haut</translation>
-    </message>
-    <message>
-        <source>medium-high</source>
-        <translation>moyen-élevé</translation>
-    </message>
-    <message>
-        <source>medium</source>
-        <translation>moyen</translation>
-    </message>
-    <message>
-        <source>low-medium</source>
-        <translation>bas-moyen</translation>
-    </message>
-    <message>
-        <source>low</source>
-        <translation>bas</translation>
-    </message>
-    <message>
-        <source>lower</source>
-        <translation>inférieur</translation>
-    </message>
-    <message>
-        <source>lowest</source>
-        <translation>le plus bas </translation>
-    </message>
-    <message>
-        <source>(%1 locked)</source>
-        <translation>(%1 verrouillé)</translation>
-    </message>
-    <message>
-        <source>none</source>
-        <translation>aucun</translation>
-    </message>
-    <message>
-        <source>This label turns red if the transaction size is greater than 1000 bytes.</source>
-        <translation>Cette étiquette devient rouge si la taille de la transaction est plus grande que 1000 octets</translation>
-    </message>
-    <message>
-        <source>This label turns red if the priority is smaller than "medium".</source>
-        <translation>Cette étiquette devient rouge si la priorité est plus petite que "moyen"</translation>
-    </message>
-    <message>
-        <source>Can vary +/- %1 satoshi(s) per input.</source>
-        <translation>Peut varier de +/- %1 satoshi(s) par entrée.</translation>
-    </message>
-    <message>
-        <source>yes</source>
-        <translation>oui</translation>
-    </message>
-    <message>
-        <source>no</source>
-        <translation>non</translation>
-    </message>
-    <message>
-        <source>This means a fee of at least %1 per kB is required.</source>
-        <translation>Cela signifie que des frais d'au moins %1 par kO sont requis.</translation>
-    </message>
-    <message>
-        <source>Can vary +/- 1 byte per input.</source>
-        <translation>Peut varier de +/- 1 octet par entrée.</translation>
-    </message>
-    <message>
-        <source>(no label)</source>
-        <translation>(aucune étiquette)</translation>
-=======
-        <source>Priority</source>
-        <translation>Priorité</translation>
->>>>>>> 0d719145
-    </message>
-    <message>
-        <source>change from %1 (%2)</source>
-        <translation>changement de %1 (%2)</translation>
-    </message>
-    <message>
-        <source>(change)</source>
-        <translation>(changement)</translation>
-    </message>
-</context>
+    </context>
 <context>
     <name>EditAddressDialog</name>
     <message>
@@ -880,17 +488,8 @@
         <translation>version</translation>
     </message>
     <message>
-<<<<<<< HEAD
-        <source>The entered address "%1" is not a valid Zetacoin address.</source>
-        <translation>L'adresse entrée "%1" n'est pas une adresse Zetacoin valide.</translation>
-    </message>
-    <message>
-        <source>Could not unlock wallet.</source>
-        <translation>Impossible de déverrouiller le porte-monnaie.</translation>
-=======
         <source>(%1-bit)</source>
         <translation>(%1-bit)</translation>
->>>>>>> 0d719145
     </message>
     <message>
         <source>About %1</source>
@@ -900,51 +499,6 @@
         <source>Command-line options</source>
         <translation>Options de ligne de commande</translation>
     </message>
-<<<<<<< HEAD
-</context>
-<context>
-    <name>FreespaceChecker</name>
-    <message>
-        <source>A new data directory will be created.</source>
-        <translation>Un nouveau répertoire de données sera créé. </translation>
-    </message>
-    <message>
-        <source>name</source>
-        <translation>nom</translation>
-    </message>
-    <message>
-        <source>Path already exists, and is not a directory.</source>
-        <translation>Le chemin existe déjà et ce n'est pas un répertoire. </translation>
-    </message>
-    <message>
-        <source>Cannot create data directory here.</source>
-        <translation>Impossible de créer un répertoire ici.</translation>
-    </message>
-</context>
-<context>
-    <name>HelpMessageDialog</name>
-=======
->>>>>>> 0d719145
-    <message>
-        <source>Zetacoin Core</source>
-        <translation>Zetacoin Core</translation>
-    </message>
-    <message>
-        <source>version</source>
-        <translation>version</translation>
-    </message>
-    <message>
-        <source>(%1-bit)</source>
-        <translation>(%1-bit)</translation>
-    </message>
-    <message>
-        <source>About Zetacoin Core</source>
-        <translation>À propos de Zetacoin Core</translation>
-    </message>
-    <message>
-        <source>Command-line options</source>
-        <translation>Options de ligne de commande</translation>
-    </message>
     <message>
         <source>Usage:</source>
         <translation>Utilisation :</translation>
@@ -969,13 +523,8 @@
         <translation>Bienvenue </translation>
     </message>
     <message>
-<<<<<<< HEAD
-        <source>Welcome to Zetacoin Core.</source>
-        <translation>Bienvenue sur Zetacoin Core.</translation>
-=======
         <source>Welcome to %1.</source>
         <translation>Bienvenue sur %1.</translation>
->>>>>>> 0d719145
     </message>
     <message>
         <source>Use the default data directory</source>
@@ -986,13 +535,6 @@
         <translation>Utiliser votre propre répertoire</translation>
     </message>
     <message>
-<<<<<<< HEAD
-        <source>Zetacoin Core</source>
-        <translation>Zetacoin Core</translation>
-    </message>
-    <message>
-=======
->>>>>>> 0d719145
         <source>Error: Specified data directory "%1" cannot be created.</source>
         <translation>Erreur: Le répertoire de données "%1" n'a pas pu être créé. </translation>
     </message>
@@ -1027,15 +569,7 @@
         <source>Select payment request file</source>
         <translation>Sélectionner un fichier de demande de paiement</translation>
     </message>
-<<<<<<< HEAD
-    <message>
-        <source>Select payment request file to open</source>
-        <translation>Sélectionnez le fichier de demande de paiement à ouvrir</translation>
-    </message>
-</context>
-=======
-    </context>
->>>>>>> 0d719145
+    </context>
 <context>
     <name>OptionsDialog</name>
     <message>
@@ -1079,24 +613,12 @@
         <translation>&amp;Réseau</translation>
     </message>
     <message>
-<<<<<<< HEAD
-        <source>Automatically start Zetacoin Core after logging in to the system.</source>
-        <translation>Démarrer automatiquement Zetacoin Core après s'être connecté au système. </translation>
-    </message>
-    <message>
-=======
->>>>>>> 0d719145
         <source>Expert</source>
         <translation>Expert</translation>
     </message>
     <message>
-<<<<<<< HEAD
         <source>Automatically open the Zetacoin client port on the router. This only works when your router supports UPnP and it is enabled.</source>
         <translation>Ouvrir le port du client Zetacoin automatiquement sur le routeur. Cela ne fonctionne que si votre routeur supporte l'UPnP et si la fonctionnalité est activée.</translation>
-=======
-        <source>Automatically open the Bitcoin client port on the router. This only works when your router supports UPnP and it is enabled.</source>
-        <translation>Ouvrir le port du client Bitcoin automatiquement sur le routeur. Cela ne fonctionne que si votre routeur supporte l'UPnP et si la fonctionnalité est activée.</translation>
->>>>>>> 0d719145
     </message>
     <message>
         <source>Map port using &amp;UPnP</source>
@@ -1135,8 +657,6 @@
         <translation>&amp;Fenêtre</translation>
     </message>
     <message>
-<<<<<<< HEAD
-=======
         <source>&amp;Hide the icon from the system tray.</source>
         <translation>&amp;Cacher l'icône dans la zone de notification.</translation>
     </message>
@@ -1145,7 +665,6 @@
         <translation>Cacher l'icône de la zone de notification</translation>
     </message>
     <message>
->>>>>>> 0d719145
         <source>&amp;Minimize to the tray instead of the taskbar</source>
         <translation>&amp;Minimiser dans la barre système au lieu de la barre des tâches</translation>
     </message>
@@ -1239,43 +758,7 @@
     </context>
 <context>
     <name>PaymentServer</name>
-    <message>
-        <source>Invalid payment address %1</source>
-        <translation>Adresse de paiement invalide %1</translation>
-    </message>
-    <message>
-        <source>Payment request rejected</source>
-        <translation>Requête de paiement rejetée </translation>
-    </message>
-    <message>
-        <source>Payment request is not initialized.</source>
-        <translation>La demande de paiement n'a pas été initialisée.</translation>
-    </message>
-    <message>
-        <source>Payment request error</source>
-        <translation>Erreur lors de la requête de paiement</translation>
-    </message>
-    <message>
-        <source>Payment request expired.</source>
-        <translation>Demande de paiement expirée.</translation>
-    </message>
-    <message>
-        <source>Invalid payment request.</source>
-        <translation>Demande de paiement invalide.</translation>
-    </message>
-    <message>
-        <source>Refund from %1</source>
-        <translation>Remboursement de %1</translation>
-    </message>
-    <message>
-        <source>Bad response from server %1</source>
-        <translation>Mauvaise réponse du serveur %1</translation>
-    </message>
-    <message>
-        <source>Network request error</source>
-        <translation>Erreur de demande de réseau</translation>
-    </message>
-</context>
+    </context>
 <context>
     <name>PeerTableModel</name>
     <message>
@@ -1298,13 +781,8 @@
         <translation>Montant</translation>
     </message>
     <message>
-<<<<<<< HEAD
         <source>Enter a Zetacoin address (e.g. %1)</source>
         <translation>Entrer une adresse Zetacoin (e.g. %1)</translation>
-=======
-        <source>Enter a Bitcoin address (e.g. %1)</source>
-        <translation>Entrer une adresse Bitcoin (e.g. %1)</translation>
->>>>>>> 0d719145
     </message>
     <message>
         <source>%1 d</source>
@@ -1337,813 +815,494 @@
 </context>
 <context>
     <name>QRImageWidget</name>
+    </context>
+<context>
+    <name>RPCConsole</name>
+    <message>
+        <source>N/A</source>
+        <translation>N/A </translation>
+    </message>
+    <message>
+        <source>Client version</source>
+        <translation>Version du client</translation>
+    </message>
+    <message>
+        <source>&amp;Information</source>
+        <translation>&amp;Information</translation>
+    </message>
+    <message>
+        <source>Debug window</source>
+        <translation>Fenêtre de débogage </translation>
+    </message>
+    <message>
+        <source>General</source>
+        <translation>Général</translation>
+    </message>
+    <message>
+        <source>Using BerkeleyDB version</source>
+        <translation>Version BerkeleyDButilisée </translation>
+    </message>
+    <message>
+        <source>Startup time</source>
+        <translation>Le temps de démarrage</translation>
+    </message>
+    <message>
+        <source>Network</source>
+        <translation>Réseau</translation>
+    </message>
+    <message>
+        <source>Name</source>
+        <translation>Nom</translation>
+    </message>
+    <message>
+        <source>Number of connections</source>
+        <translation>Nombre de connexions</translation>
+    </message>
+    <message>
+        <source>Block chain</source>
+        <translation>Chaîne de bloc </translation>
+    </message>
+    <message>
+        <source>Current number of blocks</source>
+        <translation>Nombre courant de blocs</translation>
+    </message>
+    <message>
+        <source>Memory Pool</source>
+        <translation>Mémoire du pool</translation>
+    </message>
+    <message>
+        <source>Current number of transactions</source>
+        <translation>Nombre courant de transactions</translation>
+    </message>
+    <message>
+        <source>Memory usage</source>
+        <translation>Usage de la mémoire</translation>
+    </message>
+    <message>
+        <source>Received</source>
+        <translation>Reçu </translation>
+    </message>
+    <message>
+        <source>Sent</source>
+        <translation>Envoyé</translation>
+    </message>
+    <message>
+        <source>&amp;Peers</source>
+        <translation>&amp;Pairs</translation>
+    </message>
+    <message>
+        <source>Banned peers</source>
+        <translation>Pairs bannis</translation>
+    </message>
+    <message>
+        <source>Whitelisted</source>
+        <translation>Autorisé par la liste</translation>
+    </message>
+    <message>
+        <source>Direction</source>
+        <translation>Direction</translation>
+    </message>
+    <message>
+        <source>Version</source>
+        <translation>Version</translation>
+    </message>
+    <message>
+        <source>Starting Block</source>
+        <translation>Bloc de départ</translation>
+    </message>
+    <message>
+        <source>Synced Blocks</source>
+        <translation>Blocs Synchronisés </translation>
+    </message>
+    <message>
+        <source>User Agent</source>
+        <translation>Agent Utilisateur</translation>
+    </message>
+    <message>
+        <source>Services</source>
+        <translation>Services</translation>
+    </message>
+    <message>
+        <source>Ban Score</source>
+        <translation>Score de ban</translation>
+    </message>
+    <message>
+        <source>Connection Time</source>
+        <translation>Temps de connexion</translation>
+    </message>
+    <message>
+        <source>Last Send</source>
+        <translation>Dernier envoyé</translation>
+    </message>
+    <message>
+        <source>Last Receive</source>
+        <translation>Dernier reçu</translation>
+    </message>
+    <message>
+        <source>Ping Time</source>
+        <translation>Temps du ping</translation>
+    </message>
+    <message>
+        <source>Ping Wait</source>
+        <translation>Attente du ping</translation>
+    </message>
+    <message>
+        <source>&amp;Open</source>
+        <translation>&amp;Ouvert</translation>
+    </message>
+    <message>
+        <source>&amp;Console</source>
+        <translation>&amp;Console</translation>
+    </message>
+    <message>
+        <source>&amp;Network Traffic</source>
+        <translation>&amp;Trafic réseau</translation>
+    </message>
+    <message>
+        <source>&amp;Clear</source>
+        <translation>&amp;Nettoyer</translation>
+    </message>
+    <message>
+        <source>Totals</source>
+        <translation>Totaux</translation>
+    </message>
+    <message>
+        <source>In:</source>
+        <translation>Entrée:</translation>
+    </message>
+    <message>
+        <source>Out:</source>
+        <translation>Sortie:</translation>
+    </message>
+    <message>
+        <source>Debug log file</source>
+        <translation>Fichier du journal de débogage</translation>
+    </message>
+    <message>
+        <source>Clear console</source>
+        <translation>Nettoyer la console</translation>
+    </message>
+    <message>
+        <source>1 &amp;hour</source>
+        <translation>1 &amp;heure</translation>
+    </message>
+    <message>
+        <source>1 &amp;day</source>
+        <translation>1 &amp;jour</translation>
+    </message>
+    <message>
+        <source>1 &amp;week</source>
+        <translation>1 &amp;semaine</translation>
+    </message>
+    <message>
+        <source>1 &amp;year</source>
+        <translation>1 &amp;an</translation>
+    </message>
+    <message>
+        <source>%1 B</source>
+        <translation>%1 O</translation>
+    </message>
+    <message>
+        <source>%1 KB</source>
+        <translation>%1 KO</translation>
+    </message>
+    <message>
+        <source>%1 MB</source>
+        <translation>%1 MO</translation>
+    </message>
+    <message>
+        <source>%1 GB</source>
+        <translation>%1 GO</translation>
+    </message>
+    <message>
+        <source>via %1</source>
+        <translation>via %1</translation>
+    </message>
+    <message>
+        <source>never</source>
+        <translation>jamais</translation>
+    </message>
+    <message>
+        <source>Yes</source>
+        <translation>Oui</translation>
+    </message>
+    <message>
+        <source>No</source>
+        <translation>Non</translation>
+    </message>
+    <message>
+        <source>Unknown</source>
+        <translation>Inconnu</translation>
+    </message>
+</context>
+<context>
+    <name>ReceiveCoinsDialog</name>
+    <message>
+        <source>&amp;Amount:</source>
+        <translation>Montant :</translation>
+    </message>
+    <message>
+        <source>&amp;Label:</source>
+        <translation>&amp;Étiquette :</translation>
+    </message>
+    <message>
+        <source>&amp;Message:</source>
+        <translation>Message :</translation>
+    </message>
+    <message>
+        <source>Clear all fields of the form.</source>
+        <translation>Nettoyer tous les champs du formulaire.</translation>
+    </message>
+    <message>
+        <source>Clear</source>
+        <translation>Nettoyer</translation>
+    </message>
+    <message>
+        <source>Requested payments history</source>
+        <translation>Historique des demandes de paiements.</translation>
+    </message>
+    <message>
+        <source>&amp;Request payment</source>
+        <translation>&amp;Demande de paiement</translation>
+    </message>
+    <message>
+        <source>Show</source>
+        <translation>Montrer</translation>
+    </message>
+    <message>
+        <source>Remove</source>
+        <translation>Retirer</translation>
+    </message>
+    </context>
+<context>
+    <name>ReceiveRequestDialog</name>
+    <message>
+        <source>QR Code</source>
+        <translation>QR Code</translation>
+    </message>
+    <message>
+        <source>Copy &amp;URI</source>
+        <translation>Copier &amp;URI</translation>
+    </message>
+    <message>
+        <source>Copy &amp;Address</source>
+        <translation>Copier &amp;Adresse</translation>
+    </message>
     <message>
         <source>&amp;Save Image...</source>
         <translation>&amp;Sauvegarder image</translation>
     </message>
-    <message>
-        <source>&amp;Copy Image</source>
-        <translation>&amp;Copier image</translation>
-    </message>
-    <message>
-        <source>Save QR Code</source>
-        <translation>Sauvegarder QR code</translation>
-    </message>
-    <message>
-        <source>PNG Image (*.png)</source>
-        <translation>Image PNG (*.png)</translation>
-    </message>
-</context>
-<context>
-    <name>RPCConsole</name>
-    <message>
-<<<<<<< HEAD
-        <source>Client name</source>
-        <translation>Nom du client</translation>
-    </message>
-    <message>
-=======
->>>>>>> 0d719145
-        <source>N/A</source>
-        <translation>N/A </translation>
-    </message>
-    <message>
-        <source>Client version</source>
-        <translation>Version du client</translation>
-    </message>
-    <message>
-        <source>&amp;Information</source>
-        <translation>&amp;Information</translation>
-    </message>
-    <message>
-        <source>Debug window</source>
-        <translation>Fenêtre de débogage </translation>
-    </message>
-    <message>
-        <source>General</source>
-        <translation>Général</translation>
-    </message>
-    <message>
-<<<<<<< HEAD
-        <source>Using OpenSSL version</source>
-        <translation>Version OpenSSL utilisée </translation>
-    </message>
-    <message>
-=======
->>>>>>> 0d719145
-        <source>Using BerkeleyDB version</source>
-        <translation>Version BerkeleyDButilisée </translation>
-    </message>
-    <message>
-        <source>Startup time</source>
-        <translation>Le temps de démarrage</translation>
-    </message>
-    <message>
-        <source>Network</source>
-        <translation>Réseau</translation>
-    </message>
-    <message>
-        <source>Name</source>
-        <translation>Nom</translation>
-<<<<<<< HEAD
-    </message>
-    <message>
-        <source>Number of connections</source>
-        <translation>Nombre de connexions</translation>
-    </message>
-    <message>
-        <source>Block chain</source>
-        <translation>Chaîne de bloc </translation>
-    </message>
-    <message>
-        <source>Current number of blocks</source>
-        <translation>Nombre courant de blocs</translation>
-    </message>
-    <message>
-        <source>Memory Pool</source>
-        <translation>Mémoire du pool</translation>
-    </message>
-    <message>
-        <source>Current number of transactions</source>
-        <translation>Nombre courant de transactions</translation>
-    </message>
-    <message>
-        <source>Memory usage</source>
-        <translation>Usage de la mémoire</translation>
-    </message>
-    <message>
-        <source>Received</source>
-        <translation>Reçu </translation>
-    </message>
-    <message>
-        <source>Sent</source>
-        <translation>Envoyé</translation>
-    </message>
-    <message>
-        <source>&amp;Peers</source>
-        <translation>&amp;Pairs</translation>
-    </message>
-    <message>
-        <source>Banned peers</source>
-        <translation>Pairs bannis</translation>
-    </message>
-    <message>
-        <source>Whitelisted</source>
-        <translation>Autorisé par la liste</translation>
-    </message>
-    <message>
-        <source>Direction</source>
-        <translation>Direction</translation>
-    </message>
-    <message>
-        <source>Version</source>
-        <translation>Version</translation>
-    </message>
-    <message>
-        <source>Starting Block</source>
-        <translation>Bloc de départ</translation>
-    </message>
-    <message>
-        <source>User Agent</source>
-        <translation>Agent Utilisateur</translation>
-    </message>
-    <message>
-        <source>Services</source>
-        <translation>Services</translation>
-    </message>
-    <message>
-        <source>Ban Score</source>
-        <translation>Score de ban</translation>
-    </message>
-    <message>
-        <source>Connection Time</source>
-        <translation>Temps de connexion</translation>
-    </message>
-    <message>
-        <source>Last Send</source>
-        <translation>Dernier envoyé</translation>
-    </message>
-    <message>
-        <source>Last Receive</source>
-        <translation>Dernier reçu</translation>
-    </message>
-    <message>
-        <source>Ping Time</source>
-        <translation>Temps du ping</translation>
-    </message>
-    <message>
-        <source>Ping Wait</source>
-        <translation>Attente du ping</translation>
-    </message>
-    <message>
-        <source>&amp;Open</source>
-        <translation>&amp;Ouvert</translation>
-    </message>
-    <message>
-        <source>&amp;Console</source>
-        <translation>&amp;Console</translation>
-    </message>
-    <message>
-        <source>&amp;Network Traffic</source>
-        <translation>&amp;Trafic réseau</translation>
-    </message>
-    <message>
-        <source>&amp;Clear</source>
-        <translation>&amp;Nettoyer</translation>
-    </message>
-    <message>
-        <source>Totals</source>
-        <translation>Totaux</translation>
-    </message>
-    <message>
-        <source>In:</source>
-        <translation>Entrée:</translation>
-    </message>
-    <message>
-        <source>Out:</source>
-        <translation>Sortie:</translation>
-    </message>
-    <message>
-        <source>Build date</source>
-        <translation>Date de création</translation>
-    </message>
-    <message>
-        <source>Debug log file</source>
-        <translation>Fichier du journal de débogage</translation>
-    </message>
-    <message>
-        <source>Clear console</source>
-        <translation>Nettoyer la console</translation>
-    </message>
-    <message>
-        <source>1 &amp;hour</source>
-        <translation>1 &amp;heure</translation>
-    </message>
-    <message>
-        <source>1 &amp;day</source>
-        <translation>1 &amp;jour</translation>
-    </message>
-    <message>
-        <source>1 &amp;week</source>
-        <translation>1 &amp;semaine</translation>
-    </message>
-    <message>
-        <source>1 &amp;year</source>
-        <translation>1 &amp;an</translation>
-    </message>
-    <message>
-        <source>%1 B</source>
-        <translation>%1 O</translation>
-    </message>
-    <message>
-        <source>%1 KB</source>
-        <translation>%1 KO</translation>
-    </message>
-    <message>
-        <source>%1 MB</source>
-        <translation>%1 MO</translation>
-    </message>
-    <message>
-        <source>%1 GB</source>
-        <translation>%1 GO</translation>
-    </message>
-    <message>
-        <source>via %1</source>
-        <translation>via %1</translation>
-    </message>
-    <message>
-        <source>never</source>
-        <translation>jamais</translation>
-    </message>
-    <message>
-        <source>Yes</source>
-        <translation>Oui</translation>
-    </message>
-    <message>
-        <source>No</source>
-        <translation>Non</translation>
-    </message>
-    <message>
-        <source>Unknown</source>
-        <translation>Inconnu</translation>
-    </message>
-</context>
-<context>
-    <name>ReceiveCoinsDialog</name>
-    <message>
-        <source>&amp;Amount:</source>
+    </context>
+<context>
+    <name>RecentRequestsTableModel</name>
+    </context>
+<context>
+    <name>SendCoinsDialog</name>
+    <message>
+        <source>Send Coins</source>
+        <translation>Envoyer des pièces</translation>
+    </message>
+    <message>
+        <source>Inputs...</source>
+        <translation>Sorties...</translation>
+    </message>
+    <message>
+        <source>automatically selected</source>
+        <translation>Automatiquement sélectionné </translation>
+    </message>
+    <message>
+        <source>Insufficient funds!</source>
+        <translation>Fonds insuffisants</translation>
+    </message>
+    <message>
+        <source>Quantity:</source>
+        <translation>Quantité:</translation>
+    </message>
+    <message>
+        <source>Bytes:</source>
+        <translation>Octets:</translation>
+    </message>
+    <message>
+        <source>Amount:</source>
         <translation>Montant :</translation>
+    </message>
+    <message>
+        <source>Priority:</source>
+        <translation>Priorité:</translation>
+    </message>
+    <message>
+        <source>Fee:</source>
+        <translation>Frais:</translation>
+    </message>
+    <message>
+        <source>After Fee:</source>
+        <translation>Après frais:</translation>
+    </message>
+    <message>
+        <source>Change:</source>
+        <translation>Change:</translation>
+    </message>
+    <message>
+        <source>Transaction Fee:</source>
+        <translation>Frais de transaction</translation>
+    </message>
+    <message>
+        <source>Choose...</source>
+        <translation>Choisir...</translation>
+    </message>
+    <message>
+        <source>per kilobyte</source>
+        <translation>par kilo octet</translation>
+    </message>
+    <message>
+        <source>Hide</source>
+        <translation>Cacher</translation>
+    </message>
+    <message>
+        <source>total at least</source>
+        <translation>Au total au moins</translation>
+    </message>
+    <message>
+        <source>Recommended:</source>
+        <translation>Recommandé: </translation>
+    </message>
+    <message>
+        <source>Confirmation time:</source>
+        <translation>Temps de confirmation:</translation>
+    </message>
+    <message>
+        <source>normal</source>
+        <translation>normal</translation>
+    </message>
+    <message>
+        <source>fast</source>
+        <translation>rapide</translation>
+    </message>
+    <message>
+        <source>Send to multiple recipients at once</source>
+        <translation>Envoyer des pièces à plusieurs destinataires à la fois</translation>
+    </message>
+    <message>
+        <source>Clear all fields of the form.</source>
+        <translation>Nettoyer tous les champs du formulaire.</translation>
+    </message>
+    <message>
+        <source>Dust:</source>
+        <translation>Poussière: </translation>
+    </message>
+    <message>
+        <source>Clear &amp;All</source>
+        <translation>Nettoyer &amp;Tout</translation>
+    </message>
+    <message>
+        <source>Balance:</source>
+        <translation>Solde :</translation>
+    </message>
+    <message>
+        <source>Confirm the send action</source>
+        <translation>Confirmer l'action d'envoi</translation>
+    </message>
+    </context>
+<context>
+    <name>SendCoinsEntry</name>
+    <message>
+        <source>A&amp;mount:</source>
+        <translation>&amp;Montant :</translation>
+    </message>
+    <message>
+        <source>Pay &amp;To:</source>
+        <translation>Payer &amp;à :</translation>
     </message>
     <message>
         <source>&amp;Label:</source>
         <translation>&amp;Étiquette :</translation>
     </message>
     <message>
-        <source>&amp;Message:</source>
+        <source>Choose previously used address</source>
+        <translation>Choisir une adresse précédemment utilisée </translation>
+    </message>
+    <message>
+        <source>This is a normal payment.</source>
+        <translation>C'est un paiement normal.</translation>
+    </message>
+    <message>
+        <source>Alt+A</source>
+        <translation>Alt+A</translation>
+    </message>
+    <message>
+        <source>Paste address from clipboard</source>
+        <translation>Coller une adresse depuis le presse-papiers</translation>
+    </message>
+    <message>
+        <source>Alt+P</source>
+        <translation>Alt+P</translation>
+    </message>
+    <message>
+        <source>Remove this entry</source>
+        <translation>Retirer cette entrée</translation>
+    </message>
+    <message>
+        <source>Message:</source>
         <translation>Message :</translation>
     </message>
     <message>
-        <source>Clear all fields of the form.</source>
-        <translation>Nettoyer tous les champs du formulaire.</translation>
-    </message>
-    <message>
-        <source>Clear</source>
-        <translation>Nettoyer</translation>
-    </message>
-    <message>
-        <source>Requested payments history</source>
-        <translation>Historique des demandes de paiements.</translation>
-    </message>
-    <message>
-        <source>&amp;Request payment</source>
-        <translation>&amp;Demande de paiement</translation>
-    </message>
-    <message>
-        <source>Show</source>
-        <translation>Montrer</translation>
-    </message>
-    <message>
-        <source>Remove</source>
-        <translation>Retirer</translation>
-    </message>
-    <message>
-        <source>Copy label</source>
-        <translation>Copier l'étiquette</translation>
-    </message>
-    <message>
-        <source>Copy message</source>
-        <translation>Copier message</translation>
-    </message>
-    <message>
-        <source>Copy amount</source>
-        <translation>Copier le montant</translation>
-=======
-    </message>
-    <message>
-        <source>Number of connections</source>
-        <translation>Nombre de connexions</translation>
-    </message>
-    <message>
-        <source>Block chain</source>
-        <translation>Chaîne de bloc </translation>
-    </message>
-    <message>
-        <source>Current number of blocks</source>
-        <translation>Nombre courant de blocs</translation>
-    </message>
-    <message>
-        <source>Memory Pool</source>
-        <translation>Mémoire du pool</translation>
-    </message>
-    <message>
-        <source>Current number of transactions</source>
-        <translation>Nombre courant de transactions</translation>
-    </message>
-    <message>
-        <source>Memory usage</source>
-        <translation>Usage de la mémoire</translation>
-    </message>
-    <message>
-        <source>Received</source>
-        <translation>Reçu </translation>
-    </message>
-    <message>
-        <source>Sent</source>
-        <translation>Envoyé</translation>
-    </message>
-    <message>
-        <source>&amp;Peers</source>
-        <translation>&amp;Pairs</translation>
-    </message>
-    <message>
-        <source>Banned peers</source>
-        <translation>Pairs bannis</translation>
-    </message>
-    <message>
-        <source>Whitelisted</source>
-        <translation>Autorisé par la liste</translation>
-    </message>
-    <message>
-        <source>Direction</source>
-        <translation>Direction</translation>
-    </message>
-    <message>
-        <source>Version</source>
-        <translation>Version</translation>
-    </message>
-    <message>
-        <source>Starting Block</source>
-        <translation>Bloc de départ</translation>
-    </message>
-    <message>
-        <source>Synced Blocks</source>
-        <translation>Blocs Synchronisés </translation>
-    </message>
-    <message>
-        <source>User Agent</source>
-        <translation>Agent Utilisateur</translation>
-    </message>
-    <message>
-        <source>Services</source>
-        <translation>Services</translation>
-    </message>
-    <message>
-        <source>Ban Score</source>
-        <translation>Score de ban</translation>
-    </message>
-    <message>
-        <source>Connection Time</source>
-        <translation>Temps de connexion</translation>
-    </message>
-    <message>
-        <source>Last Send</source>
-        <translation>Dernier envoyé</translation>
-    </message>
-    <message>
-        <source>Last Receive</source>
-        <translation>Dernier reçu</translation>
->>>>>>> 0d719145
-    </message>
-    <message>
-<<<<<<< HEAD
-        <source>QR Code</source>
-        <translation>QR Code</translation>
-    </message>
-    <message>
-        <source>Copy &amp;URI</source>
-        <translation>Copier &amp;URI</translation>
-    </message>
-    <message>
-        <source>Copy &amp;Address</source>
-        <translation>Copier &amp;Adresse</translation>
-    </message>
-    <message>
-        <source>&amp;Save Image...</source>
-        <translation>&amp;Sauvegarder image</translation>
-    </message>
-    <message>
-        <source>Request payment to %1</source>
-        <translation>Demande de paiement à %1</translation>
-    </message>
-    <message>
-        <source>Payment information</source>
-        <translation>Informations de paiement</translation>
-    </message>
-    <message>
-        <source>URI</source>
-        <translation>URI</translation>
-=======
-        <source>Ping Time</source>
-        <translation>Temps du ping</translation>
->>>>>>> 0d719145
-    </message>
-    <message>
-        <source>Ping Wait</source>
-        <translation>Attente du ping</translation>
-    </message>
-    <message>
-        <source>&amp;Open</source>
-        <translation>&amp;Ouvert</translation>
-    </message>
-    <message>
-        <source>&amp;Console</source>
-        <translation>&amp;Console</translation>
-    </message>
-    <message>
-        <source>&amp;Network Traffic</source>
-        <translation>&amp;Trafic réseau</translation>
-    </message>
-    <message>
-        <source>&amp;Clear</source>
-        <translation>&amp;Nettoyer</translation>
-    </message>
-    <message>
-        <source>Totals</source>
-        <translation>Totaux</translation>
-    </message>
-    <message>
-        <source>In:</source>
-        <translation>Entrée:</translation>
-    </message>
-    <message>
-        <source>Out:</source>
-        <translation>Sortie:</translation>
-    </message>
-    <message>
-        <source>Debug log file</source>
-        <translation>Fichier du journal de débogage</translation>
-    </message>
-<<<<<<< HEAD
-    <message>
-        <source>(no message)</source>
-        <translation>(pas de message)</translation>
-    </message>
-    <message>
-        <source>(no amount)</source>
-        <translation>(pas de montant)</translation>
-    </message>
-</context>
-<context>
-    <name>SendCoinsDialog</name>
-=======
->>>>>>> 0d719145
-    <message>
-        <source>Clear console</source>
-        <translation>Nettoyer la console</translation>
-    </message>
-    <message>
-<<<<<<< HEAD
-        <source>Inputs...</source>
-        <translation>Sorties...</translation>
-    </message>
-    <message>
-        <source>automatically selected</source>
-        <translation>Automatiquement sélectionné </translation>
-    </message>
-    <message>
-        <source>Insufficient funds!</source>
-        <translation>Fonds insuffisants</translation>
-    </message>
-    <message>
-        <source>Quantity:</source>
-        <translation>Quantité:</translation>
-    </message>
-    <message>
-        <source>Bytes:</source>
-        <translation>Octets:</translation>
-    </message>
-    <message>
-        <source>Amount:</source>
-        <translation>Montant :</translation>
-    </message>
-    <message>
-        <source>Priority:</source>
-        <translation>Priorité:</translation>
-    </message>
-    <message>
-        <source>Fee:</source>
-        <translation>Frais:</translation>
-    </message>
-    <message>
-        <source>After Fee:</source>
-        <translation>Après frais:</translation>
-    </message>
-    <message>
-        <source>Change:</source>
-        <translation>Change:</translation>
-    </message>
-    <message>
-        <source>Transaction Fee:</source>
-        <translation>Frais de transaction</translation>
-    </message>
-    <message>
-        <source>Choose...</source>
-        <translation>Choisir...</translation>
-    </message>
-    <message>
-        <source>per kilobyte</source>
-        <translation>par kilo octet</translation>
-    </message>
-    <message>
-        <source>Hide</source>
-        <translation>Cacher</translation>
-    </message>
-    <message>
-        <source>total at least</source>
-        <translation>Au total au moins</translation>
-    </message>
-    <message>
-        <source>Recommended:</source>
-        <translation>Recommandé: </translation>
-    </message>
-    <message>
-        <source>Confirmation time:</source>
-        <translation>Temps de confirmation:</translation>
-    </message>
-    <message>
-        <source>normal</source>
-        <translation>normal</translation>
-    </message>
-    <message>
-        <source>fast</source>
-        <translation>rapide</translation>
-    </message>
-    <message>
-        <source>Send to multiple recipients at once</source>
-        <translation>Envoyer des pièces à plusieurs destinataires à la fois</translation>
-    </message>
-    <message>
-        <source>Clear all fields of the form.</source>
-        <translation>Nettoyer tous les champs du formulaire.</translation>
-    </message>
-    <message>
-        <source>Dust:</source>
-        <translation>Poussière: </translation>
+        <source>Pay To:</source>
+        <translation>Payer à :</translation>
+    </message>
+    <message>
+        <source>Memo:</source>
+        <translation>Memo:</translation>
+    </message>
+    </context>
+<context>
+    <name>SendConfirmationDialog</name>
+    </context>
+<context>
+    <name>ShutdownWindow</name>
+    </context>
+<context>
+    <name>SignVerifyMessageDialog</name>
+    <message>
+        <source>&amp;Sign Message</source>
+        <translation>&amp;Signer le message</translation>
+    </message>
+    <message>
+        <source>Choose previously used address</source>
+        <translation>Choisir une adresse précédemment utilisée </translation>
+    </message>
+    <message>
+        <source>Alt+A</source>
+        <translation>Alt+A</translation>
+    </message>
+    <message>
+        <source>Paste address from clipboard</source>
+        <translation>Coller une adresse depuis le presse-papiers</translation>
+    </message>
+    <message>
+        <source>Alt+P</source>
+        <translation>Alt+P</translation>
+    </message>
+    <message>
+        <source>Enter the message you want to sign here</source>
+        <translation>Entrez ici le message que vous désirez signer</translation>
+    </message>
+    <message>
+        <source>Signature</source>
+        <translation>Signature</translation>
+    </message>
+    <message>
+        <source>Copy the current signature to the system clipboard</source>
+        <translation>Copier l'adresse courante dans le presse papier</translation>
+    </message>
+    <message>
+        <source>Sign &amp;Message</source>
+        <translation>&amp;Signer le message</translation>
     </message>
     <message>
         <source>Clear &amp;All</source>
         <translation>Nettoyer &amp;Tout</translation>
     </message>
     <message>
-        <source>Balance:</source>
-        <translation>Solde :</translation>
-=======
-        <source>1 &amp;hour</source>
-        <translation>1 &amp;heure</translation>
-    </message>
-    <message>
-        <source>1 &amp;day</source>
-        <translation>1 &amp;jour</translation>
-    </message>
-    <message>
-        <source>1 &amp;week</source>
-        <translation>1 &amp;semaine</translation>
->>>>>>> 0d719145
-    </message>
-    <message>
-        <source>1 &amp;year</source>
-        <translation>1 &amp;an</translation>
-    </message>
-    <message>
-        <source>%1 B</source>
-        <translation>%1 O</translation>
-    </message>
-    <message>
-<<<<<<< HEAD
-        <source>%1 to %2</source>
-        <translation>%1 à %2</translation>
-    </message>
-    <message>
-        <source>Copy quantity</source>
-        <translation>Copier la quantité</translation>
-    </message>
-    <message>
-        <source>Copy amount</source>
-        <translation>Copier le montant</translation>
-    </message>
-    <message>
-        <source>Copy fee</source>
-        <translation>Copier les frais</translation>
-    </message>
-    <message>
-        <source>Copy after fee</source>
-        <translation>Copier après les frais</translation>
-    </message>
-    <message>
-        <source>Copy bytes</source>
-        <translation>Copier les octets</translation>
-    </message>
-    <message>
-        <source>Copy priority</source>
-        <translation>Copier la priorité </translation>
-    </message>
-    <message>
-        <source>Copy change</source>
-        <translation>Copier changement </translation>
-    </message>
-    <message>
-        <source>Total Amount %1</source>
-        <translation>Montant Total %1</translation>
-    </message>
-    <message>
-        <source>or</source>
-        <translation>ou</translation>
-    </message>
-    <message>
-        <source>The amount to pay must be larger than 0.</source>
-        <translation>Le montant à payer doit être supérieur à 0.</translation>
-    </message>
-    <message>
-        <source>The amount exceeds your balance.</source>
-        <translation>Le montant excède votre balance. </translation>
-    </message>
-    <message>
-        <source>Transaction creation failed!</source>
-        <translation>Échec de la création de la transaction  </translation>
-    </message>
-    <message>
-        <source>Payment request expired.</source>
-        <translation>Demande de paiement expirée. </translation>
-    </message>
-    <message>
-        <source>Pay only the required fee of %1</source>
-        <translation>Payer seulement les frais obligatoire de %1</translation>
-    </message>
-    <message>
-        <source>Warning: Invalid Zetacoin address</source>
-        <translation>Attention: Adresse Zetacoin Invalide</translation>
-    </message>
-    <message>
-        <source>(no label)</source>
-        <translation>(aucune étiquette)</translation>
-    </message>
-    <message>
-        <source>Copy dust</source>
-        <translation>Copier la poussière </translation>
-    </message>
-    <message>
-        <source>Are you sure you want to send?</source>
-        <translation>Êtes-vous sûr de vouloir envoyer ?</translation>
-    </message>
-    <message>
-        <source>added as transaction fee</source>
-        <translation>Ajoute en tant que frais de transaction</translation>
-    </message>
-</context>
-<context>
-    <name>SendCoinsEntry</name>
-=======
-        <source>%1 KB</source>
-        <translation>%1 KO</translation>
-    </message>
-    <message>
-        <source>%1 MB</source>
-        <translation>%1 MO</translation>
-    </message>
-    <message>
-        <source>%1 GB</source>
-        <translation>%1 GO</translation>
-    </message>
->>>>>>> 0d719145
-    <message>
-        <source>via %1</source>
-        <translation>via %1</translation>
-    </message>
-    <message>
-        <source>never</source>
-        <translation>jamais</translation>
-    </message>
-    <message>
-        <source>Yes</source>
-        <translation>Oui</translation>
-    </message>
-    <message>
-        <source>No</source>
-        <translation>Non</translation>
-    </message>
-    <message>
-<<<<<<< HEAD
-        <source>Choose previously used address</source>
-        <translation>Choisir une adresse précédemment utilisée </translation>
-    </message>
-    <message>
-        <source>This is a normal payment.</source>
-        <translation>C'est un paiement normal.</translation>
-    </message>
-    <message>
-        <source>Alt+A</source>
-        <translation>Alt+A</translation>
-=======
-        <source>Unknown</source>
-        <translation>Inconnu</translation>
->>>>>>> 0d719145
-    </message>
-</context>
-<context>
-    <name>ReceiveCoinsDialog</name>
-    <message>
-        <source>&amp;Amount:</source>
-        <translation>Montant :</translation>
-    </message>
-    <message>
-        <source>&amp;Label:</source>
-        <translation>&amp;Étiquette :</translation>
-    </message>
-    <message>
-<<<<<<< HEAD
-        <source>Remove this entry</source>
-        <translation>Retirer cette entrée</translation>
-    </message>
-    <message>
-        <source>Message:</source>
-        <translation>Message :</translation>
-    </message>
-    <message>
-        <source>Pay To:</source>
-        <translation>Payer à :</translation>
-    </message>
-    <message>
-        <source>Memo:</source>
-        <translation>Memo:</translation>
-    </message>
-</context>
-<context>
-    <name>ShutdownWindow</name>
-    </context>
-<context>
-    <name>SignVerifyMessageDialog</name>
-=======
-        <source>&amp;Message:</source>
-        <translation>Message :</translation>
-    </message>
->>>>>>> 0d719145
-    <message>
-        <source>Clear all fields of the form.</source>
-        <translation>Nettoyer tous les champs du formulaire.</translation>
-    </message>
-    <message>
-<<<<<<< HEAD
-        <source>Choose previously used address</source>
-        <translation>Choisir une adresse précédemment utilisée </translation>
-    </message>
-    <message>
-        <source>Alt+A</source>
-        <translation>Alt+A</translation>
-=======
-        <source>Clear</source>
-        <translation>Nettoyer</translation>
->>>>>>> 0d719145
-    </message>
-    <message>
-        <source>Requested payments history</source>
-        <translation>Historique des demandes de paiements.</translation>
-    </message>
-    <message>
-        <source>&amp;Request payment</source>
-        <translation>&amp;Demande de paiement</translation>
-    </message>
-    <message>
-        <source>Show</source>
-        <translation>Montrer</translation>
-    </message>
-<<<<<<< HEAD
-    <message>
-        <source>Signature</source>
-        <translation>Signature</translation>
-    </message>
-    <message>
-        <source>Copy the current signature to the system clipboard</source>
-        <translation>Copier l'adresse courante dans le presse papier</translation>
-    </message>
-    <message>
-        <source>Sign &amp;Message</source>
-        <translation>&amp;Signer le message</translation>
-    </message>
-    <message>
-        <source>Clear &amp;All</source>
-        <translation>Nettoyer &amp;Tout</translation>
-    </message>
-    <message>
         <source>&amp;Verify Message</source>
         <translation>&amp;Vérifier message</translation>
     </message>
@@ -2151,544 +1310,80 @@
         <source>Verify &amp;Message</source>
         <translation>Vérifier &amp;Message</translation>
     </message>
-    <message>
-        <source>The entered address is invalid.</source>
-        <translation>L'adresse entrée est invalide. </translation>
-    </message>
-    <message>
-        <source>Please check the address and try again.</source>
-        <translation>Vérifiez l'adresse et réessayer. </translation>
-    </message>
-    <message>
-        <source>Message signed.</source>
-        <translation>Message signé. </translation>
-    </message>
-    <message>
-        <source>Please check the signature and try again.</source>
-        <translation>Vérifiez la signature et réessayer.</translation>
-    </message>
-    <message>
-        <source>Message verification failed.</source>
-        <translation>Vérification du message échouée.</translation>
-    </message>
-    <message>
-        <source>Message verified.</source>
-        <translation>Message vérifié. </translation>
+    </context>
+<context>
+    <name>SplashScreen</name>
+    <message>
+        <source>[testnet]</source>
+        <translation>[testnet]</translation>
     </message>
 </context>
 <context>
-    <name>SplashScreen</name>
+    <name>TrafficGraphWidget</name>
+    <message>
+        <source>KB/s</source>
+        <translation>KO/s</translation>
+    </message>
+</context>
+<context>
+    <name>TransactionDesc</name>
+    </context>
+<context>
+    <name>TransactionDescDialog</name>
+    <message>
+        <source>This pane shows a detailed description of the transaction</source>
+        <translation>Ce panneau affiche une description détaillée de la transaction</translation>
+    </message>
+    </context>
+<context>
+    <name>TransactionTableModel</name>
+    </context>
+<context>
+    <name>TransactionView</name>
+    </context>
+<context>
+    <name>UnitDisplayStatusBarControl</name>
+    </context>
+<context>
+    <name>WalletFrame</name>
+    </context>
+<context>
+    <name>WalletModel</name>
+    </context>
+<context>
+    <name>WalletView</name>
+    </context>
+<context>
+    <name>bitcoin-core</name>
+    <message>
+        <source>Options:</source>
+        <translation>Options :</translation>
+    </message>
+    <message>
+        <source>Specify data directory</source>
+        <translation>Spécifier le répertoire de données</translation>
+    </message>
+    <message>
+        <source>Specify your own public address</source>
+        <translation>Spécifier votre adresse publique </translation>
+    </message>
+    <message>
+        <source>Accept command line and JSON-RPC commands</source>
+        <translation>Accepter les commandes de JSON-RPC et de la ligne de commande</translation>
+    </message>
+    <message>
+        <source>Run in the background as a daemon and accept commands</source>
+        <translation>Fonctionner en arrière-plan en tant que démon et accepter les commandes</translation>
+    </message>
+    <message>
+        <source>Unable to start HTTP server. See debug log for details.</source>
+        <translation>Impossible de démarrer le serveur HTTP. Voir le journal de débogage pour plus de détails.</translation>
+    </message>
     <message>
         <source>Zetacoin Core</source>
         <translation>Zetacoin Core</translation>
     </message>
     <message>
-        <source>The Zetacoin Core developers</source>
-        <translation>Les développeurs de Zetacoin Core</translation>
-    </message>
-    <message>
-        <source>[testnet]</source>
-        <translation>[testnet]</translation>
-    </message>
-</context>
-<context>
-    <name>TrafficGraphWidget</name>
-    <message>
-        <source>KB/s</source>
-        <translation>KO/s</translation>
-    </message>
-</context>
-=======
-    <message>
-        <source>Remove</source>
-        <translation>Retirer</translation>
-    </message>
-    </context>
->>>>>>> 0d719145
-<context>
-    <name>ReceiveRequestDialog</name>
-    <message>
-        <source>QR Code</source>
-        <translation>QR Code</translation>
-    </message>
-    <message>
-        <source>Copy &amp;URI</source>
-        <translation>Copier &amp;URI</translation>
-    </message>
-    <message>
-        <source>Copy &amp;Address</source>
-        <translation>Copier &amp;Adresse</translation>
-    </message>
-    <message>
-        <source>&amp;Save Image...</source>
-        <translation>&amp;Sauvegarder image</translation>
-    </message>
-    </context>
-<context>
-    <name>RecentRequestsTableModel</name>
-    </context>
-<context>
-    <name>SendCoinsDialog</name>
-    <message>
-<<<<<<< HEAD
-        <source>Source</source>
-        <translation>Source</translation>
-    </message>
-    <message>
-        <source>Generated</source>
-        <translation>Généré</translation>
-    </message>
-    <message>
-        <source>From</source>
-        <translation>De</translation>
-    </message>
-    <message>
-        <source>To</source>
-        <translation>Á</translation>
-    </message>
-    <message>
-        <source>own address</source>
-        <translation>Votre adresse</translation>
-    </message>
-    <message>
-        <source>label</source>
-        <translation>Étiquette </translation>
-    </message>
-    <message>
-        <source>Credit</source>
-        <translation>Crédit</translation>
-    </message>
-    <message>
-        <source>not accepted</source>
-        <translation>Pas accepté</translation>
-    </message>
-    <message>
-        <source>Debit</source>
-        <translation>Débit</translation>
-    </message>
-    <message>
-        <source>Total debit</source>
-        <translation>Débit total</translation>
-    </message>
-    <message>
-        <source>Total credit</source>
-        <translation>Crédit total </translation>
-    </message>
-    <message>
-        <source>Transaction fee</source>
-        <translation>Frais de transaction</translation>
-    </message>
-    <message>
-        <source>Net amount</source>
-        <translation>Montant net</translation>
-    </message>
-    <message>
-        <source>Message</source>
-        <translation>Message</translation>
-    </message>
-    <message>
-        <source>Comment</source>
-        <translation>Commentaire </translation>
-    </message>
-    <message>
-        <source>Transaction ID</source>
-        <translation>ID de transaction</translation>
-    </message>
-    <message>
-        <source>Debug information</source>
-        <translation>Information de débogage </translation>
-    </message>
-    <message>
-        <source>Transaction</source>
-        <translation>Transaction</translation>
-    </message>
-    <message>
-        <source>Inputs</source>
-        <translation>Entrées </translation>
-    </message>
-    <message>
-        <source>Amount</source>
-        <translation>Montant</translation>
-    </message>
-    <message>
-        <source>true</source>
-        <translation>vrai</translation>
-    </message>
-    <message>
-        <source>false</source>
-        <translation>faux</translation>
-    </message>
-    <message>
-        <source>, has not been successfully broadcast yet</source>
-        <translation>, n'a pas encore été diffusée avec succès</translation>
-=======
-        <source>Send Coins</source>
-        <translation>Envoyer des pièces</translation>
-    </message>
-    <message>
-        <source>Inputs...</source>
-        <translation>Sorties...</translation>
-    </message>
-    <message>
-        <source>automatically selected</source>
-        <translation>Automatiquement sélectionné </translation>
-    </message>
-    <message>
-        <source>Insufficient funds!</source>
-        <translation>Fonds insuffisants</translation>
-    </message>
-    <message>
-        <source>Quantity:</source>
-        <translation>Quantité:</translation>
-    </message>
-    <message>
-        <source>Bytes:</source>
-        <translation>Octets:</translation>
->>>>>>> 0d719145
-    </message>
-    <message numerus="yes">
-        <source>Open for %n more block(s)</source>
-        <translation><numerusform>Ouvert pour %n bloc de plus</numerusform><numerusform>Ouvert pour %n blocs de plus</numerusform></translation>
-    </message>
-    <message>
-        <source>Amount:</source>
-        <translation>Montant :</translation>
-    </message>
-    <message>
-        <source>Priority:</source>
-        <translation>Priorité:</translation>
-    </message>
-    <message>
-        <source>Fee:</source>
-        <translation>Frais:</translation>
-    </message>
-    <message>
-        <source>After Fee:</source>
-        <translation>Après frais:</translation>
-    </message>
-    <message>
-        <source>Change:</source>
-        <translation>Change:</translation>
-    </message>
-    <message numerus="yes">
-        <source>Open for %n more block(s)</source>
-        <translation><numerusform>Ouvert pour %n bloc de plus</numerusform><numerusform>Ouvert pour %n blocs de plus</numerusform></translation>
-    </message>
-    <message>
-        <source>Transaction Fee:</source>
-        <translation>Frais de transaction</translation>
-    </message>
-    <message>
-        <source>Choose...</source>
-        <translation>Choisir...</translation>
-    </message>
-    <message>
-        <source>per kilobyte</source>
-        <translation>par kilo octet</translation>
-    </message>
-    <message>
-        <source>Hide</source>
-        <translation>Cacher</translation>
-    </message>
-    <message>
-<<<<<<< HEAD
-        <source>Offline</source>
-        <translation>Hors ligne</translation>
-    </message>
-    <message>
-        <source>Label</source>
-        <translation>Étiquette</translation>
-=======
-        <source>total at least</source>
-        <translation>Au total au moins</translation>
->>>>>>> 0d719145
-    </message>
-    <message>
-        <source>Recommended:</source>
-        <translation>Recommandé: </translation>
-    </message>
-    <message>
-        <source>Confirmation time:</source>
-        <translation>Temps de confirmation:</translation>
-    </message>
-    <message>
-        <source>normal</source>
-        <translation>normal</translation>
-    </message>
-    <message>
-        <source>fast</source>
-        <translation>rapide</translation>
-    </message>
-    <message>
-        <source>Send to multiple recipients at once</source>
-        <translation>Envoyer des pièces à plusieurs destinataires à la fois</translation>
-    </message>
-    <message>
-        <source>Clear all fields of the form.</source>
-        <translation>Nettoyer tous les champs du formulaire.</translation>
-    </message>
-    <message>
-        <source>Dust:</source>
-        <translation>Poussière: </translation>
-    </message>
-    <message>
-        <source>Clear &amp;All</source>
-        <translation>Nettoyer &amp;Tout</translation>
-    </message>
-    <message>
-        <source>Balance:</source>
-        <translation>Solde :</translation>
-    </message>
-    <message>
-        <source>Confirm the send action</source>
-        <translation>Confirmer l'action d'envoi</translation>
-    </message>
-    </context>
-<context>
-    <name>SendCoinsEntry</name>
-    <message>
-        <source>A&amp;mount:</source>
-        <translation>&amp;Montant :</translation>
-    </message>
-    <message>
-        <source>Pay &amp;To:</source>
-        <translation>Payer &amp;à :</translation>
-    </message>
-    <message>
-        <source>&amp;Label:</source>
-        <translation>&amp;Étiquette :</translation>
-    </message>
-    <message>
-        <source>Choose previously used address</source>
-        <translation>Choisir une adresse précédemment utilisée </translation>
-    </message>
-    <message>
-        <source>This is a normal payment.</source>
-        <translation>C'est un paiement normal.</translation>
-    </message>
-    <message>
-        <source>Alt+A</source>
-        <translation>Alt+A</translation>
-    </message>
-    <message>
-        <source>Paste address from clipboard</source>
-        <translation>Coller une adresse depuis le presse-papiers</translation>
-    </message>
-    <message>
-        <source>Alt+P</source>
-        <translation>Alt+P</translation>
-    </message>
-    <message>
-        <source>Remove this entry</source>
-        <translation>Retirer cette entrée</translation>
-    </message>
-    <message>
-        <source>Message:</source>
-        <translation>Message :</translation>
-    </message>
-    <message>
-        <source>Pay To:</source>
-        <translation>Payer à :</translation>
-    </message>
-    <message>
-        <source>Memo:</source>
-        <translation>Memo:</translation>
-    </message>
-    </context>
-<context>
-    <name>SendConfirmationDialog</name>
-    </context>
-<context>
-    <name>ShutdownWindow</name>
-    </context>
-<context>
-    <name>SignVerifyMessageDialog</name>
-    <message>
-        <source>&amp;Sign Message</source>
-        <translation>&amp;Signer le message</translation>
-    </message>
-    <message>
-        <source>Choose previously used address</source>
-        <translation>Choisir une adresse précédemment utilisée </translation>
-    </message>
-    <message>
-        <source>Alt+A</source>
-        <translation>Alt+A</translation>
-    </message>
-    <message>
-        <source>Paste address from clipboard</source>
-        <translation>Coller une adresse depuis le presse-papiers</translation>
-    </message>
-    <message>
-        <source>Alt+P</source>
-        <translation>Alt+P</translation>
-    </message>
-    <message>
-<<<<<<< HEAD
-        <source>Copy transaction ID</source>
-        <translation>Copie ID transaction</translation>
-    </message>
-    <message>
-        <source>Edit label</source>
-        <translation>Éditer l'étiquette</translation>
-    </message>
-    <message>
-        <source>Show transaction details</source>
-        <translation>Afficher les détails de la transaction</translation>
-    </message>
-    <message>
-        <source>Export Transaction History</source>
-        <translation>Exporter l'historique des transactions</translation>
-    </message>
-    <message>
-        <source>Exporting Failed</source>
-        <translation>Échec de l'export</translation>
-    </message>
-    <message>
-        <source>Exporting Successful</source>
-        <translation>Export réalisé avec sucés </translation>
-    </message>
-    <message>
-        <source>Comma separated file (*.csv)</source>
-        <translation>Valeurs séparées par des virgules (*.csv)</translation>
-=======
-        <source>Enter the message you want to sign here</source>
-        <translation>Entrez ici le message que vous désirez signer</translation>
-    </message>
-    <message>
-        <source>Signature</source>
-        <translation>Signature</translation>
->>>>>>> 0d719145
-    </message>
-    <message>
-        <source>Copy the current signature to the system clipboard</source>
-        <translation>Copier l'adresse courante dans le presse papier</translation>
-    </message>
-    <message>
-        <source>Sign &amp;Message</source>
-        <translation>&amp;Signer le message</translation>
-    </message>
-    <message>
-        <source>Clear &amp;All</source>
-        <translation>Nettoyer &amp;Tout</translation>
-    </message>
-    <message>
-        <source>&amp;Verify Message</source>
-        <translation>&amp;Vérifier message</translation>
-    </message>
-    <message>
-        <source>Verify &amp;Message</source>
-        <translation>Vérifier &amp;Message</translation>
-    </message>
-    </context>
-<context>
-    <name>SplashScreen</name>
-    <message>
-        <source>[testnet]</source>
-        <translation>[testnet]</translation>
-    </message>
-</context>
-<context>
-    <name>TrafficGraphWidget</name>
-    <message>
-        <source>KB/s</source>
-        <translation>KO/s</translation>
-    </message>
-</context>
-<context>
-    <name>TransactionDesc</name>
-    </context>
-<context>
-    <name>TransactionDescDialog</name>
-    <message>
-        <source>This pane shows a detailed description of the transaction</source>
-        <translation>Ce panneau affiche une description détaillée de la transaction</translation>
-    </message>
-    </context>
-<context>
-    <name>TransactionTableModel</name>
-    </context>
-<context>
-    <name>TransactionView</name>
-    </context>
-<context>
-    <name>UnitDisplayStatusBarControl</name>
-    </context>
-<context>
-    <name>WalletFrame</name>
-    <message>
-        <source>No wallet has been loaded.</source>
-        <translation>Aucun portefeuille a été chargé.</translation>
-    </message>
-</context>
-<context>
-    <name>WalletModel</name>
-    </context>
-<context>
-    <name>WalletView</name>
-<<<<<<< HEAD
-    <message>
-        <source>&amp;Export</source>
-        <translation>&amp;Exporter...</translation>
-    </message>
-    <message>
-        <source>Export the data in the current tab to a file</source>
-        <translation>Exporter les données de l'onglet courant vers un fichier</translation>
-    </message>
-    <message>
-        <source>Backup Wallet</source>
-        <translation>Sauvegarder le porte-monnaie</translation>
-    </message>
-    <message>
-        <source>Wallet Data (*.dat)</source>
-        <translation>Données de porte-monnaie (*.dat)</translation>
-    </message>
-    <message>
-        <source>Backup Failed</source>
-        <translation>La sauvegarde a échoué</translation>
-    </message>
-    <message>
-        <source>Backup Successful</source>
-        <translation>Sauvegarde réussie</translation>
-    </message>
-</context>
-=======
-    </context>
->>>>>>> 0d719145
-<context>
-    <name>bitcoin-core</name>
-    <message>
-        <source>Options:</source>
-        <translation>Options :</translation>
-    </message>
-    <message>
-        <source>Specify data directory</source>
-        <translation>Spécifier le répertoire de données</translation>
-    </message>
-    <message>
-        <source>Specify your own public address</source>
-        <translation>Spécifier votre adresse publique </translation>
-    </message>
-    <message>
-        <source>Accept command line and JSON-RPC commands</source>
-        <translation>Accepter les commandes de JSON-RPC et de la ligne de commande</translation>
-    </message>
-    <message>
-        <source>Run in the background as a daemon and accept commands</source>
-        <translation>Fonctionner en arrière-plan en tant que démon et accepter les commandes</translation>
-    </message>
-    <message>
-<<<<<<< HEAD
-=======
-        <source>Unable to start HTTP server. See debug log for details.</source>
-        <translation>Impossible de démarrer le serveur HTTP. Voir le journal de débogage pour plus de détails.</translation>
-    </message>
-    <message>
-        <source>Bitcoin Core</source>
-        <translation>Bitcoin Core</translation>
-    </message>
-    <message>
->>>>>>> 0d719145
         <source>&lt;category&gt; can be:</source>
         <translation>&lt;category&gt; peut être:</translation>
     </message>
@@ -2722,13 +1417,6 @@
         <translation>Options du portefeuille:</translation>
     </message>
     <message>
-<<<<<<< HEAD
-        <source>Warning: This version is obsolete; upgrade required!</source>
-        <translation>Attention: Cette version est obsolète; mise à jour nécessaire</translation>
-    </message>
-    <message>
-=======
->>>>>>> 0d719145
         <source>(default: %u)</source>
         <translation>(défaut: %u)</translation>
     </message>
@@ -2783,17 +1471,10 @@
     <message>
         <source>Warning</source>
         <translation>Attention</translation>
-<<<<<<< HEAD
     </message>
     <message>
         <source>Password for JSON-RPC connections</source>
         <translation>Mot de passe pour les connexions JSON-RPC</translation>
-=======
->>>>>>> 0d719145
-    </message>
-    <message>
-        <source>Password for JSON-RPC connections</source>
-        <translation>Mot de passe pour les connexions JSON-RPC</translation>
     </message>
     <message>
         <source>Loading addresses...</source>
@@ -2808,29 +1489,8 @@
         <translation>Adresse -proxy invalide: '%s'</translation>
     </message>
     <message>
-<<<<<<< HEAD
-        <source>(default: %s)</source>
-        <translation>(défaut: %s)</translation>
-    </message>
-    <message>
-        <source>Error loading wallet.dat</source>
-        <translation>Erreur lors du chargement de wallet.dat</translation>
-=======
         <source>Specify pid file (default: %s)</source>
         <translation>Spécifier le pid du fichier (défaut: %s)</translation>
->>>>>>> 0d719145
-    </message>
-    <message>
-        <source>Generate coins (default: %u)</source>
-        <translation>Générer des pièces (défaut: %u)</translation>
-    </message>
-    <message>
-        <source>Invalid -proxy address: '%s'</source>
-        <translation>Adresse -proxy invalide: '%s'</translation>
-    </message>
-    <message>
-        <source>Specify pid file (default: %s)</source>
-        <translation>Spécifier le pid du fichier (défaut: %s)</translation>
     </message>
     <message>
         <source>Insufficient funds</source>
