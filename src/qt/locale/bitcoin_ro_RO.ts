--- conflicted
+++ resolved
@@ -997,17 +997,12 @@
         <translation>Reţea</translation>
     </message>
     <message>
-<<<<<<< HEAD
+        <source>Automatically start Zetacoin Core after logging in to the system.</source>
+        <translation>Porneşte automat Zetacoin Core după logarea în sistem.</translation>
+    </message>
+    <message>
         <source>&amp;Start Zetacoin Core on system login</source>
         <translation>Porneşte Nucleul Zetacoin la pornirea sistemului</translation>
-=======
-        <source>Automatically start Bitcoin Core after logging in to the system.</source>
-        <translation>Porneşte automat Bitcoin Core după logarea în sistem.</translation>
-    </message>
-    <message>
-        <source>&amp;Start Bitcoin Core on system login</source>
-        <translation>Porneşte Nucleul Bitcoin la pornirea sistemului</translation>
->>>>>>> 0bace830
     </message>
     <message>
         <source>(0 = auto, &lt;0 = leave that many cores free)</source>
@@ -1968,17 +1963,12 @@
         <translation>Adresa destinatarului nu este validă, vă rugăm să o verificaţi.</translation>
     </message>
     <message>
-<<<<<<< HEAD
+        <source>Duplicate address found: addresses should only be used once each.</source>
+        <translation>Adresă duplicat găsită: fiecare adresă ar trebui folosită o singură dată.</translation>
+    </message>
+    <message>
         <source>Warning: Invalid Zetacoin address</source>
         <translation>Atenţie: Adresa zetacoin nevalidă!</translation>
-=======
-        <source>Duplicate address found: addresses should only be used once each.</source>
-        <translation>Adresă duplicat găsită: fiecare adresă ar trebui folosită o singură dată.</translation>
-    </message>
-    <message>
-        <source>Warning: Invalid Bitcoin address</source>
-        <translation>Atenţie: Adresa bitcoin nevalidă!</translation>
->>>>>>> 0bace830
     </message>
     <message>
         <source>(no label)</source>
