--- conflicted
+++ resolved
@@ -62,12 +62,12 @@
         <translation>Saņemšanas adreses</translation>
     </message>
     <message>
-        <source>These are your Bitcoin addresses for sending payments. Always check the amount and the receiving address before sending coins.</source>
-        <translation>Šīs ir jūsu Bitcoin adreses maksājumu sūtīšanai. Vienmēr  pārbaudiet summu un saņēmēja adresi pirms monētu sūtīšanas.</translation>
-    </message>
-    <message>
-        <source>These are your Bitcoin addresses for receiving payments. It is recommended to use a new receiving address for each transaction.</source>
-        <translation>Šīs ir jūsu Bitcoin adreses maksājumu saņemšanai. Ir ieteicams katram darījumam izmantot jaunu saņemšanas adresi.</translation>
+        <source>These are your Zetacoin addresses for sending payments. Always check the amount and the receiving address before sending coins.</source>
+        <translation>Šīs ir jūsu Zetacoin adreses maksājumu sūtīšanai. Vienmēr  pārbaudiet summu un saņēmēja adresi pirms monētu sūtīšanas.</translation>
+    </message>
+    <message>
+        <source>These are your Zetacoin addresses for receiving payments. It is recommended to use a new receiving address for each transaction.</source>
+        <translation>Šīs ir jūsu Zetacoin adreses maksājumu saņemšanai. Ir ieteicams katram darījumam izmantot jaunu saņemšanas adresi.</translation>
     </message>
     <message>
         <source>Copy &amp;Label</source>
@@ -164,8 +164,8 @@
         <translation>Vai tu tiešām vēlies šifrēt savu maciņu?</translation>
     </message>
     <message>
-        <source>Bitcoin Core will close now to finish the encryption process. Remember that encrypting your wallet cannot fully protect your bitcoins from being stolen by malware infecting your computer.</source>
-        <translation>Bitcoin Core tiks aizvērts, lai pabeigtu šifrēšansa procesu. Atcerieties, ka jūsu maka šifrēšana nevar pilnībā pasargāt jūsu monētas no to nozagašanas, inficējot datoru ar ļaunprātīgām programmām.</translation>
+        <source>Zetacoin Core will close now to finish the encryption process. Remember that encrypting your wallet cannot fully protect your zetacoins from being stolen by malware infecting your computer.</source>
+        <translation>Zetacoin Core tiks aizvērts, lai pabeigtu šifrēšansa procesu. Atcerieties, ka jūsu maka šifrēšana nevar pilnībā pasargāt jūsu monētas no to nozagašanas, inficējot datoru ar ļaunprātīgām programmām.</translation>
     </message>
     <message>
         <source>IMPORTANT: Any previous backups you have made of your wallet file should be replaced with the newly generated, encrypted wallet file. For security reasons, previous backups of the unencrypted wallet file will become useless as soon as you start using the new, encrypted wallet.</source>
@@ -302,13 +302,8 @@
         <translation>Bloku reindeksēšana no diska...</translation>
     </message>
     <message>
-<<<<<<< HEAD
         <source>Send coins to a Zetacoin address</source>
         <translation>Nosūtīt bitkoinus uz Zetacoin adresi</translation>
-=======
-        <source>Send coins to a Bitcoin address</source>
-        <translation>Nosūtīt bitkoinus uz Bitcoin adresi</translation>
->>>>>>> 188ca9c3
     </message>
     <message>
         <source>Backup wallet to another location</source>
@@ -730,10 +725,6 @@
         <translation>Komandrindas iespējas</translation>
     </message>
     <message>
-        <source>Command-line options</source>
-        <translation>Komandrindas iespējas</translation>
-    </message>
-    <message>
         <source>Usage:</source>
         <translation>Lietojums:</translation>
     </message>
@@ -741,11 +732,7 @@
         <source>command-line options</source>
         <translation>komandrindas izvēles</translation>
     </message>
-<<<<<<< HEAD
-</context>
-=======
     </context>
->>>>>>> 188ca9c3
 <context>
     <name>Intro</name>
     <message>
@@ -2163,13 +2150,6 @@
         <translation>Kļūda: Zema diska vieta!</translation>
     </message>
     <message>
-<<<<<<< HEAD
-        <source>If &lt;category&gt; is not supplied, output all debugging information.</source>
-        <translation>Ja &lt;category&gt; nav norādīta, izvadīt visu atkļūdošanas informāciju.</translation>
-    </message>
-    <message>
-=======
->>>>>>> 188ca9c3
         <source>Importing...</source>
         <translation>Importē...</translation>
     </message>
@@ -2190,10 +2170,6 @@
         <translation>Nevar atrisināt -whitebind adresi: '%s'</translation>
     </message>
     <message>
-        <source>Cannot resolve -whitebind address: '%s'</source>
-        <translation>Nevar atrisināt -whitebind adresi: '%s'</translation>
-    </message>
-    <message>
         <source>Information</source>
         <translation>Informācija</translation>
     </message>
@@ -2218,22 +2194,10 @@
         <translation>Debug/trace informāciju izvadīt konsolē, nevis debug.log failā</translation>
     </message>
     <message>
-        <source>Set language, for example "de_DE" (default: system locale)</source>
-        <translation>Uzstādiet valodu, piemēram "de_DE" (pēc noklusēšanas: sistēmas lokāle)</translation>
-    </message>
-    <message>
-        <source>Show splash screen on startup (default: 1)</source>
-        <translation>Uzsākot, parādīt programmas informācijas logu (pēc noklusēšanas: 1)</translation>
-    </message>
-    <message>
         <source>Signing transaction failed</source>
         <translation>Transakcijas parakstīšana neizdevās</translation>
     </message>
     <message>
-        <source>Start minimized</source>
-        <translation>Sākt minimizētu</translation>
-    </message>
-    <message>
         <source>Transaction amount too small</source>
         <translation>Transakcijas summa ir pārāk maza</translation>
     </message>
@@ -2254,13 +2218,6 @@
         <translation>Brīdinājums</translation>
     </message>
     <message>
-<<<<<<< HEAD
-        <source>on startup</source>
-        <translation>startēšanas laikā</translation>
-    </message>
-    <message>
-=======
->>>>>>> 188ca9c3
         <source>wallet.dat corrupt, salvage failed</source>
         <translation>wallet.dat ir bojāts, glābšana neizdevās</translation>
     </message>
