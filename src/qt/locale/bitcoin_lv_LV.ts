<TS language="lv_LV" version="2.1">
<context>
    <name>AddressBookPage</name>
    <message>
        <source>Create a new address</source>
        <translation>Izveidot jaunu adresi</translation>
    </message>
    <message>
        <source>&amp;New</source>
        <translation>&amp;Jauns</translation>
    </message>
    <message>
        <source>Copy the currently selected address to the system clipboard</source>
        <translation>Kopēt iezīmēto adresi uz starpliktuvi</translation>
    </message>
    <message>
        <source>&amp;Copy</source>
        <translation>&amp;Kopēt</translation>
    </message>
    <message>
        <source>C&amp;lose</source>
        <translation>&amp;Aizvērt</translation>
    </message>
    <message>
        <source>Delete the currently selected address from the list</source>
        <translation>Izdzēst iezīmētās adreses no saraksta</translation>
    </message>
    <message>
        <source>Export the data in the current tab to a file</source>
        <translation>Datus no tekošā ieliktņa eksportēt uz failu</translation>
    </message>
    <message>
        <source>&amp;Export</source>
        <translation>&amp;Eksportēt</translation>
    </message>
    <message>
        <source>&amp;Delete</source>
        <translation>&amp;Dzēst</translation>
    </message>
<<<<<<< HEAD
    <message>
        <source>Choose the address to send coins to</source>
        <translation>Izvēlies adresi uz kuru sūtīt bitcoins</translation>
    </message>
    <message>
        <source>Choose the address to receive coins with</source>
        <translation>Izvēlies adresi ar kuru saņemt bitcoins</translation>
    </message>
    <message>
        <source>C&amp;hoose</source>
        <translation>&amp;Izvēlēties</translation>
    </message>
    <message>
        <source>Sending addresses</source>
        <translation>Sūtīšanas adreses</translation>
    </message>
    <message>
        <source>Receiving addresses</source>
        <translation>Saņemšanas adreses</translation>
    </message>
    <message>
        <source>These are your Bitcoin addresses for sending payments. Always check the amount and the receiving address before sending coins.</source>
        <translation>Šīs ir jūsu Bitcoin adreses maksājumu sūtīšanai. Vienmēr  pārbaudiet summu un saņēmēja adresi pirms monētu sūtīšanas.</translation>
    </message>
    <message>
        <source>These are your Bitcoin addresses for receiving payments. It is recommended to use a new receiving address for each transaction.</source>
        <translation>Šīs ir jūsu Bitcoin adreses maksājumu saņemšanai. Ir ieteicams katram darījumam izmantot jaunu saņemšanas adresi.</translation>
    </message>
    <message>
        <source>Copy &amp;Label</source>
        <translation>Kopēt &amp;Nosaukumu</translation>
    </message>
    <message>
        <source>&amp;Edit</source>
        <translation>&amp;Rediģēt</translation>
    </message>
    <message>
        <source>Export Address List</source>
        <translation>Eksportēt Adrešu Sarakstu</translation>
    </message>
    <message>
        <source>Comma separated file (*.csv)</source>
        <translation>Fails ar komatu kā atdalītāju (*.csv)</translation>
    </message>
    <message>
        <source>Exporting Failed</source>
        <translation>Eksportēšana Neizdevās</translation>
    </message>
    <message>
        <source>There was an error trying to save the address list to %1. Please try again.</source>
        <translation>Radās kļūda, saglabājot adrešu sarakstu %1. Lūdzu, mēģiniet vēlreiz!</translation>
    </message>
</context>
=======
    </context>
>>>>>>> 9460771a
<context>
    <name>AddressTableModel</name>
    </context>
<context>
    <name>AskPassphraseDialog</name>
    <message>
        <source>Passphrase Dialog</source>
        <translation>Paroles dialogs</translation>
    </message>
    <message>
        <source>Enter passphrase</source>
        <translation>Ierakstiet paroli</translation>
    </message>
    <message>
        <source>New passphrase</source>
        <translation>Jauna parole</translation>
    </message>
    <message>
        <source>Repeat new passphrase</source>
        <translation>Jaunā parole vēlreiz</translation>
    </message>
<<<<<<< HEAD
    <message>
        <source>Encrypt wallet</source>
        <translation>Šifrēt maciņu</translation>
    </message>
    <message>
        <source>This operation needs your wallet passphrase to unlock the wallet.</source>
        <translation>Lai veikto šo darbību, maciņš jāatslēdz ar paroli.</translation>
    </message>
    <message>
        <source>Unlock wallet</source>
        <translation>Atslēgt maciņu</translation>
    </message>
    <message>
        <source>This operation needs your wallet passphrase to decrypt the wallet.</source>
        <translation>Šai darbībai maciņš jāatšifrē ar maciņa paroli.</translation>
    </message>
    <message>
        <source>Decrypt wallet</source>
        <translation>Atšifrēt maciņu</translation>
    </message>
    <message>
        <source>Change passphrase</source>
        <translation>Mainīt paroli</translation>
    </message>
    <message>
        <source>Enter the old and new passphrase to the wallet.</source>
        <translation>Ierakstiet maciņa veco un jauno paroli.</translation>
    </message>
    <message>
        <source>Confirm wallet encryption</source>
        <translation>Apstiprināt maciņa šifrēšanu</translation>
    </message>
    <message>
        <source>Warning: If you encrypt your wallet and lose your passphrase, you will &lt;b&gt;LOSE ALL OF YOUR BITCOINS&lt;/b&gt;!</source>
        <translation>Brīdinājums: Ja tu nošifrē savu maciņu un pazaudē paroli, tu &lt;b&gt;PAZAUDĒSI VISAS SAVAS BITCOINS&lt;/b&gt;!</translation>
    </message>
    <message>
        <source>Are you sure you wish to encrypt your wallet?</source>
        <translation>Vai tu tiešām vēlies šifrēt savu maciņu?</translation>
    </message>
    <message>
        <source>IMPORTANT: Any previous backups you have made of your wallet file should be replaced with the newly generated, encrypted wallet file. For security reasons, previous backups of the unencrypted wallet file will become useless as soon as you start using the new, encrypted wallet.</source>
        <translation>SVARĪGI: Iepriekšējie maka faila dublējumi ir jāaizvieto ar jauno, šifrēto maka failu. Drošības apsvērumu dēļ iepriekšējie nešifrētā maka dublējumi vairs nebūs derīgi, tiklīdz sāksiet izmantot jauno, šifrēto maku.</translation>
    </message>
    <message>
        <source>Warning: The Caps Lock key is on!</source>
        <translation>Brīdinājums: Caps Lock ir ieslēgts!</translation>
    </message>
    <message>
        <source>Wallet encrypted</source>
        <translation>Maciņš nošifrēts</translation>
    </message>
    <message>
        <source>Bitcoin will close now to finish the encryption process. Remember that encrypting your wallet cannot fully protect your bitcoins from being stolen by malware infecting your computer.</source>
        <translation>Bitcoin aizvērsies, lai pabeigtu šifrēšanu. Atcerieties, ka maciņa šifrēšana nevar pilnībā novērst bitkoinu zādzību, ko veic datorā ieviesušās kaitīgas programmas.</translation>
    </message>
    <message>
        <source>Wallet encryption failed</source>
        <translation>Maciņa šifrēšana neizdevās</translation>
    </message>
    <message>
        <source>Wallet encryption failed due to an internal error. Your wallet was not encrypted.</source>
        <translation>Maciņa šifrēšana neizdevās programmas kļūdas dēļ. Jūsu maciņš netika šifrēts.</translation>
    </message>
    <message>
        <source>The supplied passphrases do not match.</source>
        <translation>Ievadītās paroles nav vienādas.</translation>
    </message>
    <message>
        <source>Wallet unlock failed</source>
        <translation>Maciņu atšifrēt neizdevās</translation>
    </message>
    <message>
        <source>The passphrase entered for the wallet decryption was incorrect.</source>
        <translation>Maciņa atšifrēšanai ievadītā parole nav pareiza.</translation>
    </message>
    <message>
        <source>Wallet decryption failed</source>
        <translation>Maciņu neizdevās atšifrēt</translation>
    </message>
    <message>
        <source>Wallet passphrase was successfully changed.</source>
        <translation>Maciņa parole tika veiksmīgi nomainīta.</translation>
    </message>
</context>
=======
    </context>
<context>
    <name>BanTableModel</name>
    </context>
>>>>>>> 9460771a
<context>
    <name>BitcoinGUI</name>
    <message>
        <source>Sign &amp;message...</source>
        <translation>Parakstīt &amp;ziņojumu...</translation>
    </message>
    <message>
        <source>Synchronizing with network...</source>
        <translation>Sinhronizācija ar tīklu...</translation>
    </message>
    <message>
        <source>&amp;Overview</source>
        <translation>&amp;Pārskats</translation>
    </message>
    <message>
        <source>Node</source>
        <translation>Node</translation>
    </message>
    <message>
        <source>Show general overview of wallet</source>
        <translation>Rādīt vispārēju maciņa pārskatu</translation>
    </message>
    <message>
        <source>&amp;Transactions</source>
        <translation>&amp;Transakcijas</translation>
    </message>
    <message>
        <source>Browse transaction history</source>
        <translation>Skatīt transakciju vēsturi</translation>
    </message>
    <message>
        <source>E&amp;xit</source>
        <translation>&amp;Iziet</translation>
    </message>
    <message>
        <source>Quit application</source>
        <translation>Aizvērt programmu</translation>
    </message>
    <message>
        <source>About &amp;Qt</source>
        <translation>Par &amp;Qt</translation>
    </message>
    <message>
        <source>Show information about Qt</source>
        <translation>Parādīt informāciju par Qt</translation>
    </message>
    <message>
        <source>&amp;Options...</source>
        <translation>&amp;Iespējas...</translation>
    </message>
    <message>
        <source>&amp;Encrypt Wallet...</source>
        <translation>Šifrēt &amp;maciņu...</translation>
    </message>
    <message>
        <source>&amp;Backup Wallet...</source>
        <translation>&amp;Maciņa Rezerves Kopija...</translation>
    </message>
    <message>
        <source>&amp;Change Passphrase...</source>
        <translation>Mainīt &amp;Paroli...</translation>
    </message>
    <message>
        <source>&amp;Sending addresses...</source>
        <translation>&amp;Sūtīšanas adreses...</translation>
    </message>
    <message>
        <source>&amp;Receiving addresses...</source>
        <translation>Saņemšanas &amp;adreses...</translation>
    </message>
    <message>
        <source>Open &amp;URI...</source>
        <translation>Atvērt &amp;URI...</translation>
    </message>
    <message>
        <source>Reindexing blocks on disk...</source>
        <translation>Bloku reindeksēšana no diska...</translation>
    </message>
    <message>
        <source>Send coins to a Bitcoin address</source>
        <translation>Nosūtīt bitkoinus uz Bitcoin adresi</translation>
    </message>
    <message>
        <source>Backup wallet to another location</source>
        <translation>Izveidot maciņa rezerves kopiju citur</translation>
    </message>
    <message>
        <source>Change the passphrase used for wallet encryption</source>
        <translation>Mainīt maciņa šifrēšanas paroli</translation>
    </message>
    <message>
        <source>&amp;Debug window</source>
        <translation>&amp;Atkļūdošanas logs</translation>
    </message>
    <message>
        <source>Open debugging and diagnostic console</source>
        <translation>Atvērt atkļūdošanas un diagnostikas konsoli</translation>
    </message>
    <message>
        <source>&amp;Verify message...</source>
        <translation>&amp;Pārbaudīt ziņojumu...</translation>
    </message>
    <message>
        <source>Bitcoin</source>
        <translation>Bitcoin</translation>
    </message>
    <message>
        <source>Wallet</source>
        <translation>Maciņš</translation>
    </message>
    <message>
        <source>&amp;Send</source>
        <translation>&amp;Sūtīt</translation>
    </message>
    <message>
        <source>&amp;Receive</source>
        <translation>&amp;Saņemt</translation>
    </message>
    <message>
        <source>&amp;Show / Hide</source>
        <translation>&amp;Rādīt / Paslēpt</translation>
    </message>
    <message>
        <source>Show or hide the main Window</source>
        <translation>Parādīt vai paslēpt galveno Logu</translation>
    </message>
    <message>
        <source>Encrypt the private keys that belong to your wallet</source>
        <translation>Šifrēt privātās atslēgas kuras pieder tavam maciņam</translation>
    </message>
    <message>
        <source>Sign messages with your Bitcoin addresses to prove you own them</source>
        <translation>Parakstīt ziņojumus ar savām Bitcoin adresēm lai pierādītu ka tās pieder tev</translation>
    </message>
    <message>
        <source>Verify messages to ensure they were signed with specified Bitcoin addresses</source>
        <translation>Pārbaudīt ziņojumus lai pārliecinātos, ka tie tika parakstīti ar norādītajām Bitcoin adresēm</translation>
    </message>
    <message>
        <source>&amp;File</source>
        <translation>&amp;Fails</translation>
    </message>
    <message>
        <source>&amp;Settings</source>
        <translation>&amp;Uzstādījumi</translation>
    </message>
    <message>
        <source>&amp;Help</source>
        <translation>&amp;Palīdzība</translation>
    </message>
    <message>
        <source>Tabs toolbar</source>
        <translation>Ciļņu rīkjosla</translation>
    </message>
    <message>
        <source>Request payments (generates QR codes and bitcoin: URIs)</source>
        <translation>Pieprasīt maksājumus (izveido QR kodu un bitcoin: URIs)</translation>
    </message>
    <message>
        <source>Open a bitcoin: URI or payment request</source>
        <translation>Atvērt bitcoin URI vai maksājuma pieprasījumu</translation>
    </message>
    <message>
        <source>&amp;Command-line options</source>
        <translation>&amp;Komandrindas iespējas</translation>
    </message>
    <message>
        <source>No block source available...</source>
        <translation>Nav pieejams neviens bloku avots...</translation>
    </message>
    <message>
        <source>%1 and %2</source>
        <translation>%1 un %2</translation>
    </message>
    <message>
        <source>%1 behind</source>
        <translation>%1 aizmugurē</translation>
    </message>
    <message>
        <source>Transactions after this will not yet be visible.</source>
        <translation>Transakcijas pēc šī vel nebūs redzamas</translation>
    </message>
    <message>
        <source>Error</source>
        <translation>Kļūda</translation>
    </message>
    <message>
        <source>Warning</source>
        <translation>Brīdinājums</translation>
    </message>
    <message>
        <source>Information</source>
        <translation>Informācija</translation>
    </message>
    <message>
        <source>Up to date</source>
        <translation>Sinhronizēts</translation>
    </message>
    <message>
        <source>Catching up...</source>
        <translation>Sinhronizējos...</translation>
    </message>
    <message>
        <source>Sent transaction</source>
        <translation>Transakcija nosūtīta</translation>
    </message>
    <message>
        <source>Incoming transaction</source>
        <translation>Ienākoša transakcija</translation>
    </message>
    <message>
        <source>Wallet is &lt;b&gt;encrypted&lt;/b&gt; and currently &lt;b&gt;unlocked&lt;/b&gt;</source>
        <translation>Maciņš ir &lt;b&gt;šifrēts&lt;/b&gt; un pašlaik &lt;b&gt;atslēgts&lt;/b&gt;</translation>
    </message>
    <message>
        <source>Wallet is &lt;b&gt;encrypted&lt;/b&gt; and currently &lt;b&gt;locked&lt;/b&gt;</source>
        <translation>Maciņš ir &lt;b&gt;šifrēts&lt;/b&gt; un pašlaik &lt;b&gt;slēgts&lt;/b&gt;</translation>
    </message>
</context>
<context>
    <name>CoinControlDialog</name>
    <message>
        <source>Quantity:</source>
        <translation>Daudzums:</translation>
    </message>
    <message>
        <source>Bytes:</source>
        <translation>Baiti:</translation>
    </message>
    <message>
        <source>Amount:</source>
        <translation>Daudzums:</translation>
    </message>
    <message>
        <source>Priority:</source>
        <translation>Prioritāte:</translation>
    </message>
    <message>
        <source>Fee:</source>
        <translation>Maksa:</translation>
    </message>
    <message>
        <source>After Fee:</source>
        <translation>Pēc Maksas:</translation>
    </message>
    <message>
        <source>Change:</source>
        <translation>Atlikums:</translation>
    </message>
    <message>
        <source>(un)select all</source>
        <translation>iezīmēt visus</translation>
    </message>
    <message>
        <source>Tree mode</source>
        <translation>Koka režīms</translation>
    </message>
    <message>
        <source>List mode</source>
        <translation>Saraksta režīms</translation>
    </message>
    <message>
        <source>Amount</source>
        <translation>Daudzums</translation>
    </message>
    <message>
        <source>Date</source>
        <translation>Datums</translation>
    </message>
    <message>
        <source>Confirmations</source>
        <translation>Apstiprinājumi</translation>
    </message>
    <message>
        <source>Confirmed</source>
        <translation>Apstiprināts</translation>
    </message>
    <message>
        <source>Priority</source>
        <translation>Prioritāte</translation>
    </message>
    </context>
<context>
    <name>EditAddressDialog</name>
    <message>
        <source>Edit Address</source>
        <translation>Mainīt adrese</translation>
    </message>
    <message>
        <source>&amp;Label</source>
        <translation>&amp;Nosaukums</translation>
    </message>
    <message>
        <source>&amp;Address</source>
        <translation>&amp;Adrese</translation>
    </message>
    </context>
<context>
    <name>FreespaceChecker</name>
    <message>
        <source>A new data directory will be created.</source>
        <translation>Tiks izveidota jauna datu mape.</translation>
    </message>
    <message>
        <source>name</source>
        <translation>vārds</translation>
    </message>
    <message>
        <source>Path already exists, and is not a directory.</source>
        <translation>Šāds ceļš jau pastāv un tā nav mape.</translation>
    </message>
    <message>
        <source>Cannot create data directory here.</source>
        <translation>Šeit nevar izveidot datu mapi.</translation>
    </message>
</context>
<context>
    <name>HelpMessageDialog</name>
    <message>
        <source>version</source>
        <translation>versija</translation>
    </message>
    <message>
        <source>(%1-bit)</source>
        <translation>(%1-biti)</translation>
    </message>
    <message>
        <source>Command-line options</source>
        <translation>Komandrindas iespējas</translation>
    </message>
    <message>
        <source>Usage:</source>
        <translation>Lietojums:</translation>
    </message>
    <message>
        <source>command-line options</source>
        <translation>komandrindas izvēles</translation>
    </message>
    </context>
<context>
    <name>Intro</name>
    <message>
        <source>Welcome</source>
        <translation>Sveiciens</translation>
    </message>
    <message>
        <source>Use the default data directory</source>
        <translation>Izmantot noklusēto datu mapi</translation>
    </message>
    <message>
        <source>Use a custom data directory:</source>
        <translation>Izmantot pielāgotu datu mapi:</translation>
    </message>
    <message>
        <source>Error</source>
        <translation>Kļūda</translation>
    </message>
    </context>
<context>
    <name>OpenURIDialog</name>
    <message>
        <source>Open URI</source>
        <translation>Atvērt URI</translation>
    </message>
    <message>
        <source>Open payment request from URI or file</source>
        <translation>Atvērt maksājuma pieprasījumu no URI vai datnes</translation>
    </message>
    <message>
        <source>URI:</source>
        <translation>URI:</translation>
    </message>
    <message>
        <source>Select payment request file</source>
        <translation>Izvēlies maksājuma pieprasījuma datni</translation>
    </message>
    </context>
<context>
    <name>OptionsDialog</name>
    <message>
        <source>Options</source>
        <translation>Iespējas</translation>
    </message>
    <message>
        <source>&amp;Main</source>
        <translation>&amp;Galvenais</translation>
    </message>
    <message>
        <source>Size of &amp;database cache</source>
        <translation>&amp;Datubāzes kešatmiņas izmērs</translation>
    </message>
    <message>
        <source>MB</source>
        <translation>MB</translation>
    </message>
    <message>
        <source>Number of script &amp;verification threads</source>
        <translation>Skriptu &amp;pārbaudes pavedienu skaits</translation>
    </message>
    <message>
        <source>Allow incoming connections</source>
        <translation>Atļaut ienākošos savienojumus</translation>
    </message>
    <message>
        <source>IP address of the proxy (e.g. IPv4: 127.0.0.1 / IPv6: ::1)</source>
        <translation>Starpniekservera IP adrese (piem. IPv4: 127.0.0.1 / IPv6: ::1)</translation>
    </message>
    <message>
        <source>Minimize instead of exit the application when the window is closed. When this option is enabled, the application will be closed only after selecting Exit in the menu.</source>
        <translation>Minimizēt nevis aizvērt aplikāciju, kad logs tiek aizvērts. Kad šī iespēja ir ieslēgta, aplikācija tiks aizvērta, izvēloties Aizvērt izvēlnē.</translation>
    </message>
    <message>
        <source>Third party transaction URLs</source>
        <translation>Trešo personu transakciju URLs</translation>
    </message>
    <message>
        <source>Active command-line options that override above options:</source>
        <translation>Aktīvās komandrindas opcijas, kuras pārspēko šos iestatījumus:</translation>
    </message>
    <message>
        <source>Reset all client options to default.</source>
        <translation>Atiestatīt visus klienta iestatījumus uz noklusējumu.</translation>
    </message>
    <message>
        <source>&amp;Reset Options</source>
        <translation>&amp;Atiestatīt Iestatījumus.</translation>
    </message>
    <message>
        <source>&amp;Network</source>
        <translation>&amp;Tīkls</translation>
    </message>
    <message>
        <source>W&amp;allet</source>
        <translation>&amp;Maciņš</translation>
    </message>
    <message>
        <source>Expert</source>
        <translation>Eksperts</translation>
    </message>
    <message>
        <source>Enable coin &amp;control features</source>
        <translation>Ieslēgt bitcoin &amp;kontroles funkcijas</translation>
    </message>
    <message>
        <source>&amp;Spend unconfirmed change</source>
        <translation>&amp;Tērēt neapstiprinātu atlikumu</translation>
    </message>
    <message>
        <source>Automatically open the Bitcoin client port on the router. This only works when your router supports UPnP and it is enabled.</source>
        <translation>Uz rūtera automātiski atvērt Bitcoin klienta portu. Tas strādā tikai tad, ja rūteris atbalsta UPnP un tas ir ieslēgts.</translation>
    </message>
    <message>
        <source>Map port using &amp;UPnP</source>
        <translation>Kartēt portu, izmantojot &amp;UPnP</translation>
    </message>
    <message>
        <source>Proxy &amp;IP:</source>
        <translation>Starpniekservera &amp;IP:</translation>
    </message>
    <message>
        <source>&amp;Port:</source>
        <translation>&amp;Ports:</translation>
    </message>
    <message>
        <source>Port of the proxy (e.g. 9050)</source>
        <translation>Starpniekservera ports (piem. 9050)</translation>
    </message>
    <message>
        <source>&amp;Window</source>
        <translation>&amp;Logs</translation>
    </message>
    <message>
        <source>Show only a tray icon after minimizing the window.</source>
        <translation>Pēc loga minimizācijas rādīt tikai ikonu sistēmas teknē.</translation>
    </message>
    <message>
        <source>&amp;Minimize to the tray instead of the taskbar</source>
        <translation>&amp;Minimizēt uz sistēmas tekni, nevis rīkjoslu</translation>
    </message>
    <message>
        <source>M&amp;inimize on close</source>
        <translation>M&amp;inimizēt aizverot</translation>
    </message>
    <message>
        <source>&amp;Display</source>
        <translation>&amp;Izskats</translation>
    </message>
    <message>
        <source>User Interface &amp;language:</source>
        <translation>Lietotāja interfeiss un &amp;valoda:</translation>
    </message>
    <message>
        <source>&amp;Unit to show amounts in:</source>
        <translation>&amp;Vienības, kurās attēlot daudzumus:</translation>
    </message>
    <message>
        <source>Choose the default subdivision unit to show in the interface and when sending coins.</source>
        <translation>Izvēlēties dalījuma vienību pēc noklusēšanas, ko izmantot interfeisā un nosūtot bitkoinus.</translation>
    </message>
    <message>
        <source>Whether to show coin control features or not.</source>
        <translation>Vai rādīt Bitcoin kontroles funkcijas vai nē.</translation>
    </message>
    <message>
        <source>&amp;OK</source>
        <translation>&amp;Labi</translation>
    </message>
    <message>
        <source>&amp;Cancel</source>
        <translation>&amp;Atcelt</translation>
    </message>
    <message>
        <source>default</source>
        <translation>pēc noklusēšanas</translation>
    </message>
    <message>
        <source>none</source>
        <translation>neviena</translation>
    </message>
    <message>
        <source>Confirm options reset</source>
        <translation>Apstiprināt iestatījumu atiestatīšanu</translation>
    </message>
    <message>
        <source>The supplied proxy address is invalid.</source>
        <translation>Norādītā starpniekservera adrese nav derīga.</translation>
    </message>
</context>
<context>
    <name>OverviewPage</name>
    <message>
        <source>Form</source>
        <translation>Forma</translation>
    </message>
    <message>
        <source>The displayed information may be out of date. Your wallet automatically synchronizes with the Bitcoin network after a connection is established, but this process has not completed yet.</source>
        <translation>Attēlotā informācija var būt novecojusi. Jūsu maciņš pēc savienojuma izveides automātiski sinhronizējas ar Bitcoin tīklu, taču šis process vēl nav beidzies.</translation>
    </message>
    <message>
        <source>Available:</source>
        <translation>Pieejams:</translation>
    </message>
    <message>
        <source>Your current spendable balance</source>
        <translation>Tava pašreizējā tērējamā bilance</translation>
    </message>
    <message>
        <source>Pending:</source>
        <translation>Neizšķirts:</translation>
    </message>
    <message>
        <source>Total of transactions that have yet to be confirmed, and do not yet count toward the spendable balance</source>
        <translation>Kopējā apstiprināmo transakciju vērtība, vēl nav ieskaitīta tērējamajā bilancē</translation>
    </message>
    <message>
        <source>Immature:</source>
        <translation>Nenobriedušu:</translation>
    </message>
    <message>
        <source>Total:</source>
        <translation>Kopsumma:</translation>
    </message>
    <message>
        <source>Your current total balance</source>
        <translation>Jūsu kopējā tekošā bilance</translation>
    </message>
    </context>
<context>
    <name>PaymentServer</name>
    </context>
<context>
    <name>PeerTableModel</name>
    </context>
<context>
    <name>QObject</name>
    <message>
        <source>Amount</source>
        <translation>Daudzums</translation>
    </message>
    <message>
        <source>%1 h</source>
        <translation>%1 st</translation>
    </message>
    <message>
        <source>%1 m</source>
        <translation>%1 m</translation>
    </message>
    <message>
        <source>N/A</source>
        <translation>N/A</translation>
    </message>
    </context>
<context>
    <name>QRImageWidget</name>
    </context>
<context>
    <name>RPCConsole</name>
    <message>
        <source>N/A</source>
        <translation>N/A</translation>
    </message>
    <message>
        <source>Client version</source>
        <translation>Klienta versija</translation>
    </message>
    <message>
        <source>&amp;Information</source>
        <translation>&amp;Informācija</translation>
    </message>
    <message>
        <source>Debug window</source>
        <translation>Atkļūdošanas logs</translation>
    </message>
    <message>
        <source>General</source>
        <translation>Vispārējs</translation>
    </message>
    <message>
        <source>Startup time</source>
        <translation>Sākuma laiks</translation>
    </message>
    <message>
        <source>Network</source>
        <translation>Tīkls</translation>
    </message>
    <message>
        <source>Name</source>
        <translation>Vārds</translation>
    </message>
    <message>
        <source>Number of connections</source>
        <translation>Savienojumu skaits</translation>
    </message>
    <message>
        <source>Block chain</source>
        <translation>Bloku virkne</translation>
    </message>
    <message>
        <source>Current number of blocks</source>
        <translation>Pašreizējais bloku skaits</translation>
    </message>
    <message>
        <source>Last block time</source>
        <translation>Pēdējā bloka laiks</translation>
    </message>
    <message>
        <source>&amp;Open</source>
        <translation>&amp;Atvērt</translation>
    </message>
    <message>
        <source>&amp;Console</source>
        <translation>&amp;Konsole</translation>
    </message>
    <message>
        <source>&amp;Network Traffic</source>
        <translation>&amp;Tīkla Satiksme</translation>
    </message>
    <message>
        <source>&amp;Clear</source>
        <translation>&amp;Notīrīt</translation>
    </message>
    <message>
        <source>Totals</source>
        <translation>Kopsummas</translation>
    </message>
    <message>
        <source>In:</source>
        <translation>Ie.:</translation>
    </message>
    <message>
        <source>Out:</source>
        <translation>Iz.:</translation>
    </message>
    <message>
        <source>Debug log file</source>
        <translation>Atkļūdošanas žurnāla datne</translation>
    </message>
    <message>
        <source>Clear console</source>
        <translation>Notīrīt konsoli</translation>
    </message>
    <message>
        <source>Use up and down arrows to navigate history, and &lt;b&gt;Ctrl-L&lt;/b&gt; to clear screen.</source>
        <translation>Izmantojiet bultiņas uz augšu un leju, lai pārvietotos pa vēsturi, un &lt;b&gt;Ctrl-L&lt;/b&gt; ekrāna notīrīšanai.</translation>
    </message>
    <message>
        <source>Type &lt;b&gt;help&lt;/b&gt; for an overview of available commands.</source>
        <translation>Ierakstiet &lt;b&gt;help&lt;/b&gt; lai iegūtu pieejamo komandu sarakstu.</translation>
    </message>
    <message>
        <source>%1 B</source>
        <translation>%1 B</translation>
    </message>
    <message>
        <source>%1 KB</source>
        <translation>%1 KB</translation>
    </message>
    <message>
        <source>%1 MB</source>
        <translation>%1 MB</translation>
    </message>
    <message>
        <source>%1 GB</source>
        <translation>%1 GB</translation>
    </message>
    </context>
<context>
    <name>ReceiveCoinsDialog</name>
    <message>
        <source>&amp;Amount:</source>
        <translation>&amp;Daudzums:</translation>
    </message>
    <message>
        <source>&amp;Label:</source>
        <translation>&amp;Nosaukums:</translation>
    </message>
    <message>
        <source>&amp;Message:</source>
        <translation>&amp;Ziņojums:</translation>
    </message>
    <message>
        <source>R&amp;euse an existing receiving address (not recommended)</source>
        <translation>&amp;Atkārtoti izmantot esošo saņemšanas adresi (nav ieteicams)</translation>
    </message>
    <message>
        <source>Clear all fields of the form.</source>
        <translation>Notīrīt visus laukus formā.</translation>
    </message>
    <message>
        <source>Clear</source>
        <translation>Notīrīt</translation>
    </message>
    <message>
        <source>Requested payments history</source>
        <translation>Pieprasīto maksājumu vēsture</translation>
    </message>
    <message>
        <source>&amp;Request payment</source>
        <translation>&amp;Pieprasīt maksājumu</translation>
    </message>
    <message>
        <source>Show the selected request (does the same as double clicking an entry)</source>
        <translation>Parādīt atlasītos pieprasījumus (tas pats, kas dubultklikšķis uz ieraksta)</translation>
    </message>
    <message>
        <source>Show</source>
        <translation>Rādīt</translation>
    </message>
    <message>
        <source>Remove the selected entries from the list</source>
        <translation>Noņemt atlasītos ierakstus no saraksta.</translation>
    </message>
    <message>
        <source>Remove</source>
        <translation>Noņemt</translation>
    </message>
    </context>
<context>
    <name>ReceiveRequestDialog</name>
    <message>
        <source>QR Code</source>
        <translation>QR Kods</translation>
    </message>
    <message>
        <source>Copy &amp;URI</source>
        <translation>Kopēt &amp;URI</translation>
    </message>
    <message>
        <source>Copy &amp;Address</source>
        <translation>Kopēt &amp;Adresi</translation>
    </message>
    <message>
        <source>&amp;Save Image...</source>
        <translation>&amp;Saglabāt Attēlu...</translation>
    </message>
    </context>
<context>
    <name>RecentRequestsTableModel</name>
    </context>
<context>
    <name>SendCoinsDialog</name>
    <message>
        <source>Send Coins</source>
        <translation>Sūtīt Bitkoinus</translation>
    </message>
    <message>
        <source>Coin Control Features</source>
        <translation>Bitcoin Kontroles Funkcijas</translation>
    </message>
    <message>
        <source>Inputs...</source>
        <translation>Ieejas...</translation>
    </message>
    <message>
        <source>automatically selected</source>
        <translation>automātiski atlasīts</translation>
    </message>
    <message>
        <source>Insufficient funds!</source>
        <translation>Nepietiekami līdzekļi!</translation>
    </message>
    <message>
        <source>Quantity:</source>
        <translation>Daudzums:</translation>
    </message>
    <message>
        <source>Bytes:</source>
        <translation>Baiti:</translation>
    </message>
    <message>
        <source>Amount:</source>
        <translation>Daudzums:</translation>
    </message>
    <message>
        <source>Priority:</source>
        <translation>Prioritāte:</translation>
    </message>
    <message>
        <source>Fee:</source>
        <translation>Maksa:</translation>
    </message>
    <message>
        <source>After Fee:</source>
        <translation>Pēc Maksas:</translation>
    </message>
    <message>
        <source>Change:</source>
        <translation>Atlikums:</translation>
    </message>
    <message>
        <source>Custom change address</source>
        <translation>Pielāgota atlikuma adrese</translation>
    </message>
    <message>
        <source>Transaction Fee:</source>
        <translation>Transakcijas maksa:</translation>
    </message>
    <message>
        <source>Send to multiple recipients at once</source>
        <translation>Sūtīt vairākiem saņēmējiem uzreiz</translation>
    </message>
    <message>
        <source>Add &amp;Recipient</source>
        <translation>&amp;Pievienot Saņēmēju</translation>
    </message>
    <message>
        <source>Clear all fields of the form.</source>
        <translation>Notīrīt visus laukus formā.</translation>
    </message>
    <message>
        <source>Clear &amp;All</source>
        <translation>&amp;Notīrīt visu</translation>
    </message>
    <message>
        <source>Balance:</source>
        <translation>Bilance:</translation>
    </message>
    <message>
        <source>Confirm the send action</source>
        <translation>Apstiprināt nosūtīšanu</translation>
    </message>
    <message>
        <source>S&amp;end</source>
        <translation>&amp;Sūtīt</translation>
    </message>
<<<<<<< HEAD
    <message>
        <source>Confirm send coins</source>
        <translation>Apstiprināt bitkoinu sūtīšanu</translation>
    </message>
    <message>
        <source>%1 to %2</source>
        <translation>%1 līdz %2</translation>
    </message>
    <message>
        <source>Copy quantity</source>
        <translation>Kopēt daudzumu</translation>
    </message>
    <message>
        <source>Copy amount</source>
        <translation>Kopēt daudzumu</translation>
    </message>
    <message>
        <source>Copy fee</source>
        <translation>Kopēt maksu</translation>
    </message>
    <message>
        <source>Copy after fee</source>
        <translation>Kopēt pēc maksas</translation>
    </message>
    <message>
        <source>Copy bytes</source>
        <translation>Kopēt baitus</translation>
    </message>
    <message>
        <source>Copy priority</source>
        <translation>Kopēt prioritāti</translation>
    </message>
    <message>
        <source>Copy change</source>
        <translation>Kopēt atlikumu</translation>
    </message>
    <message>
        <source>or</source>
        <translation>vai</translation>
    </message>
    <message>
        <source>The recipient address is not valid, please recheck.</source>
        <translation>Saņēmēja adrese ir nepareiza, lūdzu pārbaudi.</translation>
    </message>
    <message>
        <source>The amount to pay must be larger than 0.</source>
        <translation>Nosūtāmajai summai jābūt lielākai par 0.</translation>
    </message>
    <message>
        <source>The amount exceeds your balance.</source>
        <translation>Daudzums pārsniedz pieejamo.</translation>
    </message>
    <message>
        <source>The total exceeds your balance when the %1 transaction fee is included.</source>
        <translation>Kopsumma pārsniedz pieejamo, ja pieskaitīta %1 transakcijas maksa.</translation>
    </message>
    <message>
        <source>Duplicate address found, can only send to each address once per send operation.</source>
        <translation>Atrastas divas vienādas adreses, vienā nosūtīšanas reizē uz katru adresi var sūtīt tikai vienreiz.</translation>
    </message>
    <message>
        <source>Transaction creation failed!</source>
        <translation>Transakcijas izveidošana neizdevās!</translation>
    </message>
    <message>
        <source>Warning: Invalid Bitcoin address</source>
        <translation>Brīdinājums: Nederīga Bitcoin adrese</translation>
    </message>
    <message>
        <source>(no label)</source>
        <translation>(bez nosaukuma)</translation>
    </message>
    <message>
        <source>Warning: Unknown change address</source>
        <translation>Brīdinājums: Nezināma atlikuma adrese</translation>
    </message>
    <message>
        <source>added as transaction fee</source>
        <translation>pievienots kā transakcijas maksa</translation>
    </message>
</context>
=======
    </context>
>>>>>>> 9460771a
<context>
    <name>SendCoinsEntry</name>
    <message>
        <source>A&amp;mount:</source>
        <translation>Apjo&amp;ms</translation>
    </message>
    <message>
        <source>Pay &amp;To:</source>
        <translation>&amp;Saņēmējs:</translation>
    </message>
    <message>
        <source>&amp;Label:</source>
        <translation>&amp;Nosaukums:</translation>
    </message>
    <message>
        <source>Choose previously used address</source>
        <translation>Izvēlies iepriekš izmantoto adresi</translation>
    </message>
    <message>
        <source>This is a normal payment.</source>
        <translation>Šis ir parasts maksājums.</translation>
    </message>
    <message>
        <source>Alt+A</source>
        <translation>Alt+A</translation>
    </message>
    <message>
        <source>Paste address from clipboard</source>
        <translation>ielīmēt adresi no starpliktuves</translation>
    </message>
    <message>
        <source>Alt+P</source>
        <translation>Alt+P</translation>
    </message>
    <message>
        <source>Remove this entry</source>
        <translation>Noņem šo ierakstu</translation>
    </message>
    <message>
        <source>Message:</source>
        <translation>Ziņojums:</translation>
    </message>
    <message>
        <source>Pay To:</source>
        <translation>Maksāt:</translation>
    </message>
    <message>
        <source>Memo:</source>
        <translation>Memo:</translation>
    </message>
    </context>
<context>
    <name>SendConfirmationDialog</name>
    </context>
<context>
    <name>ShutdownWindow</name>
    <message>
        <source>Do not shut down the computer until this window disappears.</source>
        <translation>Neizslēdziet datoru kamēr šis logs nepazūd.</translation>
    </message>
</context>
<context>
    <name>SignVerifyMessageDialog</name>
    <message>
        <source>Signatures - Sign / Verify a Message</source>
        <translation>Paraksti - Parakstīt / Pabaudīt Ziņojumu</translation>
    </message>
    <message>
        <source>&amp;Sign Message</source>
        <translation>Parakstīt &amp;Ziņojumu</translation>
    </message>
    <message>
        <source>Choose previously used address</source>
        <translation>Izvēlies iepriekš izmantoto adresi</translation>
    </message>
    <message>
        <source>Alt+A</source>
        <translation>Alt+A</translation>
    </message>
    <message>
        <source>Paste address from clipboard</source>
        <translation>ielīmēt adresi no starpliktuves</translation>
    </message>
    <message>
        <source>Alt+P</source>
        <translation>Alt+P</translation>
    </message>
    <message>
        <source>Enter the message you want to sign here</source>
        <translation>Šeit ievadi ziņojumu kuru vēlies parakstīt</translation>
    </message>
    <message>
        <source>Signature</source>
        <translation>Paraksts</translation>
    </message>
    <message>
        <source>Copy the current signature to the system clipboard</source>
        <translation>Kopēt parakstu uz sistēmas starpliktuvi</translation>
    </message>
    <message>
        <source>Sign the message to prove you own this Bitcoin address</source>
        <translation>Parakstīt ziņojumu lai pierādītu, ka esi šīs Bitcoin adreses īpašnieks.</translation>
    </message>
    <message>
        <source>Sign &amp;Message</source>
        <translation>Parakstīt &amp;Ziņojumu</translation>
    </message>
    <message>
        <source>Reset all sign message fields</source>
        <translation>Atiestatīt visus laukus</translation>
    </message>
    <message>
        <source>Clear &amp;All</source>
        <translation>&amp;Notīrīt visu</translation>
    </message>
    <message>
        <source>&amp;Verify Message</source>
        <translation>&amp;Pārbaudīt Ziņojumu</translation>
    </message>
    <message>
        <source>Verify &amp;Message</source>
        <translation>&amp;Pārbaudīt Ziņojumu</translation>
    </message>
    <message>
        <source>Reset all verify message fields</source>
        <translation>Atiestatīt visus laukus</translation>
    </message>
    </context>
<context>
    <name>SplashScreen</name>
    <message>
        <source>[testnet]</source>
        <translation>[testnets]</translation>
    </message>
</context>
<context>
    <name>TrafficGraphWidget</name>
    <message>
        <source>KB/s</source>
        <translation>KB/s</translation>
    </message>
</context>
<context>
    <name>TransactionDesc</name>
    </context>
<context>
    <name>TransactionDescDialog</name>
    <message>
        <source>This pane shows a detailed description of the transaction</source>
        <translation>Šis panelis parāda transakcijas detaļas</translation>
    </message>
    </context>
<context>
    <name>TransactionTableModel</name>
    </context>
<context>
    <name>TransactionView</name>
    </context>
<context>
    <name>UnitDisplayStatusBarControl</name>
    </context>
<context>
    <name>WalletFrame</name>
    </context>
<context>
    <name>WalletModel</name>
    </context>
<context>
    <name>WalletView</name>
    </context>
<context>
    <name>bitcoin-core</name>
    <message>
        <source>Options:</source>
        <translation>Iespējas:</translation>
    </message>
    <message>
        <source>Specify data directory</source>
        <translation>Norādiet datu direktoriju</translation>
    </message>
    <message>
        <source>Connect to a node to retrieve peer addresses, and disconnect</source>
        <translation>Pievienoties mezglam, lai iegūtu citu mezglu adreses, un atvienoties</translation>
    </message>
    <message>
        <source>Specify your own public address</source>
        <translation>Norādiet savu publisko adresi</translation>
    </message>
    <message>
        <source>Accept command line and JSON-RPC commands</source>
        <translation>Pieņemt komandrindas un JSON-RPC komandas</translation>
    </message>
    <message>
        <source>Run in the background as a daemon and accept commands</source>
        <translation>Darbināt fonā kā servisu un pieņemt komandas</translation>
    </message>
    <message>
        <source>Bitcoin Core</source>
        <translation>Bitcoin Core</translation>
    </message>
    <message>
        <source>&lt;category&gt; can be:</source>
        <translation>&lt;category&gt; var būt:</translation>
    </message>
    <message>
        <source>Block creation options:</source>
        <translation>Bloka izveidošanas iestatījumi:</translation>
    </message>
    <message>
        <source>Connect only to the specified node(s)</source>
        <translation>Savienoties tikai ar norādītajām nodēm.</translation>
    </message>
    <message>
        <source>Connection options:</source>
        <translation>Savienojuma iestatījumi:</translation>
    </message>
    <message>
        <source>Debugging/Testing options:</source>
        <translation>Atkļūdošanas/Testēšanas iestatījumi:</translation>
    </message>
    <message>
        <source>Error loading block database</source>
        <translation>Kļūda ielādējot bloku datubāzi</translation>
    </message>
    <message>
        <source>Error: Disk space is low!</source>
        <translation>Kļūda: Zema diska vieta!</translation>
    </message>
    <message>
<<<<<<< HEAD
        <source>If &lt;category&gt; is not supplied, output all debugging information.</source>
        <translation>Ja &lt;category&gt; nav norādīta, izvadīt visu atkļūdošanas informāciju.</translation>
    </message>
    <message>
=======
>>>>>>> 9460771a
        <source>Importing...</source>
        <translation>Importē...</translation>
    </message>
    <message>
        <source>Verifying blocks...</source>
        <translation>Pārbauda blokus...</translation>
    </message>
    <message>
        <source>Verifying wallet...</source>
        <translation>Pārbauda maciņu...</translation>
    </message>
    <message>
        <source>Wallet options:</source>
        <translation>Maciņa iespējas:</translation>
    </message>
    <message>
        <source>Information</source>
        <translation>Informācija</translation>
    </message>
    <message>
        <source>RPC server options:</source>
        <translation>RPC servera iestatījumi:</translation>
    </message>
    <message>
        <source>Send trace/debug info to console instead of debug.log file</source>
        <translation>Debug/trace informāciju izvadīt konsolē, nevis debug.log failā</translation>
    </message>
    <message>
        <source>Signing transaction failed</source>
        <translation>Transakcijas parakstīšana neizdevās</translation>
    </message>
    <message>
        <source>Transaction amount too small</source>
        <translation>Transakcijas summa ir pārāk maza</translation>
    </message>
    <message>
        <source>Transaction amounts must be positive</source>
        <translation>Transakcijas summai ir jābūt pozitīvai</translation>
    </message>
    <message>
        <source>Transaction too large</source>
        <translation>Transakcija ir pārāk liela</translation>
    </message>
    <message>
        <source>Username for JSON-RPC connections</source>
        <translation>JSON-RPC savienojumu lietotājvārds</translation>
    </message>
    <message>
        <source>Warning</source>
        <translation>Brīdinājums</translation>
    </message>
    <message>
        <source>Password for JSON-RPC connections</source>
        <translation>JSON-RPC savienojumu parole</translation>
    </message>
    <message>
        <source>Execute command when the best block changes (%s in cmd is replaced by block hash)</source>
        <translation>Izpildīt komandu, kad labāk atbilstošais bloks izmainās (%s cmd aizvieto ar bloka hešu)</translation>
    </message>
    <message>
        <source>Allow DNS lookups for -addnode, -seednode and -connect</source>
        <translation>Atļaut DNS uzmeklēšanu priekš -addnode, -seednode un -connect</translation>
    </message>
    <message>
        <source>Loading addresses...</source>
        <translation>Ielādē adreses...</translation>
    </message>
    <message>
        <source>Invalid -proxy address: '%s'</source>
        <translation>Nederīga -proxy adrese: '%s'</translation>
    </message>
    <message>
        <source>Unknown network specified in -onlynet: '%s'</source>
        <translation>-onlynet komandā norādīts nepazīstams tīkls: '%s'</translation>
    </message>
    <message>
<<<<<<< HEAD
        <source>Cannot resolve -bind address: '%s'</source>
        <translation>Nevar uzmeklēt -bind adresi: '%s'</translation>
    </message>
    <message>
        <source>Cannot resolve -externalip address: '%s'</source>
        <translation>Nevar atrisināt -externalip adresi: '%s'</translation>
    </message>
    <message>
        <source>Invalid amount for -paytxfee=&lt;amount&gt;: '%s'</source>
        <translation>Nederīgs daudzums priekš -paytxfree=&lt;amount&gt;: '%s'</translation>
    </message>
    <message>
=======
>>>>>>> 9460771a
        <source>Insufficient funds</source>
        <translation>Nepietiek bitkoinu</translation>
    </message>
    <message>
        <source>Loading block index...</source>
        <translation>Ielādē bloku indeksu...</translation>
    </message>
    <message>
        <source>Add a node to connect to and attempt to keep the connection open</source>
        <translation>Pievienot mezglu, kam pievienoties un turēt savienojumu atvērtu</translation>
    </message>
    <message>
        <source>Loading wallet...</source>
        <translation>Ielādē maciņu...</translation>
    </message>
    <message>
        <source>Cannot downgrade wallet</source>
        <translation>Nevar maciņa formātu padarīt vecāku</translation>
    </message>
    <message>
        <source>Cannot write default address</source>
        <translation>Nevar ierakstīt adresi pēc noklusēšanas</translation>
    </message>
    <message>
        <source>Rescanning...</source>
        <translation>Skanēju no jauna...</translation>
    </message>
    <message>
        <source>Done loading</source>
        <translation>Ielāde pabeigta</translation>
    </message>
    <message>
        <source>Error</source>
        <translation>Kļūda</translation>
    </message>
</context>
</TS><|MERGE_RESOLUTION|>--- conflicted
+++ resolved
@@ -37,63 +37,7 @@
         <source>&amp;Delete</source>
         <translation>&amp;Dzēst</translation>
     </message>
-<<<<<<< HEAD
-    <message>
-        <source>Choose the address to send coins to</source>
-        <translation>Izvēlies adresi uz kuru sūtīt bitcoins</translation>
-    </message>
-    <message>
-        <source>Choose the address to receive coins with</source>
-        <translation>Izvēlies adresi ar kuru saņemt bitcoins</translation>
-    </message>
-    <message>
-        <source>C&amp;hoose</source>
-        <translation>&amp;Izvēlēties</translation>
-    </message>
-    <message>
-        <source>Sending addresses</source>
-        <translation>Sūtīšanas adreses</translation>
-    </message>
-    <message>
-        <source>Receiving addresses</source>
-        <translation>Saņemšanas adreses</translation>
-    </message>
-    <message>
-        <source>These are your Bitcoin addresses for sending payments. Always check the amount and the receiving address before sending coins.</source>
-        <translation>Šīs ir jūsu Bitcoin adreses maksājumu sūtīšanai. Vienmēr  pārbaudiet summu un saņēmēja adresi pirms monētu sūtīšanas.</translation>
-    </message>
-    <message>
-        <source>These are your Bitcoin addresses for receiving payments. It is recommended to use a new receiving address for each transaction.</source>
-        <translation>Šīs ir jūsu Bitcoin adreses maksājumu saņemšanai. Ir ieteicams katram darījumam izmantot jaunu saņemšanas adresi.</translation>
-    </message>
-    <message>
-        <source>Copy &amp;Label</source>
-        <translation>Kopēt &amp;Nosaukumu</translation>
-    </message>
-    <message>
-        <source>&amp;Edit</source>
-        <translation>&amp;Rediģēt</translation>
-    </message>
-    <message>
-        <source>Export Address List</source>
-        <translation>Eksportēt Adrešu Sarakstu</translation>
-    </message>
-    <message>
-        <source>Comma separated file (*.csv)</source>
-        <translation>Fails ar komatu kā atdalītāju (*.csv)</translation>
-    </message>
-    <message>
-        <source>Exporting Failed</source>
-        <translation>Eksportēšana Neizdevās</translation>
-    </message>
-    <message>
-        <source>There was an error trying to save the address list to %1. Please try again.</source>
-        <translation>Radās kļūda, saglabājot adrešu sarakstu %1. Lūdzu, mēģiniet vēlreiz!</translation>
-    </message>
-</context>
-=======
-    </context>
->>>>>>> 9460771a
+    </context>
 <context>
     <name>AddressTableModel</name>
     </context>
@@ -115,98 +59,10 @@
         <source>Repeat new passphrase</source>
         <translation>Jaunā parole vēlreiz</translation>
     </message>
-<<<<<<< HEAD
-    <message>
-        <source>Encrypt wallet</source>
-        <translation>Šifrēt maciņu</translation>
-    </message>
-    <message>
-        <source>This operation needs your wallet passphrase to unlock the wallet.</source>
-        <translation>Lai veikto šo darbību, maciņš jāatslēdz ar paroli.</translation>
-    </message>
-    <message>
-        <source>Unlock wallet</source>
-        <translation>Atslēgt maciņu</translation>
-    </message>
-    <message>
-        <source>This operation needs your wallet passphrase to decrypt the wallet.</source>
-        <translation>Šai darbībai maciņš jāatšifrē ar maciņa paroli.</translation>
-    </message>
-    <message>
-        <source>Decrypt wallet</source>
-        <translation>Atšifrēt maciņu</translation>
-    </message>
-    <message>
-        <source>Change passphrase</source>
-        <translation>Mainīt paroli</translation>
-    </message>
-    <message>
-        <source>Enter the old and new passphrase to the wallet.</source>
-        <translation>Ierakstiet maciņa veco un jauno paroli.</translation>
-    </message>
-    <message>
-        <source>Confirm wallet encryption</source>
-        <translation>Apstiprināt maciņa šifrēšanu</translation>
-    </message>
-    <message>
-        <source>Warning: If you encrypt your wallet and lose your passphrase, you will &lt;b&gt;LOSE ALL OF YOUR BITCOINS&lt;/b&gt;!</source>
-        <translation>Brīdinājums: Ja tu nošifrē savu maciņu un pazaudē paroli, tu &lt;b&gt;PAZAUDĒSI VISAS SAVAS BITCOINS&lt;/b&gt;!</translation>
-    </message>
-    <message>
-        <source>Are you sure you wish to encrypt your wallet?</source>
-        <translation>Vai tu tiešām vēlies šifrēt savu maciņu?</translation>
-    </message>
-    <message>
-        <source>IMPORTANT: Any previous backups you have made of your wallet file should be replaced with the newly generated, encrypted wallet file. For security reasons, previous backups of the unencrypted wallet file will become useless as soon as you start using the new, encrypted wallet.</source>
-        <translation>SVARĪGI: Iepriekšējie maka faila dublējumi ir jāaizvieto ar jauno, šifrēto maka failu. Drošības apsvērumu dēļ iepriekšējie nešifrētā maka dublējumi vairs nebūs derīgi, tiklīdz sāksiet izmantot jauno, šifrēto maku.</translation>
-    </message>
-    <message>
-        <source>Warning: The Caps Lock key is on!</source>
-        <translation>Brīdinājums: Caps Lock ir ieslēgts!</translation>
-    </message>
-    <message>
-        <source>Wallet encrypted</source>
-        <translation>Maciņš nošifrēts</translation>
-    </message>
-    <message>
-        <source>Bitcoin will close now to finish the encryption process. Remember that encrypting your wallet cannot fully protect your bitcoins from being stolen by malware infecting your computer.</source>
-        <translation>Bitcoin aizvērsies, lai pabeigtu šifrēšanu. Atcerieties, ka maciņa šifrēšana nevar pilnībā novērst bitkoinu zādzību, ko veic datorā ieviesušās kaitīgas programmas.</translation>
-    </message>
-    <message>
-        <source>Wallet encryption failed</source>
-        <translation>Maciņa šifrēšana neizdevās</translation>
-    </message>
-    <message>
-        <source>Wallet encryption failed due to an internal error. Your wallet was not encrypted.</source>
-        <translation>Maciņa šifrēšana neizdevās programmas kļūdas dēļ. Jūsu maciņš netika šifrēts.</translation>
-    </message>
-    <message>
-        <source>The supplied passphrases do not match.</source>
-        <translation>Ievadītās paroles nav vienādas.</translation>
-    </message>
-    <message>
-        <source>Wallet unlock failed</source>
-        <translation>Maciņu atšifrēt neizdevās</translation>
-    </message>
-    <message>
-        <source>The passphrase entered for the wallet decryption was incorrect.</source>
-        <translation>Maciņa atšifrēšanai ievadītā parole nav pareiza.</translation>
-    </message>
-    <message>
-        <source>Wallet decryption failed</source>
-        <translation>Maciņu neizdevās atšifrēt</translation>
-    </message>
-    <message>
-        <source>Wallet passphrase was successfully changed.</source>
-        <translation>Maciņa parole tika veiksmīgi nomainīta.</translation>
-    </message>
-</context>
-=======
     </context>
 <context>
     <name>BanTableModel</name>
     </context>
->>>>>>> 9460771a
 <context>
     <name>BitcoinGUI</name>
     <message>
@@ -1072,91 +928,7 @@
         <source>S&amp;end</source>
         <translation>&amp;Sūtīt</translation>
     </message>
-<<<<<<< HEAD
-    <message>
-        <source>Confirm send coins</source>
-        <translation>Apstiprināt bitkoinu sūtīšanu</translation>
-    </message>
-    <message>
-        <source>%1 to %2</source>
-        <translation>%1 līdz %2</translation>
-    </message>
-    <message>
-        <source>Copy quantity</source>
-        <translation>Kopēt daudzumu</translation>
-    </message>
-    <message>
-        <source>Copy amount</source>
-        <translation>Kopēt daudzumu</translation>
-    </message>
-    <message>
-        <source>Copy fee</source>
-        <translation>Kopēt maksu</translation>
-    </message>
-    <message>
-        <source>Copy after fee</source>
-        <translation>Kopēt pēc maksas</translation>
-    </message>
-    <message>
-        <source>Copy bytes</source>
-        <translation>Kopēt baitus</translation>
-    </message>
-    <message>
-        <source>Copy priority</source>
-        <translation>Kopēt prioritāti</translation>
-    </message>
-    <message>
-        <source>Copy change</source>
-        <translation>Kopēt atlikumu</translation>
-    </message>
-    <message>
-        <source>or</source>
-        <translation>vai</translation>
-    </message>
-    <message>
-        <source>The recipient address is not valid, please recheck.</source>
-        <translation>Saņēmēja adrese ir nepareiza, lūdzu pārbaudi.</translation>
-    </message>
-    <message>
-        <source>The amount to pay must be larger than 0.</source>
-        <translation>Nosūtāmajai summai jābūt lielākai par 0.</translation>
-    </message>
-    <message>
-        <source>The amount exceeds your balance.</source>
-        <translation>Daudzums pārsniedz pieejamo.</translation>
-    </message>
-    <message>
-        <source>The total exceeds your balance when the %1 transaction fee is included.</source>
-        <translation>Kopsumma pārsniedz pieejamo, ja pieskaitīta %1 transakcijas maksa.</translation>
-    </message>
-    <message>
-        <source>Duplicate address found, can only send to each address once per send operation.</source>
-        <translation>Atrastas divas vienādas adreses, vienā nosūtīšanas reizē uz katru adresi var sūtīt tikai vienreiz.</translation>
-    </message>
-    <message>
-        <source>Transaction creation failed!</source>
-        <translation>Transakcijas izveidošana neizdevās!</translation>
-    </message>
-    <message>
-        <source>Warning: Invalid Bitcoin address</source>
-        <translation>Brīdinājums: Nederīga Bitcoin adrese</translation>
-    </message>
-    <message>
-        <source>(no label)</source>
-        <translation>(bez nosaukuma)</translation>
-    </message>
-    <message>
-        <source>Warning: Unknown change address</source>
-        <translation>Brīdinājums: Nezināma atlikuma adrese</translation>
-    </message>
-    <message>
-        <source>added as transaction fee</source>
-        <translation>pievienots kā transakcijas maksa</translation>
-    </message>
-</context>
-=======
-    </context>
->>>>>>> 9460771a
+    </context>
 <context>
     <name>SendCoinsEntry</name>
     <message>
@@ -1386,13 +1158,6 @@
         <translation>Kļūda: Zema diska vieta!</translation>
     </message>
     <message>
-<<<<<<< HEAD
-        <source>If &lt;category&gt; is not supplied, output all debugging information.</source>
-        <translation>Ja &lt;category&gt; nav norādīta, izvadīt visu atkļūdošanas informāciju.</translation>
-    </message>
-    <message>
-=======
->>>>>>> 9460771a
         <source>Importing...</source>
         <translation>Importē...</translation>
     </message>
@@ -1469,21 +1234,6 @@
         <translation>-onlynet komandā norādīts nepazīstams tīkls: '%s'</translation>
     </message>
     <message>
-<<<<<<< HEAD
-        <source>Cannot resolve -bind address: '%s'</source>
-        <translation>Nevar uzmeklēt -bind adresi: '%s'</translation>
-    </message>
-    <message>
-        <source>Cannot resolve -externalip address: '%s'</source>
-        <translation>Nevar atrisināt -externalip adresi: '%s'</translation>
-    </message>
-    <message>
-        <source>Invalid amount for -paytxfee=&lt;amount&gt;: '%s'</source>
-        <translation>Nederīgs daudzums priekš -paytxfree=&lt;amount&gt;: '%s'</translation>
-    </message>
-    <message>
-=======
->>>>>>> 9460771a
         <source>Insufficient funds</source>
         <translation>Nepietiek bitkoinu</translation>
     </message>
