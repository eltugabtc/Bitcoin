--- conflicted
+++ resolved
@@ -3,21 +3,6 @@
 <context>
     <name>AboutDialog</name>
     <message>
-<<<<<<< HEAD
-        <location filename="../forms/aboutdialog.ui" line="14"/>
-        <source>About PPCoin</source>
-        <translation>Om PPCoin</translation>
-    </message>
-    <message>
-        <location filename="../forms/aboutdialog.ui" line="53"/>
-        <source>&lt;b&gt;PPCoin&lt;/b&gt; version</source>
-        <translation>&lt;b&gt;PPCoin&lt;/b&gt; versjon</translation>
-    </message>
-    <message>
-        <location filename="../forms/aboutdialog.ui" line="85"/>
-        <source>Copyright © 2011-2013 PPCoin Developers
-
-=======
         <location filename="../forms/aboutdialog.ui" line="+14"/>
         <source>About Bitcoin</source>
         <translation>Om Bitcoin</translation>
@@ -30,18 +15,12 @@
     <message>
         <location line="+57"/>
         <source>
->>>>>>> 40809aed
 This is experimental software.
 
 Distributed under the MIT/X11 software license, see the accompanying file COPYING or http://www.opensource.org/licenses/mit-license.php.
 
 This product includes software developed by the OpenSSL Project for use in the OpenSSL Toolkit (http://www.openssl.org/) and cryptographic software written by Eric Young (eay@cryptsoft.com) and UPnP software written by Thomas Bernard.</source>
-<<<<<<< HEAD
-        <translation>Copyright © 2011-2013 PPCoin Utviklerne
-
-=======
         <translation>
->>>>>>> 40809aed
 Dette er eksperimentell programvare.
 
 Distribuert under MIT/X11 programvarelisensen, se medfølgende fil COPYING eller http://www.opensource.org/licenses/mit-license.php.
@@ -67,16 +46,7 @@
         <translation>Adressebok</translation>
     </message>
     <message>
-<<<<<<< HEAD
-        <location filename="../forms/addressbookpage.ui" line="20"/>
-        <source>These are your PPCoin addresses for receiving payments.  You may want to give a different one to each sender so you can keep track of who is paying you.</source>
-        <translation>Dette er dine PPCoin adresser for å motta betalinger.  Du kan gi en separat adresse til hver avsender slik at du kan holde oversikt over hvem som betaler deg.</translation>
-    </message>
-    <message>
-        <location filename="../forms/addressbookpage.ui" line="33"/>
-=======
         <location line="+19"/>
->>>>>>> 40809aed
         <source>Double-click to edit address or label</source>
         <translation>Dobbeltklikk for å redigere adresse eller merkelapp</translation>
     </message>
@@ -277,13 +247,6 @@
         <translation>Bekreft kryptering av lommebok</translation>
     </message>
     <message>
-<<<<<<< HEAD
-        <location filename="../askpassphrasedialog.cpp" line="102"/>
-        <source>WARNING: If you encrypt your wallet and lose your passphrase, you will &lt;b&gt;LOSE ALL OF YOUR PPCoinS&lt;/b&gt;!
-Are you sure you wish to encrypt your wallet?</source>
-        <translation>ADVARSEL: Hvis du krypterer lommeboken og mister adgangsfrasen vil du &lt;b&gt;MISTE ALLE DINE PPCoinS&lt;/b&gt;!
-Er du sikker på at du vil kryptere lommeboken?</translation>
-=======
         <location line="+1"/>
         <source>Warning: If you encrypt your wallet and lose your passphrase, you will &lt;b&gt;LOSE ALL OF YOUR BITCOINS&lt;/b&gt;!</source>
         <translation>Advarsel: Hvis du krypterer lommeboken og mister adgangsfrasen, så vil du &lt;b&gt;MISTE ALLE DINE BITCOINS&lt;/b&gt;!</translation>
@@ -303,7 +266,6 @@
         <location line="+24"/>
         <source>Warning: The Caps Lock key is on!</source>
         <translation>Advarsel: Caps Lock er på !</translation>
->>>>>>> 40809aed
     </message>
     <message>
         <location line="-130"/>
@@ -312,15 +274,9 @@
         <translation>Lommebok kryptert</translation>
     </message>
     <message>
-<<<<<<< HEAD
-        <location filename="../askpassphrasedialog.cpp" line="112"/>
-        <source>PPCoin will close now to finish the encryption process. Remember that encrypting your wallet cannot fully protect your PPCoins from being stolen by malware infecting your computer.</source>
-        <translation>PPCoin vil nå lukkes for å fullføre krypteringsprosessen. Husk at kryptering av lommeboken ikke fullt ut kan beskytte dine PPCoins fra å bli stjålet om skadevare infiserer datamaskinen.</translation>
-=======
         <location line="-56"/>
         <source>Bitcoin will close now to finish the encryption process. Remember that encrypting your wallet cannot fully protect your bitcoins from being stolen by malware infecting your computer.</source>
         <translation>Bitcoin vil nå lukkes for å fullføre krypteringsprosessen. Husk at kryptering av lommeboken ikke fullt ut kan beskytte dine bitcoins fra å bli stjålet om skadevare infiserer datamaskinen.</translation>
->>>>>>> 40809aed
     </message>
     <message>
         <location line="+13"/>
@@ -365,17 +321,11 @@
     </message>
 </context>
 <context>
-    <name>PPCoinGUI</name>
-    <message>
-<<<<<<< HEAD
-        <location filename="../bitcoingui.cpp" line="69"/>
-        <source>PPCoin Wallet</source>
-        <translation>PPCoin Lommebok</translation>
-=======
+    <name>BitcoinGUI</name>
+    <message>
         <location filename="../bitcoingui.cpp" line="+233"/>
         <source>Sign &amp;message...</source>
         <translation>Signer &amp;melding...</translation>
->>>>>>> 40809aed
     </message>
     <message>
         <location line="+280"/>
@@ -408,45 +358,12 @@
         <translation>Rediger listen over adresser og deres merkelapper</translation>
     </message>
     <message>
-<<<<<<< HEAD
-        <location filename="../bitcoingui.cpp" line="194"/>
-        <source>&amp;Receive coins</source>
-        <translation>&amp;Motta PPCoins</translation>
-    </message>
-    <message>
-        <location filename="../bitcoingui.cpp" line="195"/>
-=======
         <location line="-14"/>
->>>>>>> 40809aed
         <source>Show the list of addresses for receiving payments</source>
         <translation>Vis listen over adresser for mottak av betalinger</translation>
     </message>
     <message>
-<<<<<<< HEAD
-        <location filename="../bitcoingui.cpp" line="200"/>
-        <source>&amp;Send coins</source>
-        <translation>&amp;Send PPCoins</translation>
-    </message>
-    <message>
-        <location filename="../bitcoingui.cpp" line="201"/>
-        <source>Send coins to a PPCoin address</source>
-        <translation>Send PPCoins til en adresse</translation>
-    </message>
-    <message>
-        <location filename="../bitcoingui.cpp" line="206"/>
-        <source>Sign &amp;message</source>
-        <translation>Signér &amp;melding</translation>
-    </message>
-    <message>
-        <location filename="../bitcoingui.cpp" line="207"/>
-        <source>Prove you control an address</source>
-        <translation>Bevis at du kontrollerer en adresse</translation>
-    </message>
-    <message>
-        <location filename="../bitcoingui.cpp" line="226"/>
-=======
         <location line="+31"/>
->>>>>>> 40809aed
         <source>E&amp;xit</source>
         <translation>&amp;Avslutt</translation>
     </message>
@@ -456,20 +373,9 @@
         <translation>Avslutt applikasjonen</translation>
     </message>
     <message>
-<<<<<<< HEAD
-        <location filename="../bitcoingui.cpp" line="230"/>
-        <source>&amp;About %1</source>
-        <translation> &amp;Om %1</translation>
-    </message>
-    <message>
-        <location filename="../bitcoingui.cpp" line="231"/>
-        <source>Show information about PPCoin</source>
-        <translation>Vis informasjon om PPCoin</translation>
-=======
         <location line="+4"/>
         <source>Show information about Bitcoin</source>
         <translation>Vis informasjon om Bitcoin</translation>
->>>>>>> 40809aed
     </message>
     <message>
         <location line="+2"/>
@@ -487,21 +393,6 @@
         <translation>&amp;Innstillinger...</translation>
     </message>
     <message>
-<<<<<<< HEAD
-        <location filename="../bitcoingui.cpp" line="237"/>
-        <source>Modify configuration options for PPCoin</source>
-        <translation>Endre innstillinger for PPCoin</translation>
-    </message>
-    <message>
-        <location filename="../bitcoingui.cpp" line="239"/>
-        <source>Open &amp;PPCoin</source>
-        <translation>Åpne &amp;PPCoin</translation>
-    </message>
-    <message>
-        <location filename="../bitcoingui.cpp" line="240"/>
-        <source>Show the PPCoin window</source>
-        <translation>Vis PPCoin-vinduet</translation>
-=======
         <location line="+6"/>
         <source>&amp;Encrypt Wallet...</source>
         <translation>&amp;Krypter Lommebok...</translation>
@@ -515,7 +406,6 @@
         <location line="+2"/>
         <source>&amp;Change Passphrase...</source>
         <translation>&amp;Endre Adgangsfrase...</translation>
->>>>>>> 40809aed
     </message>
     <message>
         <location line="+285"/>
@@ -645,16 +535,6 @@
         <translation>[testnett]</translation>
     </message>
     <message>
-<<<<<<< HEAD
-        <location filename="../bitcoingui.cpp" line="407"/>
-        <source>PPCoin-qt</source>
-        <translation>PPCoin-qt</translation>
-    </message>
-    <message numerus="yes">
-        <location filename="../bitcoingui.cpp" line="449"/>
-        <source>%n active connection(s) to PPCoin network</source>
-        <translation><numerusform>%n aktiv forbindelse til PPCoin-nettverket</numerusform><numerusform>%n aktive forbindelser til PPCoin-nettverket</numerusform></translation>
-=======
         <location line="+47"/>
         <source>Bitcoin client</source>
         <translation>Bitcoinklient</translation>
@@ -663,7 +543,6 @@
         <location line="+141"/>
         <source>%n active connection(s) to Bitcoin network</source>
         <translation><numerusform>%n aktiv forbindelse til Bitcoin-nettverket</numerusform><numerusform>%n aktive forbindelser til Bitcoin-nettverket</numerusform></translation>
->>>>>>> 40809aed
     </message>
     <message>
         <location line="+22"/>
@@ -857,15 +736,9 @@
         <translation>Den oppgitte adressen &quot;%1&quot; er allerede i adresseboken.</translation>
     </message>
     <message>
-<<<<<<< HEAD
-        <location filename="../editaddressdialog.cpp" line="96"/>
-        <source>The entered address &quot;%1&quot; is not a valid PPCoin address.</source>
-        <translation>en oppgitte adressen &quot;%1&quot; er ikke en gyldig PPCoin-adresse.</translation>
-=======
         <location line="-5"/>
         <source>The entered address &quot;%1&quot; is not a valid Bitcoin address.</source>
         <translation>Den angitte adressed &quot;%1&quot; er ikke en gyldig Bitcoin-adresse.</translation>
->>>>>>> 40809aed
     </message>
     <message>
         <location line="+10"/>
@@ -881,16 +754,6 @@
 <context>
     <name>GUIUtil::HelpMessageBox</name>
     <message>
-<<<<<<< HEAD
-        <location filename="../optionsdialog.cpp" line="170"/>
-        <source>&amp;Start PPCoin on window system startup</source>
-        <translation>&amp;Start PPCoin ved oppstart</translation>
-    </message>
-    <message>
-        <location filename="../optionsdialog.cpp" line="171"/>
-        <source>Automatically start PPCoin after the computer is turned on</source>
-        <translation>Start PPCoin automatisk når datamaskinen blir slått på</translation>
-=======
         <location filename="../guiutil.cpp" line="+424"/>
         <location line="+12"/>
         <source>Bitcoin-Qt</source>
@@ -900,7 +763,6 @@
         <location line="-12"/>
         <source>version</source>
         <translation>versjon</translation>
->>>>>>> 40809aed
     </message>
     <message>
         <location line="+2"/>
@@ -918,15 +780,9 @@
         <translation>valg i brukergrensesnitt</translation>
     </message>
     <message>
-<<<<<<< HEAD
-        <location filename="../optionsdialog.cpp" line="181"/>
-        <source>Automatically open the PPCoin client port on the router. This only works when your router supports UPnP and it is enabled.</source>
-        <translation>Åpne automatisk PPCoin klientporten på ruteren. Dette virker kun om din ruter støtter UPnP og dette er påslått.</translation>
-=======
         <location line="+1"/>
         <source>Set language, for example &quot;de_DE&quot; (default: system locale)</source>
         <translation>Sett språk, for eksempel &quot;nb_NO&quot; (standardverdi: fra operativsystem)</translation>
->>>>>>> 40809aed
     </message>
     <message>
         <location line="+1"/>
@@ -948,15 +804,9 @@
         <translation>Innstillinger</translation>
     </message>
     <message>
-<<<<<<< HEAD
-        <location filename="../optionsdialog.cpp" line="191"/>
-        <source>Connect to the Bitcon network through a SOCKS4 proxy (e.g. when connecting through Tor)</source>
-        <translation>Koble til PPCoin nettverket gjennom en SOCKS4 mellomtjener (f.eks. for tilkobling gjennom Tor)</translation>
-=======
         <location line="+16"/>
         <source>&amp;Main</source>
         <translation>&amp;Hoved</translation>
->>>>>>> 40809aed
     </message>
     <message>
         <location line="+6"/>
@@ -1441,7 +1291,7 @@
         <location line="+5"/>
         <location line="+5"/>
         <source>Send Coins</source>
-        <translation>Send PPCoins</translation>
+        <translation>Send Bitcoins</translation>
     </message>
     <message>
         <location line="+50"/>
@@ -1491,7 +1341,7 @@
     <message>
         <location line="+5"/>
         <source>Confirm send coins</source>
-        <translation>Bekreft sending av PPCoins</translation>
+        <translation>Bekreft sending av bitcoins</translation>
     </message>
     <message>
         <location line="+1"/>
@@ -1598,15 +1448,9 @@
         <translation>Fjern denne mottakeren</translation>
     </message>
     <message>
-<<<<<<< HEAD
-        <location filename="../sendcoinsentry.cpp" line="25"/>
-        <source>Enter a PPCoin address (e.g. 1NS17iag9jJgTHD1VXjvLCEnZuQ3rJDE9L)</source>
-        <translation>Skriv inn en PPCoin adresse (f.eks. 1NS17iag9jJgTHD1VXjvLCEnZuQ3rJDE9L)</translation>
-=======
         <location filename="../sendcoinsentry.cpp" line="+1"/>
         <source>Enter a Bitcoin address (e.g. 1NS17iag9jJgTHD1VXjvLCEnZuQ3rJDE9L)</source>
         <translation>Skriv inn en Bitcoin adresse (f.eks. 1NS17iag9jJgTHD1VXjvLCEnZuQ3rJDE9L)</translation>
->>>>>>> 40809aed
     </message>
 </context>
 <context>
@@ -2298,19 +2142,11 @@
     </message>
 </context>
 <context>
-<<<<<<< HEAD
-    <name>PPCoin-core</name>
-    <message>
-        <location filename="../bitcoinstrings.cpp" line="3"/>
-        <source>PPCoin version</source>
-        <translation>PPCoin versjon</translation>
-=======
     <name>WalletView</name>
     <message>
         <location filename="../walletview.cpp" line="+42"/>
         <source>&amp;Export</source>
         <translation type="unfinished"/>
->>>>>>> 40809aed
     </message>
     <message>
         <location line="+1"/>
@@ -2318,15 +2154,9 @@
         <translation>Eksporter data fra nåværende fane til fil</translation>
     </message>
     <message>
-<<<<<<< HEAD
-        <location filename="../bitcoinstrings.cpp" line="5"/>
-        <source>Send command to -server or ppcoind</source>
-        <translation>Send kommando til -server eller ppcoind</translation>
-=======
         <location line="+193"/>
         <source>Backup Wallet</source>
         <translation>Sikkerhetskopier lommebok</translation>
->>>>>>> 40809aed
     </message>
     <message>
         <location line="+0"/>
@@ -2387,26 +2217,6 @@
         <translation>Innstillinger:</translation>
     </message>
     <message>
-<<<<<<< HEAD
-        <location filename="../bitcoinstrings.cpp" line="9"/>
-        <source>Specify configuration file (default: PPCoin.conf)</source>
-        <translation>Angi konfigurasjonsfil (standardverdi: PPCoin.conf)</translation>
-    </message>
-    <message>
-        <location filename="../bitcoinstrings.cpp" line="10"/>
-        <source>Specify pid file (default: ppcoind.pid)</source>
-        <translation>Angi pid-fil (standardverdi: ppcoind.pid)</translation>
-    </message>
-    <message>
-        <location filename="../bitcoinstrings.cpp" line="11"/>
-        <source>Generate coins</source>
-        <translation>Generér PPCoins</translation>
-    </message>
-    <message>
-        <location filename="../bitcoinstrings.cpp" line="12"/>
-        <source>Don&apos;t generate coins</source>
-        <translation>Ikke generér PPCoins</translation>
-=======
         <location line="+24"/>
         <source>Specify configuration file (default: bitcoin.conf)</source>
         <translation>Angi konfigurasjonsfil (standardverdi: bitcoin.conf)</translation>
@@ -2425,7 +2235,6 @@
         <location line="-9"/>
         <source>Set database cache size in megabytes (default: 25)</source>
         <translation>Sett størrelse på mellomlager for database i megabytes (standardverdi: 25)</translation>
->>>>>>> 40809aed
     </message>
     <message>
         <location line="-28"/>
@@ -2957,18 +2766,7 @@
         <translation>Se gjennom blokk-kjeden etter manglende lommeboktransaksjoner</translation>
     </message>
     <message>
-<<<<<<< HEAD
-        <location filename="../bitcoinstrings.cpp" line="47"/>
-        <source>
-SSL options: (see the PPCoin Wiki for SSL setup instructions)</source>
-        <translation>
-SSL innstillinger: (se PPCoin Wiki for instruksjoner om SSL oppsett)</translation>
-    </message>
-    <message>
-        <location filename="../bitcoinstrings.cpp" line="50"/>
-=======
         <location line="+35"/>
->>>>>>> 40809aed
         <source>Use OpenSSL (https) for JSON-RPC connections</source>
         <translation>Bruk OpenSSL (https) for JSON-RPC forbindelser</translation>
     </message>
@@ -2993,15 +2791,9 @@
         <translation>Denne hjelpemeldingen</translation>
     </message>
     <message>
-<<<<<<< HEAD
-        <location filename="../bitcoinstrings.cpp" line="57"/>
-        <source>Cannot obtain a lock on data directory %s.  PPCoin is probably already running.</source>
-        <translation>Kunne ikke låse datamappen %s.  PPCoin kjører sannsynligvis allerede.</translation>
-=======
         <location line="+6"/>
         <source>Unable to bind to %s on this computer (bind returned error %d, %s)</source>
         <translation>Kan ikke binde til %s på denne datamaskinen (bind returnerte feil %d, %s)</translation>
->>>>>>> 40809aed
     </message>
     <message>
         <location line="-91"/>
@@ -3024,16 +2816,6 @@
         <translation>Feil ved lasting av wallet.dat: Lommeboken er skadet</translation>
     </message>
     <message>
-<<<<<<< HEAD
-        <location filename="../bitcoinstrings.cpp" line="66"/>
-        <source>Error loading wallet.dat: Wallet requires newer version of PPCoin</source>
-        <translation>Feil ved lasting av wallet.dat: Lommeboken krever en nyere versjon av PPCoin</translation>
-    </message>
-    <message>
-        <location filename="../bitcoinstrings.cpp" line="67"/>
-        <source>Wallet needed to be rewritten: restart PPCoin to complete</source>
-        <translation>Lommeboken måtte skrives om: start PPCoin på nytt for å fullføre</translation>
-=======
         <location line="+1"/>
         <source>Error loading wallet.dat: Wallet requires newer version of Bitcoin</source>
         <translation>Feil ved lasting av wallet.dat: Lommeboken krever en nyere versjon av Bitcoin</translation>
@@ -3042,7 +2824,6 @@
         <location line="+93"/>
         <source>Wallet needed to be rewritten: restart Bitcoin to complete</source>
         <translation>Lommeboken måtte skrives om: start Bitcoin på nytt for å fullføre</translation>
->>>>>>> 40809aed
     </message>
     <message>
         <location line="-95"/>
@@ -3135,16 +2916,6 @@
         <translation>Ferdig med lasting</translation>
     </message>
     <message>
-<<<<<<< HEAD
-        <location filename="../bitcoinstrings.cpp" line="78"/>
-        <source>Unable to bind to port %d on this computer.  PPCoin is probably already running.</source>
-        <translation>Klarer ikke binde til port %d på denne datamaskinen.  PPCoin kjører sannsynligvis allerede.</translation>
-    </message>
-    <message>
-        <location filename="../bitcoinstrings.cpp" line="81"/>
-        <source>Warning: Please check that your computer&apos;s date and time are correct.  If your clock is wrong PPCoin will not work properly.</source>
-        <translation>Advarsel: Vennligst sjekk at dato og klokke er riktig innstilt på datamaskinen.  Hvis klokken er feil vil ikke PPCoin fungere ordentlig.</translation>
-=======
         <location line="+82"/>
         <source>To use the %s option</source>
         <translation>For å bruke %s opsjonen</translation>
@@ -3153,7 +2924,6 @@
         <location line="-74"/>
         <source>Error</source>
         <translation>Feil</translation>
->>>>>>> 40809aed
     </message>
     <message>
         <location line="-31"/>
