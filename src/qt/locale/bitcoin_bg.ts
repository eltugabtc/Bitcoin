<TS language="bg" version="2.1">
<context>
    <name>AddressBookPage</name>
    <message>
        <source>Right-click to edit address or label</source>
        <translation>Десен клик за промяна на адреса или името</translation>
    </message>
    <message>
        <source>Create a new address</source>
        <translation>Създаване на нов адрес</translation>
    </message>
    <message>
        <source>&amp;New</source>
        <translation>Нов</translation>
    </message>
    <message>
        <source>Copy the currently selected address to the system clipboard</source>
        <translation>Копиране на избрания адрес към клипборда</translation>
    </message>
    <message>
        <source>&amp;Copy</source>
        <translation>Копирай</translation>
    </message>
    <message>
        <source>C&amp;lose</source>
        <translation>Затвори</translation>
    </message>
    <message>
        <source>Delete the currently selected address from the list</source>
        <translation>Изтрий избрания адрес от списъка</translation>
    </message>
    <message>
        <source>Export the data in the current tab to a file</source>
        <translation>Запишете данните от текущия раздел във файл</translation>
    </message>
    <message>
        <source>&amp;Export</source>
        <translation>Изнеси</translation>
    </message>
    <message>
        <source>&amp;Delete</source>
        <translation>&amp;Изтриване</translation>
    </message>
<<<<<<< HEAD
    <message>
        <source>Choose the address to send coins to</source>
        <translation>Изберете адрес, на който да се изпращат монети</translation>
    </message>
    <message>
        <source>Choose the address to receive coins with</source>
        <translation>Изберете адрес, на който ще получавате монети</translation>
    </message>
    <message>
        <source>C&amp;hoose</source>
        <translation>Избери</translation>
    </message>
    <message>
        <source>Sending addresses</source>
        <translation>Адреси за изпращане</translation>
    </message>
    <message>
        <source>Receiving addresses</source>
        <translation>Адреси за получаване</translation>
    </message>
    <message>
        <source>These are your Zetacoin addresses for sending payments. Always check the amount and the receiving address before sending coins.</source>
        <translation>Това са адресите на получателите на плащания. Винаги проверявайте размера на сумата и адреса на получателя, преди да изпратите монети.</translation>
    </message>
    <message>
        <source>These are your Zetacoin addresses for receiving payments. It is recommended to use a new receiving address for each transaction.</source>
        <translation>Това са Вашите Биткойн адреси,благодарение на които ще получавате плащания.Препоръчително е да използвате нови адреси за получаване на всяка транзакция.</translation>
    </message>
    <message>
        <source>Copy &amp;Label</source>
        <translation>Копирай &amp;име</translation>
    </message>
    <message>
        <source>&amp;Edit</source>
        <translation>&amp;Редактирай</translation>
    </message>
    <message>
        <source>Export Address List</source>
        <translation>Изнасяне на списъка с адреси</translation>
    </message>
    <message>
        <source>Comma separated file (*.csv)</source>
        <translation>CSV файл (*.csv)</translation>
    </message>
    <message>
        <source>Exporting Failed</source>
        <translation>Грешка при изнасянето</translation>
    </message>
    <message>
        <source>There was an error trying to save the address list to %1. Please try again.</source>
        <translation>Възникна грешка при опита за запазване на списъка с адреси в %1.Моля опитайте отново.</translation>
    </message>
</context>
=======
    </context>
>>>>>>> 0d719145
<context>
    <name>AddressTableModel</name>
    </context>
<context>
    <name>AskPassphraseDialog</name>
    <message>
        <source>Passphrase Dialog</source>
        <translation>Диалог за паролите</translation>
    </message>
    <message>
        <source>Enter passphrase</source>
        <translation>Въведете текущата парола</translation>
    </message>
    <message>
        <source>New passphrase</source>
        <translation>Нова парола</translation>
    </message>
    <message>
        <source>Repeat new passphrase</source>
        <translation>Въведете новата парола повторно</translation>
    </message>
    </context>
<context>
    <name>BanTableModel</name>
    <message>
<<<<<<< HEAD
        <source>Encrypt wallet</source>
        <translation>Шифриране на портфейла</translation>
    </message>
    <message>
        <source>This operation needs your wallet passphrase to unlock the wallet.</source>
        <translation>Тази операция изисква Вашата парола за отключване на портфейла.</translation>
    </message>
    <message>
        <source>Unlock wallet</source>
        <translation>Отключване на портфейла</translation>
    </message>
    <message>
        <source>This operation needs your wallet passphrase to decrypt the wallet.</source>
        <translation>Тази операция изисква Вашата парола за дешифриране на портфейла.</translation>
    </message>
    <message>
        <source>Decrypt wallet</source>
        <translation>Дешифриране на портфейла</translation>
    </message>
    <message>
        <source>Change passphrase</source>
        <translation>Смяна на паролата</translation>
    </message>
    <message>
        <source>Confirm wallet encryption</source>
        <translation>Потвърдете на шифрирането на портфейла</translation>
    </message>
    <message>
        <source>Warning: If you encrypt your wallet and lose your passphrase, you will &lt;b&gt;LOSE ALL OF YOUR ZETACOINS&lt;/b&gt;!</source>
        <translation>ВНИМАНИЕ: Ако шифрирате вашият портфейл и изгубите паролата си, &lt;b&gt;ЩЕ ИЗГУБИТЕ ВСИЧКИТЕ СИ БИТКОИНИ&lt;/b&gt;!</translation>
    </message>
    <message>
        <source>Are you sure you wish to encrypt your wallet?</source>
        <translation>Наистина ли желаете да шифрирате портфейла си?</translation>
    </message>
    <message>
        <source>Zetacoin Core will close now to finish the encryption process. Remember that encrypting your wallet cannot fully protect your zetacoins from being stolen by malware infecting your computer.</source>
        <translation>Биткоин сега ще се затоври за да завърши процеса на криптиране. Запомнете, че криптирането на вашия портефейл не може напълно да предпази вашите монети от кражба чрез зловреден софтуер, инфектирал вашия компютър</translation>
    </message>
    <message>
        <source>IMPORTANT: Any previous backups you have made of your wallet file should be replaced with the newly generated, encrypted wallet file. For security reasons, previous backups of the unencrypted wallet file will become useless as soon as you start using the new, encrypted wallet.</source>
        <translation>ВАЖНО: Всички стари запазвания, които сте направили на Вашият портфейл трябва да замените с запазване на новополучения, шифриран портфейл. От съображения за сигурност, предишните запазвания на нешифрирани портфейли ще станат неизползваеми веднага, щом започнете да използвате новият, шифриран портфейл.</translation>
    </message>
    <message>
        <source>Warning: The Caps Lock key is on!</source>
        <translation>Внимание: Caps Lock (главни букви) е включен.</translation>
    </message>
    <message>
        <source>Wallet encrypted</source>
        <translation>Портфейлът е шифриран</translation>
    </message>
    <message>
        <source>Wallet encryption failed</source>
        <translation>Шифрирането беше неуспешно</translation>
    </message>
    <message>
        <source>Wallet encryption failed due to an internal error. Your wallet was not encrypted.</source>
        <translation>Шифрирането на портфейла беше неуспешно, поради софтуерен проблем. Портфейлът не е шифриран.</translation>
    </message>
    <message>
        <source>The supplied passphrases do not match.</source>
        <translation>Паролите не съвпадат</translation>
    </message>
    <message>
        <source>Wallet unlock failed</source>
        <translation>Неуспешно отключване на портфейла</translation>
    </message>
    <message>
        <source>The passphrase entered for the wallet decryption was incorrect.</source>
        <translation>Паролата въведена за дешифриране на портфейла е грешна.</translation>
    </message>
    <message>
        <source>Wallet decryption failed</source>
        <translation>Дешифрирането на портфейла беше неуспешно</translation>
=======
        <source>IP/Netmask</source>
        <translation>IP/Netmask</translation>
>>>>>>> 0d719145
    </message>
    <message>
        <source>Banned Until</source>
        <translation>Със забранен достъп до</translation>
    </message>
</context>
<context>
<<<<<<< HEAD
    <name>BanTableModel</name>
    <message>
        <source>Banned Until</source>
        <translation>Със забранен достъп до</translation>
    </message>
</context>
<context>
=======
>>>>>>> 0d719145
    <name>BitcoinGUI</name>
    <message>
        <source>Sign &amp;message...</source>
        <translation>Подписване на &amp;съобщение...</translation>
    </message>
    <message>
        <source>Synchronizing with network...</source>
        <translation>Синхронизиране с мрежата...</translation>
    </message>
    <message>
        <source>&amp;Overview</source>
        <translation>&amp;Баланс</translation>
    </message>
    <message>
        <source>Node</source>
        <translation>Сървър</translation>
    </message>
    <message>
        <source>Show general overview of wallet</source>
        <translation>Обобщена информация за портфейла</translation>
    </message>
    <message>
        <source>&amp;Transactions</source>
        <translation>&amp;Транзакции</translation>
    </message>
    <message>
        <source>Browse transaction history</source>
        <translation>История на транзакциите</translation>
    </message>
    <message>
        <source>E&amp;xit</source>
        <translation>Из&amp;ход</translation>
    </message>
    <message>
        <source>Quit application</source>
        <translation>Изход от приложението</translation>
    </message>
    <message>
        <source>&amp;About %1</source>
        <translation>Относно %1</translation>
    </message>
    <message>
        <source>Show information about %1</source>
        <translation>Покажи информация относно %1</translation>
    </message>
    <message>
        <source>About &amp;Qt</source>
        <translation>За &amp;Qt</translation>
    </message>
    <message>
        <source>Show information about Qt</source>
        <translation>Покажи информация за Qt</translation>
    </message>
    <message>
        <source>&amp;Options...</source>
        <translation>&amp;Опции...</translation>
    </message>
    <message>
        <source>Modify configuration options for %1</source>
        <translation>Промени настройки за %1</translation>
    </message>
    <message>
        <source>&amp;Encrypt Wallet...</source>
        <translation>&amp;Шифриране на портфейла...</translation>
    </message>
    <message>
        <source>&amp;Backup Wallet...</source>
        <translation>&amp;Запазване на портфейла...</translation>
    </message>
    <message>
        <source>&amp;Change Passphrase...</source>
        <translation>&amp;Смяна на паролата...</translation>
    </message>
    <message>
        <source>&amp;Sending addresses...</source>
        <translation>&amp;Изпращане на адресите...</translation>
    </message>
    <message>
        <source>&amp;Receiving addresses...</source>
        <translation>&amp;Получаване на адресите...</translation>
    </message>
    <message>
        <source>Open &amp;URI...</source>
        <translation>Отвори &amp;URI...</translation>
    </message>
    <message>
<<<<<<< HEAD
        <source>Zetacoin Core client</source>
        <translation>Zetacoin Core клиент</translation>
=======
        <source>Reindexing blocks on disk...</source>
        <translation>Повторно индексиране на блоковете на диска...</translation>
>>>>>>> 0d719145
    </message>
    <message>
        <source>Send coins to a Zetacoin address</source>
        <translation>Изпращане към Биткоин адрес</translation>
    </message>
    <message>
        <source>Backup wallet to another location</source>
        <translation>Запазване на портфейла на друго място</translation>
    </message>
    <message>
        <source>Change the passphrase used for wallet encryption</source>
        <translation>Променя паролата за портфейла</translation>
    </message>
    <message>
        <source>&amp;Debug window</source>
        <translation>&amp;Прозорец за отстраняване на грешки</translation>
    </message>
    <message>
        <source>Open debugging and diagnostic console</source>
        <translation>Отворете конзолата за диагностика и отстраняване на грешки</translation>
    </message>
    <message>
        <source>&amp;Verify message...</source>
        <translation>&amp;Проверка на съобщение...</translation>
    </message>
    <message>
        <source>Zetacoin</source>
        <translation>Биткоин</translation>
    </message>
    <message>
        <source>Wallet</source>
        <translation>Портфейл</translation>
    </message>
    <message>
        <source>&amp;Send</source>
        <translation>&amp;Изпращане</translation>
    </message>
    <message>
        <source>&amp;Receive</source>
        <translation>&amp;Получаване</translation>
    </message>
    <message>
<<<<<<< HEAD
        <source>Show information about Zetacoin Core</source>
        <translation>Покажете информация за Биткойн ядрото</translation>
    </message>
    <message>
=======
>>>>>>> 0d719145
        <source>&amp;Show / Hide</source>
        <translation>&amp;Показване / Скриване</translation>
    </message>
    <message>
        <source>Show or hide the main Window</source>
        <translation>Показване и скриване на основния прозорец</translation>
    </message>
    <message>
        <source>Encrypt the private keys that belong to your wallet</source>
        <translation>Шифроване на личните ключове,които принадлежат на портфейла Ви.</translation>
    </message>
    <message>
        <source>Sign messages with your Zetacoin addresses to prove you own them</source>
        <translation>Пишете съобщения със своя Биткойн адрес за да докажете,че е ваш.</translation>
    </message>
    <message>
        <source>Verify messages to ensure they were signed with specified Zetacoin addresses</source>
        <translation>Потвърждаване на съобщения  за да се знае,че са написани с дадените Биткойн адреси.</translation>
    </message>
    <message>
        <source>&amp;File</source>
        <translation>&amp;Файл</translation>
    </message>
    <message>
        <source>&amp;Settings</source>
        <translation>&amp;Настройки</translation>
    </message>
    <message>
        <source>&amp;Help</source>
        <translation>&amp;Помощ</translation>
    </message>
    <message>
        <source>Tabs toolbar</source>
        <translation>Раздели</translation>
    </message>
    <message>
<<<<<<< HEAD
        <source>Zetacoin Core</source>
        <translation>Биткойн ядро</translation>
    </message>
    <message>
        <source>Request payments (generates QR codes and zetacoin: URIs)</source>
        <translation>Изискване на плащания(генерира QR кодове и биткойн: URIs)</translation>
    </message>
    <message>
        <source>&amp;About Zetacoin Core</source>
        <translation>&amp;Относно Zetacoin Core</translation>
    </message>
    <message>
=======
        <source>Request payments (generates QR codes and bitcoin: URIs)</source>
        <translation>Изискване на плащания(генерира QR кодове и биткойн: URIs)</translation>
    </message>
    <message>
>>>>>>> 0d719145
        <source>Show the list of used sending addresses and labels</source>
        <translation>Показване на списъка с използвани адреси и имена</translation>
    </message>
    <message>
        <source>Show the list of used receiving addresses and labels</source>
        <translation>Покажи списък с използваните адреси и имена.</translation>
    </message>
    <message>
        <source>Open a zetacoin: URI or payment request</source>
        <translation>Отворете биткойн: URI  или заявка за плащане</translation>
    </message>
    <message>
        <source>&amp;Command-line options</source>
        <translation>&amp;Налични команди</translation>
    </message>
    <message numerus="yes">
        <source>%n active connection(s) to Bitcoin network</source>
        <translation><numerusform>%n активна връзка към Биткойн мрежата</numerusform><numerusform>%n активни връзки към Биткойн мрежата</numerusform></translation>
    </message>
    <message>
        <source>Indexing blocks on disk...</source>
        <translation>Индексиране на блокове на диска...</translation>
    </message>
    <message>
<<<<<<< HEAD
        <source>Show the Zetacoin Core help message to get a list with possible Zetacoin command-line options</source>
        <translation>Покажи помощните съобщения на Биткойн за да видиш наличните и валидни команди</translation>
=======
        <source>Processing blocks on disk...</source>
        <translation>Обработване на блокове на диска...</translation>
>>>>>>> 0d719145
    </message>
    <message>
        <source>No block source available...</source>
        <translation>Липсва източник на блоковете...</translation>
    </message>
    <message numerus="yes">
        <source>Processed %n block(s) of transaction history.</source>
        <translation><numerusform>Преработен %n блок от историята с транзакции.</numerusform><numerusform>Преработени %n блокове от историята с транзакции.</numerusform></translation>
    </message>
    <message numerus="yes">
        <source>%n hour(s)</source>
        <translation><numerusform>%n час</numerusform><numerusform>%n часа</numerusform></translation>
    </message>
    <message numerus="yes">
        <source>%n day(s)</source>
        <translation><numerusform>%n ден</numerusform><numerusform>%n дни</numerusform></translation>
    </message>
    <message numerus="yes">
        <source>%n week(s)</source>
        <translation><numerusform>%n седмица</numerusform><numerusform>%n седмици</numerusform></translation>
    </message>
    <message>
        <source>%1 and %2</source>
        <translation>%1 и %2</translation>
    </message>
    <message numerus="yes">
        <source>%n year(s)</source>
        <translation><numerusform>%n година</numerusform><numerusform>%n години</numerusform></translation>
    </message>
    <message>
        <source>%1 behind</source>
        <translation>%1 зад</translation>
    </message>
    <message>
        <source>Last received block was generated %1 ago.</source>
        <translation>Последния получен блок е генериран преди %1.</translation>
    </message>
    <message>
        <source>Transactions after this will not yet be visible.</source>
        <translation>Транзакции след това няма все още да бъдат видими.</translation>
    </message>
    <message>
        <source>Error</source>
        <translation>Грешка</translation>
    </message>
    <message>
        <source>Warning</source>
        <translation>Предупреждение</translation>
    </message>
    <message>
        <source>Information</source>
        <translation>Информация</translation>
    </message>
    <message>
        <source>Up to date</source>
        <translation>Синхронизиран</translation>
    </message>
    <message>
        <source>Show the %1 help message to get a list with possible Bitcoin command-line options</source>
        <translation>Покажи %1 помощно съобщение за да получиш лист с възможни Биткойн команди</translation>
    </message>
    <message>
        <source>%1 client</source>
        <translation>%1 клиент</translation>
    </message>
    <message>
        <source>Catching up...</source>
        <translation>Зарежда блокове...</translation>
    </message>
    <message>
        <source>Date: %1
</source>
        <translation>Дата: %1
</translation>
    </message>
    <message>
        <source>Amount: %1
</source>
        <translation>Сума: %1
</translation>
    </message>
    <message>
        <source>Type: %1
</source>
        <translation>Тип: %1
</translation>
    </message>
    <message>
        <source>Label: %1
</source>
        <translation>Етикет: %1
</translation>
    </message>
    <message>
        <source>Address: %1
</source>
        <translation>Адрес: %1
</translation>
    </message>
    <message>
        <source>Sent transaction</source>
        <translation>Изходяща транзакция</translation>
    </message>
    <message>
        <source>Incoming transaction</source>
        <translation>Входяща транзакция</translation>
    </message>
    <message>
        <source>Wallet is &lt;b&gt;encrypted&lt;/b&gt; and currently &lt;b&gt;unlocked&lt;/b&gt;</source>
        <translation>Портфейлът е &lt;b&gt;криптиран&lt;/b&gt; и &lt;b&gt;отключен&lt;/b&gt;</translation>
    </message>
    <message>
        <source>Wallet is &lt;b&gt;encrypted&lt;/b&gt; and currently &lt;b&gt;locked&lt;/b&gt;</source>
        <translation>Портфейлът е &lt;b&gt;криптиран&lt;/b&gt; и &lt;b&gt;заключен&lt;/b&gt;</translation>
    </message>
</context>
<context>
    <name>CoinControlDialog</name>
    <message>
        <source>Coin Selection</source>
        <translation>Избор на монета</translation>
    </message>
    <message>
        <source>Quantity:</source>
        <translation>Количество:</translation>
    </message>
    <message>
        <source>Bytes:</source>
        <translation>Байтове:</translation>
    </message>
    <message>
        <source>Amount:</source>
        <translation>Сума:</translation>
    </message>
    <message>
        <source>Priority:</source>
        <translation>Приоритет:</translation>
    </message>
    <message>
        <source>Fee:</source>
        <translation>Такса:</translation>
    </message>
    <message>
        <source>Dust:</source>
        <translation>Прах:</translation>
    </message>
    <message>
        <source>After Fee:</source>
        <translation>След прилагане на ДДС</translation>
    </message>
    <message>
        <source>Change:</source>
        <translation>Ресто</translation>
    </message>
    <message>
        <source>(un)select all</source>
        <translation>(Пре)махни всички</translation>
    </message>
    <message>
        <source>Tree mode</source>
        <translation>Дървовиден режим</translation>
    </message>
    <message>
        <source>List mode</source>
        <translation>Списъчен режим</translation>
    </message>
    <message>
        <source>Amount</source>
        <translation>Сума</translation>
    </message>
    <message>
        <source>Received with label</source>
        <translation>Получени с име</translation>
    </message>
    <message>
        <source>Received with address</source>
        <translation>Получени с адрес</translation>
    </message>
    <message>
        <source>Date</source>
        <translation>Дата</translation>
    </message>
    <message>
        <source>Confirmations</source>
        <translation>Потвърждения</translation>
    </message>
    <message>
        <source>Confirmed</source>
        <translation>Потвърдени</translation>
    </message>
    <message>
        <source>Priority</source>
        <translation>Приоритет</translation>
    </message>
    </context>
<context>
    <name>EditAddressDialog</name>
    <message>
        <source>Edit Address</source>
        <translation>Редактиране на адрес</translation>
    </message>
    <message>
        <source>&amp;Label</source>
        <translation>&amp;Име</translation>
    </message>
    <message>
        <source>The label associated with this address list entry</source>
        <translation>Етикетът свързан с това въведение в листа с адреси</translation>
    </message>
    <message>
        <source>The address associated with this address list entry. This can only be modified for sending addresses.</source>
        <translation>Адресът свързан с това въведение в листа с адреси. Това може да бъде променено само за адреси за изпращане.</translation>
    </message>
    <message>
<<<<<<< HEAD
        <source>The entered address "%1" is not a valid Zetacoin address.</source>
        <translation>"%1" не е валиден Биткоин адрес.</translation>
    </message>
    <message>
        <source>Could not unlock wallet.</source>
        <translation>Отключването на портфейла беше неуспешно.</translation>
    </message>
    <message>
        <source>New key generation failed.</source>
        <translation>Създаването на ключ беше неуспешно.</translation>
=======
        <source>&amp;Address</source>
        <translation>&amp;Адрес</translation>
>>>>>>> 0d719145
    </message>
    </context>
<context>
    <name>FreespaceChecker</name>
    <message>
        <source>A new data directory will be created.</source>
        <translation>Ще се създаде нова папка за данни.</translation>
    </message>
    <message>
        <source>name</source>
        <translation>име</translation>
    </message>
    <message>
        <source>Directory already exists. Add %1 if you intend to create a new directory here.</source>
        <translation>Директорията вече съществува.Добавете %1 ако желаете да добавите нова директория тук.</translation>
    </message>
    <message>
        <source>Path already exists, and is not a directory.</source>
        <translation>Пътят вече съществува и не е папка.</translation>
    </message>
    <message>
        <source>Cannot create data directory here.</source>
        <translation>Не може да се създаде директория тук.</translation>
    </message>
</context>
<context>
    <name>HelpMessageDialog</name>
    <message>
<<<<<<< HEAD
        <source>Zetacoin Core</source>
        <translation>Биткойн ядро</translation>
    </message>
    <message>
=======
>>>>>>> 0d719145
        <source>version</source>
        <translation>версия</translation>
    </message>
    <message>
        <source>(%1-bit)</source>
        <translation>(%1-битов)</translation>
    </message>
    <message>
<<<<<<< HEAD
        <source>About Zetacoin Core</source>
        <translation>Относно Zetacoin Core</translation>
=======
        <source>About %1</source>
        <translation>Относно %1</translation>
>>>>>>> 0d719145
    </message>
    <message>
        <source>Command-line options</source>
        <translation>Списък с команди</translation>
    </message>
    <message>
        <source>Usage:</source>
        <translation>Използване:</translation>
    </message>
    <message>
        <source>command-line options</source>
        <translation>Списък с налични команди</translation>
    </message>
<<<<<<< HEAD
    </context>
=======
    <message>
        <source>UI Options:</source>
        <translation>Опции на интерфейс:</translation>
    </message>
    <message>
        <source>Choose data directory on startup (default: %u)</source>
        <translation>Избери директория за данни при стартирване (по подразбиране: %u)</translation>
    </message>
    <message>
        <source>Set language, for example "de_DE" (default: system locale)</source>
        <translation>Избери език, примерно "de_DE" (по подразбиране: system locale)</translation>
    </message>
    <message>
        <source>Start minimized</source>
        <translation>Стартирай минимизиран</translation>
    </message>
    <message>
        <source>Set SSL root certificates for payment request (default: -system-)</source>
        <translation>Задай SSL root сертификат за молба за изплащане (по подразбиране: -system-)</translation>
    </message>
    <message>
        <source>Show splash screen on startup (default: %u)</source>
        <translation>Покажи splash екран при стартирване (по подразбиране %u)</translation>
    </message>
    <message>
        <source>Reset all settings changed in the GUI</source>
        <translation>Нулиране на всички настройки променени в GUI</translation>
    </message>
</context>
>>>>>>> 0d719145
<context>
    <name>Intro</name>
    <message>
        <source>Welcome</source>
        <translation>Добре дошли</translation>
    </message>
    <message>
<<<<<<< HEAD
        <source>Welcome to Zetacoin Core.</source>
        <translation>Добре дошли в Биткойн ядрото.</translation>
    </message>
    <message>
        <source>As this is the first time the program is launched, you can choose where Zetacoin Core will store its data.</source>
        <translation>Тъй като това е първото стартиране на програмата можете да изберете къде Биткон ядрото да запази данните си.</translation>
=======
        <source>Welcome to %1.</source>
        <translation>Добре дошли в %1.</translation>
>>>>>>> 0d719145
    </message>
    <message>
        <source>Use the default data directory</source>
        <translation>Използване на директория по подразбиране</translation>
    </message>
    <message>
        <source>Use a custom data directory:</source>
        <translation>Използване на директория ръчно</translation>
    </message>
    <message>
<<<<<<< HEAD
        <source>Zetacoin Core</source>
        <translation>Биткойн ядро</translation>
    </message>
    <message>
=======
>>>>>>> 0d719145
        <source>Error</source>
        <translation>Грешка</translation>
    </message>
    <message numerus="yes">
        <source>%n GB of free space available</source>
        <translation><numerusform>%n GB свободно пространство на разположение</numerusform><numerusform>%n GB свободно пространство на разположение</numerusform></translation>
    </message>
    <message numerus="yes">
        <source>(of %n GB needed)</source>
        <translation><numerusform>(%n GB е нужен)</numerusform><numerusform>(%n GB са нужни)</numerusform></translation>
    </message>
</context>
<context>
    <name>OpenURIDialog</name>
    <message>
        <source>Open URI</source>
        <translation>Отваряне на URI</translation>
    </message>
    <message>
        <source>Open payment request from URI or file</source>
        <translation>Отвори молба за изплащане от URI или файл</translation>
    </message>
    <message>
        <source>URI:</source>
        <translation>URI:</translation>
    </message>
    </context>
<context>
    <name>OptionsDialog</name>
    <message>
        <source>Options</source>
        <translation>Опции</translation>
    </message>
    <message>
        <source>&amp;Main</source>
        <translation>&amp;Основни</translation>
    </message>
    <message>
        <source>Size of &amp;database cache</source>
        <translation>Размер на кеша в &amp;базата данни</translation>
    </message>
    <message>
        <source>MB</source>
        <translation>Мегабайта</translation>
    </message>
    <message>
        <source>Number of script &amp;verification threads</source>
        <translation>Брой на скриптове и &amp;нишки за потвърждение</translation>
    </message>
    <message>
        <source>Accept connections from outside</source>
        <translation>Приемай връзки отвън</translation>
    </message>
    <message>
        <source>Allow incoming connections</source>
        <translation>Позволи входящите връзки</translation>
    </message>
    <message>
        <source>IP address of the proxy (e.g. IPv4: 127.0.0.1 / IPv6: ::1)</source>
        <translation>IP адрес на прокси (напр. за IPv4: 127.0.0.1 / за IPv6: ::1)</translation>
    </message>
    <message>
        <source>Third party transaction URLs</source>
        <translation>URL адреси на трети страни</translation>
    </message>
    <message>
        <source>Reset all client options to default.</source>
        <translation>Възстановете всички настройки по подразбиране.</translation>
    </message>
    <message>
        <source>&amp;Reset Options</source>
        <translation>&amp;Нулирай настройките</translation>
    </message>
    <message>
        <source>&amp;Network</source>
        <translation>&amp;Мрежа</translation>
    </message>
    <message>
<<<<<<< HEAD
        <source>Automatically start Zetacoin Core after logging in to the system.</source>
        <translation>Автоматично стартиране на Zetacoin Core след влизане в системата.</translation>
    </message>
    <message>
=======
>>>>>>> 0d719145
        <source>W&amp;allet</source>
        <translation>По&amp;ртфейл</translation>
    </message>
    <message>
        <source>Expert</source>
        <translation>Експерт</translation>
    </message>
    <message>
        <source>Enable coin &amp;control features</source>
        <translation>Позволяване на монетите и &amp;техните възможности</translation>
    </message>
    <message>
        <source>&amp;Spend unconfirmed change</source>
        <translation>&amp;Похарчете непотвърденото ресто</translation>
    </message>
    <message>
        <source>Automatically open the Zetacoin client port on the router. This only works when your router supports UPnP and it is enabled.</source>
        <translation>Автоматично отваряне на входящия Zetacoin порт. Работи само с рутери поддържащи UPnP.</translation>
    </message>
    <message>
        <source>Map port using &amp;UPnP</source>
        <translation>Отваряне на входящия порт чрез &amp;UPnP</translation>
    </message>
    <message>
        <source>Connect to the Zetacoin network through a SOCKS5 proxy.</source>
        <translation>Свързване с Биткойн мрежата чрез SOCKS5  прокси.</translation>
    </message>
    <message>
        <source>&amp;Connect through SOCKS5 proxy (default proxy):</source>
        <translation>&amp;Свързване чрез SOCKS5  прокси (прокси по подразбиране):</translation>
    </message>
    <message>
        <source>Proxy &amp;IP:</source>
        <translation>Прокси &amp; АйПи:</translation>
    </message>
    <message>
        <source>&amp;Port:</source>
        <translation>&amp;Порт:</translation>
    </message>
    <message>
        <source>Port of the proxy (e.g. 9050)</source>
        <translation>Порт на прокси сървъра (пр. 9050)</translation>
    </message>
    <message>
        <source>&amp;Window</source>
        <translation>&amp;Прозорец</translation>
    </message>
    <message>
        <source>Show only a tray icon after minimizing the window.</source>
        <translation>След минимизиране ще е видима само иконата в системния трей.</translation>
    </message>
    <message>
        <source>&amp;Minimize to the tray instead of the taskbar</source>
        <translation>&amp;Минимизиране в системния трей</translation>
    </message>
    <message>
        <source>M&amp;inimize on close</source>
        <translation>М&amp;инимизиране при затваряне</translation>
    </message>
    <message>
        <source>&amp;Display</source>
        <translation>&amp;Интерфейс</translation>
    </message>
    <message>
        <source>User Interface &amp;language:</source>
        <translation>Език:</translation>
    </message>
    <message>
        <source>&amp;Unit to show amounts in:</source>
        <translation>Мерна единица за показваните суми:</translation>
    </message>
    <message>
        <source>Choose the default subdivision unit to show in the interface and when sending coins.</source>
        <translation>Изберете единиците, показвани по подразбиране в интерфейса.</translation>
    </message>
    <message>
        <source>Whether to show coin control features or not.</source>
        <translation>Дали да покаже възможностите за контрол на монетите или не.</translation>
    </message>
    <message>
        <source>&amp;OK</source>
        <translation>ОК</translation>
    </message>
    <message>
        <source>&amp;Cancel</source>
        <translation>Отказ</translation>
    </message>
    <message>
        <source>default</source>
        <translation>подразбиране</translation>
    </message>
    <message>
        <source>none</source>
        <translation>нищо</translation>
    </message>
    <message>
        <source>Confirm options reset</source>
        <translation>Потвърдете отмяната на настройките.</translation>
    </message>
    <message>
        <source>Client restart required to activate changes.</source>
        <translation>Изисква се рестартиране на клиента за активиране на извършените промени.</translation>
    </message>
    <message>
        <source>This change would require a client restart.</source>
        <translation>Тази промяна изисква рестартиране на клиента Ви.</translation>
    </message>
    <message>
        <source>The supplied proxy address is invalid.</source>
        <translation>Текущият прокси адрес е невалиден.</translation>
    </message>
</context>
<context>
    <name>OverviewPage</name>
    <message>
        <source>Form</source>
        <translation>Формуляр</translation>
    </message>
    <message>
        <source>The displayed information may be out of date. Your wallet automatically synchronizes with the Zetacoin network after a connection is established, but this process has not completed yet.</source>
        <translation>Текущата информация на екрана може да не е актуална. Вашият портфейл ще се синхронизира автоматично с мрежата на Биткоин, щом поне една връзката с нея се установи; този процес все още не е приключил.</translation>
    </message>
    <message>
        <source>Watch-only:</source>
        <translation>В наблюдателен режим:</translation>
    </message>
    <message>
        <source>Available:</source>
        <translation>Налично:</translation>
    </message>
    <message>
        <source>Your current spendable balance</source>
        <translation>Вашата текуща сметка за изразходване</translation>
    </message>
    <message>
        <source>Pending:</source>
        <translation>Изчакващо:</translation>
    </message>
    <message>
        <source>Immature:</source>
        <translation>Неразвит:</translation>
    </message>
    <message>
        <source>Mined balance that has not yet matured</source>
        <translation>Миниран баланс,който все още не се е развил</translation>
    </message>
    <message>
        <source>Balances</source>
        <translation>Баланс</translation>
    </message>
    <message>
        <source>Total:</source>
        <translation>Общо:</translation>
    </message>
    <message>
        <source>Your current total balance</source>
        <translation>Текущият ви общ баланс</translation>
    </message>
    <message>
        <source>Spendable:</source>
        <translation>За харчене:</translation>
    </message>
    <message>
        <source>Recent transactions</source>
        <translation>Скорошни транзакции</translation>
    </message>
    </context>
<context>
    <name>PaymentServer</name>
    </context>
<context>
    <name>PeerTableModel</name>
    <message>
        <source>User Agent</source>
        <translation>Клиент на потребителя</translation>
    </message>
    <message>
        <source>Ping Time</source>
        <translation>Време за отговор</translation>
    </message>
<<<<<<< HEAD
    <message>
        <source>Payment request rejected</source>
        <translation>Заявката за плащане беше отхвърлена</translation>
    </message>
    <message>
        <source>Payment request network doesn't match client network.</source>
        <translation>Мрежата от която се извършва заявката за плащане не съвпада с мрежата на клиента.</translation>
    </message>
    <message>
        <source>Requested payment amount of %1 is too small (considered dust).</source>
        <translation>Заявената сума за плащане: %1 е твърде малка (счита се за отпадък)</translation>
    </message>
    <message>
        <source>Payment request error</source>
        <translation>Възникна грешка по време назаявката за плащане</translation>
    </message>
    <message>
        <source>Cannot start zetacoin: click-to-pay handler</source>
        <translation>Биткойн не можe да се стартира: click-to-pay handler</translation>
    </message>
    <message>
        <source>Payment request file handling</source>
        <translation>Файл за справяне със заявки</translation>
    </message>
    <message>
        <source>Payment request expired.</source>
        <translation>Заявката за плащане е изтекла.</translation>
    </message>
    <message>
        <source>Invalid payment request.</source>
        <translation>Невалидна заявка за плащане.</translation>
    </message>
    <message>
        <source>Refund from %1</source>
        <translation>Възстановяване на сума от %1</translation>
    </message>
    <message>
        <source>Payment request %1 is too large (%2 bytes, allowed %3 bytes).</source>
        <translation>Заявката за плащане %1 е твърде голям (%2 байта, позволени %3 байта).</translation>
    </message>
    <message>
        <source>Error communicating with %1: %2</source>
        <translation>Грешка при комуникацията с %1: %2</translation>
    </message>
    <message>
        <source>Bad response from server %1</source>
        <translation>Възникна проблем при свързването със сървър %1</translation>
    </message>
    <message>
        <source>Payment acknowledged</source>
        <translation>Плащането е прието</translation>
    </message>
    <message>
        <source>Network request error</source>
        <translation>Грешка в мрежата по време на заявката</translation>
    </message>
</context>
<context>
    <name>PeerTableModel</name>
    <message>
        <source>User Agent</source>
        <translation>Клиент на потребителя</translation>
    </message>
    <message>
        <source>Ping Time</source>
        <translation>Време за отговор</translation>
    </message>
=======
>>>>>>> 0d719145
</context>
<context>
    <name>QObject</name>
    <message>
        <source>Amount</source>
        <translation>Сума</translation>
    </message>
    <message>
        <source>Enter a Zetacoin address (e.g. %1)</source>
        <translation>Въведете Биткойн адрес (например: %1)</translation>
    </message>
    <message>
        <source>%1 d</source>
        <translation>%1 ден</translation>
    </message>
    <message>
        <source>%1 h</source>
        <translation>%1 час</translation>
    </message>
    <message>
        <source>%1 m</source>
        <translation>%1 минута</translation>
    </message>
    <message>
        <source>%1 s</source>
        <translation>%1 секунда</translation>
    </message>
    <message>
        <source>None</source>
        <translation>Неналичен</translation>
    </message>
    <message>
        <source>N/A</source>
        <translation>Несъществуващ</translation>
    </message>
    <message>
        <source>%1 ms</source>
        <translation>%1 милисекунда</translation>
    </message>
</context>
<context>
    <name>QRImageWidget</name>
    </context>
<context>
    <name>RPCConsole</name>
    <message>
        <source>N/A</source>
        <translation>Несъществуващ</translation>
    </message>
    <message>
        <source>Client version</source>
        <translation>Версия на клиента</translation>
    </message>
    <message>
        <source>&amp;Information</source>
        <translation>Данни</translation>
    </message>
    <message>
        <source>Debug window</source>
        <translation>Прозорец с грешки</translation>
    </message>
    <message>
        <source>General</source>
        <translation>Основни</translation>
    </message>
    <message>
        <source>Using BerkeleyDB version</source>
        <translation>Използване на база данни BerkeleyDB </translation>
    </message>
    <message>
        <source>Startup time</source>
        <translation>Време за стартиране</translation>
    </message>
    <message>
        <source>Network</source>
        <translation>Мрежа</translation>
    </message>
    <message>
        <source>Name</source>
        <translation>Име</translation>
    </message>
    <message>
        <source>Number of connections</source>
        <translation>Брой връзки</translation>
    </message>
    <message>
        <source>Current number of blocks</source>
        <translation>Текущ брой блокове</translation>
    </message>
    <message>
        <source>Received</source>
        <translation>Получени</translation>
    </message>
    <message>
        <source>Sent</source>
        <translation>Изпратени</translation>
    </message>
    <message>
        <source>&amp;Peers</source>
        <translation>&amp;Пиъри</translation>
    </message>
    <message>
        <source>Select a peer to view detailed information.</source>
        <translation>Избери пиър за детайлна информация.</translation>
    </message>
    <message>
        <source>Direction</source>
        <translation>Посока</translation>
    </message>
    <message>
        <source>Version</source>
        <translation>Версия</translation>
    </message>
    <message>
        <source>User Agent</source>
        <translation>Клиент на потребителя</translation>
    </message>
    <message>
        <source>Services</source>
        <translation>Услуги</translation>
    </message>
    <message>
        <source>Connection Time</source>
        <translation>Продължителност на връзката</translation>
    </message>
    <message>
        <source>Last Send</source>
        <translation>Изпратени за последно</translation>
    </message>
    <message>
        <source>Last Receive</source>
        <translation>Получени за последно</translation>
    </message>
    <message>
        <source>Ping Time</source>
        <translation>Време за отговор</translation>
    </message>
    <message>
        <source>Last block time</source>
        <translation>Време на последния блок</translation>
    </message>
    <message>
        <source>&amp;Open</source>
        <translation>&amp;Отвори</translation>
    </message>
    <message>
        <source>&amp;Console</source>
        <translation>&amp;Конзола</translation>
    </message>
    <message>
        <source>&amp;Network Traffic</source>
        <translation>&amp;Мрежов Трафик</translation>
    </message>
    <message>
        <source>&amp;Clear</source>
        <translation>&amp;Изчисти</translation>
    </message>
    <message>
        <source>Totals</source>
        <translation>Общо:</translation>
    </message>
    <message>
        <source>In:</source>
        <translation>Входящи:</translation>
    </message>
    <message>
        <source>Out:</source>
        <translation>Изходящи</translation>
    </message>
    <message>
        <source>Debug log file</source>
        <translation>Лог файл,съдържащ грешките</translation>
    </message>
    <message>
        <source>Clear console</source>
        <translation>Изчисти конзолата</translation>
    </message>
    <message>
        <source>Use up and down arrows to navigate history, and &lt;b&gt;Ctrl-L&lt;/b&gt; to clear screen.</source>
        <translation>Използвайте стрелки надолу и нагореза разглеждане на историятаот команди и &lt;b&gt;Ctrl-L&lt;/b&gt; за изчистване на конзолата.</translation>
    </message>
    <message>
        <source>Type &lt;b&gt;help&lt;/b&gt; for an overview of available commands.</source>
        <translation>Въведeте &lt;/b&gt;помощ&lt;/b&gt; за да видите наличните команди.</translation>
    </message>
    <message>
        <source>%1 B</source>
        <translation>%1 Байт</translation>
    </message>
    <message>
        <source>%1 KB</source>
        <translation>%1 Килобайт</translation>
    </message>
    <message>
        <source>%1 MB</source>
        <translation>%1 Мегабайт</translation>
    </message>
    <message>
        <source>%1 GB</source>
        <translation>%1 Гигабайт</translation>
    </message>
    <message>
        <source>via %1</source>
        <translation>посредством %1</translation>
    </message>
    <message>
        <source>never</source>
        <translation>Никога</translation>
    </message>
    <message>
        <source>Inbound</source>
        <translation>Входящи</translation>
    </message>
    <message>
        <source>Outbound</source>
        <translation>Изходящи</translation>
    </message>
    <message>
        <source>Yes</source>
        <translation>Да</translation>
    </message>
    <message>
        <source>No</source>
        <translation>Не</translation>
    </message>
    <message>
        <source>Unknown</source>
        <translation>Неизвестен</translation>
    </message>
</context>
<context>
    <name>ReceiveCoinsDialog</name>
    <message>
        <source>&amp;Amount:</source>
        <translation>&amp;Сума</translation>
    </message>
    <message>
        <source>&amp;Label:</source>
        <translation>&amp;Име:</translation>
    </message>
    <message>
        <source>&amp;Message:</source>
        <translation>&amp;Съобщение:</translation>
    </message>
    <message>
        <source>Use this form to request payments. All fields are &lt;b&gt;optional&lt;/b&gt;.</source>
        <translation>Използвате този формуляр за заявяване на плащания. Всички полета са &lt;b&gt;незадължителни&lt;/b&gt;.</translation>
    </message>
    <message>
        <source>An optional amount to request. Leave this empty or zero to not request a specific amount.</source>
        <translation>Незадължително заявяване на сума. Оставете полето празно или нулево, за да не заявите конкретна сума.</translation>
    </message>
    <message>
        <source>Clear all fields of the form.</source>
        <translation>Изчисти всички полета от формуляра.</translation>
    </message>
    <message>
        <source>Clear</source>
        <translation>Изчистване</translation>
    </message>
    <message>
        <source>Requested payments history</source>
        <translation>Изискана история на плащанията</translation>
    </message>
    <message>
        <source>&amp;Request payment</source>
        <translation>&amp;Изискване на плащане</translation>
    </message>
    <message>
        <source>Show</source>
        <translation>Показване</translation>
    </message>
    <message>
        <source>Remove</source>
        <translation>Премахване</translation>
    </message>
    </context>
<context>
    <name>ReceiveRequestDialog</name>
    <message>
        <source>QR Code</source>
        <translation>QR код</translation>
    </message>
    <message>
        <source>Copy &amp;URI</source>
        <translation>Копиране на &amp;URI</translation>
    </message>
    <message>
        <source>Copy &amp;Address</source>
        <translation>&amp;Копирай адрес</translation>
    </message>
    <message>
        <source>&amp;Save Image...</source>
        <translation>&amp;Запиши изображение...</translation>
    </message>
    </context>
<context>
    <name>RecentRequestsTableModel</name>
    </context>
<context>
    <name>SendCoinsDialog</name>
    <message>
        <source>Send Coins</source>
        <translation>Изпращане</translation>
    </message>
    <message>
        <source>Coin Control Features</source>
        <translation>Настройки за контрол на монетите</translation>
    </message>
    <message>
        <source>automatically selected</source>
        <translation>астоматично избран</translation>
    </message>
    <message>
        <source>Insufficient funds!</source>
        <translation>Нямате достатъчно налични пари!</translation>
    </message>
    <message>
        <source>Quantity:</source>
        <translation>Количество:</translation>
    </message>
    <message>
        <source>Bytes:</source>
        <translation>Байтове:</translation>
    </message>
    <message>
        <source>Amount:</source>
        <translation>Сума:</translation>
    </message>
    <message>
        <source>Priority:</source>
        <translation>Приоритет:</translation>
    </message>
    <message>
        <source>Fee:</source>
        <translation>Такса:</translation>
    </message>
    <message>
        <source>After Fee:</source>
        <translation>След прилагане на ДДС</translation>
    </message>
    <message>
        <source>Change:</source>
        <translation>Ресто</translation>
    </message>
    <message>
        <source>If this is activated, but the change address is empty or invalid, change will be sent to a newly generated address.</source>
        <translation>Ако тази опция е активирана,но адресът на промяна е празен или невалиден,промяната ще бъде изпратена на новосъздаден адрес.</translation>
    </message>
    <message>
        <source>Transaction Fee:</source>
        <translation>Такса за транзакцията:</translation>
    </message>
    <message>
        <source>Choose...</source>
        <translation>Избери...</translation>
    </message>
    <message>
        <source>per kilobyte</source>
        <translation>за килобайт</translation>
    </message>
    <message>
        <source>Hide</source>
        <translation>Скрий</translation>
    </message>
    <message>
        <source>total at least</source>
        <translation>Крайна сума поне</translation>
    </message>
    <message>
        <source>Recommended:</source>
        <translation>Препоръчителна:</translation>
    </message>
    <message>
        <source>Custom:</source>
        <translation>По избор:</translation>
    </message>
    <message>
        <source>Confirmation time:</source>
        <translation>Време за потвърждение:</translation>
    </message>
    <message>
        <source>normal</source>
        <translation>нормален</translation>
    </message>
    <message>
        <source>fast</source>
        <translation>бърз</translation>
    </message>
    <message>
        <source>Send to multiple recipients at once</source>
        <translation>Изпращане към повече от един получател</translation>
    </message>
    <message>
        <source>Add &amp;Recipient</source>
        <translation>Добави &amp;получател</translation>
    </message>
    <message>
        <source>Clear all fields of the form.</source>
        <translation>Изчисти всички полета от формуляра.</translation>
    </message>
    <message>
        <source>Dust:</source>
        <translation>Прах:</translation>
    </message>
    <message>
        <source>Clear &amp;All</source>
        <translation>&amp;Изчисти</translation>
    </message>
    <message>
        <source>Balance:</source>
        <translation>Баланс:</translation>
    </message>
    <message>
        <source>Confirm the send action</source>
        <translation>Потвърдете изпращането</translation>
    </message>
    <message>
        <source>S&amp;end</source>
        <translation>И&amp;зпрати</translation>
    </message>
<<<<<<< HEAD
    <message>
        <source>Confirm send coins</source>
        <translation>Потвърждаване</translation>
    </message>
    <message>
        <source>Copy quantity</source>
        <translation>Копиране на количеството</translation>
    </message>
    <message>
        <source>Copy amount</source>
        <translation>Копирай сума</translation>
    </message>
    <message>
        <source>Copy fee</source>
        <translation>Копиране на данък добавена стойност</translation>
    </message>
    <message>
        <source>Copy after fee</source>
        <translation>Копиране след прилагане на данък добавена стойност</translation>
    </message>
    <message>
        <source>Copy bytes</source>
        <translation>Копиране на байтовете</translation>
    </message>
    <message>
        <source>Copy priority</source>
        <translation>Копиране на приоритет</translation>
    </message>
    <message>
        <source>Copy change</source>
        <translation>Копирай рестото</translation>
    </message>
    <message>
        <source>or</source>
        <translation>или</translation>
    </message>
    <message>
        <source>The amount to pay must be larger than 0.</source>
        <translation>Сумата трябва да е по-голяма от 0.</translation>
    </message>
    <message>
        <source>The amount exceeds your balance.</source>
        <translation>Сумата надвишава текущия баланс</translation>
    </message>
    <message>
        <source>The total exceeds your balance when the %1 transaction fee is included.</source>
        <translation>Сумата при добавяне на данък добавена стойност по %1 транзакцията надвишава сумата по вашата сметка.</translation>
    </message>
    <message>
        <source>Transaction creation failed!</source>
        <translation>Грешка при създаването на транзакция!</translation>
    </message>
    <message>
        <source>Payment request expired.</source>
        <translation>Заявката за плащане е изтекла.</translation>
    </message>
    <message>
        <source>Warning: Invalid Zetacoin address</source>
        <translation>Внимание: Невалиден Биткойн адрес</translation>
    </message>
    <message>
        <source>(no label)</source>
        <translation>(без име)</translation>
    </message>
    <message>
        <source>Warning: Unknown change address</source>
        <translation>Внимание:Неизвестен адрес за промяна</translation>
    </message>
    <message>
        <source>Copy dust</source>
        <translation>Копирай прахта:</translation>
    </message>
    <message>
        <source>Are you sure you want to send?</source>
        <translation>Наистина ли искате да изпратите?</translation>
    </message>
    <message>
        <source>added as transaction fee</source>
        <translation>добавено като такса за транзакция</translation>
    </message>
</context>
=======
    </context>
>>>>>>> 0d719145
<context>
    <name>SendCoinsEntry</name>
    <message>
        <source>A&amp;mount:</source>
        <translation>С&amp;ума:</translation>
    </message>
    <message>
        <source>Pay &amp;To:</source>
        <translation>Плати &amp;На:</translation>
    </message>
    <message>
        <source>&amp;Label:</source>
        <translation>&amp;Име:</translation>
    </message>
    <message>
        <source>Choose previously used address</source>
        <translation>Изберете използван преди адрес</translation>
    </message>
    <message>
        <source>This is a normal payment.</source>
        <translation>Това е нормално плащане.</translation>
    </message>
    <message>
        <source>Alt+A</source>
        <translation>Alt+A</translation>
    </message>
    <message>
        <source>Paste address from clipboard</source>
        <translation>Вмъкни от клипборда</translation>
    </message>
    <message>
        <source>Alt+P</source>
        <translation>Alt+P</translation>
    </message>
    <message>
        <source>Remove this entry</source>
        <translation>Премахване на този запис</translation>
    </message>
    <message>
        <source>Message:</source>
        <translation>Съобщение:</translation>
    </message>
    <message>
        <source>Pay To:</source>
        <translation>Плащане на:</translation>
    </message>
    <message>
        <source>Memo:</source>
        <translation>Бележка:</translation>
    </message>
    </context>
<context>
    <name>SendConfirmationDialog</name>
    </context>
<context>
    <name>ShutdownWindow</name>
    <message>
<<<<<<< HEAD
        <source>Zetacoin Core is shutting down...</source>
        <translation>Биткойн ядрото се изключва...</translation>
    </message>
    <message>
=======
>>>>>>> 0d719145
        <source>Do not shut down the computer until this window disappears.</source>
        <translation>Не изключвайте компютъра докато този прозорец не изчезне.</translation>
    </message>
</context>
<context>
    <name>SignVerifyMessageDialog</name>
    <message>
        <source>Signatures - Sign / Verify a Message</source>
        <translation>Подпиши / Провери съобщение</translation>
    </message>
    <message>
        <source>&amp;Sign Message</source>
        <translation>&amp;Подпиши</translation>
    </message>
    <message>
        <source>Choose previously used address</source>
        <translation>Изберете използван преди адрес</translation>
    </message>
    <message>
        <source>Alt+A</source>
        <translation>Alt+A</translation>
    </message>
    <message>
        <source>Paste address from clipboard</source>
        <translation>Вмъкни от клипборда</translation>
    </message>
    <message>
        <source>Alt+P</source>
        <translation>Alt+P</translation>
    </message>
    <message>
        <source>Enter the message you want to sign here</source>
        <translation>Въведете съобщението тук</translation>
    </message>
    <message>
        <source>Signature</source>
        <translation>Подпис</translation>
    </message>
    <message>
        <source>Copy the current signature to the system clipboard</source>
        <translation>Копиране на текущия подпис</translation>
    </message>
    <message>
        <source>Sign the message to prove you own this Zetacoin address</source>
        <translation>Подпишете съобщение като доказателство, че притежавате определен адрес</translation>
    </message>
    <message>
        <source>Sign &amp;Message</source>
        <translation>Подпиши &amp;съобщение</translation>
    </message>
    <message>
        <source>Clear &amp;All</source>
        <translation>&amp;Изчисти</translation>
    </message>
    <message>
        <source>&amp;Verify Message</source>
        <translation>&amp;Провери</translation>
    </message>
    <message>
        <source>Verify the message to ensure it was signed with the specified Zetacoin address</source>
        <translation>Проверете съобщение, за да сте сигурни че е подписано с определен Биткоин адрес</translation>
    </message>
    <message>
        <source>Verify &amp;Message</source>
        <translation>Потвърди &amp;съобщението</translation>
    </message>
    </context>
<context>
    <name>SplashScreen</name>
    <message>
<<<<<<< HEAD
        <source>Zetacoin Core</source>
        <translation>Биткойн ядро</translation>
    </message>
    <message>
        <source>The Zetacoin Core developers</source>
        <translation>Разработчици на Zetacoin Core</translation>
    </message>
    <message>
=======
>>>>>>> 0d719145
        <source>[testnet]</source>
        <translation>[testnet]</translation>
    </message>
</context>
<context>
    <name>TrafficGraphWidget</name>
    <message>
        <source>KB/s</source>
        <translation>Килобайта в секунда</translation>
    </message>
</context>
<context>
    <name>TransactionDesc</name>
    </context>
<context>
    <name>TransactionDescDialog</name>
    <message>
        <source>This pane shows a detailed description of the transaction</source>
        <translation>Описание на транзакцията</translation>
    </message>
    </context>
<context>
    <name>TransactionTableModel</name>
    </context>
<context>
    <name>TransactionView</name>
<<<<<<< HEAD
    <message>
        <source>All</source>
        <translation>Всички</translation>
    </message>
    <message>
        <source>Today</source>
        <translation>Днес</translation>
    </message>
    <message>
        <source>This week</source>
        <translation>Тази седмица</translation>
    </message>
    <message>
        <source>This month</source>
        <translation>Този месец</translation>
    </message>
    <message>
        <source>Last month</source>
        <translation>Предния месец</translation>
    </message>
    <message>
        <source>This year</source>
        <translation>Тази година</translation>
    </message>
    <message>
        <source>Range...</source>
        <translation>От - до...</translation>
    </message>
    <message>
        <source>Received with</source>
        <translation>Получени</translation>
    </message>
    <message>
        <source>Sent to</source>
        <translation>Изпратени на</translation>
    </message>
    <message>
        <source>To yourself</source>
        <translation>Собствени</translation>
    </message>
    <message>
        <source>Mined</source>
        <translation>Емитирани</translation>
    </message>
    <message>
        <source>Other</source>
        <translation>Други</translation>
    </message>
    <message>
        <source>Enter address or label to search</source>
        <translation>Търсене по адрес или име</translation>
    </message>
    <message>
        <source>Min amount</source>
        <translation>Минимална сума</translation>
    </message>
    <message>
        <source>Copy address</source>
        <translation>Копирай адрес</translation>
    </message>
    <message>
        <source>Copy label</source>
        <translation>Копирай име</translation>
    </message>
    <message>
        <source>Copy amount</source>
        <translation>Копирай сума</translation>
    </message>
    <message>
        <source>Copy transaction ID</source>
        <translation>Копирай транзакция с ID</translation>
    </message>
    <message>
        <source>Edit label</source>
        <translation>Редактирай име</translation>
    </message>
    <message>
        <source>Show transaction details</source>
        <translation>Подробности за транзакцията</translation>
    </message>
    <message>
        <source>Export Transaction History</source>
        <translation>Изнасяне историята на транзакциите</translation>
    </message>
    <message>
        <source>Watch-only</source>
        <translation>само гледане</translation>
    </message>
    <message>
        <source>Exporting Failed</source>
        <translation>Грешка при изнасянето</translation>
    </message>
    <message>
        <source>Exporting Successful</source>
        <translation>Изнасянето е успешна</translation>
    </message>
    <message>
        <source>The transaction history was successfully saved to %1.</source>
        <translation>Историята с транзакциите беше успешно запазена в %1.</translation>
    </message>
    <message>
        <source>Comma separated file (*.csv)</source>
        <translation>CSV файл (*.csv)</translation>
    </message>
    <message>
        <source>Confirmed</source>
        <translation>Потвърдени</translation>
    </message>
    <message>
        <source>Date</source>
        <translation>Дата</translation>
    </message>
    <message>
        <source>Type</source>
        <translation>Тип</translation>
    </message>
    <message>
        <source>Label</source>
        <translation>Име</translation>
    </message>
    <message>
        <source>Address</source>
        <translation>Адрес</translation>
    </message>
    <message>
        <source>ID</source>
        <translation>ИД</translation>
    </message>
    <message>
        <source>Range:</source>
        <translation>От:</translation>
    </message>
    <message>
        <source>to</source>
        <translation>до</translation>
    </message>
</context>
=======
    </context>
>>>>>>> 0d719145
<context>
    <name>UnitDisplayStatusBarControl</name>
    </context>
<context>
    <name>WalletFrame</name>
    </context>
<context>
    <name>WalletModel</name>
    </context>
<context>
    <name>WalletView</name>
    </context>
<context>
    <name>bitcoin-core</name>
    <message>
        <source>Options:</source>
        <translation>Опции:</translation>
    </message>
    <message>
        <source>Specify data directory</source>
        <translation>Определете директория за данните</translation>
    </message>
    <message>
        <source>Connect to a node to retrieve peer addresses, and disconnect</source>
        <translation>Свържете се към сървър за да можете да извлечете адресите на пиърите след което се разкачете.</translation>
    </message>
    <message>
        <source>Specify your own public address</source>
        <translation>Въведете Ваш публичен адрес</translation>
    </message>
    <message>
        <source>Accept connections from outside (default: 1 if no -proxy or -connect)</source>
        <translation>Приемайте връзки отвън.(по подразбиране:1 в противен случай -proxy или -connect)</translation>
    </message>
    <message>
        <source>Bitcoin Core</source>
        <translation>Биткойн ядро</translation>
    </message>
    <message>
        <source>Whitelist peers connecting from the given netmask or IP address. Can be specified multiple times.</source>
        <translation>Сложете в бял списък пиъри,свързващи се от дадената интернет маска или айпи адрес.Може да бъде заложено неколкократно.</translation>
    </message>
    <message>
        <source>&lt;category&gt; can be:</source>
        <translation>&lt;category&gt; може да бъде:</translation>
    </message>
    <message>
        <source>Connection options:</source>
        <translation>Настройки на връзката:</translation>
    </message>
    <message>
        <source>Do you want to rebuild the block database now?</source>
        <translation>Желаете ли да пресъздадете базата данни с блокове сега?</translation>
    </message>
    <message>
        <source>Error initializing block database</source>
        <translation>Грешка в пускането на базата данни с блокове</translation>
    </message>
    <message>
        <source>Error: Disk space is low!</source>
        <translation>Грешка: мястото на диска е малко!</translation>
    </message>
    <message>
        <source>Failed to listen on any port. Use -listen=0 if you want this.</source>
        <translation>Провалено "слушане" на всеки порт. Използвайте -listen=0 ако искате това.</translation>
    </message>
    <message>
        <source>Importing...</source>
        <translation>Внасяне...</translation>
    </message>
    <message>
        <source>Verifying blocks...</source>
        <translation>Проверка на блоковете...</translation>
    </message>
    <message>
        <source>Verifying wallet...</source>
        <translation>Проверка на портфейла...</translation>
    </message>
    <message>
        <source>Wallet options:</source>
        <translation>Настройки на портфейла:</translation>
    </message>
    <message>
        <source>Connect through SOCKS5 proxy</source>
        <translation>Свързване чрез SOCKS5  прокси</translation>
    </message>
    <message>
<<<<<<< HEAD
        <source>Copyright (C) 2009-%i The Zetacoin Core Developers</source>
        <translation>Всички права запазени (C) 2009-%i Доставчиците на Биткойн</translation>
    </message>
    <message>
=======
>>>>>>> 0d719145
        <source>Information</source>
        <translation>Информация</translation>
    </message>
    <message>
<<<<<<< HEAD
        <source>Invalid amount for -maxtxfee=&lt;amount&gt;: '%s'</source>
        <translation>Невалидна сума за -maxtxfee=&lt;amount&gt;: '%s'</translation>
    </message>
    <message>
        <source>Invalid amount for -minrelaytxfee=&lt;amount&gt;: '%s'</source>
        <translation>Невалидна сума за -minrelaytxfee=&lt;amount&gt;: '%s'</translation>
    </message>
    <message>
        <source>Invalid amount for -mintxfee=&lt;amount&gt;: '%s'</source>
        <translation>Невалидна сума за -mintxfee=&lt;amount&gt;: '%s'</translation>
    </message>
    <message>
=======
>>>>>>> 0d719145
        <source>Send trace/debug info to console instead of debug.log file</source>
        <translation>Изпрати локализиращата или дебъг информацията към конзолата, вместо файлът debug.log</translation>
    </message>
    <message>
        <source>This is experimental software.</source>
        <translation>Това е експериментален софтуер.</translation>
    </message>
    <message>
        <source>Transaction amount too small</source>
        <translation>Сумата на транзакцията е твърде малка</translation>
    </message>
    <message>
        <source>Transaction amounts must be positive</source>
        <translation>Сумите на транзакциите трябва да са положителни</translation>
    </message>
    <message>
        <source>Transaction too large</source>
        <translation>Транзакцията е твърде голяма</translation>
    </message>
    <message>
        <source>Username for JSON-RPC connections</source>
        <translation>Потребителско име за JSON-RPC връзките</translation>
    </message>
    <message>
        <source>Warning</source>
        <translation>Предупреждение</translation>
    </message>
    <message>
        <source>Password for JSON-RPC connections</source>
        <translation>Парола за  JSON-RPC връзките</translation>
    </message>
    <message>
        <source>Loading addresses...</source>
        <translation>Зареждане на адреси...</translation>
    </message>
    <message>
        <source>Invalid -proxy address: '%s'</source>
        <translation>Невалиден -proxy address: '%s'</translation>
    </message>
    <message>
        <source>Specify configuration file (default: %s)</source>
        <translation>Назовете конфигурационен файл(по подразбиране %s)</translation>
    </message>
    <message>
        <source>Specify connection timeout in milliseconds (minimum: 1, default: %d)</source>
        <translation>Задайте време на изключване при проблеми със свързването в милисекунди(минимум:1, по подразбиране %d)</translation>
    </message>
    <message>
        <source>Specify pid file (default: %s)</source>
        <translation>Задайте pid  файл(по подразбиране: %s)</translation>
    </message>
    <message>
        <source>Insufficient funds</source>
        <translation>Недостатъчно средства</translation>
    </message>
    <message>
        <source>Loading block index...</source>
        <translation>Зареждане на блок индекса...</translation>
    </message>
    <message>
        <source>Loading wallet...</source>
        <translation>Зареждане на портфейла...</translation>
    </message>
    <message>
        <source>Rescanning...</source>
        <translation>Преразглеждане на последовтелността от блокове...</translation>
    </message>
    <message>
        <source>Done loading</source>
        <translation>Зареждането е завършено</translation>
    </message>
    <message>
        <source>Error</source>
        <translation>Грешка</translation>
    </message>
</context>
</TS><|MERGE_RESOLUTION|>--- conflicted
+++ resolved
@@ -41,63 +41,7 @@
         <source>&amp;Delete</source>
         <translation>&amp;Изтриване</translation>
     </message>
-<<<<<<< HEAD
-    <message>
-        <source>Choose the address to send coins to</source>
-        <translation>Изберете адрес, на който да се изпращат монети</translation>
-    </message>
-    <message>
-        <source>Choose the address to receive coins with</source>
-        <translation>Изберете адрес, на който ще получавате монети</translation>
-    </message>
-    <message>
-        <source>C&amp;hoose</source>
-        <translation>Избери</translation>
-    </message>
-    <message>
-        <source>Sending addresses</source>
-        <translation>Адреси за изпращане</translation>
-    </message>
-    <message>
-        <source>Receiving addresses</source>
-        <translation>Адреси за получаване</translation>
-    </message>
-    <message>
-        <source>These are your Zetacoin addresses for sending payments. Always check the amount and the receiving address before sending coins.</source>
-        <translation>Това са адресите на получателите на плащания. Винаги проверявайте размера на сумата и адреса на получателя, преди да изпратите монети.</translation>
-    </message>
-    <message>
-        <source>These are your Zetacoin addresses for receiving payments. It is recommended to use a new receiving address for each transaction.</source>
-        <translation>Това са Вашите Биткойн адреси,благодарение на които ще получавате плащания.Препоръчително е да използвате нови адреси за получаване на всяка транзакция.</translation>
-    </message>
-    <message>
-        <source>Copy &amp;Label</source>
-        <translation>Копирай &amp;име</translation>
-    </message>
-    <message>
-        <source>&amp;Edit</source>
-        <translation>&amp;Редактирай</translation>
-    </message>
-    <message>
-        <source>Export Address List</source>
-        <translation>Изнасяне на списъка с адреси</translation>
-    </message>
-    <message>
-        <source>Comma separated file (*.csv)</source>
-        <translation>CSV файл (*.csv)</translation>
-    </message>
-    <message>
-        <source>Exporting Failed</source>
-        <translation>Грешка при изнасянето</translation>
-    </message>
-    <message>
-        <source>There was an error trying to save the address list to %1. Please try again.</source>
-        <translation>Възникна грешка при опита за запазване на списъка с адреси в %1.Моля опитайте отново.</translation>
-    </message>
-</context>
-=======
-    </context>
->>>>>>> 0d719145
+    </context>
 <context>
     <name>AddressTableModel</name>
     </context>
@@ -123,85 +67,8 @@
 <context>
     <name>BanTableModel</name>
     <message>
-<<<<<<< HEAD
-        <source>Encrypt wallet</source>
-        <translation>Шифриране на портфейла</translation>
-    </message>
-    <message>
-        <source>This operation needs your wallet passphrase to unlock the wallet.</source>
-        <translation>Тази операция изисква Вашата парола за отключване на портфейла.</translation>
-    </message>
-    <message>
-        <source>Unlock wallet</source>
-        <translation>Отключване на портфейла</translation>
-    </message>
-    <message>
-        <source>This operation needs your wallet passphrase to decrypt the wallet.</source>
-        <translation>Тази операция изисква Вашата парола за дешифриране на портфейла.</translation>
-    </message>
-    <message>
-        <source>Decrypt wallet</source>
-        <translation>Дешифриране на портфейла</translation>
-    </message>
-    <message>
-        <source>Change passphrase</source>
-        <translation>Смяна на паролата</translation>
-    </message>
-    <message>
-        <source>Confirm wallet encryption</source>
-        <translation>Потвърдете на шифрирането на портфейла</translation>
-    </message>
-    <message>
-        <source>Warning: If you encrypt your wallet and lose your passphrase, you will &lt;b&gt;LOSE ALL OF YOUR ZETACOINS&lt;/b&gt;!</source>
-        <translation>ВНИМАНИЕ: Ако шифрирате вашият портфейл и изгубите паролата си, &lt;b&gt;ЩЕ ИЗГУБИТЕ ВСИЧКИТЕ СИ БИТКОИНИ&lt;/b&gt;!</translation>
-    </message>
-    <message>
-        <source>Are you sure you wish to encrypt your wallet?</source>
-        <translation>Наистина ли желаете да шифрирате портфейла си?</translation>
-    </message>
-    <message>
-        <source>Zetacoin Core will close now to finish the encryption process. Remember that encrypting your wallet cannot fully protect your zetacoins from being stolen by malware infecting your computer.</source>
-        <translation>Биткоин сега ще се затоври за да завърши процеса на криптиране. Запомнете, че криптирането на вашия портефейл не може напълно да предпази вашите монети от кражба чрез зловреден софтуер, инфектирал вашия компютър</translation>
-    </message>
-    <message>
-        <source>IMPORTANT: Any previous backups you have made of your wallet file should be replaced with the newly generated, encrypted wallet file. For security reasons, previous backups of the unencrypted wallet file will become useless as soon as you start using the new, encrypted wallet.</source>
-        <translation>ВАЖНО: Всички стари запазвания, които сте направили на Вашият портфейл трябва да замените с запазване на новополучения, шифриран портфейл. От съображения за сигурност, предишните запазвания на нешифрирани портфейли ще станат неизползваеми веднага, щом започнете да използвате новият, шифриран портфейл.</translation>
-    </message>
-    <message>
-        <source>Warning: The Caps Lock key is on!</source>
-        <translation>Внимание: Caps Lock (главни букви) е включен.</translation>
-    </message>
-    <message>
-        <source>Wallet encrypted</source>
-        <translation>Портфейлът е шифриран</translation>
-    </message>
-    <message>
-        <source>Wallet encryption failed</source>
-        <translation>Шифрирането беше неуспешно</translation>
-    </message>
-    <message>
-        <source>Wallet encryption failed due to an internal error. Your wallet was not encrypted.</source>
-        <translation>Шифрирането на портфейла беше неуспешно, поради софтуерен проблем. Портфейлът не е шифриран.</translation>
-    </message>
-    <message>
-        <source>The supplied passphrases do not match.</source>
-        <translation>Паролите не съвпадат</translation>
-    </message>
-    <message>
-        <source>Wallet unlock failed</source>
-        <translation>Неуспешно отключване на портфейла</translation>
-    </message>
-    <message>
-        <source>The passphrase entered for the wallet decryption was incorrect.</source>
-        <translation>Паролата въведена за дешифриране на портфейла е грешна.</translation>
-    </message>
-    <message>
-        <source>Wallet decryption failed</source>
-        <translation>Дешифрирането на портфейла беше неуспешно</translation>
-=======
         <source>IP/Netmask</source>
         <translation>IP/Netmask</translation>
->>>>>>> 0d719145
     </message>
     <message>
         <source>Banned Until</source>
@@ -209,16 +76,6 @@
     </message>
 </context>
 <context>
-<<<<<<< HEAD
-    <name>BanTableModel</name>
-    <message>
-        <source>Banned Until</source>
-        <translation>Със забранен достъп до</translation>
-    </message>
-</context>
-<context>
-=======
->>>>>>> 0d719145
     <name>BitcoinGUI</name>
     <message>
         <source>Sign &amp;message...</source>
@@ -305,13 +162,8 @@
         <translation>Отвори &amp;URI...</translation>
     </message>
     <message>
-<<<<<<< HEAD
-        <source>Zetacoin Core client</source>
-        <translation>Zetacoin Core клиент</translation>
-=======
         <source>Reindexing blocks on disk...</source>
         <translation>Повторно индексиране на блоковете на диска...</translation>
->>>>>>> 0d719145
     </message>
     <message>
         <source>Send coins to a Zetacoin address</source>
@@ -354,13 +206,6 @@
         <translation>&amp;Получаване</translation>
     </message>
     <message>
-<<<<<<< HEAD
-        <source>Show information about Zetacoin Core</source>
-        <translation>Покажете информация за Биткойн ядрото</translation>
-    </message>
-    <message>
-=======
->>>>>>> 0d719145
         <source>&amp;Show / Hide</source>
         <translation>&amp;Показване / Скриване</translation>
     </message>
@@ -397,25 +242,10 @@
         <translation>Раздели</translation>
     </message>
     <message>
-<<<<<<< HEAD
-        <source>Zetacoin Core</source>
-        <translation>Биткойн ядро</translation>
-    </message>
-    <message>
         <source>Request payments (generates QR codes and zetacoin: URIs)</source>
         <translation>Изискване на плащания(генерира QR кодове и биткойн: URIs)</translation>
     </message>
     <message>
-        <source>&amp;About Zetacoin Core</source>
-        <translation>&amp;Относно Zetacoin Core</translation>
-    </message>
-    <message>
-=======
-        <source>Request payments (generates QR codes and bitcoin: URIs)</source>
-        <translation>Изискване на плащания(генерира QR кодове и биткойн: URIs)</translation>
-    </message>
-    <message>
->>>>>>> 0d719145
         <source>Show the list of used sending addresses and labels</source>
         <translation>Показване на списъка с използвани адреси и имена</translation>
     </message>
@@ -432,7 +262,7 @@
         <translation>&amp;Налични команди</translation>
     </message>
     <message numerus="yes">
-        <source>%n active connection(s) to Bitcoin network</source>
+        <source>%n active connection(s) to Zetacoin network</source>
         <translation><numerusform>%n активна връзка към Биткойн мрежата</numerusform><numerusform>%n активни връзки към Биткойн мрежата</numerusform></translation>
     </message>
     <message>
@@ -440,13 +270,8 @@
         <translation>Индексиране на блокове на диска...</translation>
     </message>
     <message>
-<<<<<<< HEAD
-        <source>Show the Zetacoin Core help message to get a list with possible Zetacoin command-line options</source>
-        <translation>Покажи помощните съобщения на Биткойн за да видиш наличните и валидни команди</translation>
-=======
         <source>Processing blocks on disk...</source>
         <translation>Обработване на блокове на диска...</translation>
->>>>>>> 0d719145
     </message>
     <message>
         <source>No block source available...</source>
@@ -505,7 +330,7 @@
         <translation>Синхронизиран</translation>
     </message>
     <message>
-        <source>Show the %1 help message to get a list with possible Bitcoin command-line options</source>
+        <source>Show the %1 help message to get a list with possible Zetacoin command-line options</source>
         <translation>Покажи %1 помощно съобщение за да получиш лист с възможни Биткойн команди</translation>
     </message>
     <message>
@@ -661,21 +486,8 @@
         <translation>Адресът свързан с това въведение в листа с адреси. Това може да бъде променено само за адреси за изпращане.</translation>
     </message>
     <message>
-<<<<<<< HEAD
-        <source>The entered address "%1" is not a valid Zetacoin address.</source>
-        <translation>"%1" не е валиден Биткоин адрес.</translation>
-    </message>
-    <message>
-        <source>Could not unlock wallet.</source>
-        <translation>Отключването на портфейла беше неуспешно.</translation>
-    </message>
-    <message>
-        <source>New key generation failed.</source>
-        <translation>Създаването на ключ беше неуспешно.</translation>
-=======
         <source>&amp;Address</source>
         <translation>&amp;Адрес</translation>
->>>>>>> 0d719145
     </message>
     </context>
 <context>
@@ -704,13 +516,6 @@
 <context>
     <name>HelpMessageDialog</name>
     <message>
-<<<<<<< HEAD
-        <source>Zetacoin Core</source>
-        <translation>Биткойн ядро</translation>
-    </message>
-    <message>
-=======
->>>>>>> 0d719145
         <source>version</source>
         <translation>версия</translation>
     </message>
@@ -719,13 +524,8 @@
         <translation>(%1-битов)</translation>
     </message>
     <message>
-<<<<<<< HEAD
-        <source>About Zetacoin Core</source>
-        <translation>Относно Zetacoin Core</translation>
-=======
         <source>About %1</source>
         <translation>Относно %1</translation>
->>>>>>> 0d719145
     </message>
     <message>
         <source>Command-line options</source>
@@ -739,9 +539,6 @@
         <source>command-line options</source>
         <translation>Списък с налични команди</translation>
     </message>
-<<<<<<< HEAD
-    </context>
-=======
     <message>
         <source>UI Options:</source>
         <translation>Опции на интерфейс:</translation>
@@ -771,7 +568,6 @@
         <translation>Нулиране на всички настройки променени в GUI</translation>
     </message>
 </context>
->>>>>>> 0d719145
 <context>
     <name>Intro</name>
     <message>
@@ -779,17 +575,8 @@
         <translation>Добре дошли</translation>
     </message>
     <message>
-<<<<<<< HEAD
-        <source>Welcome to Zetacoin Core.</source>
-        <translation>Добре дошли в Биткойн ядрото.</translation>
-    </message>
-    <message>
-        <source>As this is the first time the program is launched, you can choose where Zetacoin Core will store its data.</source>
-        <translation>Тъй като това е първото стартиране на програмата можете да изберете къде Биткон ядрото да запази данните си.</translation>
-=======
         <source>Welcome to %1.</source>
         <translation>Добре дошли в %1.</translation>
->>>>>>> 0d719145
     </message>
     <message>
         <source>Use the default data directory</source>
@@ -800,13 +587,6 @@
         <translation>Използване на директория ръчно</translation>
     </message>
     <message>
-<<<<<<< HEAD
-        <source>Zetacoin Core</source>
-        <translation>Биткойн ядро</translation>
-    </message>
-    <message>
-=======
->>>>>>> 0d719145
         <source>Error</source>
         <translation>Грешка</translation>
     </message>
@@ -885,13 +665,6 @@
         <translation>&amp;Мрежа</translation>
     </message>
     <message>
-<<<<<<< HEAD
-        <source>Automatically start Zetacoin Core after logging in to the system.</source>
-        <translation>Автоматично стартиране на Zetacoin Core след влизане в системата.</translation>
-    </message>
-    <message>
-=======
->>>>>>> 0d719145
         <source>W&amp;allet</source>
         <translation>По&amp;ртфейл</translation>
     </message>
@@ -1072,213 +845,143 @@
         <source>Ping Time</source>
         <translation>Време за отговор</translation>
     </message>
-<<<<<<< HEAD
-    <message>
-        <source>Payment request rejected</source>
-        <translation>Заявката за плащане беше отхвърлена</translation>
-    </message>
-    <message>
-        <source>Payment request network doesn't match client network.</source>
-        <translation>Мрежата от която се извършва заявката за плащане не съвпада с мрежата на клиента.</translation>
-    </message>
-    <message>
-        <source>Requested payment amount of %1 is too small (considered dust).</source>
-        <translation>Заявената сума за плащане: %1 е твърде малка (счита се за отпадък)</translation>
-    </message>
-    <message>
-        <source>Payment request error</source>
-        <translation>Възникна грешка по време назаявката за плащане</translation>
-    </message>
-    <message>
-        <source>Cannot start zetacoin: click-to-pay handler</source>
-        <translation>Биткойн не можe да се стартира: click-to-pay handler</translation>
-    </message>
-    <message>
-        <source>Payment request file handling</source>
-        <translation>Файл за справяне със заявки</translation>
-    </message>
-    <message>
-        <source>Payment request expired.</source>
-        <translation>Заявката за плащане е изтекла.</translation>
-    </message>
-    <message>
-        <source>Invalid payment request.</source>
-        <translation>Невалидна заявка за плащане.</translation>
-    </message>
-    <message>
-        <source>Refund from %1</source>
-        <translation>Възстановяване на сума от %1</translation>
-    </message>
-    <message>
-        <source>Payment request %1 is too large (%2 bytes, allowed %3 bytes).</source>
-        <translation>Заявката за плащане %1 е твърде голям (%2 байта, позволени %3 байта).</translation>
-    </message>
-    <message>
-        <source>Error communicating with %1: %2</source>
-        <translation>Грешка при комуникацията с %1: %2</translation>
-    </message>
-    <message>
-        <source>Bad response from server %1</source>
-        <translation>Възникна проблем при свързването със сървър %1</translation>
-    </message>
-    <message>
-        <source>Payment acknowledged</source>
-        <translation>Плащането е прието</translation>
-    </message>
-    <message>
-        <source>Network request error</source>
-        <translation>Грешка в мрежата по време на заявката</translation>
-    </message>
 </context>
 <context>
-    <name>PeerTableModel</name>
+    <name>QObject</name>
+    <message>
+        <source>Amount</source>
+        <translation>Сума</translation>
+    </message>
+    <message>
+        <source>Enter a Zetacoin address (e.g. %1)</source>
+        <translation>Въведете Биткойн адрес (например: %1)</translation>
+    </message>
+    <message>
+        <source>%1 d</source>
+        <translation>%1 ден</translation>
+    </message>
+    <message>
+        <source>%1 h</source>
+        <translation>%1 час</translation>
+    </message>
+    <message>
+        <source>%1 m</source>
+        <translation>%1 минута</translation>
+    </message>
+    <message>
+        <source>%1 s</source>
+        <translation>%1 секунда</translation>
+    </message>
+    <message>
+        <source>None</source>
+        <translation>Неналичен</translation>
+    </message>
+    <message>
+        <source>N/A</source>
+        <translation>Несъществуващ</translation>
+    </message>
+    <message>
+        <source>%1 ms</source>
+        <translation>%1 милисекунда</translation>
+    </message>
+</context>
+<context>
+    <name>QRImageWidget</name>
+    </context>
+<context>
+    <name>RPCConsole</name>
+    <message>
+        <source>N/A</source>
+        <translation>Несъществуващ</translation>
+    </message>
+    <message>
+        <source>Client version</source>
+        <translation>Версия на клиента</translation>
+    </message>
+    <message>
+        <source>&amp;Information</source>
+        <translation>Данни</translation>
+    </message>
+    <message>
+        <source>Debug window</source>
+        <translation>Прозорец с грешки</translation>
+    </message>
+    <message>
+        <source>General</source>
+        <translation>Основни</translation>
+    </message>
+    <message>
+        <source>Using BerkeleyDB version</source>
+        <translation>Използване на база данни BerkeleyDB </translation>
+    </message>
+    <message>
+        <source>Startup time</source>
+        <translation>Време за стартиране</translation>
+    </message>
+    <message>
+        <source>Network</source>
+        <translation>Мрежа</translation>
+    </message>
+    <message>
+        <source>Name</source>
+        <translation>Име</translation>
+    </message>
+    <message>
+        <source>Number of connections</source>
+        <translation>Брой връзки</translation>
+    </message>
+    <message>
+        <source>Current number of blocks</source>
+        <translation>Текущ брой блокове</translation>
+    </message>
+    <message>
+        <source>Received</source>
+        <translation>Получени</translation>
+    </message>
+    <message>
+        <source>Sent</source>
+        <translation>Изпратени</translation>
+    </message>
+    <message>
+        <source>&amp;Peers</source>
+        <translation>&amp;Пиъри</translation>
+    </message>
+    <message>
+        <source>Select a peer to view detailed information.</source>
+        <translation>Избери пиър за детайлна информация.</translation>
+    </message>
+    <message>
+        <source>Direction</source>
+        <translation>Посока</translation>
+    </message>
+    <message>
+        <source>Version</source>
+        <translation>Версия</translation>
+    </message>
     <message>
         <source>User Agent</source>
         <translation>Клиент на потребителя</translation>
     </message>
     <message>
+        <source>Services</source>
+        <translation>Услуги</translation>
+    </message>
+    <message>
+        <source>Connection Time</source>
+        <translation>Продължителност на връзката</translation>
+    </message>
+    <message>
+        <source>Last Send</source>
+        <translation>Изпратени за последно</translation>
+    </message>
+    <message>
+        <source>Last Receive</source>
+        <translation>Получени за последно</translation>
+    </message>
+    <message>
         <source>Ping Time</source>
         <translation>Време за отговор</translation>
     </message>
-=======
->>>>>>> 0d719145
-</context>
-<context>
-    <name>QObject</name>
-    <message>
-        <source>Amount</source>
-        <translation>Сума</translation>
-    </message>
-    <message>
-        <source>Enter a Zetacoin address (e.g. %1)</source>
-        <translation>Въведете Биткойн адрес (например: %1)</translation>
-    </message>
-    <message>
-        <source>%1 d</source>
-        <translation>%1 ден</translation>
-    </message>
-    <message>
-        <source>%1 h</source>
-        <translation>%1 час</translation>
-    </message>
-    <message>
-        <source>%1 m</source>
-        <translation>%1 минута</translation>
-    </message>
-    <message>
-        <source>%1 s</source>
-        <translation>%1 секунда</translation>
-    </message>
-    <message>
-        <source>None</source>
-        <translation>Неналичен</translation>
-    </message>
-    <message>
-        <source>N/A</source>
-        <translation>Несъществуващ</translation>
-    </message>
-    <message>
-        <source>%1 ms</source>
-        <translation>%1 милисекунда</translation>
-    </message>
-</context>
-<context>
-    <name>QRImageWidget</name>
-    </context>
-<context>
-    <name>RPCConsole</name>
-    <message>
-        <source>N/A</source>
-        <translation>Несъществуващ</translation>
-    </message>
-    <message>
-        <source>Client version</source>
-        <translation>Версия на клиента</translation>
-    </message>
-    <message>
-        <source>&amp;Information</source>
-        <translation>Данни</translation>
-    </message>
-    <message>
-        <source>Debug window</source>
-        <translation>Прозорец с грешки</translation>
-    </message>
-    <message>
-        <source>General</source>
-        <translation>Основни</translation>
-    </message>
-    <message>
-        <source>Using BerkeleyDB version</source>
-        <translation>Използване на база данни BerkeleyDB </translation>
-    </message>
-    <message>
-        <source>Startup time</source>
-        <translation>Време за стартиране</translation>
-    </message>
-    <message>
-        <source>Network</source>
-        <translation>Мрежа</translation>
-    </message>
-    <message>
-        <source>Name</source>
-        <translation>Име</translation>
-    </message>
-    <message>
-        <source>Number of connections</source>
-        <translation>Брой връзки</translation>
-    </message>
-    <message>
-        <source>Current number of blocks</source>
-        <translation>Текущ брой блокове</translation>
-    </message>
-    <message>
-        <source>Received</source>
-        <translation>Получени</translation>
-    </message>
-    <message>
-        <source>Sent</source>
-        <translation>Изпратени</translation>
-    </message>
-    <message>
-        <source>&amp;Peers</source>
-        <translation>&amp;Пиъри</translation>
-    </message>
-    <message>
-        <source>Select a peer to view detailed information.</source>
-        <translation>Избери пиър за детайлна информация.</translation>
-    </message>
-    <message>
-        <source>Direction</source>
-        <translation>Посока</translation>
-    </message>
-    <message>
-        <source>Version</source>
-        <translation>Версия</translation>
-    </message>
-    <message>
-        <source>User Agent</source>
-        <translation>Клиент на потребителя</translation>
-    </message>
-    <message>
-        <source>Services</source>
-        <translation>Услуги</translation>
-    </message>
-    <message>
-        <source>Connection Time</source>
-        <translation>Продължителност на връзката</translation>
-    </message>
-    <message>
-        <source>Last Send</source>
-        <translation>Изпратени за последно</translation>
-    </message>
-    <message>
-        <source>Last Receive</source>
-        <translation>Получени за последно</translation>
-    </message>
-    <message>
-        <source>Ping Time</source>
-        <translation>Време за отговор</translation>
-    </message>
     <message>
         <source>Last block time</source>
         <translation>Време на последния блок</translation>
@@ -1563,91 +1266,7 @@
         <source>S&amp;end</source>
         <translation>И&amp;зпрати</translation>
     </message>
-<<<<<<< HEAD
-    <message>
-        <source>Confirm send coins</source>
-        <translation>Потвърждаване</translation>
-    </message>
-    <message>
-        <source>Copy quantity</source>
-        <translation>Копиране на количеството</translation>
-    </message>
-    <message>
-        <source>Copy amount</source>
-        <translation>Копирай сума</translation>
-    </message>
-    <message>
-        <source>Copy fee</source>
-        <translation>Копиране на данък добавена стойност</translation>
-    </message>
-    <message>
-        <source>Copy after fee</source>
-        <translation>Копиране след прилагане на данък добавена стойност</translation>
-    </message>
-    <message>
-        <source>Copy bytes</source>
-        <translation>Копиране на байтовете</translation>
-    </message>
-    <message>
-        <source>Copy priority</source>
-        <translation>Копиране на приоритет</translation>
-    </message>
-    <message>
-        <source>Copy change</source>
-        <translation>Копирай рестото</translation>
-    </message>
-    <message>
-        <source>or</source>
-        <translation>или</translation>
-    </message>
-    <message>
-        <source>The amount to pay must be larger than 0.</source>
-        <translation>Сумата трябва да е по-голяма от 0.</translation>
-    </message>
-    <message>
-        <source>The amount exceeds your balance.</source>
-        <translation>Сумата надвишава текущия баланс</translation>
-    </message>
-    <message>
-        <source>The total exceeds your balance when the %1 transaction fee is included.</source>
-        <translation>Сумата при добавяне на данък добавена стойност по %1 транзакцията надвишава сумата по вашата сметка.</translation>
-    </message>
-    <message>
-        <source>Transaction creation failed!</source>
-        <translation>Грешка при създаването на транзакция!</translation>
-    </message>
-    <message>
-        <source>Payment request expired.</source>
-        <translation>Заявката за плащане е изтекла.</translation>
-    </message>
-    <message>
-        <source>Warning: Invalid Zetacoin address</source>
-        <translation>Внимание: Невалиден Биткойн адрес</translation>
-    </message>
-    <message>
-        <source>(no label)</source>
-        <translation>(без име)</translation>
-    </message>
-    <message>
-        <source>Warning: Unknown change address</source>
-        <translation>Внимание:Неизвестен адрес за промяна</translation>
-    </message>
-    <message>
-        <source>Copy dust</source>
-        <translation>Копирай прахта:</translation>
-    </message>
-    <message>
-        <source>Are you sure you want to send?</source>
-        <translation>Наистина ли искате да изпратите?</translation>
-    </message>
-    <message>
-        <source>added as transaction fee</source>
-        <translation>добавено като такса за транзакция</translation>
-    </message>
-</context>
-=======
-    </context>
->>>>>>> 0d719145
+    </context>
 <context>
     <name>SendCoinsEntry</name>
     <message>
@@ -1705,13 +1324,6 @@
 <context>
     <name>ShutdownWindow</name>
     <message>
-<<<<<<< HEAD
-        <source>Zetacoin Core is shutting down...</source>
-        <translation>Биткойн ядрото се изключва...</translation>
-    </message>
-    <message>
-=======
->>>>>>> 0d719145
         <source>Do not shut down the computer until this window disappears.</source>
         <translation>Не изключвайте компютъра докато този прозорец не изчезне.</translation>
     </message>
@@ -1782,223 +1394,72 @@
 <context>
     <name>SplashScreen</name>
     <message>
-<<<<<<< HEAD
+        <source>[testnet]</source>
+        <translation>[testnet]</translation>
+    </message>
+</context>
+<context>
+    <name>TrafficGraphWidget</name>
+    <message>
+        <source>KB/s</source>
+        <translation>Килобайта в секунда</translation>
+    </message>
+</context>
+<context>
+    <name>TransactionDesc</name>
+    </context>
+<context>
+    <name>TransactionDescDialog</name>
+    <message>
+        <source>This pane shows a detailed description of the transaction</source>
+        <translation>Описание на транзакцията</translation>
+    </message>
+    </context>
+<context>
+    <name>TransactionTableModel</name>
+    </context>
+<context>
+    <name>TransactionView</name>
+    </context>
+<context>
+    <name>UnitDisplayStatusBarControl</name>
+    </context>
+<context>
+    <name>WalletFrame</name>
+    </context>
+<context>
+    <name>WalletModel</name>
+    </context>
+<context>
+    <name>WalletView</name>
+    </context>
+<context>
+    <name>bitcoin-core</name>
+    <message>
+        <source>Options:</source>
+        <translation>Опции:</translation>
+    </message>
+    <message>
+        <source>Specify data directory</source>
+        <translation>Определете директория за данните</translation>
+    </message>
+    <message>
+        <source>Connect to a node to retrieve peer addresses, and disconnect</source>
+        <translation>Свържете се към сървър за да можете да извлечете адресите на пиърите след което се разкачете.</translation>
+    </message>
+    <message>
+        <source>Specify your own public address</source>
+        <translation>Въведете Ваш публичен адрес</translation>
+    </message>
+    <message>
+        <source>Accept connections from outside (default: 1 if no -proxy or -connect)</source>
+        <translation>Приемайте връзки отвън.(по подразбиране:1 в противен случай -proxy или -connect)</translation>
+    </message>
+    <message>
         <source>Zetacoin Core</source>
         <translation>Биткойн ядро</translation>
     </message>
     <message>
-        <source>The Zetacoin Core developers</source>
-        <translation>Разработчици на Zetacoin Core</translation>
-    </message>
-    <message>
-=======
->>>>>>> 0d719145
-        <source>[testnet]</source>
-        <translation>[testnet]</translation>
-    </message>
-</context>
-<context>
-    <name>TrafficGraphWidget</name>
-    <message>
-        <source>KB/s</source>
-        <translation>Килобайта в секунда</translation>
-    </message>
-</context>
-<context>
-    <name>TransactionDesc</name>
-    </context>
-<context>
-    <name>TransactionDescDialog</name>
-    <message>
-        <source>This pane shows a detailed description of the transaction</source>
-        <translation>Описание на транзакцията</translation>
-    </message>
-    </context>
-<context>
-    <name>TransactionTableModel</name>
-    </context>
-<context>
-    <name>TransactionView</name>
-<<<<<<< HEAD
-    <message>
-        <source>All</source>
-        <translation>Всички</translation>
-    </message>
-    <message>
-        <source>Today</source>
-        <translation>Днес</translation>
-    </message>
-    <message>
-        <source>This week</source>
-        <translation>Тази седмица</translation>
-    </message>
-    <message>
-        <source>This month</source>
-        <translation>Този месец</translation>
-    </message>
-    <message>
-        <source>Last month</source>
-        <translation>Предния месец</translation>
-    </message>
-    <message>
-        <source>This year</source>
-        <translation>Тази година</translation>
-    </message>
-    <message>
-        <source>Range...</source>
-        <translation>От - до...</translation>
-    </message>
-    <message>
-        <source>Received with</source>
-        <translation>Получени</translation>
-    </message>
-    <message>
-        <source>Sent to</source>
-        <translation>Изпратени на</translation>
-    </message>
-    <message>
-        <source>To yourself</source>
-        <translation>Собствени</translation>
-    </message>
-    <message>
-        <source>Mined</source>
-        <translation>Емитирани</translation>
-    </message>
-    <message>
-        <source>Other</source>
-        <translation>Други</translation>
-    </message>
-    <message>
-        <source>Enter address or label to search</source>
-        <translation>Търсене по адрес или име</translation>
-    </message>
-    <message>
-        <source>Min amount</source>
-        <translation>Минимална сума</translation>
-    </message>
-    <message>
-        <source>Copy address</source>
-        <translation>Копирай адрес</translation>
-    </message>
-    <message>
-        <source>Copy label</source>
-        <translation>Копирай име</translation>
-    </message>
-    <message>
-        <source>Copy amount</source>
-        <translation>Копирай сума</translation>
-    </message>
-    <message>
-        <source>Copy transaction ID</source>
-        <translation>Копирай транзакция с ID</translation>
-    </message>
-    <message>
-        <source>Edit label</source>
-        <translation>Редактирай име</translation>
-    </message>
-    <message>
-        <source>Show transaction details</source>
-        <translation>Подробности за транзакцията</translation>
-    </message>
-    <message>
-        <source>Export Transaction History</source>
-        <translation>Изнасяне историята на транзакциите</translation>
-    </message>
-    <message>
-        <source>Watch-only</source>
-        <translation>само гледане</translation>
-    </message>
-    <message>
-        <source>Exporting Failed</source>
-        <translation>Грешка при изнасянето</translation>
-    </message>
-    <message>
-        <source>Exporting Successful</source>
-        <translation>Изнасянето е успешна</translation>
-    </message>
-    <message>
-        <source>The transaction history was successfully saved to %1.</source>
-        <translation>Историята с транзакциите беше успешно запазена в %1.</translation>
-    </message>
-    <message>
-        <source>Comma separated file (*.csv)</source>
-        <translation>CSV файл (*.csv)</translation>
-    </message>
-    <message>
-        <source>Confirmed</source>
-        <translation>Потвърдени</translation>
-    </message>
-    <message>
-        <source>Date</source>
-        <translation>Дата</translation>
-    </message>
-    <message>
-        <source>Type</source>
-        <translation>Тип</translation>
-    </message>
-    <message>
-        <source>Label</source>
-        <translation>Име</translation>
-    </message>
-    <message>
-        <source>Address</source>
-        <translation>Адрес</translation>
-    </message>
-    <message>
-        <source>ID</source>
-        <translation>ИД</translation>
-    </message>
-    <message>
-        <source>Range:</source>
-        <translation>От:</translation>
-    </message>
-    <message>
-        <source>to</source>
-        <translation>до</translation>
-    </message>
-</context>
-=======
-    </context>
->>>>>>> 0d719145
-<context>
-    <name>UnitDisplayStatusBarControl</name>
-    </context>
-<context>
-    <name>WalletFrame</name>
-    </context>
-<context>
-    <name>WalletModel</name>
-    </context>
-<context>
-    <name>WalletView</name>
-    </context>
-<context>
-    <name>bitcoin-core</name>
-    <message>
-        <source>Options:</source>
-        <translation>Опции:</translation>
-    </message>
-    <message>
-        <source>Specify data directory</source>
-        <translation>Определете директория за данните</translation>
-    </message>
-    <message>
-        <source>Connect to a node to retrieve peer addresses, and disconnect</source>
-        <translation>Свържете се към сървър за да можете да извлечете адресите на пиърите след което се разкачете.</translation>
-    </message>
-    <message>
-        <source>Specify your own public address</source>
-        <translation>Въведете Ваш публичен адрес</translation>
-    </message>
-    <message>
-        <source>Accept connections from outside (default: 1 if no -proxy or -connect)</source>
-        <translation>Приемайте връзки отвън.(по подразбиране:1 в противен случай -proxy или -connect)</translation>
-    </message>
-    <message>
-        <source>Bitcoin Core</source>
-        <translation>Биткойн ядро</translation>
-    </message>
-    <message>
         <source>Whitelist peers connecting from the given netmask or IP address. Can be specified multiple times.</source>
         <translation>Сложете в бял списък пиъри,свързващи се от дадената интернет маска или айпи адрес.Може да бъде заложено неколкократно.</translation>
     </message>
@@ -2047,32 +1508,10 @@
         <translation>Свързване чрез SOCKS5  прокси</translation>
     </message>
     <message>
-<<<<<<< HEAD
-        <source>Copyright (C) 2009-%i The Zetacoin Core Developers</source>
-        <translation>Всички права запазени (C) 2009-%i Доставчиците на Биткойн</translation>
-    </message>
-    <message>
-=======
->>>>>>> 0d719145
         <source>Information</source>
         <translation>Информация</translation>
     </message>
     <message>
-<<<<<<< HEAD
-        <source>Invalid amount for -maxtxfee=&lt;amount&gt;: '%s'</source>
-        <translation>Невалидна сума за -maxtxfee=&lt;amount&gt;: '%s'</translation>
-    </message>
-    <message>
-        <source>Invalid amount for -minrelaytxfee=&lt;amount&gt;: '%s'</source>
-        <translation>Невалидна сума за -minrelaytxfee=&lt;amount&gt;: '%s'</translation>
-    </message>
-    <message>
-        <source>Invalid amount for -mintxfee=&lt;amount&gt;: '%s'</source>
-        <translation>Невалидна сума за -mintxfee=&lt;amount&gt;: '%s'</translation>
-    </message>
-    <message>
-=======
->>>>>>> 0d719145
         <source>Send trace/debug info to console instead of debug.log file</source>
         <translation>Изпрати локализиращата или дебъг информацията към конзолата, вместо файлът debug.log</translation>
     </message>
