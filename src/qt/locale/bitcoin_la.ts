--- conflicted
+++ resolved
@@ -515,17 +515,12 @@
         <translation>&amp;Rete</translation>
     </message>
     <message>
-<<<<<<< HEAD
+        <source>W&amp;allet</source>
+        <translation>Cassidile</translation>
+    </message>
+    <message>
         <source>Automatically open the Zetacoin client port on the router. This only works when your router supports UPnP and it is enabled.</source>
         <translation>Aperi per se portam clientis Zetacoin in itineratore.  Hoc tantum effectivum est si itineratrum tuum supportat UPnP et id activum est.</translation>
-=======
-        <source>W&amp;allet</source>
-        <translation>Cassidile</translation>
-    </message>
-    <message>
-        <source>Automatically open the Bitcoin client port on the router. This only works when your router supports UPnP and it is enabled.</source>
-        <translation>Aperi per se portam clientis Bitcoin in itineratore.  Hoc tantum effectivum est si itineratrum tuum supportat UPnP et id activum est.</translation>
->>>>>>> 0bace830
     </message>
     <message>
         <source>Map port using &amp;UPnP</source>
