<TS language="es_CO" version="2.1">
<context>
    <name>AddressBookPage</name>
    <message>
        <source>Right-click to edit address or label</source>
        <translation>Haga clic para editar la dirección o etiqueta</translation>
    </message>
    <message>
        <source>Create a new address</source>
        <translation>Crea una nueva dirección</translation>
    </message>
    <message>
        <source>&amp;New</source>
        <translation>&amp;Nuevo</translation>
    </message>
    <message>
        <source>Copy the currently selected address to the system clipboard</source>
        <translation>Copia la dirección seleccionada al portapapeles</translation>
    </message>
    <message>
        <source>&amp;Copy</source>
        <translation>&amp;Copiar</translation>
    </message>
    <message>
        <source>C&amp;lose</source>
        <translation>C&amp;errar</translation>
    </message>
    <message>
        <source>Delete the currently selected address from the list</source>
        <translation>Eliminar la dirección seleccionada de la lista</translation>
    </message>
    <message>
        <source>Enter address or label to search</source>
        <translation>Introduce una dirección o etiqueta para  buscar</translation>
    </message>
    <message>
        <source>Export the data in the current tab to a file</source>
        <translation>Exportar los datos de la pestaña actual a un archivo</translation>
    </message>
    <message>
        <source>&amp;Export</source>
        <translation>&amp;Exportar</translation>
    </message>
    <message>
        <source>&amp;Delete</source>
        <translation>&amp;Borrar</translation>
    </message>
    <message>
        <source>Choose the address to send coins to</source>
        <translation>Selecciones la dirección para enviar monedas a</translation>
    </message>
    <message>
        <source>Choose the address to receive coins with</source>
        <translation>Selecciona la dirección para recibir monedas con</translation>
    </message>
    <message>
        <source>C&amp;hoose</source>
        <translation>Seleccione</translation>
    </message>
    <message>
        <source>Sending addresses</source>
        <translation>Enviando direcciones</translation>
    </message>
    <message>
        <source>Receiving addresses</source>
        <translation>Recibiendo direcciones</translation>
    </message>
    <message>
<<<<<<< HEAD
        <source>These are your NdovuCoin addresses for sending payments. Always check the amount and the receiving address before sending coins.</source>
        <translation>Estas son sus direcciones de NdovuCoin para enviar pagos. Siempre verifique el monto y la dirección de recepción antes de enviar monedas.</translation>
    </message>
    <message>
        <source>These are your NdovuCoin addresses for receiving payments. It is recommended to use a new receiving address for each transaction.</source>
        <translation>Estas son sus direcciones de NdovuCoin para recibir pagos. Se recomienda utilizar una nueva dirección de recepción para cada transacción.</translation>
=======
        <source>These are your Bitcoin addresses for sending payments. Always check the amount and the receiving address before sending coins.</source>
        <translation>Estas son tus direcciones de Bitcoin para recibir pagos. Siempre revise el monto y la dirección de envío antes de enviar criptomonedas.</translation>
>>>>>>> a284bbbe
    </message>
    <message>
        <source>&amp;Copy Address</source>
        <translation>&amp;Copiar dirección</translation>
    </message>
    <message>
        <source>Copy &amp;Label</source>
        <translation>Copiar etiqueta</translation>
    </message>
    <message>
        <source>&amp;Edit</source>
        <translation>&amp;Editar</translation>
    </message>
    <message>
        <source>Export Address List</source>
        <translation>Exportar lista de direcciones</translation>
    </message>
    <message>
        <source>Comma separated file (*.csv)</source>
        <translation>Archivos separados por coma (*.csv)</translation>
    </message>
    <message>
        <source>Exporting Failed</source>
        <translation>Exportación fallida</translation>
    </message>
    <message>
        <source>There was an error trying to save the address list to %1. Please try again.</source>
        <translation>Había un error intentando guardar la lista de direcciones en %1. Por favor inténtelo de nuevo.</translation>
    </message>
</context>
<context>
    <name>AddressTableModel</name>
    <message>
        <source>Label</source>
        <translation>Etiqueta</translation>
    </message>
    <message>
        <source>Address</source>
        <translation>Dirección</translation>
    </message>
    <message>
        <source>(no label)</source>
        <translation>(sin etiqueta)</translation>
    </message>
</context>
<context>
    <name>AskPassphraseDialog</name>
    <message>
        <source>Passphrase Dialog</source>
        <translation>Dialogo de contraseña</translation>
    </message>
    <message>
        <source>Enter passphrase</source>
        <translation>Introduce contraseña actual</translation>
    </message>
    <message>
        <source>New passphrase</source>
        <translation>Nueva contraseña</translation>
    </message>
    <message>
        <source>Repeat new passphrase</source>
        <translation>Repite nueva contraseña</translation>
    </message>
    <message>
        <source>Encrypt wallet</source>
        <translation>Codificar billetera</translation>
    </message>
    <message>
        <source>This operation needs your wallet passphrase to unlock the wallet.</source>
        <translation>Esta operación necesita la contraseña para desbloquear la billetera.</translation>
    </message>
    <message>
        <source>Unlock wallet</source>
        <translation>Desbloquea billetera</translation>
    </message>
    <message>
        <source>This operation needs your wallet passphrase to decrypt the wallet.</source>
        <translation>Esta operación necesita la contraseña para decodificar la billetara.</translation>
    </message>
    <message>
        <source>Decrypt wallet</source>
        <translation>Decodificar cartera</translation>
    </message>
    <message>
        <source>Change passphrase</source>
        <translation>Cambia contraseña</translation>
    </message>
    <message>
        <source>Confirm wallet encryption</source>
        <translation>Confirmar cifrado del monedero</translation>
    </message>
    <message>
        <source>Warning: If you encrypt your wallet and lose your passphrase, you will &lt;b&gt;LOSE ALL OF YOUR BITCOINS&lt;/b&gt;!</source>
        <translation>Advertencia: Si encriptas tu billetera y pierdes tu contraseña, vas a perder&lt;b&gt;TODOS TUS BITCOINS&lt;/b&gt;!</translation>
    </message>
    <message>
        <source>Are you sure you wish to encrypt your wallet?</source>
        <translation>¿Seguro que quieres seguir codificando la billetera?</translation>
    </message>
    <message>
        <source>Wallet encrypted</source>
        <translation>Billetera codificada</translation>
    </message>
    <message>
        <source>IMPORTANT: Any previous backups you have made of your wallet file should be replaced with the newly generated, encrypted wallet file. For security reasons, previous backups of the unencrypted wallet file will become useless as soon as you start using the new, encrypted wallet.</source>
        <translation>IMPORTANTE: Cualquier respaldo anterior que hayas hecho del archivo de tu billetera debe ser reemplazado por el nuevo archivo encriptado que has generado. Por razones de seguridad, todos los respaldos realizados anteriormente serán inutilizables al momento de que utilices tu nueva billetera encriptada.</translation>
    </message>
    <message>
        <source>Wallet encryption failed</source>
        <translation>Falló la codificación de la billetera</translation>
    </message>
    <message>
        <source>Wallet encryption failed due to an internal error. Your wallet was not encrypted.</source>
        <translation>El proceso de encriptación de la billetera fallo por culpa de un problema interno. Tu billetera no fue encriptada.</translation>
    </message>
    <message>
        <source>The supplied passphrases do not match.</source>
        <translation>La contraseña introducida no coincide.</translation>
    </message>
    <message>
        <source>Wallet unlock failed</source>
        <translation>Ha fallado el desbloqueo de la billetera</translation>
    </message>
    <message>
        <source>The passphrase entered for the wallet decryption was incorrect.</source>
        <translation>La contraseña introducida para el cifrado del monedero es incorrecta.</translation>
    </message>
    <message>
        <source>Wallet decryption failed</source>
        <translation>Ha fallado la decodificación de la billetera</translation>
    </message>
    <message>
        <source>Wallet passphrase was successfully changed.</source>
        <translation>La contraseña del monedero ha sido cambiada con éxito.</translation>
    </message>
    <message>
        <source>Warning: The Caps Lock key is on!</source>
        <translation>Precaucion: Mayúsculas Activadas</translation>
    </message>
</context>
<context>
    <name>BanTableModel</name>
    <message>
        <source>IP/Netmask</source>
        <translation>IP/Máscara</translation>
    </message>
    <message>
        <source>Banned Until</source>
        <translation>Suspendido hasta</translation>
    </message>
</context>
<context>
    <name>BitcoinGUI</name>
    <message>
        <source>Sign &amp;message...</source>
        <translation>Firmar &amp;mensaje...</translation>
    </message>
    <message>
        <source>Synchronizing with network...</source>
        <translation>Sincronizando con la red...</translation>
    </message>
    <message>
        <source>&amp;Overview</source>
<<<<<<< HEAD
        <translation>&amp;Visión de conjunto</translation>
=======
        <translation>&amp;Vista general</translation>
>>>>>>> a284bbbe
    </message>
    <message>
        <source>Show general overview of wallet</source>
        <translation>Muestra una vista general de la billetera</translation>
    </message>
    <message>
        <source>&amp;Transactions</source>
        <translation>&amp;Transacciones</translation>
    </message>
    <message>
        <source>Browse transaction history</source>
        <translation>Explora el historial de transacciónes</translation>
    </message>
    <message>
        <source>E&amp;xit</source>
        <translation>&amp;Salir</translation>
    </message>
    <message>
        <source>Quit application</source>
        <translation>Salir del programa</translation>
    </message>
    <message>
        <source>&amp;About %1</source>
        <translation>S&amp;obre %1</translation>
    </message>
    <message>
        <source>Show information about %1</source>
        <translation>Mostrar Información sobre %1</translation>
    </message>
    <message>
        <source>About &amp;Qt</source>
        <translation>Acerca de</translation>
    </message>
    <message>
        <source>Show information about Qt</source>
        <translation>Mostrar Información sobre Qt</translation>
    </message>
    <message>
        <source>&amp;Options...</source>
        <translation>&amp;Opciones</translation>
    </message>
    <message>
        <source>Modify configuration options for %1</source>
        <translation>Modificar las opciones de configuración para %1</translation>
    </message>
    <message>
        <source>&amp;Encrypt Wallet...</source>
        <translation>&amp;Codificar la billetera...</translation>
    </message>
    <message>
        <source>&amp;Backup Wallet...</source>
        <translation>&amp;Respaldar billetera...</translation>
    </message>
    <message>
        <source>&amp;Change Passphrase...</source>
        <translation>&amp;Cambiar la contraseña...</translation>
    </message>
    <message>
        <source>Open &amp;URI...</source>
<<<<<<< HEAD
        <translation>Abrir &amp;URL...</translation>
=======
        <translation>Abrir y url...</translation>
    </message>
    <message>
        <source>Wallet:</source>
        <translation>Billetera:</translation>
>>>>>>> a284bbbe
    </message>
    <message>
        <source>Click to disable network activity.</source>
        <translation>Click para deshabilitar la actividad de red.</translation>
    </message>
    <message>
        <source>Network activity disabled.</source>
        <translation>Actividad de red deshabilitada</translation>
    </message>
    <message>
        <source>Click to enable network activity again.</source>
        <translation>Click para volver a habilitar la actividad de red.</translation>
    </message>
    <message>
        <source>Syncing Headers (%1%)...</source>
        <translation>Sincronizando cabeceras (%1%)...</translation>
    </message>
    <message>
        <source>Reindexing blocks on disk...</source>
        <translation>Cargando el index de bloques...</translation>
    </message>
    <message>
        <source>Proxy is &lt;b&gt;enabled&lt;/b&gt;: %1</source>
        <translation>Proxy &lt;b&gt;habilitado&lt;/b&gt;: %1</translation>
    </message>
    <message>
<<<<<<< HEAD
        <source>Send coins to a NdovuCoin address</source>
        <translation>Enviando monedas a una dirección de NdovuCoin</translation>
=======
        <source>Send coins to a Bitcoin address</source>
        <translation>Enviar monedas a una dirección bitcoin</translation>
>>>>>>> a284bbbe
    </message>
    <message>
        <source>Backup wallet to another location</source>
        <translation>Respaldar billetera en otra ubicación</translation>
    </message>
    <message>
        <source>Change the passphrase used for wallet encryption</source>
        <translation>Cambiar la contraseña utilizada para la codificación de la billetera</translation>
    </message>
    <message>
        <source>&amp;Debug window</source>
        <translation>Ventana &amp;Debug</translation>
    </message>
    <message>
        <source>Open debugging and diagnostic console</source>
        <translation>Abre consola de depuración y diagnóstico</translation>
    </message>
    <message>
        <source>&amp;Verify message...</source>
<<<<<<< HEAD
        <translation>&amp;Verificar Mensaje...</translation>
    </message>
    <message>
        <source>NdovuCoin</source>
        <translation>NdovuCoin</translation>
=======
        <translation>Verificar mensaje....</translation>
>>>>>>> a284bbbe
    </message>
    <message>
        <source>&amp;Send</source>
        <translation>&amp;Enviar</translation>
    </message>
    <message>
        <source>&amp;Receive</source>
        <translation>&amp;Recibir</translation>
    </message>
    <message>
        <source>&amp;Show / Hide</source>
        <translation>&amp;Mostrar/Ocultar</translation>
    </message>
    <message>
        <source>Show or hide the main Window</source>
        <translation>Mostrar u ocultar la ventana principal</translation>
    </message>
    <message>
        <source>Encrypt the private keys that belong to your wallet</source>
        <translation>Cifrar las claves privadas de su monedero</translation>
    </message>
    <message>
<<<<<<< HEAD
        <source>Sign messages with your NdovuCoin addresses to prove you own them</source>
        <translation>Firme mensajes con sus direcciones de NdovuCoin para demostrar que los posee</translation>
    </message>
    <message>
        <source>Verify messages to ensure they were signed with specified NdovuCoin addresses</source>
        <translation>Verifique los mensajes para asegurarse de que fueron firmados con las direcciones de NdovuCoin especificadas</translation>
=======
        <source>Sign messages with your Bitcoin addresses to prove you own them</source>
        <translation>Firmar un mensaje para provar que usted es dueño de esta dirección</translation>
    </message>
    <message>
        <source>Verify messages to ensure they were signed with specified Bitcoin addresses</source>
        <translation>Verificar mensajes comprobando que están firmados con direcciones Bitcoin concretas</translation>
>>>>>>> a284bbbe
    </message>
    <message>
        <source>&amp;File</source>
        <translation>&amp;Archivo</translation>
    </message>
    <message>
        <source>&amp;Settings</source>
        <translation>&amp;Configuración</translation>
    </message>
    <message>
        <source>&amp;Help</source>
        <translation>&amp;Ayuda</translation>
    </message>
    <message>
        <source>Tabs toolbar</source>
        <translation>Barra de pestañas</translation>
    </message>
    <message>
        <source>Request payments (generates QR codes and bitcoin: URIs)</source>
        <translation>Pide pagos (genera codigos QR and bitcoin: URls)</translation>
    </message>
    <message>
        <source>Show the list of used sending addresses and labels</source>
        <translation>Mostrar la lista de direcciones de envío y etiquetas</translation>
    </message>
    <message>
        <source>Show the list of used receiving addresses and labels</source>
        <translation>Mostrar la lista de direcciones de recepción y etiquetas</translation>
    </message>
    <message>
        <source>Open a bitcoin: URI or payment request</source>
        <translation>Abrir un identificador URI bitcoin o una petición de pago</translation>
    </message>
    <message>
        <source>&amp;Command-line options</source>
        <translation>&amp;Opciones de linea de comando</translation>
    </message>
    <message numerus="yes">
        <source>%n active connection(s) to Bitcoin network</source>
        <translation><numerusform>%n conexión activa hacia la red Bitcoin</numerusform><numerusform>%n conexiones activas hacia la red Bitcoin</numerusform></translation>
    </message>
    <message>
        <source>Indexing blocks on disk...</source>
        <translation>Indexando bloques en disco...</translation>
    </message>
    <message>
        <source>Processing blocks on disk...</source>
        <translation>Procesando bloques en disco...</translation>
    </message>
    <message numerus="yes">
        <source>Processed %n block(s) of transaction history.</source>
        <translation><numerusform>%n bloque procesado del historial de transacciones.</numerusform><numerusform>%n bloques procesados del historial de transacciones.</numerusform></translation>
    </message>
    <message>
        <source>%1 behind</source>
        <translation>%1 atrás</translation>
    </message>
    <message>
        <source>Last received block was generated %1 ago.</source>
        <translation>El último bloque recibido fue generado hace %1</translation>
    </message>
    <message>
        <source>Transactions after this will not yet be visible.</source>
        <translation>Las transacciones posteriores aún no están visibles.</translation>
    </message>
    <message>
        <source>Error</source>
        <translation>Error</translation>
    </message>
    <message>
        <source>Warning</source>
        <translation>Atención</translation>
    </message>
    <message>
        <source>Information</source>
        <translation>Información</translation>
    </message>
    <message>
        <source>Up to date</source>
        <translation>Actualizado</translation>
    </message>
    <message>
        <source>Show the %1 help message to get a list with possible Bitcoin command-line options</source>
        <translation>Mostrar el mensaje de ayuda %1 para obtener una lista de los posibles comandos de Bitcoin</translation>
    </message>
    <message>
        <source>&amp;Window</source>
        <translation>Ventana</translation>
    </message>
    <message>
        <source>Minimize</source>
        <translation>Minimizar</translation>
    </message>
    <message>
        <source>Main Window</source>
        <translation>Ventana principal</translation>
    </message>
    <message>
        <source>%1 client</source>
        <translation>%1 cliente</translation>
    </message>
    <message>
        <source>&amp;Window</source>
        <translation>Ventana</translation>
    </message>
    <message>
        <source>Connecting to peers...</source>
        <translation>Conectando a pares...</translation>
    </message>
    <message>
        <source>Catching up...</source>
        <translation>Recuperando...</translation>
    </message>
    <message>
        <source>Error: %1</source>
        <translation>Error: %1</translation>
    </message>
    <message>
        <source>Date: %1
</source>
        <translation>Fecha: %1
</translation>
    </message>
    <message>
        <source>Amount: %1
</source>
        <translation>Cantidad: %1
</translation>
    </message>
    <message>
        <source>Wallet: %1
</source>
        <translation>Billetera: %1
</translation>
    </message>
    <message>
        <source>Type: %1
</source>
        <translation>Tipo: %1
</translation>
    </message>
    <message>
        <source>Label: %1
</source>
        <translation>Etiqueta %1
</translation>
    </message>
    <message>
        <source>Address: %1
</source>
        <translation>Dirección %1
</translation>
    </message>
    <message>
        <source>Sent transaction</source>
        <translation>Transacción enviada</translation>
    </message>
    <message>
        <source>Incoming transaction</source>
        <translation>Transacción entrante</translation>
    </message>
    <message>
        <source>HD key generation is &lt;b&gt;enabled&lt;/b&gt;</source>
        <translation>La generación de clave HD está &lt;b&gt;habilitada&lt;/b&gt;</translation>
    </message>
    <message>
        <source>HD key generation is &lt;b&gt;disabled&lt;/b&gt;</source>
        <translation>La generación de clave HD está &lt;b&gt;deshabilitada&lt;/b&gt;</translation>
    </message>
    <message>
        <source>Private key &lt;b&gt;disabled&lt;/b&gt;</source>
        <translation>Llave privada &lt;b&gt;deshabilitada&lt;/b&gt;</translation>
    </message>
    <message>
        <source>Wallet is &lt;b&gt;encrypted&lt;/b&gt; and currently &lt;b&gt;unlocked&lt;/b&gt;</source>
        <translation>La billetera esta &lt;b&gt;codificada&lt;/b&gt; y actualmente &lt;b&gt;desbloqueda&lt;/b&gt;</translation>
    </message>
    <message>
        <source>Wallet is &lt;b&gt;encrypted&lt;/b&gt; and currently &lt;b&gt;locked&lt;/b&gt;</source>
        <translation>La billetera esta &lt;b&gt;codificada&lt;/b&gt; y actualmente &lt;b&gt;bloqueda&lt;/b&gt;</translation>
    </message>
    <message>
<<<<<<< HEAD
        <source>A fatal error occurred. NdovuCoin can no longer continue safely and will quit.</source>
        <translation>Se produjo un error fatal. NdovuCoin ya no puede continuar de manera segura y no continuará</translation>
=======
        <source>A fatal error occurred. Bitcoin can no longer continue safely and will quit.</source>
        <translation>Ha ocurrido un error fatal. Bitcoin no puede seguir seguro y se cerrará.</translation>
>>>>>>> a284bbbe
    </message>
</context>
<context>
    <name>CoinControlDialog</name>
    <message>
        <source>Coin Selection</source>
        <translation>Selección de moneda</translation>
    </message>
    <message>
        <source>Quantity:</source>
        <translation>Cantidad:</translation>
    </message>
    <message>
        <source>Bytes:</source>
        <translation>Bytes:</translation>
    </message>
    <message>
        <source>Amount:</source>
        <translation>Cantidad:</translation>
    </message>
    <message>
        <source>Fee:</source>
        <translation>comisión:
</translation>
    </message>
    <message>
        <source>Dust:</source>
        <translation>Polvo:</translation>
    </message>
    <message>
        <source>After Fee:</source>
        <translation>Después de aplicar la comisión:</translation>
    </message>
    <message>
        <source>Change:</source>
        <translation>Cambio:</translation>
    </message>
    <message>
        <source>(un)select all</source>
        <translation>(des)marcar todos</translation>
    </message>
    <message>
        <source>Tree mode</source>
        <translation>Modo árbol</translation>
    </message>
    <message>
        <source>List mode</source>
        <translation>Modo lista</translation>
    </message>
    <message>
        <source>Amount</source>
        <translation>Cantidad</translation>
    </message>
    <message>
        <source>Received with label</source>
        <translation>Recibido con etiqueta</translation>
    </message>
    <message>
        <source>Received with address</source>
        <translation>Recibido con dirección</translation>
    </message>
    <message>
        <source>Date</source>
        <translation>Fecha</translation>
    </message>
    <message>
        <source>Confirmations</source>
        <translation>Confirmaciones</translation>
    </message>
    <message>
        <source>Confirmed</source>
        <translation>Confirmado</translation>
    </message>
    <message>
        <source>Copy address</source>
        <translation>Copiar dirección</translation>
    </message>
    <message>
        <source>Copy label</source>
        <translation>Copiar etiqueta</translation>
    </message>
    <message>
        <source>Copy amount</source>
        <translation>Copiar Cantidad</translation>
    </message>
    <message>
        <source>Copy transaction ID</source>
        <translation>Copiar ID de transacción</translation>
    </message>
    <message>
        <source>Lock unspent</source>
        <translation>Bloquear lo no gastado</translation>
    </message>
    <message>
        <source>Unlock unspent</source>
        <translation>Desbloquear lo no gastado</translation>
    </message>
    <message>
        <source>Copy quantity</source>
        <translation>Copiar cantidad</translation>
    </message>
    <message>
        <source>Copy fee</source>
        <translation>Copiar comisión</translation>
    </message>
    <message>
        <source>Copy after fee</source>
        <translation>Copiar después de la comisión</translation>
    </message>
    <message>
        <source>Copy bytes</source>
        <translation>Copiar bytes</translation>
    </message>
    <message>
        <source>Copy dust</source>
        <translation>Copiar polvo</translation>
    </message>
    <message>
        <source>Copy change</source>
        <translation>Copiar cambio</translation>
    </message>
    <message>
        <source>(%1 locked)</source>
        <translation>(%1 bloqueado)</translation>
    </message>
    <message>
        <source>yes</source>
        <translation>si</translation>
    </message>
    <message>
        <source>no</source>
        <translation>no</translation>
    </message>
    <message>
        <source>This label turns red if any recipient receives an amount smaller than the current dust threshold.</source>
        <translation>Está etiqueta se vuelve roja si algún receptor recibe una cantidad inferior al límite actual establecido para el polvo.</translation>
    </message>
    <message>
        <source>Can vary +/- %1 satoshi(s) per input.</source>
        <translation>Puede variar +/- %1 satoshi(s) por entrada.</translation>
    </message>
    <message>
        <source>(no label)</source>
        <translation>(sin etiqueta)</translation>
    </message>
    <message>
        <source>change from %1 (%2)</source>
        <translation>cambia desde %1 (%2)</translation>
    </message>
    <message>
        <source>(change)</source>
        <translation>(cambio)</translation>
    </message>
</context>
<context>
    <name>CreateWalletActivity</name>
    </context>
<context>
    <name>CreateWalletDialog</name>
    </context>
<context>
    <name>EditAddressDialog</name>
    <message>
        <source>Edit Address</source>
        <translation>Editar dirección</translation>
    </message>
    <message>
        <source>&amp;Label</source>
        <translation>&amp;Etiqueta</translation>
    </message>
    <message>
        <source>The label associated with this address list entry</source>
        <translation>La etiqueta asociada con esta entrada de la lista de direcciones</translation>
    </message>
    <message>
        <source>The address associated with this address list entry. This can only be modified for sending addresses.</source>
        <translation>La dirección asociada con esta entrada en la libreta de direcciones. Solo puede ser modificada para direcciones de envío.</translation>
    </message>
    <message>
        <source>&amp;Address</source>
        <translation>&amp;Dirección</translation>
    </message>
    <message>
        <source>New sending address</source>
        <translation>Nueva dirección para enviar</translation>
    </message>
    <message>
        <source>Edit receiving address</source>
        <translation>Editar dirección de recepción</translation>
    </message>
    <message>
        <source>Edit sending address</source>
        <translation>Editar dirección de envio</translation>
    </message>
    <message>
        <source>The entered address "%1" is not a valid Bitcoin address.</source>
        <translation>La dirección introducida "%1" no es una dirección Bitcoin valida.</translation>
    </message>
    <message>
        <source>Could not unlock wallet.</source>
        <translation>No se pudo desbloquear la billetera.</translation>
    </message>
    <message>
        <source>New key generation failed.</source>
        <translation>La generación de nueva clave falló.</translation>
    </message>
</context>
<context>
    <name>FreespaceChecker</name>
    <message>
        <source>A new data directory will be created.</source>
        <translation>Un nuevo directorio de datos será creado.</translation>
    </message>
    <message>
        <source>name</source>
        <translation>Nombre</translation>
    </message>
    <message>
        <source>Directory already exists. Add %1 if you intend to create a new directory here.</source>
        <translation>El directorio ya existe. Agrega %1 si deseas crear un nuevo directorio aquí.</translation>
    </message>
    <message>
        <source>Path already exists, and is not a directory.</source>
        <translation>Ruta de acceso existente, pero no es un directorio.</translation>
    </message>
    <message>
        <source>Cannot create data directory here.</source>
        <translation>Es imposible crear la carpeta de datos aquí.</translation>
    </message>
</context>
<context>
    <name>HelpMessageDialog</name>
    <message>
        <source>version</source>
        <translation>versión</translation>
    </message>
    <message>
        <source>(%1-bit)</source>
        <translation>(%1-bit)</translation>
    </message>
    <message>
        <source>About %1</source>
        <translation>Sobre %1</translation>
    </message>
    <message>
        <source>Command-line options</source>
        <translation>opciones de linea de comando</translation>
    </message>
</context>
<context>
    <name>Intro</name>
    <message>
        <source>Welcome</source>
        <translation>bienvenido</translation>
    </message>
    <message>
        <source>Welcome to %1.</source>
        <translation>Bienvenido a %1.</translation>
    </message>
    <message>
        <source>As this is the first time the program is launched, you can choose where %1 will store its data.</source>
        <translation>Al ser la primera vez que se ejecuta el programa, puede elegir donde %1 almacenará sus datos.</translation>
    </message>
    <message>
        <source>When you click OK, %1 will begin to download and process the full %4 block chain (%2GB) starting with the earliest transactions in %3 when %4 initially launched.</source>
        <translation>Al hacer clic OK, %1 iniciará el proceso de descarga y procesará el blockchain completo de %4 (%2 GB), iniciando desde el la transacción más antigua %3 cuando %4 se ejecutó inicialmente.</translation>
    </message>
    <message>
        <source>This initial synchronisation is very demanding, and may expose hardware problems with your computer that had previously gone unnoticed. Each time you run %1, it will continue downloading where it left off.</source>
        <translation>El primer proceso de sincronización consume muchos recursos, y es posible que puedan ocurrir problemas de hardware que anteriormente no hayas notado. Cada vez que ejecutes %1 automáticamente se reiniciará el proceso de sincronización desde el punto que lo dejaste anteriormente.</translation>
    </message>
    <message>
        <source>If you have chosen to limit block chain storage (pruning), the historical data must still be downloaded and processed, but will be deleted afterward to keep your disk usage low.</source>
        <translation>Si elegiste la opción de limitar el tamaño del blockchain (pruning), de igual manera será descargada y procesada la información histórica, pero será eliminada al finalizar este proceso para disminuir el uso del disco duro.</translation>
    </message>
    <message>
        <source>Use the default data directory</source>
        <translation>Usar el directorio de datos predeterminado</translation>
    </message>
    <message>
        <source>Use a custom data directory:</source>
        <translation>usar un directorio de datos personalizado:</translation>
    </message>
    <message>
        <source>NdovuCoin</source>
        <translation>NdovuCoin</translation>
    </message>
    <message>
        <source>At least %1 GB of data will be stored in this directory, and it will grow over time.</source>
        <translation>Al menos %1 GB de información será almacenado en este directorio, y seguirá creciendo a través del tiempo.</translation>
    </message>
    <message>
        <source>Approximately %1 GB of data will be stored in this directory.</source>
        <translation>Aproximadamente %1 GB de información será almacenado en este directorio.</translation>
    </message>
    <message>
        <source>%1 will download and store a copy of the Bitcoin block chain.</source>
        <translation>%1 descargará y almacenará una copia del blockchain de Bitcoin.</translation>
    </message>
    <message>
        <source>The wallet will also be stored in this directory.</source>
        <translation>El monedero también será almacenado en este directorio.</translation>
    </message>
    <message>
        <source>Error: Specified data directory "%1" cannot be created.</source>
        <translation>Error: El directorio de datos especificado "%1" no pudo ser creado.</translation>
    </message>
    <message>
        <source>Error</source>
        <translation>Error</translation>
    </message>
    <message numerus="yes">
        <source>%n GB of free space available</source>
        <translation><numerusform>%n GB de espacio libre disponible</numerusform><numerusform>%n GB de espacio libre disponible</numerusform></translation>
    </message>
    <message numerus="yes">
        <source>(of %n GB needed)</source>
        <translation><numerusform>(de %n GB requerido)</numerusform><numerusform>(de %n GB requeridos)</numerusform></translation>
    </message>
    </context>
<context>
    <name>ModalOverlay</name>
    <message>
        <source>Form</source>
        <translation>Formulario</translation>
    </message>
    <message>
        <source>Recent transactions may not yet be visible, and therefore your wallet's balance might be incorrect. This information will be correct once your wallet has finished synchronizing with the bitcoin network, as detailed below.</source>
        <translation>Las transacciones recientes aún no pueden ser visibles, y por lo tanto el saldo de su monedero podría ser incorrecto. Esta información será correcta cuando su monedero haya terminado de sincronizarse con la red de bitcoin, como se detalla abajo.</translation>
    </message>
    <message>
        <source>Attempting to spend bitcoins that are affected by not-yet-displayed transactions will not be accepted by the network.</source>
        <translation>La red no aceptará el intentar gastar bitcoins que están afectados por transacciones aún no mostradas.</translation>
    </message>
    <message>
        <source>Number of blocks left</source>
        <translation>Número de bloques restantes</translation>
    </message>
    <message>
        <source>Unknown...</source>
        <translation>Desconocido...</translation>
    </message>
    <message>
        <source>Last block time</source>
        <translation>Hora del último bloque</translation>
    </message>
    <message>
        <source>Progress</source>
        <translation>Progreso</translation>
    </message>
    <message>
        <source>Progress increase per hour</source>
        <translation>Avance del progreso por hora</translation>
    </message>
    <message>
        <source>calculating...</source>
        <translation>calculando...</translation>
    </message>
    <message>
        <source>Estimated time left until synced</source>
        <translation>Tiempo estimado restante hasta la sincronización</translation>
    </message>
    <message>
        <source>Hide</source>
        <translation>Ocultar</translation>
    </message>
    <message>
        <source>Unknown. Syncing Headers (%1, %2%)...</source>
        <translation>Desconocido. Sincronizando cabecesar (%1, %2%)...</translation>
    </message>
</context>
<context>
    <name>OpenURIDialog</name>
    <message>
        <source>Open URI</source>
        <translation>Abrir URI</translation>
    </message>
    <message>
        <source>Open payment request from URI or file</source>
        <translation>Abrir solicitud de pago desde URI o un archivo</translation>
    </message>
    <message>
        <source>URI:</source>
        <translation>URI:</translation>
    </message>
    <message>
        <source>Select payment request file</source>
        <translation>Seleccionar archivo de solicitud de pago</translation>
    </message>
    <message>
        <source>Select payment request file to open</source>
        <translation>Seleccionar archivo de solicitud de pago para abrir</translation>
    </message>
</context>
<context>
    <name>OpenWalletActivity</name>
    </context>
<context>
    <name>OptionsDialog</name>
    <message>
        <source>Options</source>
        <translation>Opciones</translation>
    </message>
    <message>
        <source>&amp;Main</source>
        <translation>&amp;Principal</translation>
    </message>
    <message>
        <source>Automatically start %1 after logging in to the system.</source>
        <translation>Iniciar automáticamente %1 al inicial el sistema.</translation>
    </message>
    <message>
<<<<<<< HEAD
=======
        <source>&amp;Start %1 on system login</source>
        <translation>&amp;Iniciar %1 al iniciar el sistema</translation>
    </message>
    <message>
        <source>Size of &amp;database cache</source>
        <translation>Tamaño del caché de la base de &amp;datos</translation>
    </message>
    <message>
>>>>>>> a284bbbe
        <source>Number of script &amp;verification threads</source>
        <translation>Número de hilos de &amp;verificación de scripts</translation>
    </message>
    <message>
        <source>IP address of the proxy (e.g. IPv4: 127.0.0.1 / IPv6: ::1)</source>
        <translation>Dirección IP del proxy (Ejemplo. IPv4: 127.0.0.1 / IPv6: ::1)</translation>
    </message>
    <message>
        <source>Shows if the supplied default SOCKS5 proxy is used to reach peers via this network type.</source>
        <translation>Muestra si el proxy SOCKS5 por defecto se utiliza para conectarse a pares a través de este tipo de red.</translation>
    </message>
    <message>
        <source>Use separate SOCKS&amp;5 proxy to reach peers via Tor hidden services:</source>
        <translation>Use SOCKS&amp;5 y proxy por separado para llegar a sus compañeros a través de los servicios ocultos de Tor:</translation>
    </message>
    <message>
        <source>Hide the icon from the system tray.</source>
        <translation>Ocultar el icono de la bandeja del sistema.</translation>
    </message>
    <message>
        <source>&amp;Hide tray icon</source>
        <translation>Ocultar icono de bandeja</translation>
    </message>
    <message>
        <source>Minimize instead of exit the application when the window is closed. When this option is enabled, the application will be closed only after selecting Exit in the menu.</source>
        <translation>Minimizar en vez de salir de la aplicación cuando la ventana está cerrada. Cuando se activa esta opción, la aplicación sólo se cerrará después de seleccionar Salir en el menú.</translation>
    </message>
    <message>
        <source>Third party URLs (e.g. a block explorer) that appear in the transactions tab as context menu items. %s in the URL is replaced by transaction hash. Multiple URLs are separated by vertical bar |.</source>
        <translation>URLs de terceros (por ejemplo, un explorador de bloques) que aparecen en la pestaña de transacciones como elementos del menú contextual. El %s en la URL es reemplazado por el valor hash de la transacción. Se pueden separar múltiples URLs por una barra vertical |.</translation>
    </message>
    <message>
<<<<<<< HEAD
=======
        <source>Open the %1 configuration file from the working directory.</source>
        <translation>Abrir el archivo de configuración %1 en el directorio de trabajo.</translation>
    </message>
    <message>
>>>>>>> a284bbbe
        <source>Open Configuration File</source>
        <translation>Abrir archivo de configuración</translation>
    </message>
    <message>
        <source>Reset all client options to default.</source>
        <translation>Reestablece todas las opciones.</translation>
    </message>
    <message>
        <source>&amp;Reset Options</source>
        <translation>&amp;Restablecer opciones</translation>
    </message>
    <message>
        <source>&amp;Network</source>
        <translation>&amp;Red</translation>
    </message>
    <message>
        <source>(0 = auto, &lt;0 = leave that many cores free)</source>
        <translation>(0 = auto, &lt;0 = deja muchos núcleos gratis)</translation>
    </message>
    <message>
        <source>W&amp;allet</source>
        <translation>Cartera</translation>
    </message>
    <message>
        <source>Expert</source>
        <translation>experto</translation>
    </message>
    <message>
        <source>Enable coin &amp;control features</source>
        <translation>Habilitar opciones de &amp;control de monedero</translation>
    </message>
    <message>
        <source>If you disable the spending of unconfirmed change, the change from a transaction cannot be used until that transaction has at least one confirmation. This also affects how your balance is computed.</source>
        <translation>Si deshabilita el gasto de un cambio no confirmado, el cambio de una transacción no se puede usar hasta que esa transacción tenga al menos una confirmación. Esto también afecta cómo se calcula su saldo.</translation>
    </message>
    <message>
        <source>&amp;Spend unconfirmed change</source>
        <translation>Gastar cambio sin confirmar</translation>
    </message>
    <message>
<<<<<<< HEAD
        <source>Automatically open the NdovuCoin client port on the router. This only works when your router supports UPnP and it is enabled.</source>
        <translation>Abra automáticamente el puerto cliente de NdovuCoin en el enrutador. Esto solo funciona cuando su enrutador admite UPnP y está habilitado.</translation>
=======
        <source>Automatically open the Bitcoin client port on the router. This only works when your router supports UPnP and it is enabled.</source>
        <translation>Abre automáticamente el puerto del cliente Bitcoin en el router. Esto funciona solo cuando tu router es compatible con UPnP y está habilitado.</translation>
>>>>>>> a284bbbe
    </message>
    <message>
        <source>Map port using &amp;UPnP</source>
        <translation>Direcciona el puerto usando &amp;UPnP</translation>
    </message>
    <message>
        <source>Accept connections from outside.</source>
        <translation>Aceptar conexiones externas.</translation>
    </message>
    <message>
        <source>Allow incomin&amp;g connections</source>
        <translation>Permitir conexiones entrantes</translation>
    </message>
    <message>
<<<<<<< HEAD
        <source>Connect to the NdovuCoin network through a SOCKS5 proxy.</source>
        <translation>Conéctese a la red de NdovuCoin a través de un proxy SOCKS5.</translation>
=======
        <source>Connect to the Bitcoin network through a SOCKS5 proxy.</source>
        <translation>Conectar a la red de Bitcoin a través de un proxy SOCKS5</translation>
>>>>>>> a284bbbe
    </message>
    <message>
        <source>&amp;Connect through SOCKS5 proxy (default proxy):</source>
        <translation>Conectar a través del proxy SOCKS5 (proxy predeterminado):</translation>
    </message>
    <message>
        <source>Proxy &amp;IP:</source>
        <translation>&amp;IP Proxy:</translation>
    </message>
    <message>
        <source>&amp;Port:</source>
        <translation>&amp;Puerto:</translation>
    </message>
    <message>
        <source>Port of the proxy (e.g. 9050)</source>
        <translation>Puerto del servidor proxy (ej. 9050)</translation>
    </message>
    <message>
        <source>Used for reaching peers via:</source>
        <translation>Usado para alcanzar compañeros vía:</translation>
    </message>
    <message>
        <source>IPv4</source>
        <translation>IPv4</translation>
    </message>
    <message>
        <source>IPv6</source>
        <translation>IPv6</translation>
    </message>
    <message>
        <source>Tor</source>
        <translation>Tor</translation>
    </message>
    <message>
<<<<<<< HEAD
        <source>Connect to the NdovuCoin network through a separate SOCKS5 proxy for Tor hidden services.</source>
        <translation>Conéctese a la red de NdovuCoin a través de un proxy SOCKS5 separado para los servicios Tor ocultos.</translation>
=======
        <source>Connect to the Bitcoin network through a separate SOCKS5 proxy for Tor hidden services.</source>
        <translation>Conectar a la red de Bitcoin a través de un proxy SOCKS5 diferente para los servicios anónimos de Tor.</translation>
>>>>>>> a284bbbe
    </message>
    <message>
        <source>&amp;Window</source>
        <translation>y windows
</translation>
    </message>
    <message>
        <source>Show only a tray icon after minimizing the window.</source>
        <translation>Muestra solo un ícono en la bandeja después de minimizar la ventana</translation>
    </message>
    <message>
        <source>&amp;Minimize to the tray instead of the taskbar</source>
        <translation>&amp;Minimiza a la bandeja en vez de la barra de tareas</translation>
    </message>
    <message>
        <source>M&amp;inimize on close</source>
        <translation>M&amp;inimiza a la bandeja al cerrar</translation>
    </message>
    <message>
        <source>&amp;Display</source>
        <translation>&amp;Mostrado</translation>
    </message>
    <message>
        <source>User Interface &amp;language:</source>
        <translation>&amp;Lenguaje de la interfaz:</translation>
    </message>
    <message>
        <source>The user interface language can be set here. This setting will take effect after restarting %1.</source>
        <translation>El idioma de la interfaz de usuario puede establecerse aquí. Esta configuración tendrá efecto después de reiniciar %1.</translation>
    </message>
    <message>
        <source>&amp;Unit to show amounts in:</source>
        <translation>&amp;Unidad en la que mostrar cantitades:</translation>
    </message>
    <message>
        <source>Choose the default subdivision unit to show in the interface and when sending coins.</source>
        <translation>Elige la subdivisión por defecto para mostrar cantidaded en la interfaz cuando se envien monedas</translation>
    </message>
    <message>
        <source>Whether to show coin control features or not.</source>
        <translation>Mostrar o no funcionalidad de Coin Control</translation>
    </message>
    <message>
        <source>&amp;Third party transaction URLs</source>
        <translation>URLs de transacciones de terceros</translation>
    </message>
    <message>
        <source>&amp;OK</source>
        <translation>&amp;OK</translation>
    </message>
    <message>
        <source>&amp;Cancel</source>
        <translation>&amp;Cancela</translation>
    </message>
    <message>
        <source>default</source>
        <translation>predeterminado</translation>
    </message>
    <message>
        <source>none</source>
        <translation>Nada</translation>
    </message>
    <message>
        <source>Confirm options reset</source>
        <translation>Confirmar reestablecimiento de las opciones</translation>
    </message>
    <message>
        <source>Client restart required to activate changes.</source>
        <translation>Es necesario reiniciar el cliente para activar los cambios.</translation>
    </message>
    <message>
        <source>Client will be shut down. Do you want to proceed?</source>
        <translation>El cliente se cerrará. Desea proceder?</translation>
    </message>
    <message>
        <source>Configuration options</source>
        <translation>Opciones de configuración</translation>
    </message>
    <message>
        <source>The configuration file is used to specify advanced user options which override GUI settings. Additionally, any command-line options will override this configuration file.</source>
        <translation>El archivo de configuración es utilizado para especificar opciones avanzadas del usuario, que invalidan los ajustes predeterminados. Adicionalmente, cualquier opción ingresada por la línea de comandos invalidará este archivo de configuración.</translation>
    </message>
    <message>
        <source>Error</source>
        <translation>Error</translation>
    </message>
    <message>
        <source>The configuration file could not be opened.</source>
        <translation>El archivo de configuración no pudo ser abierto.</translation>
    </message>
    <message>
        <source>This change would require a client restart.</source>
        <translation>Estos cambios requieren el reinicio del cliente.</translation>
    </message>
    <message>
        <source>The supplied proxy address is invalid.</source>
        <translation>El proxy ingresado es inválido.</translation>
    </message>
</context>
<context>
    <name>OverviewPage</name>
    <message>
        <source>Form</source>
        <translation>Formulario</translation>
    </message>
    <message>
<<<<<<< HEAD
        <source>The displayed information may be out of date. Your wallet automatically synchronizes with the NdovuCoin network after a connection is established, but this process has not completed yet.</source>
        <translation>La información mostrada puede estar desactualizada. Su billetera se sincroniza automáticamente con la red de NdovuCoin después de establecer una conexión, pero este proceso aún no se ha completado.</translation>
=======
        <source>The displayed information may be out of date. Your wallet automatically synchronizes with the Bitcoin network after a connection is established, but this process has not completed yet.</source>
        <translation>La información entregada puede estar desactualizada. Tu billetera se sincroniza automáticamente con la red de Bitcoin después de establecer una conexión, pero este proceso aún no se ha completado.</translation>
>>>>>>> a284bbbe
    </message>
    <message>
        <source>Watch-only:</source>
        <translation>Solo observación:</translation>
    </message>
    <message>
        <source>Available:</source>
        <translation>Disponible:</translation>
    </message>
    <message>
        <source>Your current spendable balance</source>
        <translation>Tu saldo disponible para gastar</translation>
    </message>
    <message>
        <source>Pending:</source>
        <translation>Pendiente:</translation>
    </message>
    <message>
        <source>Total of transactions that have yet to be confirmed, and do not yet count toward the spendable balance</source>
        <translation>Total de transacciones que aún no se han sido confirmadas, y que no son contabilizadas dentro del saldo disponible para gastar</translation>
    </message>
    <message>
        <source>Immature:</source>
        <translation>Inmaduro:</translation>
    </message>
    <message>
        <source>Mined balance that has not yet matured</source>
        <translation>Saldo minado que no ha madurado</translation>
    </message>
    <message>
        <source>Balances</source>
        <translation>Saldos</translation>
    </message>
    <message>
        <source>Total:</source>
        <translation>Total:</translation>
    </message>
    <message>
        <source>Your current total balance</source>
        <translation>Saldo total actual</translation>
    </message>
    <message>
        <source>Your current balance in watch-only addresses</source>
        <translation>Tu saldo actual en solo ver direcciones</translation>
    </message>
    <message>
        <source>Spendable:</source>
        <translation>Utilizable:</translation>
    </message>
    <message>
        <source>Recent transactions</source>
        <translation>Transacciones recientes</translation>
    </message>
    <message>
        <source>Unconfirmed transactions to watch-only addresses</source>
        <translation>Transacciones no confirmadas para ver solo direcciones</translation>
    </message>
    <message>
        <source>Mined balance in watch-only addresses that has not yet matured</source>
        <translation>Balance minero ver solo direcciones que aún no ha madurado</translation>
    </message>
    <message>
        <source>Current total balance in watch-only addresses</source>
        <translation>Saldo total actual en direcciones de solo reloj</translation>
    </message>
</context>
<context>
    <name>PaymentServer</name>
    <message>
        <source>Payment request error</source>
        <translation>Error en la solicitud de pago</translation>
    </message>
    <message>
        <source>Cannot start bitcoin: click-to-pay handler</source>
        <translation>No se puede iniciar NdovuCoin: controlador de clic para pagar</translation>
    </message>
    <message>
        <source>URI handling</source>
        <translation>Manejo de URI</translation>
    </message>
    <message>
<<<<<<< HEAD
        <source>URI cannot be parsed! This can be caused by an invalid NdovuCoin address or malformed URI parameters.</source>
        <translation>¡URI no puede ser analizado! Esto puede deberse a una dirección de NdovuCoin no válida o a parámetros de URI mal formados.</translation>
=======
        <source>Payment request fetch URL is invalid: %1</source>
        <translation>Lectura de URL para la solicitud de pagos es invalida: %1</translation>
    </message>
    <message>
        <source>Invalid payment address %1</source>
        <translation>Dirección de pago inválida %1</translation>
    </message>
    <message>
        <source>URI cannot be parsed! This can be caused by an invalid Bitcoin address or malformed URI parameters.</source>
        <translation>¡URI no puede ser analizado! Esto puede deberse a una dirección de Bitcoin no válida o a parámetros de URI mal formados.</translation>
>>>>>>> a284bbbe
    </message>
    <message>
        <source>Payment request file handling</source>
        <translation>Manejo del archivo de solicitud de pago</translation>
    </message>
    <message>
        <source>Payment request file cannot be read! This can be caused by an invalid payment request file.</source>
        <translation>¡El archivo de solicitud de pago no se puede leer! Esto puede deberse a un archivo de solicitud de pago no válido.</translation>
    </message>
    <message>
        <source>Payment request rejected</source>
        <translation>Solicitud de pago rechazada</translation>
    </message>
    <message>
        <source>Payment request network doesn't match client network.</source>
        <translation>Red de solicitud de pagos no coincide con la red del cliente.</translation>
    </message>
    <message>
        <source>Payment request expired.</source>
        <translation>Solicitud de pago expirada</translation>
    </message>
    <message>
        <source>Payment request is not initialized.</source>
        <translation>La solicitud de pago no se ha iniciado.</translation>
    </message>
    <message>
        <source>Unverified payment requests to custom payment scripts are unsupported.</source>
        <translation>Las solicitudes de pago no verificadas para los scripts de pago personalizados no son compatibles.</translation>
    </message>
    <message>
        <source>Invalid payment request.</source>
        <translation>Solicitud de pago invalida.</translation>
    </message>
    <message>
        <source>Requested payment amount of %1 is too small (considered dust).</source>
        <translation>El monto para la solicitud de pago de %1 es muy pequeño (considera el dust).</translation>
    </message>
    <message>
        <source>Refund from %1</source>
        <translation>Reembolsar desde %1</translation>
    </message>
    <message>
        <source>Payment request %1 is too large (%2 bytes, allowed %3 bytes).</source>
        <translation>Solicitud de pago %1 es muy grande (Actualmente %2 bytes, máximo %3 bytes)</translation>
    </message>
    <message>
        <source>Error communicating with %1: %2</source>
        <translation>Fallo al comunicar con %1: %2</translation>
    </message>
    <message>
        <source>Payment request cannot be parsed!</source>
        <translation>La solicitud de pago no puede ser analizada!</translation>
    </message>
    <message>
        <source>Bad response from server %1</source>
        <translation>Mala respuesta desde el servidor %1</translation>
    </message>
    <message>
        <source>Network request error</source>
        <translation>Error en petición de la red</translation>
    </message>
    <message>
        <source>Payment acknowledged</source>
        <translation>Pago declarado</translation>
    </message>
</context>
<context>
    <name>PeerTableModel</name>
    <message>
        <source>User Agent</source>
        <translation>User Agent</translation>
    </message>
    <message>
        <source>Node/Service</source>
        <translation>Nodo/Servicio</translation>
    </message>
    <message>
        <source>NodeId</source>
        <translation>ID del nodo</translation>
    </message>
    <message>
        <source>Ping</source>
        <translation>Ping</translation>
    </message>
    <message>
        <source>Sent</source>
        <translation>Enviado</translation>
    </message>
    <message>
        <source>Received</source>
        <translation>Recibido</translation>
    </message>
</context>
<context>
    <name>QObject</name>
    <message>
        <source>Amount</source>
        <translation>Cantidad</translation>
    </message>
    <message>
        <source>Enter a Bitcoin address (e.g. %1)</source>
        <translation>Ingresa una dirección de Bitcoin (Ejemplo: %1)</translation>
    </message>
    <message>
        <source>%1 d</source>
        <translation>%1 d</translation>
    </message>
    <message>
        <source>%1 h</source>
        <translation>%1 h</translation>
    </message>
    <message>
        <source>%1 m</source>
        <translation>%1 m</translation>
    </message>
    <message>
        <source>%1 s</source>
        <translation>%1 s</translation>
    </message>
    <message>
        <source>None</source>
        <translation>Nada</translation>
    </message>
    <message>
        <source>N/A</source>
        <translation>N/A</translation>
    </message>
    <message>
        <source>%1 ms</source>
        <translation>%1 ms</translation>
    </message>
    <message numerus="yes">
        <source>%n second(s)</source>
        <translation><numerusform>%n segundo</numerusform><numerusform>%n segundos</numerusform></translation>
    </message>
    <message numerus="yes">
        <source>%n minute(s)</source>
        <translation><numerusform>%n minutos</numerusform><numerusform>%n minutos</numerusform></translation>
    </message>
    <message numerus="yes">
        <source>%n hour(s)</source>
        <translation><numerusform>%n horas</numerusform><numerusform>%n horas</numerusform></translation>
    </message>
    <message numerus="yes">
        <source>%n day(s)</source>
        <translation><numerusform>%n días </numerusform><numerusform>%n días </numerusform></translation>
    </message>
    <message numerus="yes">
        <source>%n week(s)</source>
        <translation><numerusform>%n semanas</numerusform><numerusform>%n semanas</numerusform></translation>
    </message>
    <message>
        <source>%1 and %2</source>
        <translation>%1 y %2</translation>
    </message>
    <message numerus="yes">
        <source>%n year(s)</source>
        <translation><numerusform>%n años</numerusform><numerusform>%n años</numerusform></translation>
    </message>
    <message>
        <source>%1 B</source>
        <translation>%1 B</translation>
    </message>
    <message>
        <source>%1 KB</source>
        <translation>%1 KB</translation>
    </message>
    <message>
        <source>%1 MB</source>
        <translation>%1 MB</translation>
    </message>
    <message>
        <source>%1 GB</source>
        <translation>%1 GB</translation>
    </message>
    <message>
        <source>Error: Specified data directory "%1" does not exist.</source>
        <translation>Error: El directorio de datos "%1" especificado no existe.</translation>
    </message>
    <message>
        <source>Error: %1</source>
        <translation>Error: %1</translation>
    </message>
    <message>
        <source>%1 didn't yet exit safely...</source>
        <translation>%1 aun no se ha cerrado de forma segura...</translation>
    </message>
    <message>
        <source>unknown</source>
        <translation>desconocido</translation>
    </message>
</context>
<context>
    <name>QRImageWidget</name>
    <message>
        <source>&amp;Save Image...</source>
        <translation>Guardar imagen...</translation>
    </message>
    <message>
        <source>&amp;Copy Image</source>
        <translation>&amp;Copiar imagen</translation>
    </message>
    <message>
        <source>Error encoding URI into QR Code.</source>
        <translation>Fallo al codificar URI en código QR.</translation>
    </message>
    <message>
        <source>Save QR Code</source>
        <translation>Guardar código QR</translation>
    </message>
    <message>
        <source>PNG Image (*.png)</source>
        <translation>Imagen PNG (*.png)</translation>
    </message>
</context>
<context>
    <name>RPCConsole</name>
    <message>
        <source>N/A</source>
        <translation>N/A</translation>
    </message>
    <message>
        <source>Client version</source>
        <translation>Versión del Cliente</translation>
    </message>
    <message>
        <source>&amp;Information</source>
        <translation>&amp;Información</translation>
    </message>
    <message>
        <source>Debug window</source>
        <translation>Ventana Debug</translation>
    </message>
    <message>
        <source>General</source>
        <translation>General</translation>
    </message>
    <message>
        <source>Using BerkeleyDB version</source>
        <translation>Utilizando la versión de BerkeleyDB</translation>
    </message>
    <message>
        <source>Datadir</source>
        <translation>Datadir</translation>
    </message>
    <message>
        <source>Startup time</source>
        <translation>Tiempo de inicio</translation>
    </message>
    <message>
        <source>Network</source>
        <translation>Red</translation>
    </message>
    <message>
        <source>Name</source>
        <translation>Nombre</translation>
    </message>
    <message>
        <source>Number of connections</source>
        <translation>Número de conexiones</translation>
    </message>
    <message>
        <source>Block chain</source>
        <translation>Bloquea cadena</translation>
    </message>
    <message>
        <source>Current number of blocks</source>
        <translation>Cantidad de bloques actual</translation>
    </message>
    <message>
        <source>Memory Pool</source>
        <translation>Memory Pool</translation>
    </message>
    <message>
        <source>Current number of transactions</source>
        <translation>Numero total de transacciones</translation>
    </message>
    <message>
        <source>Memory usage</source>
        <translation>Memoria utilizada</translation>
    </message>
    <message>
        <source>&amp;Reset</source>
        <translation>&amp;Reestablecer</translation>
    </message>
    <message>
        <source>Received</source>
        <translation>Recibido</translation>
    </message>
    <message>
        <source>Sent</source>
        <translation>Enviado</translation>
    </message>
    <message>
        <source>&amp;Peers</source>
        <translation>&amp;Peers</translation>
    </message>
    <message>
        <source>Banned peers</source>
        <translation>Peers baneados</translation>
    </message>
    <message>
        <source>Select a peer to view detailed information.</source>
        <translation>Selecciona un peer para ver la información detallada.</translation>
    </message>
    <message>
        <source>Whitelisted</source>
        <translation>En la lista blanca</translation>
    </message>
    <message>
        <source>Direction</source>
        <translation>Dirección</translation>
    </message>
    <message>
        <source>Version</source>
        <translation>version
</translation>
    </message>
    <message>
        <source>Starting Block</source>
        <translation>Bloque de inicio</translation>
    </message>
    <message>
        <source>Synced Headers</source>
        <translation>Cabeceras sincronizadas</translation>
    </message>
    <message>
        <source>Synced Blocks</source>
        <translation>Bloques sincronizados</translation>
    </message>
    <message>
        <source>User Agent</source>
        <translation>User Agent</translation>
    </message>
    <message>
        <source>Decrease font size</source>
        <translation>Disminuir tamaño de fuente</translation>
    </message>
    <message>
        <source>Increase font size</source>
        <translation>Aumentar tamaño de fuente</translation>
    </message>
    <message>
        <source>Services</source>
        <translation>Servicios</translation>
    </message>
    <message>
        <source>Ban Score</source>
        <translation>Puntuación de bloqueo</translation>
    </message>
    <message>
        <source>Connection Time</source>
        <translation>Duración de la conexión</translation>
    </message>
    <message>
        <source>Last Send</source>
        <translation>Ultimo envío</translation>
    </message>
    <message>
        <source>Last Receive</source>
        <translation>Ultima recepción</translation>
    </message>
    <message>
        <source>Ping Time</source>
        <translation>Tiempo de Ping</translation>
    </message>
    <message>
        <source>The duration of a currently outstanding ping.</source>
        <translation>La duración de un ping actualmente pendiente.</translation>
    </message>
    <message>
        <source>Ping Wait</source>
        <translation>Espera de Ping</translation>
    </message>
    <message>
        <source>Min Ping</source>
        <translation>Ping minimo</translation>
    </message>
    <message>
        <source>Time Offset</source>
        <translation>Desplazamiento de tiempo</translation>
    </message>
    <message>
        <source>Last block time</source>
        <translation>Hora del último bloque</translation>
    </message>
    <message>
        <source>&amp;Open</source>
        <translation>&amp;Abrir</translation>
    </message>
    <message>
        <source>&amp;Console</source>
        <translation>&amp;Consola</translation>
    </message>
    <message>
        <source>&amp;Network Traffic</source>
        <translation>&amp;Tráfico de Red</translation>
    </message>
    <message>
        <source>Totals</source>
        <translation>Total:</translation>
    </message>
    <message>
        <source>In:</source>
        <translation>Entrada:</translation>
    </message>
    <message>
        <source>Out:</source>
        <translation>Salida:</translation>
    </message>
    <message>
        <source>Debug log file</source>
        <translation>Archivo del registro de depuración</translation>
    </message>
    <message>
        <source>Clear console</source>
        <translation>Limpiar Consola</translation>
    </message>
    <message>
        <source>1 &amp;hour</source>
        <translation>1 &amp;hora</translation>
    </message>
    <message>
        <source>1 &amp;day</source>
        <translation>1 &amp;día</translation>
    </message>
    <message>
        <source>1 &amp;week</source>
        <translation>1 semana</translation>
    </message>
    <message>
        <source>1 &amp;year</source>
        <translation>1 año</translation>
    </message>
    <message>
        <source>&amp;Disconnect</source>
        <translation>&amp;Desconectar</translation>
    </message>
    <message>
        <source>Ban for</source>
        <translation>Prohibir para</translation>
    </message>
    <message>
        <source>&amp;Unban</source>
        <translation>&amp;Desbloquear</translation>
    </message>
    <message>
        <source>Welcome to the %1 RPC console.</source>
        <translation>Bienvenido a la consola RPC %1.</translation>
    </message>
    <message>
        <source>Use up and down arrows to navigate history, and %1 to clear screen.</source>
        <translation>Usa las flechas (arriba y abajo) para navegar por el historial, y %1 para limpiar la consola.</translation>
    </message>
    <message>
        <source>Type %1 for an overview of available commands.</source>
        <translation>Escriba %1 para obtener una descripción general de los comandos disponibles.</translation>
    </message>
    <message>
        <source>For more information on using this console type %1.</source>
        <translation>Para obtener más información sobre el uso de esta consola, escriba %1.</translation>
    </message>
    <message>
        <source>WARNING: Scammers have been active, telling users to type commands here, stealing their wallet contents. Do not use this console without fully understanding the ramifications of a command.</source>
        <translation>ADVERTENCIA: No uses esta consola sin comprender las consecuencias de la ejecución de cada comando.</translation>
    </message>
    <message>
        <source>Network activity disabled</source>
        <translation>Actividad de red desactivada</translation>
    </message>
    <message>
        <source>(node id: %1)</source>
        <translation>(identificador del nodo: %1)</translation>
    </message>
    <message>
        <source>via %1</source>
        <translation>via %1</translation>
    </message>
    <message>
        <source>never</source>
        <translation>nunca</translation>
    </message>
    <message>
        <source>Inbound</source>
        <translation>Entrante</translation>
    </message>
    <message>
        <source>Outbound</source>
        <translation>Saliente</translation>
    </message>
    <message>
        <source>Yes</source>
        <translation>Si</translation>
    </message>
    <message>
        <source>No</source>
        <translation>No</translation>
    </message>
    <message>
        <source>Unknown</source>
        <translation>Desconocido</translation>
    </message>
</context>
<context>
    <name>ReceiveCoinsDialog</name>
    <message>
        <source>&amp;Amount:</source>
        <translation>Cantidad:</translation>
    </message>
    <message>
        <source>&amp;Label:</source>
        <translation>&amp;Etiqueta:</translation>
    </message>
    <message>
        <source>&amp;Message:</source>
        <translation>&amp;mensaje</translation>
    </message>
    <message>
<<<<<<< HEAD
        <source>An optional message to attach to the payment request, which will be displayed when the request is opened. Note: The message will not be sent with the payment over the NdovuCoin network.</source>
        <translation>Un mensaje opcional para adjuntar a la solicitud de pago, que se mostrará cuando se abra la solicitud. Nota: El mensaje no se enviará con el pago a través de la red de NdovuCoin.</translation>
=======
        <source>An optional message to attach to the payment request, which will be displayed when the request is opened. Note: The message will not be sent with the payment over the Bitcoin network.</source>
        <translation>Mensaje opcional adjunto a la solicitud de pago, que será mostrado cuando la solicitud sea abierta. Nota: Este mensaje no será enviado con el pago a través de la red Bitcoin.</translation>
>>>>>>> a284bbbe
    </message>
    <message>
        <source>An optional label to associate with the new receiving address.</source>
        <translation>Una etiqueta opcional para asociar con la nueva dirección de recepción</translation>
    </message>
    <message>
        <source>Use this form to request payments. All fields are &lt;b&gt;optional&lt;/b&gt;.</source>
        <translation>Usa este formulario para solicitar un pago. Todos los campos son &lt;b&gt;opcionales&lt;/b&gt;.</translation>
    </message>
    <message>
        <source>An optional amount to request. Leave this empty or zero to not request a specific amount.</source>
        <translation>Monto opcional a solicitar. Deja este campo vacío o en cero si no quieres definir un monto específico.</translation>
    </message>
    <message>
        <source>Clear all fields of the form.</source>
        <translation>Limpiar todos los campos del formulario.</translation>
    </message>
    <message>
        <source>Clear</source>
        <translation>Limpiar</translation>
    </message>
    <message>
        <source>Requested payments history</source>
        <translation>Historial de pagos solicitados</translation>
    </message>
    <message>
        <source>Show the selected request (does the same as double clicking an entry)</source>
        <translation>Mostrar la solicitud seleccionada (hace lo mismo que hacer doble clic en una entrada)</translation>
    </message>
    <message>
        <source>Show</source>
        <translation>Mostrar</translation>
    </message>
    <message>
        <source>Remove the selected entries from the list</source>
        <translation>Borrar de la lista las direcciones seleccionadas</translation>
    </message>
    <message>
        <source>Remove</source>
        <translation>Eliminar</translation>
    </message>
    <message>
        <source>Copy URI</source>
        <translation>Copiar URI</translation>
    </message>
    <message>
        <source>Copy label</source>
        <translation>Copiar etiqueta</translation>
    </message>
    <message>
        <source>Copy message</source>
        <translation>Copiar mensaje</translation>
    </message>
    <message>
        <source>Copy amount</source>
        <translation>Copiar Cantidad</translation>
    </message>
</context>
<context>
    <name>ReceiveRequestDialog</name>
    <message>
        <source>QR Code</source>
        <translation>Código QR</translation>
    </message>
    <message>
        <source>Copy &amp;URI</source>
        <translation>Copiar &amp;URI</translation>
    </message>
    <message>
        <source>Copy &amp;Address</source>
        <translation>&amp;Copia dirección</translation>
    </message>
    <message>
        <source>&amp;Save Image...</source>
        <translation>Guardar imagen...</translation>
    </message>
    <message>
        <source>Request payment to %1</source>
        <translation>Solicitar pago a %1</translation>
    </message>
    <message>
        <source>Payment information</source>
        <translation>Información del pago</translation>
    </message>
    <message>
        <source>URI</source>
        <translation>URI</translation>
    </message>
    <message>
        <source>Address</source>
        <translation>Dirección</translation>
    </message>
    <message>
        <source>Amount</source>
        <translation>Cantidad</translation>
    </message>
    <message>
        <source>Label</source>
        <translation>Etiqueta</translation>
    </message>
    <message>
        <source>Message</source>
        <translation>Mensaje</translation>
    </message>
    <message>
        <source>Wallet</source>
        <translation>Cartera</translation>
    </message>
</context>
<context>
    <name>RecentRequestsTableModel</name>
    <message>
        <source>Date</source>
        <translation>Fecha</translation>
    </message>
    <message>
        <source>Label</source>
        <translation>Etiqueta</translation>
    </message>
    <message>
        <source>Message</source>
        <translation>Mensaje</translation>
    </message>
    <message>
        <source>(no label)</source>
        <translation>(sin etiqueta)</translation>
    </message>
    <message>
        <source>(no message)</source>
        <translation>(sin mensaje)</translation>
    </message>
    <message>
        <source>(no amount requested)</source>
        <translation>(no existe monto solicitado)</translation>
    </message>
    <message>
        <source>Requested</source>
        <translation>Solicitado</translation>
    </message>
</context>
<context>
    <name>SendCoinsDialog</name>
    <message>
        <source>Send Coins</source>
        <translation>Enviar monedas</translation>
    </message>
    <message>
        <source>Coin Control Features</source>
        <translation>Características de Coin Control</translation>
    </message>
    <message>
        <source>Inputs...</source>
        <translation>Entradas...</translation>
    </message>
    <message>
        <source>automatically selected</source>
        <translation>Seleccionado automaticamente</translation>
    </message>
    <message>
        <source>Insufficient funds!</source>
        <translation>Fondos insuficientes</translation>
    </message>
    <message>
        <source>Quantity:</source>
        <translation>Cantidad:</translation>
    </message>
    <message>
        <source>Bytes:</source>
        <translation>Bytes:</translation>
    </message>
    <message>
        <source>Amount:</source>
        <translation>Cantidad:</translation>
    </message>
    <message>
        <source>Fee:</source>
        <translation>comisión:
</translation>
    </message>
    <message>
        <source>After Fee:</source>
        <translation>Después de aplicar la comisión:</translation>
    </message>
    <message>
        <source>Change:</source>
        <translation>Cambio:</translation>
    </message>
    <message>
        <source>Custom change address</source>
        <translation>Dirección de cambio personalizada</translation>
    </message>
    <message>
        <source>Transaction Fee:</source>
        <translation>Comisión transacción:</translation>
    </message>
    <message>
        <source>Choose...</source>
        <translation>Seleccione</translation>
    </message>
    <message>
        <source>Warning: Fee estimation is currently not possible.</source>
        <translation>Advertencia: En este momento no se puede estimar la cuota.</translation>
    </message>
    <message>
        <source>collapse fee-settings</source>
        <translation>Colapsar ajustes de comisión.</translation>
    </message>
    <message>
        <source>per kilobyte</source>
        <translation>por kilobyte</translation>
    </message>
    <message>
        <source>Hide</source>
        <translation>Ocultar</translation>
    </message>
    <message>
        <source>Recommended:</source>
        <translation>Recomendado:</translation>
    </message>
    <message>
        <source>Custom:</source>
        <translation>Personalizado:</translation>
    </message>
    <message>
        <source>Send to multiple recipients at once</source>
        <translation>Enviar a múltiples destinatarios</translation>
    </message>
    <message>
        <source>Add &amp;Recipient</source>
        <translation>&amp;Agrega destinatario</translation>
    </message>
    <message>
        <source>Clear all fields of the form.</source>
        <translation>Limpiar todos los campos del formulario.</translation>
    </message>
    <message>
        <source>Dust:</source>
        <translation>Polvo:</translation>
    </message>
    <message>
        <source>Confirmation time target:</source>
        <translation>Objetivo de tiempo de confirmación</translation>
    </message>
    <message>
        <source>Clear &amp;All</source>
        <translation>&amp;Borra todos</translation>
    </message>
    <message>
        <source>Balance:</source>
        <translation>Balance:</translation>
    </message>
    <message>
        <source>Confirm the send action</source>
        <translation>Confirma el envio</translation>
    </message>
    <message>
        <source>S&amp;end</source>
        <translation>&amp;Envía</translation>
    </message>
    <message>
        <source>Copy quantity</source>
        <translation>Copiar cantidad</translation>
    </message>
    <message>
        <source>Copy amount</source>
        <translation>Copiar Cantidad</translation>
    </message>
    <message>
        <source>Copy fee</source>
        <translation>Copiar comisión</translation>
    </message>
    <message>
        <source>Copy after fee</source>
        <translation>Copiar después de la comisión</translation>
    </message>
    <message>
        <source>Copy bytes</source>
        <translation>Copiar bytes</translation>
    </message>
    <message>
        <source>Copy dust</source>
        <translation>Copiar polvo</translation>
    </message>
    <message>
        <source>Copy change</source>
        <translation>Copiar cambio</translation>
    </message>
    <message>
        <source>%1 (%2 blocks)</source>
        <translation>%1 (%2 bloques)</translation>
    </message>
    <message>
        <source>%1 to %2</source>
        <translation>%1 a %2</translation>
    </message>
    <message>
        <source>Are you sure you want to send?</source>
        <translation>¿Seguro que quiere enviar?</translation>
    </message>
    <message>
        <source>or</source>
        <translation>o</translation>
    </message>
    <message>
        <source>Transaction fee</source>
        <translation>Comisión de transacción</translation>
    </message>
    <message>
        <source>Confirm send coins</source>
        <translation>Confirmar el envió de monedas</translation>
    </message>
    <message>
        <source>The recipient address is not valid. Please recheck.</source>
        <translation>La dirección de envío no es válida. Por favor revisala.</translation>
    </message>
    <message>
        <source>The amount to pay must be larger than 0.</source>
        <translation>La cantidad por pagar tiene que ser mayor que 0.</translation>
    </message>
    <message>
        <source>The amount exceeds your balance.</source>
        <translation>El monto sobrepasa tu saldo.</translation>
    </message>
    <message>
        <source>The total exceeds your balance when the %1 transaction fee is included.</source>
        <translation>El total sobrepasa tu saldo cuando se incluyen %1 como comisión de envió.</translation>
    </message>
    <message>
        <source>Transaction creation failed!</source>
        <translation>¡Fallo al crear la transacción!</translation>
    </message>
    <message>
        <source>The transaction was rejected with the following reason: %1</source>
        <translation>Se ha rechazado la transacción por la siguiente razón: %1</translation>
    </message>
    <message>
        <source>A fee higher than %1 is considered an absurdly high fee.</source>
        <translation>Una comisión mayor que %1 se considera como una comisión absurda-mente alta.</translation>
    </message>
    <message>
        <source>Payment request expired.</source>
        <translation>Solicitud de pago expirada</translation>
    </message>
    <message>
        <source>Warning: Invalid Bitcoin address</source>
        <translation>Peligro: Dirección de Bitcoin inválida</translation>
    </message>
    <message>
        <source>Warning: Unknown change address</source>
        <translation>Peligro: Dirección de cambio desconocida</translation>
    </message>
    <message>
        <source>Confirm custom change address</source>
        <translation>Confirma dirección de cambio personalizada</translation>
    </message>
    <message>
        <source>The address you selected for change is not part of this wallet. Any or all funds in your wallet may be sent to this address. Are you sure?</source>
        <translation>La dirección de cambio que ingresaste no es parte de tu monedero. Parte de tus fondos serán enviados a esta dirección. ¿Estás seguro?</translation>
    </message>
    <message>
        <source>(no label)</source>
        <translation>(sin etiqueta)</translation>
    </message>
</context>
<context>
    <name>SendCoinsEntry</name>
    <message>
        <source>A&amp;mount:</source>
        <translation>Cantidad:</translation>
    </message>
    <message>
        <source>Pay &amp;To:</source>
        <translation>&amp;Pagar a:</translation>
    </message>
    <message>
        <source>&amp;Label:</source>
        <translation>&amp;Etiqueta:</translation>
    </message>
    <message>
        <source>Choose previously used address</source>
        <translation>Seleccionar dirección usada anteriormente</translation>
    </message>
    <message>
        <source>This is a normal payment.</source>
        <translation>Este es un pago normal</translation>
    </message>
    <message>
        <source>The Bitcoin address to send the payment to</source>
        <translation>Dirección Bitcoin a enviar el pago</translation>
    </message>
    <message>
        <source>Alt+A</source>
        <translation>Alt+A</translation>
    </message>
    <message>
        <source>Paste address from clipboard</source>
        <translation>Pega dirección desde portapapeles</translation>
    </message>
    <message>
        <source>Alt+P</source>
        <translation>Alt+P</translation>
    </message>
    <message>
        <source>Remove this entry</source>
        <translation>Quitar esta entrada</translation>
    </message>
    <message>
        <source>S&amp;ubtract fee from amount</source>
        <translation>Restar comisiones del monto.</translation>
    </message>
    <message>
        <source>Message:</source>
        <translation>Mensaje:</translation>
    </message>
    <message>
        <source>This is an unauthenticated payment request.</source>
        <translation>Esta es una petición de pago no autentificada.</translation>
    </message>
    <message>
        <source>This is an authenticated payment request.</source>
        <translation>Esta es una petición de pago autentificada.</translation>
    </message>
    <message>
        <source>Enter a label for this address to add it to the list of used addresses</source>
        <translation>Introduce una etiqueta para esta dirección para añadirla a la lista de direcciones utilizadas</translation>
    </message>
    <message>
        <source>Pay To:</source>
        <translation>Pagar a:</translation>
    </message>
    <message>
        <source>Memo:</source>
        <translation>Memo:</translation>
    </message>
    <message>
        <source>Enter a label for this address to add it to your address book</source>
        <translation>Introduce una etiqueta a esta dirección para añadirla a tu guía</translation>
    </message>
</context>
<context>
    <name>SendConfirmationDialog</name>
    <message>
        <source>Yes</source>
        <translation>Si</translation>
    </message>
</context>
<context>
    <name>ShutdownWindow</name>
    <message>
        <source>%1 is shutting down...</source>
        <translation>%1 se esta cerrando...</translation>
    </message>
    <message>
        <source>Do not shut down the computer until this window disappears.</source>
        <translation>No apague el equipo hasta que desaparezca esta ventana.</translation>
    </message>
</context>
<context>
    <name>SignVerifyMessageDialog</name>
    <message>
        <source>Signatures - Sign / Verify a Message</source>
        <translation>Firmas - Firmar / verificar un mensaje</translation>
    </message>
    <message>
        <source>&amp;Sign Message</source>
        <translation>&amp;Firmar Mensaje</translation>
    </message>
    <message>
        <source>The Bitcoin address to sign the message with</source>
        <translation>Dirección Bitcoin con la que firmar el mensaje</translation>
    </message>
    <message>
        <source>Choose previously used address</source>
        <translation>Seleccionar dirección usada anteriormente</translation>
    </message>
    <message>
        <source>Alt+A</source>
        <translation>Alt+A</translation>
    </message>
    <message>
        <source>Paste address from clipboard</source>
        <translation>Pega dirección desde portapapeles</translation>
    </message>
    <message>
        <source>Alt+P</source>
        <translation>Alt+P</translation>
    </message>
    <message>
        <source>Enter the message you want to sign here</source>
        <translation>Escriba el mensaje que desea firmar</translation>
    </message>
    <message>
        <source>Signature</source>
        <translation>Firma</translation>
    </message>
    <message>
        <source>Copy the current signature to the system clipboard</source>
        <translation>Copiar la firma actual al portapapeles del sistema</translation>
    </message>
    <message>
        <source>Sign the message to prove you own this Bitcoin address</source>
        <translation>Firmar un mensjage para probar que usted es dueño de esta dirección</translation>
    </message>
    <message>
        <source>Sign &amp;Message</source>
        <translation>Firmar Mensaje</translation>
    </message>
    <message>
        <source>Reset all sign message fields</source>
        <translation>Limpiar todos los campos de la firma de mensaje</translation>
    </message>
    <message>
        <source>Clear &amp;All</source>
        <translation>&amp;Borra todos</translation>
    </message>
    <message>
        <source>&amp;Verify Message</source>
        <translation>&amp;Firmar Mensaje</translation>
    </message>
    <message>
        <source>The Bitcoin address the message was signed with</source>
        <translation>La dirección Bitcoin con la que se firmó el mensaje</translation>
    </message>
    <message>
        <source>Verify the message to ensure it was signed with the specified Bitcoin address</source>
        <translation>Verifica el mensaje para asegurar que fue firmado con la dirección de Bitcoin especificada.</translation>
    </message>
    <message>
        <source>Verify &amp;Message</source>
        <translation>&amp;Firmar Mensaje</translation>
    </message>
    <message>
        <source>Reset all verify message fields</source>
        <translation>Limpiar todos los campos de la verificación de mensaje</translation>
    </message>
    <message>
        <source>Click "Sign Message" to generate signature</source>
        <translation>Click en "Firmar mensaje" para generar una firma</translation>
    </message>
    <message>
        <source>The entered address is invalid.</source>
        <translation>La dirección ingresada es inválida</translation>
    </message>
    <message>
        <source>Please check the address and try again.</source>
        <translation>Por favor, revisa la dirección e intenta nuevamente.</translation>
    </message>
    <message>
        <source>The entered address does not refer to a key.</source>
        <translation>La dirección ingresada no corresponde a una llave válida.</translation>
    </message>
    <message>
        <source>Wallet unlock was cancelled.</source>
        <translation>El desbloqueo del monedero fue cancelado.</translation>
    </message>
    <message>
        <source>Private key for the entered address is not available.</source>
        <translation>La llave privada para la dirección introducida no está disponible.</translation>
    </message>
    <message>
        <source>Message signing failed.</source>
        <translation>Falló la firma del mensaje.</translation>
    </message>
    <message>
        <source>Message signed.</source>
        <translation>Mensaje firmado.</translation>
    </message>
    <message>
        <source>The signature could not be decoded.</source>
        <translation>La firma no pudo decodificarse.</translation>
    </message>
    <message>
        <source>Please check the signature and try again.</source>
        <translation>Por favor compruebe la firma e intente de nuevo.</translation>
    </message>
    <message>
        <source>The signature did not match the message digest.</source>
        <translation>La firma no se combinó con el mensaje.</translation>
    </message>
    <message>
        <source>Message verification failed.</source>
        <translation>Falló la verificación del mensaje.</translation>
    </message>
    <message>
        <source>Message verified.</source>
        <translation>Mensaje verificado.</translation>
    </message>
</context>
<context>
    <name>TrafficGraphWidget</name>
    <message>
        <source>KB/s</source>
        <translation>KB/s</translation>
    </message>
</context>
<context>
    <name>TransactionDesc</name>
    <message>
        <source>Open until %1</source>
        <translation>Abierto hasta %1</translation>
    </message>
    <message>
        <source>conflicted with a transaction with %1 confirmations</source>
        <translation>Hay un conflicto con la traducción de las confirmaciones %1</translation>
    </message>
    <message>
        <source>0/unconfirmed, %1</source>
        <translation>0/no confirmado, %1</translation>
    </message>
    <message>
        <source>in memory pool</source>
        <translation>en el equipo de memoria</translation>
    </message>
    <message>
        <source>not in memory pool</source>
        <translation>no en el equipo de memoria</translation>
    </message>
    <message>
        <source>abandoned</source>
        <translation>abandonado</translation>
    </message>
    <message>
        <source>%1/unconfirmed</source>
        <translation>%1/no confirmado</translation>
    </message>
    <message>
        <source>%1 confirmations</source>
        <translation>confirmaciones %1</translation>
    </message>
    <message>
        <source>Status</source>
        <translation>Estado</translation>
    </message>
    <message>
        <source>Date</source>
        <translation>Fecha</translation>
    </message>
    <message>
        <source>Source</source>
        <translation>Fuente</translation>
    </message>
    <message>
        <source>Generated</source>
        <translation>Generado</translation>
    </message>
    <message>
        <source>From</source>
        <translation>Desde</translation>
    </message>
    <message>
        <source>unknown</source>
        <translation>desconocido</translation>
    </message>
    <message>
        <source>To</source>
        <translation>Para</translation>
    </message>
    <message>
        <source>own address</source>
        <translation>dirección personal</translation>
    </message>
    <message>
        <source>watch-only</source>
        <translation>Solo observación</translation>
    </message>
    <message>
        <source>label</source>
        <translation>etiqueta</translation>
    </message>
    <message>
        <source>Credit</source>
        <translation>Credito</translation>
    </message>
    <message>
        <source>not accepted</source>
        <translation>no aceptada</translation>
    </message>
    <message>
        <source>Debit</source>
        <translation>Débito</translation>
    </message>
    <message>
        <source>Total debit</source>
        <translation>Total enviado</translation>
    </message>
    <message>
        <source>Total credit</source>
        <translation>Crédito total</translation>
    </message>
    <message>
        <source>Transaction fee</source>
        <translation>Comisión de transacción</translation>
    </message>
    <message>
        <source>Net amount</source>
        <translation>Cantidad total</translation>
    </message>
    <message>
        <source>Message</source>
        <translation>Mensaje</translation>
    </message>
    <message>
        <source>Comment</source>
        <translation>Comentario</translation>
    </message>
    <message>
        <source>Transaction ID</source>
        <translation>Identificador de transacción (ID)</translation>
    </message>
    <message>
        <source>Transaction total size</source>
        <translation>Tamaño total de transacción</translation>
    </message>
    <message>
        <source>Output index</source>
        <translation>Indice de salida</translation>
    </message>
    <message>
        <source>Merchant</source>
        <translation>Vendedor</translation>
    </message>
    <message>
        <source>Debug information</source>
        <translation>Información de depuración</translation>
    </message>
    <message>
        <source>Transaction</source>
        <translation>Transacción</translation>
    </message>
    <message>
        <source>Inputs</source>
        <translation>Entradas</translation>
    </message>
    <message>
        <source>Amount</source>
        <translation>Cantidad</translation>
    </message>
    <message>
        <source>true</source>
        <translation>verdadero</translation>
    </message>
    <message>
        <source>false</source>
        <translation>falso</translation>
    </message>
</context>
<context>
    <name>TransactionDescDialog</name>
    <message>
        <source>This pane shows a detailed description of the transaction</source>
        <translation>Esta ventana muestra información detallada sobre la transacción</translation>
    </message>
    <message>
        <source>Details for %1</source>
        <translation>Detalles para %1</translation>
    </message>
</context>
<context>
    <name>TransactionTableModel</name>
    <message>
        <source>Date</source>
        <translation>Fecha</translation>
    </message>
    <message>
        <source>Type</source>
        <translation>Tipo</translation>
    </message>
    <message>
        <source>Label</source>
        <translation>Etiqueta</translation>
    </message>
    <message>
        <source>Open until %1</source>
        <translation>Abierto hasta %1</translation>
    </message>
    <message>
        <source>Unconfirmed</source>
        <translation>Sin confirmar</translation>
    </message>
    <message>
        <source>Abandoned</source>
        <translation>Abandonado</translation>
    </message>
    <message>
        <source>Confirming (%1 of %2 recommended confirmations)</source>
        <translation>Confirmando (%1 de %2 confirmaciones recomendadas)</translation>
    </message>
    <message>
        <source>Confirmed (%1 confirmations)</source>
        <translation>Confirmado (%1 confirmaciones)</translation>
    </message>
    <message>
        <source>Conflicted</source>
        <translation>En conflicto</translation>
    </message>
    <message>
        <source>Immature (%1 confirmations, will be available after %2)</source>
        <translation>Inmaduro (%1 confirmación(es), Estarán disponibles después de %2)</translation>
    </message>
    <message>
        <source>Generated but not accepted</source>
        <translation>Generado pero no aceptado</translation>
    </message>
    <message>
        <source>Received with</source>
        <translation>Recibido con</translation>
    </message>
    <message>
        <source>Received from</source>
        <translation>Recibido de</translation>
    </message>
    <message>
        <source>Sent to</source>
        <translation>Enviado a</translation>
    </message>
    <message>
        <source>Payment to yourself</source>
        <translation>Pago a ti mismo</translation>
    </message>
    <message>
        <source>Mined</source>
        <translation>Minado</translation>
    </message>
    <message>
        <source>watch-only</source>
        <translation>Solo observación</translation>
    </message>
    <message>
        <source>(n/a)</source>
        <translation>(n/a)</translation>
    </message>
    <message>
        <source>(no label)</source>
        <translation>(sin etiqueta)</translation>
    </message>
    <message>
        <source>Transaction status. Hover over this field to show number of confirmations.</source>
        <translation>Estado de transacción. Pasa el ratón sobre este campo para ver el numero de confirmaciones.</translation>
    </message>
    <message>
        <source>Date and time that the transaction was received.</source>
        <translation>Fecha y hora cuando se recibió la transacción</translation>
    </message>
    <message>
        <source>Type of transaction.</source>
        <translation>Tipo de transacción.</translation>
    </message>
    <message>
        <source>Amount removed from or added to balance.</source>
        <translation>Cantidad restada o añadida al balance</translation>
    </message>
</context>
<context>
    <name>TransactionView</name>
    <message>
        <source>All</source>
        <translation>Todo</translation>
    </message>
    <message>
        <source>Today</source>
        <translation>Hoy</translation>
    </message>
    <message>
        <source>This week</source>
        <translation>Esta semana</translation>
    </message>
    <message>
        <source>This month</source>
        <translation>Este mes</translation>
    </message>
    <message>
        <source>Last month</source>
        <translation>Mes pasado</translation>
    </message>
    <message>
        <source>This year</source>
        <translation>Este año</translation>
    </message>
    <message>
        <source>Range...</source>
        <translation>Rango...</translation>
    </message>
    <message>
        <source>Received with</source>
        <translation>Recibido con</translation>
    </message>
    <message>
        <source>Sent to</source>
        <translation>Enviado a</translation>
    </message>
    <message>
        <source>To yourself</source>
        <translation>A ti mismo</translation>
    </message>
    <message>
        <source>Mined</source>
        <translation>Minado</translation>
    </message>
    <message>
        <source>Other</source>
        <translation>Otra</translation>
    </message>
    <message>
        <source>Min amount</source>
        <translation>Cantidad mínima</translation>
    </message>
    <message>
        <source>Abandon transaction</source>
        <translation>Transacción abandonada</translation>
    </message>
    <message>
        <source>Increase transaction fee</source>
        <translation>Incrementar cuota de transacción</translation>
    </message>
    <message>
        <source>Copy address</source>
        <translation>Copiar dirección</translation>
    </message>
    <message>
        <source>Copy label</source>
        <translation>Copiar etiqueta</translation>
    </message>
    <message>
        <source>Copy amount</source>
        <translation>Copiar Cantidad</translation>
    </message>
    <message>
        <source>Copy transaction ID</source>
        <translation>Copiar ID de transacción</translation>
    </message>
    <message>
        <source>Copy raw transaction</source>
        <translation>Copiar transacción bruta</translation>
    </message>
    <message>
        <source>Copy full transaction details</source>
        <translation>Copiar todos los detalles de la transacción</translation>
    </message>
    <message>
        <source>Edit label</source>
        <translation>Editar etiqueta</translation>
    </message>
    <message>
        <source>Show transaction details</source>
        <translation>Mostrar detalles de la transacción</translation>
    </message>
    <message>
        <source>Export Transaction History</source>
        <translation>Exportar historial de transacciones</translation>
    </message>
    <message>
        <source>Comma separated file (*.csv)</source>
        <translation>Archivos separados por coma (*.csv)</translation>
    </message>
    <message>
        <source>Confirmed</source>
        <translation>Archivo separado de coma (*.csv)</translation>
    </message>
    <message>
        <source>Watch-only</source>
        <translation>Solo observación</translation>
    </message>
    <message>
        <source>Date</source>
        <translation>Fecha</translation>
    </message>
    <message>
        <source>Type</source>
        <translation>Tipo</translation>
    </message>
    <message>
        <source>Label</source>
        <translation>Etiqueta</translation>
    </message>
    <message>
        <source>Address</source>
        <translation>Dirección</translation>
    </message>
    <message>
        <source>ID</source>
        <translation>ID</translation>
    </message>
    <message>
        <source>Exporting Failed</source>
        <translation>Exportación fallida</translation>
    </message>
    <message>
        <source>Exporting Successful</source>
        <translation>Exportación exitosa</translation>
    </message>
    <message>
        <source>The transaction history was successfully saved to %1.</source>
        <translation>La transacción ha sido guardada en %1.</translation>
    </message>
    <message>
        <source>Range:</source>
        <translation>Rango:</translation>
    </message>
    <message>
        <source>to</source>
        <translation>para</translation>
    </message>
</context>
<context>
    <name>UnitDisplayStatusBarControl</name>
    <message>
        <source>Unit to show amounts in. Click to select another unit.</source>
        <translation>Unidad en la que se muestran las cantidades. Haga clic para seleccionar otra unidad.</translation>
    </message>
</context>
<context>
    <name>WalletController</name>
    </context>
<context>
    <name>WalletController</name>
    </context>
<context>
    <name>WalletFrame</name>
    <message>
        <source>No wallet has been loaded.</source>
        <translation>No se ha cargado ningún monedero</translation>
    </message>
</context>
<context>
    <name>WalletModel</name>
    <message>
        <source>Send Coins</source>
        <translation>Enviar monedas</translation>
    </message>
    <message>
        <source>Fee bump error</source>
        <translation>Error de incremento de cuota</translation>
    </message>
    <message>
        <source>Increasing transaction fee failed</source>
        <translation>Ha fallado el incremento de la cuota de transacción.</translation>
    </message>
    <message>
        <source>Do you want to increase the fee?</source>
        <translation>¿Desea incrementar la cuota?</translation>
    </message>
    <message>
        <source>Current fee:</source>
        <translation>Comisión actual:</translation>
    </message>
    <message>
        <source>Increase:</source>
        <translation>Incremento:</translation>
    </message>
    <message>
        <source>New fee:</source>
        <translation>Nueva comisión:</translation>
    </message>
    <message>
        <source>Confirm fee bump</source>
        <translation>Confirmar incremento de comisión</translation>
    </message>
    <message>
        <source>Can't sign transaction.</source>
        <translation>No se ha podido firmar la transacción.</translation>
    </message>
    <message>
        <source>Could not commit transaction</source>
        <translation>No se pudo confirmar la transacción</translation>
    </message>
    </context>
<context>
    <name>WalletView</name>
    <message>
        <source>&amp;Export</source>
        <translation>Exportar</translation>
    </message>
    <message>
        <source>Export the data in the current tab to a file</source>
        <translation>Exportar los datos de la pestaña actual a un archivo</translation>
    </message>
    <message>
        <source>Backup Wallet</source>
        <translation>Respaldar monedero</translation>
    </message>
    <message>
        <source>Wallet Data (*.dat)</source>
        <translation>Archivo de respaldo (*.dat)</translation>
    </message>
    <message>
        <source>Backup Failed</source>
        <translation>Ha fallado el respaldo</translation>
    </message>
    <message>
        <source>There was an error trying to save the wallet data to %1.</source>
        <translation>Ha habido un error al intentar guardar los datos del monedero a %1.</translation>
    </message>
    <message>
        <source>Backup Successful</source>
        <translation>Respaldo exitoso</translation>
    </message>
    <message>
        <source>The wallet data was successfully saved to %1.</source>
        <translation>Los datos del monedero se han guardado con éxito en %1.</translation>
    </message>
    </context>
<context>
    <name>bitcoin-core</name>
    <message>
<<<<<<< HEAD
        <source>NdovuCoin Core</source>
        <translation>NdovuCoin Core</translation>
=======
        <source>Distributed under the MIT software license, see the accompanying file %s or %s</source>
        <translation>Distribuido bajo la licencia de software MIT, vea el archivo adjunto %s o %s</translation>
    </message>
    <message>
        <source>Prune configured below the minimum of %d MiB.  Please use a higher number.</source>
        <translation>La Poda se ha configurado por debajo del mínimo de %d MiB. Por favor utiliza un valor mas alto.</translation>
    </message>
    <message>
        <source>Rescans are not possible in pruned mode. You will need to use -reindex which will download the whole blockchain again.</source>
        <translation>No es es posible re-escanear en modo prune. Debes usar -reindex el cual descargara toda la blockchain de nuevo.</translation>
    </message>
    <message>
        <source>Error: A fatal internal error occurred, see debug.log for details</source>
        <translation>Error: Un error interno fatal ha ocurrido, ver debug.log para detalles</translation>
    </message>
    <message>
        <source>Pruning blockstore...</source>
        <translation>Poda blockstore...</translation>
    </message>
    <message>
        <source>Unable to start HTTP server. See debug log for details.</source>
        <translation>No se ha podido iniciar el servidor HTTP. Ver debug log para detalles.</translation>
    </message>
    <message>
        <source>The %s developers</source>
        <translation>Los desarrolladores de %s</translation>
>>>>>>> a284bbbe
    </message>
    <message>
        <source>This is the transaction fee you may discard if change is smaller than dust at this level</source>
        <translation>Esta es la cuota de transacción que puede descartar si el cambio es más pequeño que el polvo a este nivel.</translation>
    </message>
    <message>
        <source>%d of last 100 blocks have unexpected version</source>
        <translation>%d de los últimos 100 bloques tienen una versión no esperada</translation>
    </message>
    <message>
        <source>%s corrupt, salvage failed</source>
        <translation>%s corrupto. Fracasó la recuperación</translation>
    </message>
    <message>
        <source>-maxmempool must be at least %d MB</source>
        <translation>-maxmempool debe ser por lo menos de %d MB</translation>
    </message>
    <message>
        <source>Cannot resolve -%s address: '%s'</source>
        <translation>No se puede resolver -%s direccion: '%s'</translation>
    </message>
    <message>
        <source>Change index out of range</source>
        <translation>Cambio de indice fuera de rango</translation>
    </message>
    <message>
        <source>Copyright (C) %i-%i</source>
        <translation>Copyright (C) %i-%i</translation>
    </message>
    <message>
        <source>Corrupted block database detected</source>
        <translation>Corrupción de base de datos de bloques detectada.</translation>
    </message>
    <message>
        <source>Do you want to rebuild the block database now?</source>
        <translation>¿Quieres reconstruir la base de datos de bloques ahora?</translation>
    </message>
    <message>
        <source>Error initializing block database</source>
        <translation>Error al inicializar la base de datos de bloques</translation>
    </message>
    <message>
        <source>Error initializing wallet database environment %s!</source>
        <translation>Error al iniciar el entorno de la base de datos del monedero %s</translation>
    </message>
    <message>
        <source>Error loading %s</source>
        <translation>Error cargando %s</translation>
    </message>
    <message>
        <source>Error loading %s: Wallet corrupted</source>
        <translation>Error cargando %s: Monedero corrupto</translation>
    </message>
    <message>
        <source>Error loading %s: Wallet requires newer version of %s</source>
        <translation>Error cargando %s: Monedero requiere una versión mas reciente de %s</translation>
    </message>
    <message>
        <source>Error loading block database</source>
        <translation>Error cargando blkindex.dat</translation>
    </message>
    <message>
        <source>Error opening block database</source>
        <translation>Error cargando base de datos de bloques</translation>
    </message>
    <message>
        <source>Failed to listen on any port. Use -listen=0 if you want this.</source>
        <translation>Ha fallado la escucha en todos los puertos. Usa -listen=0 si desea esto.</translation>
    </message>
    <message>
        <source>Importing...</source>
        <translation>Importando...</translation>
    </message>
    <message>
        <source>Incorrect or no genesis block found. Wrong datadir for network?</source>
        <translation>Incorrecto o bloque de génesis no encontrado. ¿datadir equivocada para la red?</translation>
    </message>
    <message>
        <source>Initialization sanity check failed. %s is shutting down.</source>
        <translation>La inicialización de la verificación de validez falló. Se está apagando %s.</translation>
    </message>
    <message>
        <source>Invalid amount for -%s=&lt;amount&gt;: '%s'</source>
        <translation>Monto invalido para -%s=&lt;amount&gt;: '%s'</translation>
    </message>
    <message>
        <source>Invalid amount for -discardfee=&lt;amount&gt;: '%s'</source>
        <translation>Monto invalido para -discardfee=&lt;amount&gt;: '%s'</translation>
    </message>
    <message>
        <source>Invalid amount for -fallbackfee=&lt;amount&gt;: '%s'</source>
        <translation>Monto invalido para -fallbackfee=&lt;amount&gt;: '%s'</translation>
    </message>
    <message>
        <source>Loading P2P addresses...</source>
        <translation>Cargando direcciones P2P...</translation>
    </message>
    <message>
        <source>Loading banlist...</source>
        <translation>Cargando banlist...</translation>
    </message>
    <message>
        <source>Not enough file descriptors available.</source>
        <translation>No hay suficientes descriptores de archivo disponibles.</translation>
    </message>
    <message>
        <source>Replaying blocks...</source>
        <translation>Reproduciendo bloques...</translation>
    </message>
    <message>
        <source>Rewinding blocks...</source>
        <translation>Rebobinando bloques...</translation>
    </message>
    <message>
        <source>The source code is available from %s.</source>
        <translation>El código fuente esta disponible desde %s.</translation>
    </message>
    <message>
        <source>Transaction fee and change calculation failed</source>
        <translation>El cálculo de la comisión de transacción y del cambio han fallado</translation>
    </message>
    <message>
        <source>Upgrading UTXO database</source>
        <translation>Actualizando la base de datos UTXO</translation>
    </message>
    <message>
        <source>Verifying blocks...</source>
        <translation>Verificando bloques...</translation>
    </message>
    <message>
        <source>Error reading from database, shutting down.</source>
        <translation>Error al leer la base de datos, cerrando aplicación.</translation>
    </message>
    <message>
        <source>Error upgrading chainstate database</source>
        <translation>Error actualizando la base de datos chainstate</translation>
    </message>
    <message>
        <source>Invalid -onion address or hostname: '%s'</source>
        <translation>Dirección de -onion o dominio '%s' inválido</translation>
    </message>
    <message>
        <source>Invalid -proxy address or hostname: '%s'</source>
        <translation>Dirección de -proxy o dominio ' %s' inválido</translation>
    </message>
    <message>
        <source>Invalid amount for -paytxfee=&lt;amount&gt;: '%s' (must be at least %s)</source>
        <translation>Cantidad inválida para -paytxfee=&lt;amount&gt;: '%s' (debe ser por lo menos %s)</translation>
    </message>
    <message>
        <source>Invalid netmask specified in -whitelist: '%s'</source>
        <translation>Máscara de red inválida especificada en -whitelist: '%s'</translation>
    </message>
    <message>
        <source>Need to specify a port with -whitebind: '%s'</source>
        <translation>Necesita especificar un puerto con -whitebind: '%s'</translation>
    </message>
    <message>
        <source>Reducing -maxconnections from %d to %d, because of system limitations.</source>
        <translation>Reduciendo -maxconnections de %d a %d, debido a limitaciones del sistema.</translation>
    </message>
    <message>
        <source>Signing transaction failed</source>
        <translation>Firma de transacción fallida</translation>
    </message>
    <message>
        <source>The transaction amount is too small to pay the fee</source>
        <translation>El monto a transferir es muy pequeño para pagar el impuesto</translation>
    </message>
    <message>
        <source>This is experimental software.</source>
        <translation>Este es un software experimental.</translation>
    </message>
    <message>
        <source>Transaction amount too small</source>
        <translation>Monto a transferir muy pequeño</translation>
    </message>
    <message>
        <source>Transaction too large</source>
        <translation>Transacción muy grande</translation>
    </message>
    <message>
        <source>Unable to bind to %s on this computer (bind returned error %s)</source>
        <translation>No es posible conectar con %s en este sistema (bind ha devuelto el error %s)</translation>
    </message>
    <message>
        <source>Verifying wallet(s)...</source>
        <translation>Verificando billetera(s)...</translation>
    </message>
    <message>
        <source>Warning: unknown new rules activated (versionbit %i)</source>
        <translation>Advertencia: nuevas reglas desconocidas activadas (versionbit %i)</translation>
    </message>
    <message>
        <source>Zapping all transactions from wallet...</source>
        <translation>Eliminando todas las transacciones del monedero...</translation>
    </message>
    <message>
        <source>-maxtxfee is set very high! Fees this large could be paid on a single transaction.</source>
        <translation>-maxtxfee tiene un valor muy elevado! Comisiones muy grandes podrían ser pagadas en una única transacción.</translation>
    </message>
    <message>
        <source>This is the transaction fee you may pay when fee estimates are not available.</source>
        <translation>Impuesto por transacción que pagarás cuando la estimación de impuesto no esté disponible.</translation>
    </message>
    <message>
        <source>Total length of network version string (%i) exceeds maximum length (%i). Reduce the number or size of uacomments.</source>
        <translation>La longitud total de la cadena de versión de red ( %i ) supera la longitud máxima ( %i ) . Reducir el número o tamaño de uacomments .</translation>
    </message>
    <message>
        <source>Warning: Wallet file corrupt, data salvaged! Original %s saved as %s in %s; if your balance or transactions are incorrect you should restore from a backup.</source>
        <translation>Advertencia: Archivo de monedero corrupto, datos recuperados! Original %s guardado como %s en %s; si su balance de transacciones es incorrecto, debe restaurar desde una copia de seguridad.</translation>
    </message>
    <message>
        <source>%s is set very high!</source>
        <translation>¡%s esta configurado muy alto!</translation>
    </message>
    <message>
        <source>Error loading wallet %s. Duplicate -wallet filename specified.</source>
        <translation>Error cargando el monedero %s. Se ha especificado un nombre de fichero -wallet duplicado.</translation>
    </message>
    <message>
        <source>Starting network threads...</source>
        <translation>Iniciando procesos de red...</translation>
    </message>
    <message>
        <source>The wallet will avoid paying less than the minimum relay fee.</source>
        <translation>La billetera no permitirá pagar menos que la fee de transmisión mínima (relay fee).</translation>
    </message>
    <message>
        <source>This is the minimum transaction fee you pay on every transaction.</source>
        <translation>Mínimo de impuesto que pagarás con cada transacción.</translation>
    </message>
    <message>
        <source>This is the transaction fee you will pay if you send a transaction.</source>
        <translation>Impuesto por transacción a pagar si envías una transacción.</translation>
    </message>
    <message>
        <source>Transaction amounts must not be negative</source>
        <translation>El monto de la transacción no puede ser negativo</translation>
    </message>
    <message>
        <source>Transaction has too long of a mempool chain</source>
        <translation>La transacción tiene demasiado tiempo de una cadena de mempool</translation>
    </message>
    <message>
        <source>Transaction must have at least one recipient</source>
        <translation>La transacción debe incluir al menos un destinatario.</translation>
    </message>
    <message>
        <source>Unknown network specified in -onlynet: '%s'</source>
        <translation>La red especificada en -onlynet: '%s' es desconocida</translation>
    </message>
    <message>
        <source>Insufficient funds</source>
        <translation>Fondos insuficientes</translation>
    </message>
    <message>
        <source>Loading block index...</source>
        <translation>Cargando el index de bloques...</translation>
    </message>
    <message>
        <source>Loading wallet...</source>
        <translation>Cargando cartera...</translation>
    </message>
    <message>
        <source>Cannot downgrade wallet</source>
        <translation>No es posible desactualizar la billetera</translation>
    </message>
    <message>
        <source>Rescanning...</source>
        <translation>Rescaneando...</translation>
    </message>
    <message>
        <source>Done loading</source>
        <translation>Carga completa</translation>
    </message>
</context>
</TS><|MERGE_RESOLUTION|>--- conflicted
+++ resolved
@@ -66,17 +66,8 @@
         <translation>Recibiendo direcciones</translation>
     </message>
     <message>
-<<<<<<< HEAD
-        <source>These are your NdovuCoin addresses for sending payments. Always check the amount and the receiving address before sending coins.</source>
-        <translation>Estas son sus direcciones de NdovuCoin para enviar pagos. Siempre verifique el monto y la dirección de recepción antes de enviar monedas.</translation>
-    </message>
-    <message>
-        <source>These are your NdovuCoin addresses for receiving payments. It is recommended to use a new receiving address for each transaction.</source>
-        <translation>Estas son sus direcciones de NdovuCoin para recibir pagos. Se recomienda utilizar una nueva dirección de recepción para cada transacción.</translation>
-=======
         <source>These are your Bitcoin addresses for sending payments. Always check the amount and the receiving address before sending coins.</source>
         <translation>Estas son tus direcciones de Bitcoin para recibir pagos. Siempre revise el monto y la dirección de envío antes de enviar criptomonedas.</translation>
->>>>>>> a284bbbe
     </message>
     <message>
         <source>&amp;Copy Address</source>
@@ -240,11 +231,7 @@
     </message>
     <message>
         <source>&amp;Overview</source>
-<<<<<<< HEAD
-        <translation>&amp;Visión de conjunto</translation>
-=======
         <translation>&amp;Vista general</translation>
->>>>>>> a284bbbe
     </message>
     <message>
         <source>Show general overview of wallet</source>
@@ -304,15 +291,11 @@
     </message>
     <message>
         <source>Open &amp;URI...</source>
-<<<<<<< HEAD
-        <translation>Abrir &amp;URL...</translation>
-=======
         <translation>Abrir y url...</translation>
     </message>
     <message>
         <source>Wallet:</source>
         <translation>Billetera:</translation>
->>>>>>> a284bbbe
     </message>
     <message>
         <source>Click to disable network activity.</source>
@@ -339,13 +322,8 @@
         <translation>Proxy &lt;b&gt;habilitado&lt;/b&gt;: %1</translation>
     </message>
     <message>
-<<<<<<< HEAD
-        <source>Send coins to a NdovuCoin address</source>
-        <translation>Enviando monedas a una dirección de NdovuCoin</translation>
-=======
         <source>Send coins to a Bitcoin address</source>
         <translation>Enviar monedas a una dirección bitcoin</translation>
->>>>>>> a284bbbe
     </message>
     <message>
         <source>Backup wallet to another location</source>
@@ -365,15 +343,7 @@
     </message>
     <message>
         <source>&amp;Verify message...</source>
-<<<<<<< HEAD
-        <translation>&amp;Verificar Mensaje...</translation>
-    </message>
-    <message>
-        <source>NdovuCoin</source>
-        <translation>NdovuCoin</translation>
-=======
         <translation>Verificar mensaje....</translation>
->>>>>>> a284bbbe
     </message>
     <message>
         <source>&amp;Send</source>
@@ -396,21 +366,12 @@
         <translation>Cifrar las claves privadas de su monedero</translation>
     </message>
     <message>
-<<<<<<< HEAD
-        <source>Sign messages with your NdovuCoin addresses to prove you own them</source>
-        <translation>Firme mensajes con sus direcciones de NdovuCoin para demostrar que los posee</translation>
-    </message>
-    <message>
-        <source>Verify messages to ensure they were signed with specified NdovuCoin addresses</source>
-        <translation>Verifique los mensajes para asegurarse de que fueron firmados con las direcciones de NdovuCoin especificadas</translation>
-=======
         <source>Sign messages with your Bitcoin addresses to prove you own them</source>
         <translation>Firmar un mensaje para provar que usted es dueño de esta dirección</translation>
     </message>
     <message>
         <source>Verify messages to ensure they were signed with specified Bitcoin addresses</source>
         <translation>Verificar mensajes comprobando que están firmados con direcciones Bitcoin concretas</translation>
->>>>>>> a284bbbe
     </message>
     <message>
         <source>&amp;File</source>
@@ -593,13 +554,8 @@
         <translation>La billetera esta &lt;b&gt;codificada&lt;/b&gt; y actualmente &lt;b&gt;bloqueda&lt;/b&gt;</translation>
     </message>
     <message>
-<<<<<<< HEAD
-        <source>A fatal error occurred. NdovuCoin can no longer continue safely and will quit.</source>
-        <translation>Se produjo un error fatal. NdovuCoin ya no puede continuar de manera segura y no continuará</translation>
-=======
         <source>A fatal error occurred. Bitcoin can no longer continue safely and will quit.</source>
         <translation>Ha ocurrido un error fatal. Bitcoin no puede seguir seguro y se cerrará.</translation>
->>>>>>> a284bbbe
     </message>
 </context>
 <context>
@@ -1012,8 +968,6 @@
         <translation>Iniciar automáticamente %1 al inicial el sistema.</translation>
     </message>
     <message>
-<<<<<<< HEAD
-=======
         <source>&amp;Start %1 on system login</source>
         <translation>&amp;Iniciar %1 al iniciar el sistema</translation>
     </message>
@@ -1022,7 +976,6 @@
         <translation>Tamaño del caché de la base de &amp;datos</translation>
     </message>
     <message>
->>>>>>> a284bbbe
         <source>Number of script &amp;verification threads</source>
         <translation>Número de hilos de &amp;verificación de scripts</translation>
     </message>
@@ -1055,13 +1008,10 @@
         <translation>URLs de terceros (por ejemplo, un explorador de bloques) que aparecen en la pestaña de transacciones como elementos del menú contextual. El %s en la URL es reemplazado por el valor hash de la transacción. Se pueden separar múltiples URLs por una barra vertical |.</translation>
     </message>
     <message>
-<<<<<<< HEAD
-=======
         <source>Open the %1 configuration file from the working directory.</source>
         <translation>Abrir el archivo de configuración %1 en el directorio de trabajo.</translation>
     </message>
     <message>
->>>>>>> a284bbbe
         <source>Open Configuration File</source>
         <translation>Abrir archivo de configuración</translation>
     </message>
@@ -1102,13 +1052,8 @@
         <translation>Gastar cambio sin confirmar</translation>
     </message>
     <message>
-<<<<<<< HEAD
-        <source>Automatically open the NdovuCoin client port on the router. This only works when your router supports UPnP and it is enabled.</source>
-        <translation>Abra automáticamente el puerto cliente de NdovuCoin en el enrutador. Esto solo funciona cuando su enrutador admite UPnP y está habilitado.</translation>
-=======
         <source>Automatically open the Bitcoin client port on the router. This only works when your router supports UPnP and it is enabled.</source>
         <translation>Abre automáticamente el puerto del cliente Bitcoin en el router. Esto funciona solo cuando tu router es compatible con UPnP y está habilitado.</translation>
->>>>>>> a284bbbe
     </message>
     <message>
         <source>Map port using &amp;UPnP</source>
@@ -1123,13 +1068,8 @@
         <translation>Permitir conexiones entrantes</translation>
     </message>
     <message>
-<<<<<<< HEAD
-        <source>Connect to the NdovuCoin network through a SOCKS5 proxy.</source>
-        <translation>Conéctese a la red de NdovuCoin a través de un proxy SOCKS5.</translation>
-=======
         <source>Connect to the Bitcoin network through a SOCKS5 proxy.</source>
         <translation>Conectar a la red de Bitcoin a través de un proxy SOCKS5</translation>
->>>>>>> a284bbbe
     </message>
     <message>
         <source>&amp;Connect through SOCKS5 proxy (default proxy):</source>
@@ -1164,13 +1104,8 @@
         <translation>Tor</translation>
     </message>
     <message>
-<<<<<<< HEAD
-        <source>Connect to the NdovuCoin network through a separate SOCKS5 proxy for Tor hidden services.</source>
-        <translation>Conéctese a la red de NdovuCoin a través de un proxy SOCKS5 separado para los servicios Tor ocultos.</translation>
-=======
         <source>Connect to the Bitcoin network through a separate SOCKS5 proxy for Tor hidden services.</source>
         <translation>Conectar a la red de Bitcoin a través de un proxy SOCKS5 diferente para los servicios anónimos de Tor.</translation>
->>>>>>> a284bbbe
     </message>
     <message>
         <source>&amp;Window</source>
@@ -1277,13 +1212,8 @@
         <translation>Formulario</translation>
     </message>
     <message>
-<<<<<<< HEAD
-        <source>The displayed information may be out of date. Your wallet automatically synchronizes with the NdovuCoin network after a connection is established, but this process has not completed yet.</source>
-        <translation>La información mostrada puede estar desactualizada. Su billetera se sincroniza automáticamente con la red de NdovuCoin después de establecer una conexión, pero este proceso aún no se ha completado.</translation>
-=======
         <source>The displayed information may be out of date. Your wallet automatically synchronizes with the Bitcoin network after a connection is established, but this process has not completed yet.</source>
         <translation>La información entregada puede estar desactualizada. Tu billetera se sincroniza automáticamente con la red de Bitcoin después de establecer una conexión, pero este proceso aún no se ha completado.</translation>
->>>>>>> a284bbbe
     </message>
     <message>
         <source>Watch-only:</source>
@@ -1365,10 +1295,6 @@
         <translation>Manejo de URI</translation>
     </message>
     <message>
-<<<<<<< HEAD
-        <source>URI cannot be parsed! This can be caused by an invalid NdovuCoin address or malformed URI parameters.</source>
-        <translation>¡URI no puede ser analizado! Esto puede deberse a una dirección de NdovuCoin no válida o a parámetros de URI mal formados.</translation>
-=======
         <source>Payment request fetch URL is invalid: %1</source>
         <translation>Lectura de URL para la solicitud de pagos es invalida: %1</translation>
     </message>
@@ -1379,7 +1305,6 @@
     <message>
         <source>URI cannot be parsed! This can be caused by an invalid Bitcoin address or malformed URI parameters.</source>
         <translation>¡URI no puede ser analizado! Esto puede deberse a una dirección de Bitcoin no válida o a parámetros de URI mal formados.</translation>
->>>>>>> a284bbbe
     </message>
     <message>
         <source>Payment request file handling</source>
@@ -1898,13 +1823,8 @@
         <translation>&amp;mensaje</translation>
     </message>
     <message>
-<<<<<<< HEAD
-        <source>An optional message to attach to the payment request, which will be displayed when the request is opened. Note: The message will not be sent with the payment over the NdovuCoin network.</source>
-        <translation>Un mensaje opcional para adjuntar a la solicitud de pago, que se mostrará cuando se abra la solicitud. Nota: El mensaje no se enviará con el pago a través de la red de NdovuCoin.</translation>
-=======
         <source>An optional message to attach to the payment request, which will be displayed when the request is opened. Note: The message will not be sent with the payment over the Bitcoin network.</source>
         <translation>Mensaje opcional adjunto a la solicitud de pago, que será mostrado cuando la solicitud sea abierta. Nota: Este mensaje no será enviado con el pago a través de la red Bitcoin.</translation>
->>>>>>> a284bbbe
     </message>
     <message>
         <source>An optional label to associate with the new receiving address.</source>
@@ -3009,10 +2929,6 @@
 <context>
     <name>bitcoin-core</name>
     <message>
-<<<<<<< HEAD
-        <source>NdovuCoin Core</source>
-        <translation>NdovuCoin Core</translation>
-=======
         <source>Distributed under the MIT software license, see the accompanying file %s or %s</source>
         <translation>Distribuido bajo la licencia de software MIT, vea el archivo adjunto %s o %s</translation>
     </message>
@@ -3039,7 +2955,6 @@
     <message>
         <source>The %s developers</source>
         <translation>Los desarrolladores de %s</translation>
->>>>>>> a284bbbe
     </message>
     <message>
         <source>This is the transaction fee you may discard if change is smaller than dust at this level</source>
