<TS version="2.1" language="mn">
<context>
    <name>AddressBookPage</name>
    <message>
        <source>Create a new address</source>
        <translation type="unfinished">Шинэ хаяг нээх</translation>
    </message>
    <message>
        <source>&amp;New</source>
        <translation type="unfinished">&amp;Шинэ</translation>
    </message>
    <message>
        <source>Copy the currently selected address to the system clipboard</source>
        <translation type="unfinished">Одоогоор сонгогдсон байгаа хаягуудыг сануулах</translation>
    </message>
    <message>
        <source>&amp;Copy</source>
        <translation type="unfinished">&amp;Хуулах</translation>
    </message>
    <message>
        <source>C&amp;lose</source>
        <translation type="unfinished">&amp;Хаах</translation>
    </message>
    <message>
        <source>Delete the currently selected address from the list</source>
        <translation type="unfinished">Одоо сонгогдсон байгаа хаягуудыг жагсаалтаас устгах</translation>
    </message>
    <message>
        <source>Enter address or label to search</source>
        <translation type="unfinished">Хайлт хийхийн тулд хаяг эсвэл шошгыг оруул</translation>
    </message>
    <message>
        <source>Export the data in the current tab to a file</source>
        <translation type="unfinished">Сонгогдсон таб дээрхи дата-г экспортлох</translation>
    </message>
    <message>
        <source>&amp;Export</source>
        <translation type="unfinished">&amp;Экспорт</translation>
    </message>
    <message>
        <source>&amp;Delete</source>
        <translation type="unfinished">&amp;Устгах</translation>
    </message>
    <message>
        <source>Choose the address to send coins to</source>
        <translation type="unfinished">Зооснуудыг илгээх хаягийг сонгоно уу</translation>
    </message>
    <message>
        <source>Choose the address to receive coins with</source>
        <translation type="unfinished">Зооснуудыг хүлээн авах хаягийг сонгоно уу</translation>
    </message>
    <message>
        <source>C&amp;hoose</source>
        <translation type="unfinished">С&amp;онго</translation>
    </message>
    <message>
        <source>Sending addresses</source>
        <translation type="unfinished">Илгээх хаягууд</translation>
    </message>
    <message>
        <source>Receiving addresses</source>
        <translation type="unfinished">Хүлээн авах хаяг</translation>
    </message>
    <message>
        <source>These are your Bitcoin addresses for sending payments. Always check the amount and the receiving address before sending coins.</source>
        <translation type="unfinished">Эдгээр Биткойн хаягууд нь илгээх хаягууд. Хүлээн авах хаяг болон тоо хэмжээг илгээхээсээ өмнө сайн нягталж үзэж байна уу</translation>
    </message>
    <message>
        <source>&amp;Copy Address</source>
        <translation type="unfinished">Хаягийг &amp;Хуулбарлах</translation>
    </message>
    <message>
        <source>Copy &amp;Label</source>
        <translation type="unfinished">&amp;Шошгыг хуулбарлах</translation>
    </message>
    <message>
        <source>&amp;Edit</source>
        <translation type="unfinished">&amp;Ѳѳрчлѳх</translation>
    </message>
    <message>
        <source>Export Address List</source>
        <translation type="unfinished">Экспорт хийх хаягуудын жагсаалт</translation>
    </message>
    </context>
<context>
    <name>AddressTableModel</name>
    <message>
        <source>Label</source>
        <translation type="unfinished">Шошго</translation>
    </message>
    <message>
        <source>Address</source>
        <translation type="unfinished">Хаяг</translation>
    </message>
    <message>
        <source>(no label)</source>
        <translation type="unfinished">(шошгогүй)</translation>
    </message>
</context>
<context>
    <name>AskPassphraseDialog</name>
    <message>
        <source>Enter passphrase</source>
        <translation type="unfinished">Нууц үгийг оруул</translation>
    </message>
    <message>
        <source>New passphrase</source>
        <translation type="unfinished">Шинэ нууц үг</translation>
    </message>
    <message>
        <source>Repeat new passphrase</source>
        <translation type="unfinished">Шинэ нууц үгийг давтана уу</translation>
    </message>
    <message>
        <source>Encrypt wallet</source>
        <translation type="unfinished">Түрүйвчийг цоожлох</translation>
    </message>
    <message>
        <source>This operation needs your wallet passphrase to unlock the wallet.</source>
        <translation type="unfinished">Энэ үйлдэлийг гүйцэтгэхийн тулд та нууц үгээрээ түрүйвчийн цоожийг тайлах хэрэгтэй</translation>
    </message>
    <message>
        <source>Unlock wallet</source>
        <translation type="unfinished">Түрүйвчийн цоожийг тайлах</translation>
    </message>
    <message>
        <source>Change passphrase</source>
        <translation type="unfinished">Нууц үгийг солих</translation>
    </message>
    <message>
        <source>Confirm wallet encryption</source>
        <translation type="unfinished">Түрүйвчийн цоожийг баталгаажуулах</translation>
    </message>
    <message>
        <source>Wallet encrypted</source>
        <translation type="unfinished">Түрүйвч цоожлогдлоо</translation>
    </message>
    <message>
        <source>Wallet encryption failed</source>
        <translation type="unfinished">Түрүйвчийн цоожлол амжилттай болсонгүй</translation>
    </message>
    <message>
        <source>Wallet encryption failed due to an internal error. Your wallet was not encrypted.</source>
        <translation type="unfinished">Түрүйвчийн цоожлол дотоод алдаанаас үүдэн амжилттай болсонгүй. Түрүйвч цоожлогдоогүй байна.</translation>
    </message>
    <message>
        <source>The supplied passphrases do not match.</source>
        <translation type="unfinished">Таны оруулсан нууц үг таарсангүй</translation>
    </message>
    <message>
        <source>Wallet unlock failed</source>
        <translation type="unfinished">Түрүйвчийн цоож тайлагдсангүй</translation>
    </message>
    <message>
        <source>The passphrase entered for the wallet decryption was incorrect.</source>
        <translation type="unfinished">Таны оруулсан түрүйвчийн цоожийг тайлах нууц үг буруу байна</translation>
    </message>
    <message>
        <source>Wallet passphrase was successfully changed.</source>
        <translation type="unfinished">Түрүйвчийн нууц үг амжилттай ѳѳр</translation>
    </message>
    </context>
<context>
    <name>QObject</name>
    <message>
        <source>Error: %1</source>
        <translation type="unfinished">Алдаа: %1</translation>
    </message>
    <message>
        <source>unknown</source>
        <translation type="unfinished">үл мэдэгдэх</translation>
    </message>
    <message>
        <source>Amount</source>
        <translation type="unfinished">Хэмжээ</translation>
    </message>
    <message>
        <source>N/A</source>
        <translation type="unfinished">Алга Байна</translation>
    </message>
    <message numerus="yes">
        <source>%n second(s)</source>
        <translation type="unfinished">
            <numerusform />
            <numerusform />
        </translation>
    </message>
    <message numerus="yes">
        <source>%n minute(s)</source>
        <translation type="unfinished">
            <numerusform />
            <numerusform />
        </translation>
    </message>
    <message numerus="yes">
        <source>%n hour(s)</source>
        <translation type="unfinished">
            <numerusform />
            <numerusform />
        </translation>
    </message>
    <message numerus="yes">
        <source>%n day(s)</source>
        <translation type="unfinished">
            <numerusform />
            <numerusform />
        </translation>
    </message>
    <message numerus="yes">
        <source>%n week(s)</source>
        <translation type="unfinished">
            <numerusform />
            <numerusform />
        </translation>
    </message>
    <message numerus="yes">
        <source>%n year(s)</source>
        <translation type="unfinished">
            <numerusform />
            <numerusform />
        </translation>
    </message>
    </context>
<context>
    <name>bitcoin-core</name>
    <message>
        <source>Done loading</source>
        <translation type="unfinished">Ачааллаж дууслаа</translation>
    </message>
    <message>
        <source>Insufficient funds</source>
        <translation type="unfinished">Таны дансны үлдэгдэл хүрэлцэхгүй байна</translation>
    </message>
    </context>
<context>
    <name>BitcoinGUI</name>
    <message>
        <source>&amp;Transactions</source>
        <translation type="unfinished">Гүйлгээнүүд</translation>
    </message>
    <message>
        <source>Browse transaction history</source>
        <translation type="unfinished">Гүйлгээнүүдийн түүхийг харах</translation>
    </message>
    <message>
        <source>E&amp;xit</source>
        <translation type="unfinished">Гарах</translation>
    </message>
    <message>
        <source>Quit application</source>
        <translation type="unfinished">Програмаас Гарах</translation>
    </message>
    <message>
        <source>About &amp;Qt</source>
        <translation type="unfinished">&amp;Клиентийн тухай</translation>
    </message>
    <message>
        <source>Show information about Qt</source>
        <translation type="unfinished">Клиентийн тухай мэдээллийг харуул</translation>
    </message>
    <message>
        <source>Wallet:</source>
        <translation type="unfinished">Хэтэвч:</translation>
    </message>
    <message>
        <source>Change the passphrase used for wallet encryption</source>
        <translation type="unfinished">Түрүйвчийг цоожлох нууц үгийг солих</translation>
    </message>
    <message>
        <source>&amp;Send</source>
        <translation type="unfinished">&amp;Илгээх
 </translation>
    </message>
    <message>
        <source>&amp;Receive</source>
        <translation type="unfinished">&amp;Хүлээж авах</translation>
    </message>
    <message>
        <source>&amp;Verify message…</source>
        <translation type="unfinished">&amp;Баталгаажуулах мэссэж</translation>
    </message>
    <message>
        <source>Close Wallet…</source>
        <translation type="unfinished">Хэтэвч хаах…</translation>
    </message>
    <message>
        <source>Create Wallet…</source>
        <translation type="unfinished">Хэтэвч үүсгэх…</translation>
    </message>
    <message>
        <source>&amp;File</source>
        <translation type="unfinished">&amp;Файл</translation>
    </message>
    <message>
        <source>&amp;Settings</source>
        <translation type="unfinished">&amp;Тохиргоо</translation>
    </message>
    <message>
        <source>&amp;Help</source>
        <translation type="unfinished">&amp;Тусламж</translation>
    </message>
    <message numerus="yes">
        <source>Processed %n block(s) of transaction history.</source>
        <translation type="unfinished">
            <numerusform />
            <numerusform />
        </translation>
    </message>
    <message>
        <source>Error</source>
        <translation type="unfinished">Алдаа</translation>
    </message>
    <message>
        <source>Warning</source>
        <translation type="unfinished">Анхааруулга</translation>
    </message>
    <message>
        <source>Information</source>
        <translation type="unfinished">Мэдээллэл</translation>
    </message>
    <message>
        <source>Up to date</source>
        <translation type="unfinished">Шинэчлэгдсэн</translation>
    </message>
    <message numerus="yes">
        <source>%n active connection(s) to Bitcoin network.</source>
        <extracomment>A substring of the tooltip.</extracomment>
        <translation type="unfinished">
            <numerusform />
            <numerusform />
        </translation>
    </message>
    <message>
        <source>Error: %1</source>
        <translation type="unfinished">Алдаа: %1</translation>
    </message>
    <message>
        <source>Sent transaction</source>
        <translation type="unfinished">Гадагшаа гүйлгээ</translation>
    </message>
    <message>
        <source>Incoming transaction</source>
        <translation type="unfinished">Дотогшоо гүйлгээ</translation>
    </message>
    <message>
        <source>Wallet is &lt;b&gt;encrypted&lt;/b&gt; and currently &lt;b&gt;unlocked&lt;/b&gt;</source>
        <translation type="unfinished">Түрүйвч &lt;b&gt;цоожтой&lt;/b&gt; ба одоогоор цоож &lt;b&gt;онгорхой&lt;/b&gt; байна</translation>
    </message>
    <message>
        <source>Wallet is &lt;b&gt;encrypted&lt;/b&gt; and currently &lt;b&gt;locked&lt;/b&gt;</source>
        <translation type="unfinished">Түрүйвч &lt;b&gt;цоожтой&lt;/b&gt; ба одоогоор цоож &lt;b&gt;хаалттай&lt;/b&gt; байна</translation>
    </message>
    </context>
<context>
    <name>CoinControlDialog</name>
    <message>
        <source>Amount:</source>
        <translation type="unfinished">Хэмжээ:</translation>
    </message>
    <message>
        <source>Fee:</source>
        <translation type="unfinished">Тѳлбѳр:</translation>
    </message>
    <message>
        <source>Amount</source>
        <translation type="unfinished">Хэмжээ</translation>
    </message>
    <message>
        <source>Date</source>
        <translation type="unfinished">Огноо</translation>
    </message>
    <message>
        <source>Confirmed</source>
        <translation type="unfinished">Баталгаажлаа</translation>
    </message>
    <message>
        <source>Copy amount</source>
        <translation type="unfinished">Хэмжээг санах</translation>
    </message>
    <message>
        <source>Copy change</source>
        <translation type="unfinished">Ѳѳрчлѳлтийг санах</translation>
    </message>
    <message>
        <source>(no label)</source>
        <translation type="unfinished">(шошгогүй)</translation>
    </message>
    <message>
        <source>(change)</source>
        <translation type="unfinished">(ѳѳрчлѳх)</translation>
    </message>
</context>
<context>
    <name>CreateWalletDialog</name>
    <message>
        <source>Wallet</source>
<<<<<<< HEAD
        <translation>Түрүйвч</translation>
=======
        <translation type="unfinished">Түрүйвч</translation>
>>>>>>> f6a356d2
    </message>
    </context>
<context>
    <name>EditAddressDialog</name>
    <message>
        <source>Edit Address</source>
        <translation type="unfinished">Хаягийг ѳѳрчлѳх</translation>
    </message>
    <message>
        <source>&amp;Label</source>
        <translation type="unfinished">&amp;Шошго</translation>
    </message>
    <message>
        <source>&amp;Address</source>
        <translation type="unfinished">&amp;Хаяг</translation>
    </message>
    <message>
        <source>New sending address</source>
        <translation type="unfinished">Шинэ явуулах хаяг</translation>
    </message>
    <message>
        <source>Edit receiving address</source>
        <translation type="unfinished">Хүлээн авах хаягийг ѳѳрчлѳх</translation>
    </message>
    <message>
        <source>Edit sending address</source>
        <translation type="unfinished">Явуулах хаягийг ѳѳрчлѳх</translation>
    </message>
    <message>
        <source>Could not unlock wallet.</source>
        <translation type="unfinished">Түрүйвчийн цоожийг тайлж чадсангүй</translation>
    </message>
    <message>
        <source>New key generation failed.</source>
        <translation type="unfinished">Шинэ түлхүүр амжилттай гарсангүй</translation>
    </message>
</context>
<context>
    <name>Intro</name>
    <message>
        <source>Bitcoin</source>
        <translation type="unfinished">Биткойн</translation>
    </message>
    <message numerus="yes">
        <source>(sufficient to restore backups %n day(s) old)</source>
        <extracomment>Explanatory text on the capability of the current prune target.</extracomment>
        <translation type="unfinished">
            <numerusform />
            <numerusform />
        </translation>
    </message>
    <message>
        <source>Error</source>
        <translation type="unfinished">Алдаа</translation>
    </message>
    </context>
<context>
    <name>HelpMessageDialog</name>
    <message>
        <source>version</source>
        <translation type="unfinished">хувилбар</translation>
    </message>
    </context>
<context>
    <name>ShutdownWindow</name>
    <message>
        <source>Do not shut down the computer until this window disappears.</source>
        <translation type="unfinished">Энэ цонхыг хаагдтал компьютерээ бүү унтраагаарай</translation>
    </message>
</context>
<context>
    <name>ModalOverlay</name>
    <message>
        <source>Last block time</source>
        <translation type="unfinished">Сүүлийн блокийн хугацаа</translation>
    </message>
    </context>
<context>
    <name>OpenURIDialog</name>
    <message>
        <source>Paste address from clipboard</source>
        <extracomment>Tooltip text for button that allows you to paste an address that is in your clipboard.</extracomment>
        <translation type="unfinished">Копидсон хаягийг буулгах</translation>
    </message>
</context>
<context>
    <name>OptionsDialog</name>
    <message>
        <source>Options</source>
        <translation type="unfinished">Сонголтууд</translation>
    </message>
    <message>
        <source>IP address of the proxy (e.g. IPv4: 127.0.0.1 / IPv6: ::1)</source>
        <translation type="unfinished">проксигийн IP хаяг (жишээ нь: IPv4: 127.0.0.1 / IPv6: ::1)</translation>
    </message>
    <message>
        <source>&amp;Network</source>
        <translation type="unfinished">Сүлжээ</translation>
    </message>
    <message>
        <source>W&amp;allet</source>
        <translation type="unfinished">Түрүйвч</translation>
    </message>
    <message>
        <source>Client restart required to activate changes.</source>
        <translation type="unfinished">Ѳѳрчлѳлтүүдийг идэвхижүүлхийн тулд клиентийг ахин эхлүүлэх шаардлагтай</translation>
    </message>
    <message>
        <source>Error</source>
        <translation type="unfinished">Алдаа</translation>
    </message>
    <message>
        <source>This change would require a client restart.</source>
        <translation type="unfinished">Энэ ѳѳрчлѳлтийг оруулахын тулд кли1нт програмыг ахин эхлүүлэх шаардлагтай</translation>
    </message>
    </context>
<context>
    <name>OverviewPage</name>
    <message>
        <source>Available:</source>
        <translation type="unfinished">Хэрэглэж болох хэмжээ:</translation>
    </message>
    </context>
<context>
    <name>PSBTOperationsDialog</name>
    <message>
        <source>or</source>
        <translation type="unfinished">эсвэл</translation>
    </message>
    </context>
<context>
    <name>PeerTableModel</name>
    <message>
        <source>Address</source>
        <extracomment>Title of Peers Table column which contains the IP/Onion/I2P address of the connected peer.</extracomment>
        <translation type="unfinished">Хаяг</translation>
    </message>
    <message>
        <source>Type</source>
        <extracomment>Title of Peers Table column which describes the type of peer connection. The "type" describes why the connection exists.</extracomment>
        <translation type="unfinished">Тѳрѳл</translation>
    </message>
    <message>
        <source>Network</source>
        <extracomment>Title of Peers Table column which states the network the peer connected through.</extracomment>
        <translation type="unfinished">Сүлжээ</translation>
    </message>
    </context>
<context>
    <name>RPCConsole</name>
    <message>
        <source>N/A</source>
        <translation type="unfinished">Алга Байна</translation>
    </message>
    <message>
        <source>Client version</source>
        <translation type="unfinished">Клиентийн хувилбар</translation>
    </message>
    <message>
        <source>&amp;Information</source>
        <translation type="unfinished">&amp;Мэдээллэл</translation>
    </message>
    <message>
        <source>General</source>
        <translation type="unfinished">Ерѳнхий</translation>
    </message>
    <message>
        <source>Network</source>
        <translation type="unfinished">Сүлжээ</translation>
    </message>
    <message>
        <source>Name</source>
        <translation type="unfinished">Нэр</translation>
    </message>
    <message>
        <source>Number of connections</source>
        <translation type="unfinished">Холболтын тоо</translation>
    </message>
    <message>
        <source>Block chain</source>
        <translation type="unfinished">Блокийн цуваа</translation>
    </message>
    <message>
        <source>Last block time</source>
        <translation type="unfinished">Сүүлийн блокийн хугацаа</translation>
    </message>
    <message>
        <source>&amp;Open</source>
        <translation type="unfinished">&amp;Нээх</translation>
    </message>
    <message>
        <source>&amp;Console</source>
        <translation type="unfinished">&amp;Консол</translation>
    </message>
    <message>
        <source>Clear console</source>
        <translation type="unfinished">Консолыг цэвэрлэх</translation>
    </message>
    </context>
<context>
    <name>ReceiveCoinsDialog</name>
    <message>
        <source>&amp;Amount:</source>
        <translation type="unfinished">Хэмжээ:</translation>
    </message>
    <message>
        <source>&amp;Label:</source>
        <translation type="unfinished">&amp;Шошго:</translation>
    </message>
    <message>
        <source>&amp;Message:</source>
        <translation type="unfinished">Зурвас:</translation>
    </message>
    <message>
        <source>Show</source>
        <translation type="unfinished">Харуул</translation>
    </message>
    <message>
        <source>Remove the selected entries from the list</source>
        <translation type="unfinished">Сонгогдсон ѳгѳгдлүүдийг устгах</translation>
    </message>
    <message>
        <source>Remove</source>
        <translation type="unfinished">Устгах</translation>
    </message>
    <message>
        <source>Could not unlock wallet.</source>
        <translation type="unfinished">Түрүйвчийн цоожийг тайлж чадсангүй</translation>
    </message>
    </context>
<context>
    <name>ReceiveRequestDialog</name>
    <message>
        <source>Amount:</source>
        <translation type="unfinished">Хэмжээ:</translation>
    </message>
    <message>
        <source>Message:</source>
        <translation type="unfinished">Зурвас:</translation>
    </message>
    <message>
        <source>Wallet:</source>
        <translation type="unfinished">Хэтэвч:</translation>
    </message>
    <message>
        <source>Copy &amp;Address</source>
        <translation type="unfinished">Хаягийг &amp;Хуулбарлах</translation>
    </message>
    </context>
<context>
    <name>RecentRequestsTableModel</name>
    <message>
        <source>Date</source>
        <translation type="unfinished">Огноо</translation>
    </message>
    <message>
        <source>Label</source>
        <translation type="unfinished">Шошго</translation>
    </message>
    <message>
        <source>Message</source>
        <translation type="unfinished">Зурвас</translation>
    </message>
    <message>
        <source>(no label)</source>
        <translation type="unfinished">(шошгогүй)</translation>
    </message>
    <message>
        <source>(no message)</source>
        <translation type="unfinished">(зурвас алга)</translation>
    </message>
    </context>
<context>
    <name>SendCoinsDialog</name>
    <message>
        <source>Send Coins</source>
        <translation type="unfinished">Зоос явуулах</translation>
    </message>
    <message>
        <source>automatically selected</source>
        <translation type="unfinished">автоматаар сонгогдсон</translation>
    </message>
    <message>
        <source>Insufficient funds!</source>
        <translation type="unfinished">Таны дансны үлдэгдэл хүрэлцэхгүй байна!</translation>
    </message>
    <message>
        <source>Amount:</source>
        <translation type="unfinished">Хэмжээ:</translation>
    </message>
    <message>
        <source>Fee:</source>
        <translation type="unfinished">Тѳлбѳр:</translation>
    </message>
    <message>
        <source>Send to multiple recipients at once</source>
        <translation type="unfinished">Нэгэн зэрэг олон хүлээн авагчруу явуулах</translation>
    </message>
    <message>
        <source>Add &amp;Recipient</source>
        <translation type="unfinished">&amp;Хүлээн авагчийг Нэмэх</translation>
    </message>
    <message>
        <source>Clear &amp;All</source>
        <translation type="unfinished">&amp;Бүгдийг Цэвэрлэ</translation>
    </message>
    <message>
        <source>Balance:</source>
        <translation type="unfinished">Баланс:</translation>
    </message>
    <message>
        <source>Confirm the send action</source>
        <translation type="unfinished">Явуулах үйлдлийг баталгаажуулна уу</translation>
    </message>
    <message>
        <source>S&amp;end</source>
        <translation type="unfinished">Яв&amp;уул</translation>
    </message>
    <message>
        <source>Copy amount</source>
        <translation type="unfinished">Хэмжээг санах</translation>
    </message>
    <message>
        <source>Copy change</source>
        <translation type="unfinished">Ѳѳрчлѳлтийг санах</translation>
    </message>
    <message>
        <source>or</source>
        <translation type="unfinished">эсвэл</translation>
    </message>
    <message>
        <source>Confirm send coins</source>
        <translation type="unfinished">Зоос явуулахыг баталгаажуулна уу</translation>
    </message>
    <message>
        <source>The amount to pay must be larger than 0.</source>
        <translation type="unfinished">Тѳлѳх хэмжээ 0.-оос их байх ёстой</translation>
    </message>
    <message>
        <source>The amount exceeds your balance.</source>
        <translation type="unfinished">Энэ хэмжээ таны балансаас хэтэрсэн байна.</translation>
    </message>
    <message>
        <source>The total exceeds your balance when the %1 transaction fee is included.</source>
        <translation type="unfinished">Гүйлгээний тѳлбѳр %1-ийг тооцхоор нийт дүн нь таны балансаас хэтрээд байна.</translation>
    </message>
    <message numerus="yes">
        <source>Estimated to begin confirmation within %n block(s).</source>
        <translation type="unfinished">
            <numerusform />
            <numerusform />
        </translation>
    </message>
    <message>
        <source>Warning: Invalid Bitcoin address</source>
        <translation type="unfinished">Анхаар:Буруу Биткойны хаяг байна</translation>
    </message>
    <message>
        <source>(no label)</source>
        <translation type="unfinished">(шошгогүй)</translation>
    </message>
</context>
<context>
    <name>SendCoinsEntry</name>
    <message>
        <source>A&amp;mount:</source>
        <translation type="unfinished">Дүн:</translation>
    </message>
    <message>
        <source>Pay &amp;To:</source>
        <translation type="unfinished">Тѳлѳх &amp;хаяг:</translation>
    </message>
    <message>
        <source>&amp;Label:</source>
        <translation type="unfinished">&amp;Шошго:</translation>
    </message>
    <message>
        <source>Paste address from clipboard</source>
        <translation type="unfinished">Копидсон хаягийг буулгах</translation>
    </message>
    <message>
        <source>Message:</source>
        <translation type="unfinished">Зурвас:</translation>
    </message>
    <message>
        <source>Pay To:</source>
        <translation type="unfinished">Тѳлѳх хаяг:</translation>
    </message>
    </context>
<context>
    <name>SignVerifyMessageDialog</name>
    <message>
        <source>Paste address from clipboard</source>
        <translation type="unfinished">Копидсон хаягийг буулгах</translation>
    </message>
    <message>
        <source>Clear &amp;All</source>
        <translation type="unfinished">&amp;Бүгдийг Цэвэрлэ</translation>
    </message>
    </context>
<context>
    <name>TransactionDesc</name>
    <message>
        <source>%1/unconfirmed</source>
        <translation type="unfinished">%1/баталгаажаагүй</translation>
    </message>
    <message>
        <source>%1 confirmations</source>
        <translation type="unfinished">%1 баталгаажилтууд</translation>
    </message>
    <message>
        <source>Date</source>
        <translation type="unfinished">Огноо</translation>
    </message>
    <message>
        <source>unknown</source>
        <translation type="unfinished">үл мэдэгдэх</translation>
    </message>
    <message numerus="yes">
        <source>matures in %n more block(s)</source>
        <translation type="unfinished">
            <numerusform />
            <numerusform />
        </translation>
    </message>
    <message>
        <source>Message</source>
        <translation type="unfinished">Зурвас</translation>
    </message>
    <message>
        <source>Transaction ID</source>
        <translation type="unfinished">Тодорхойлолт</translation>
    </message>
    <message>
        <source>Amount</source>
        <translation type="unfinished">Хэмжээ</translation>
    </message>
    </context>
<context>
    <name>TransactionDescDialog</name>
    <message>
        <source>This pane shows a detailed description of the transaction</source>
        <translation type="unfinished">Гүйлгээний дэлгэрэнгүйг энэ бичил цонх харуулж байна</translation>
    </message>
    </context>
<context>
    <name>TransactionTableModel</name>
    <message>
        <source>Date</source>
        <translation type="unfinished">Огноо</translation>
    </message>
    <message>
        <source>Type</source>
        <translation type="unfinished">Тѳрѳл</translation>
    </message>
    <message>
        <source>Label</source>
        <translation type="unfinished">Шошго</translation>
    </message>
    <message>
        <source>Unconfirmed</source>
        <translation type="unfinished">Баталгаажаагүй</translation>
    </message>
    <message>
        <source>Confirmed (%1 confirmations)</source>
        <translation type="unfinished">Баталгаажлаа (%1 баталгаажилт)</translation>
    </message>
    <message>
        <source>Conflicted</source>
        <translation type="unfinished">Зѳрчилдлѳѳ</translation>
    </message>
    <message>
        <source>Generated but not accepted</source>
        <translation type="unfinished">Үүсгэгдсэн гэхдээ хүлээн авагдаагүй</translation>
    </message>
    <message>
        <source>Received with</source>
        <translation type="unfinished">Хүлээн авсан хаяг</translation>
    </message>
    <message>
        <source>Received from</source>
        <translation type="unfinished">Хүлээн авагдсан хаяг</translation>
    </message>
    <message>
        <source>Sent to</source>
        <translation type="unfinished">Явуулсан хаяг</translation>
    </message>
    <message>
        <source>Payment to yourself</source>
        <translation type="unfinished">Ѳѳрлүүгээ хийсэн тѳлбѳр</translation>
    </message>
    <message>
        <source>Mined</source>
        <translation type="unfinished">Олборлогдсон</translation>
    </message>
    <message>
        <source>(n/a)</source>
        <translation type="unfinished">(алга байна)</translation>
    </message>
    <message>
        <source>(no label)</source>
        <translation type="unfinished">(шошгогүй)</translation>
    </message>
    <message>
        <source>Transaction status. Hover over this field to show number of confirmations.</source>
        <translation type="unfinished">Гүйлгээний байдал. Энд хулганыг авчирч баталгаажуулалтын тоог харна уу.</translation>
    </message>
    <message>
        <source>Date and time that the transaction was received.</source>
        <translation type="unfinished">Гүйлгээг хүлээн авсан огноо ба цаг.</translation>
    </message>
    <message>
        <source>Type of transaction.</source>
        <translation type="unfinished">Гүйлгээний тѳрѳл</translation>
    </message>
    <message>
        <source>Amount removed from or added to balance.</source>
        <translation type="unfinished">Балансаас авагдсан болон нэмэгдсэн хэмжээ.</translation>
    </message>
</context>
<context>
    <name>TransactionView</name>
    <message>
        <source>All</source>
        <translation type="unfinished">Бүгд</translation>
    </message>
    <message>
        <source>Today</source>
        <translation type="unfinished">Ѳнѳѳдѳр</translation>
    </message>
    <message>
        <source>This week</source>
        <translation type="unfinished">Энэ долоо хоног</translation>
    </message>
    <message>
        <source>This month</source>
        <translation type="unfinished">Энэ сар</translation>
    </message>
    <message>
        <source>Last month</source>
        <translation type="unfinished">Ѳнгѳрсѳн сар</translation>
    </message>
    <message>
        <source>This year</source>
        <translation type="unfinished">Энэ жил</translation>
    </message>
    <message>
        <source>Received with</source>
        <translation type="unfinished">Хүлээн авсан хаяг</translation>
    </message>
    <message>
        <source>Sent to</source>
        <translation type="unfinished">Явуулсан хаяг</translation>
    </message>
    <message>
        <source>To yourself</source>
        <translation type="unfinished">Ѳѳрлүүгээ</translation>
    </message>
    <message>
        <source>Mined</source>
        <translation type="unfinished">Олборлогдсон</translation>
    </message>
    <message>
        <source>Other</source>
        <translation type="unfinished">Бусад</translation>
    </message>
    <message>
        <source>Min amount</source>
        <translation type="unfinished">Хамгийн бага хэмжээ</translation>
    </message>
    <message>
        <source>Confirmed</source>
        <translation type="unfinished">Баталгаажлаа</translation>
    </message>
    <message>
        <source>Date</source>
        <translation type="unfinished">Огноо</translation>
    </message>
    <message>
        <source>Type</source>
        <translation type="unfinished">Тѳрѳл</translation>
    </message>
    <message>
        <source>Label</source>
        <translation type="unfinished">Шошго</translation>
    </message>
    <message>
        <source>Address</source>
        <translation type="unfinished">Хаяг</translation>
    </message>
    <message>
        <source>ID</source>
        <translation type="unfinished">Тодорхойлолт</translation>
    </message>
    <message>
        <source>The transaction history was successfully saved to %1.</source>
        <translation type="unfinished">Гүйлгээнүй түүхийг %1-д амжилттай хадгаллаа.</translation>
    </message>
    <message>
        <source>to</source>
        <translation type="unfinished">-рүү/руу</translation>
    </message>
</context>
<context>
    <name>WalletFrame</name>
    <message>
        <source>Error</source>
        <translation type="unfinished">Алдаа</translation>
    </message>
    </context>
<context>
    <name>WalletModel</name>
    <message>
        <source>Send Coins</source>
        <translation type="unfinished">Зоос явуулах</translation>
    </message>
    </context>
<context>
    <name>WalletView</name>
    <message>
        <source>&amp;Export</source>
        <translation type="unfinished">&amp;Экспорт</translation>
    </message>
    <message>
        <source>Export the data in the current tab to a file</source>
        <translation type="unfinished">Сонгогдсон таб дээрхи дата-г экспортлох</translation>
    </message>
    </context>
</TS><|MERGE_RESOLUTION|>--- conflicted
+++ resolved
@@ -394,11 +394,7 @@
     <name>CreateWalletDialog</name>
     <message>
         <source>Wallet</source>
-<<<<<<< HEAD
-        <translation>Түрүйвч</translation>
-=======
         <translation type="unfinished">Түрүйвч</translation>
->>>>>>> f6a356d2
     </message>
     </context>
 <context>
