<TS language="mn" version="2.1">
<context>
    <name>AddressBookPage</name>
    <message>
        <source>Create a new address</source>
        <translation>Шинэ хаяг нээх</translation>
    </message>
    <message>
        <source>&amp;New</source>
        <translation>&amp;Шинэ</translation>
    </message>
    <message>
        <source>Copy the currently selected address to the system clipboard</source>
        <translation>Одоогоор сонгогдсон байгаа хаягуудыг сануулах</translation>
    </message>
    <message>
        <source>&amp;Copy</source>
        <translation>&amp;Хуулах</translation>
    </message>
    <message>
        <source>C&amp;lose</source>
        <translation>&amp;Хаах</translation>
    </message>
    <message>
        <source>Delete the currently selected address from the list</source>
        <translation>Одоо сонгогдсон байгаа хаягуудыг жагсаалтаас устгах</translation>
    </message>
    <message>
        <source>Enter address or label to search</source>
        <translation>Хайлт хийхийн тулд хаяг эсвэл шошгыг оруул</translation>
    </message>
    <message>
        <source>Export the data in the current tab to a file</source>
        <translation>Сонгогдсон таб дээрхи дата-г экспортлох</translation>
    </message>
    <message>
        <source>&amp;Export</source>
        <translation>&amp;Экспортдлох</translation>
    </message>
    <message>
        <source>&amp;Delete</source>
        <translation>&amp;Устгах</translation>
    </message>
    </context>
<context>
    <name>AddressTableModel</name>
    </context>
<context>
    <name>AskPassphraseDialog</name>
    <message>
        <source>Enter passphrase</source>
        <translation>Нууц үгийг оруул</translation>
    </message>
    <message>
        <source>New passphrase</source>
        <translation>Шинэ нууц үг</translation>
    </message>
    <message>
        <source>Repeat new passphrase</source>
        <translation>Шинэ нууц үгийг давтана уу</translation>
    </message>
    </context>
<context>
    <name>BanTableModel</name>
    </context>
<context>
    <name>BitcoinGUI</name>
    <message>
        <source>Sign &amp;message...</source>
        <translation>&amp;Зурвас хавсаргах...</translation>
    </message>
    <message>
        <source>Synchronizing with network...</source>
        <translation>Сүлжээтэй тааруулж байна...</translation>
    </message>
    <message>
        <source>&amp;Transactions</source>
        <translation>Гүйлгээнүүд</translation>
    </message>
    <message>
        <source>Browse transaction history</source>
        <translation>Гүйлгээнүүдийн түүхийг харах</translation>
    </message>
    <message>
        <source>E&amp;xit</source>
        <translation>Гарах</translation>
    </message>
    <message>
        <source>Quit application</source>
        <translation>Програмаас Гарах</translation>
    </message>
    <message>
        <source>About &amp;Qt</source>
        <translation>&amp;Клиентийн тухай</translation>
    </message>
    <message>
        <source>Show information about Qt</source>
        <translation>Клиентийн тухай мэдээллийг харуул</translation>
    </message>
    <message>
        <source>&amp;Options...</source>
        <translation>&amp;Сонголтууд...</translation>
    </message>
    <message>
        <source>&amp;Encrypt Wallet...</source>
        <translation>&amp;Түрүйвчийг цоожлох...</translation>
    </message>
    <message>
        <source>&amp;Backup Wallet...</source>
        <translation>&amp;Түрүйвчийг Жоорлох...</translation>
    </message>
    <message>
        <source>&amp;Change Passphrase...</source>
        <translation>&amp;Нууц Үгийг Солих...</translation>
    </message>
    <message>
        <source>Change the passphrase used for wallet encryption</source>
        <translation>Түрүйвчийг цоожлох нууц үгийг солих</translation>
    </message>
    <message>
        <source>Open debugging and diagnostic console</source>
        <translation>Оношилгоо ба засварын консолыг онгойлго</translation>
    </message>
    <message>
        <source>Bitcoin</source>
        <translation>Биткойн</translation>
    </message>
    <message>
        <source>&amp;Show / Hide</source>
        <translation>&amp;Харуул / Нуу</translation>
    </message>
    <message>
        <source>&amp;File</source>
        <translation>&amp;Файл</translation>
    </message>
    <message>
        <source>&amp;Settings</source>
        <translation>&amp;Тохиргоо</translation>
    </message>
    <message>
        <source>&amp;Help</source>
        <translation>&amp;Тусламж</translation>
    </message>
    <message>
        <source>Error</source>
        <translation>Алдаа</translation>
    </message>
    <message>
        <source>Information</source>
        <translation>Мэдээллэл</translation>
    </message>
    <message>
        <source>Up to date</source>
        <translation>Шинэчлэгдсэн</translation>
    </message>
    <message>
        <source>Sent transaction</source>
        <translation>Гадагшаа гүйлгээ</translation>
    </message>
    <message>
        <source>Incoming transaction</source>
        <translation>Дотогшоо гүйлгээ</translation>
    </message>
    <message>
        <source>Wallet is &lt;b&gt;encrypted&lt;/b&gt; and currently &lt;b&gt;unlocked&lt;/b&gt;</source>
        <translation>Түрүйвч &lt;b&gt;цоожтой&lt;/b&gt; ба одоогоор цоож &lt;b&gt;онгорхой&lt;/b&gt; байна</translation>
    </message>
    <message>
        <source>Wallet is &lt;b&gt;encrypted&lt;/b&gt; and currently &lt;b&gt;locked&lt;/b&gt;</source>
        <translation>Түрүйвч &lt;b&gt;цоожтой&lt;/b&gt; ба одоогоор цоож &lt;b&gt;хаалттай&lt;/b&gt; байна</translation>
    </message>
    </context>
<context>
    <name>CoinControlDialog</name>
    <message>
        <source>Amount:</source>
        <translation>Хэмжээ:</translation>
    </message>
    <message>
        <source>Fee:</source>
        <translation>Тѳлбѳр:</translation>
    </message>
    <message>
        <source>Amount</source>
        <translation>Хэмжээ</translation>
    </message>
    <message>
        <source>Date</source>
        <translation>Огноо</translation>
    </message>
    <message>
        <source>Confirmed</source>
        <translation>Баталгаажлаа</translation>
    </message>
    </context>
<context>
    <name>EditAddressDialog</name>
    <message>
        <source>Edit Address</source>
        <translation>Хаягийг ѳѳрчлѳх</translation>
    </message>
    <message>
        <source>&amp;Label</source>
        <translation>&amp;Шошго</translation>
    </message>
    <message>
        <source>&amp;Address</source>
        <translation>&amp;Хаяг</translation>
    </message>
    </context>
<context>
    <name>FreespaceChecker</name>
    </context>
<context>
    <name>HelpMessageDialog</name>
    <message>
        <source>version</source>
        <translation>хувилбар</translation>
    </message>
    </context>
<context>
    <name>Intro</name>
    <message>
        <source>Bitcoin</source>
        <translation>Биткойн</translation>
    </message>
    <message>
        <source>Error</source>
        <translation>Алдаа</translation>
    </message>
    </context>
<context>
    <name>ModalOverlay</name>
    <message>
        <source>Last block time</source>
        <translation>Сүүлийн блокийн хугацаа</translation>
    </message>
    </context>
<context>
    <name>OpenURIDialog</name>
    </context>
<context>
    <name>OptionsDialog</name>
    <message>
        <source>Options</source>
        <translation>Сонголтууд</translation>
    </message>
    <message>
        <source>IP address of the proxy (e.g. IPv4: 127.0.0.1 / IPv6: ::1)</source>
        <translation>проксигийн IP хаяг (жишээ нь: IPv4: 127.0.0.1 / IPv6: ::1)</translation>
    </message>
    <message>
        <source>&amp;Network</source>
        <translation>Сүлжээ</translation>
    </message>
    <message>
        <source>W&amp;allet</source>
        <translation>Түрүйвч</translation>
    </message>
    <message>
        <source>Client restart required to activate changes.</source>
        <translation>Ѳѳрчлѳлтүүдийг идэвхижүүлхийн тулд клиентийг ахин эхлүүлэх шаардлагтай</translation>
    </message>
    <message>
        <source>Error</source>
        <translation>Алдаа</translation>
    </message>
    <message>
        <source>This change would require a client restart.</source>
        <translation>Энэ ѳѳрчлѳлтийг оруулахын тулд кли1нт програмыг ахин эхлүүлэх шаардлагтай</translation>
    </message>
    </context>
<context>
    <name>OverviewPage</name>
    <message>
        <source>Available:</source>
        <translation>Хэрэглэж болох хэмжээ:</translation>
    </message>
    </context>
<context>
    <name>PaymentServer</name>
    </context>
<context>
    <name>PeerTableModel</name>
    </context>
<context>
    <name>QObject</name>
    <message>
        <source>Amount</source>
        <translation>Хэмжээ</translation>
    </message>
    <message>
        <source>N/A</source>
        <translation>Алга Байна</translation>
    </message>
    <message>
        <source>unknown</source>
        <translation>үл мэдэгдэх</translation>
    </message>
</context>
<context>
    <name>QObject::QObject</name>
    </context>
<context>
    <name>QRImageWidget</name>
    </context>
<context>
    <name>QRImageWidget</name>
    </context>
<context>
    <name>RPCConsole</name>
    <message>
        <source>N/A</source>
        <translation>Алга Байна</translation>
    </message>
    <message>
        <source>Client version</source>
        <translation>Клиентийн хувилбар</translation>
    </message>
    <message>
        <source>&amp;Information</source>
        <translation>&amp;Мэдээллэл</translation>
    </message>
    <message>
        <source>General</source>
        <translation>Ерѳнхий</translation>
    </message>
    <message>
        <source>Network</source>
        <translation>Сүлжээ</translation>
    </message>
    <message>
        <source>Name</source>
        <translation>Нэр</translation>
    </message>
    <message>
        <source>Number of connections</source>
        <translation>Холболтын тоо</translation>
    </message>
    <message>
        <source>Block chain</source>
        <translation>Блокийн цуваа</translation>
    </message>
    <message>
        <source>Current number of blocks</source>
        <translation>Одоогийн блокийн тоо</translation>
    </message>
    <message>
        <source>Last block time</source>
        <translation>Сүүлийн блокийн хугацаа</translation>
    </message>
    <message>
        <source>&amp;Open</source>
        <translation>&amp;Нээх</translation>
    </message>
    <message>
        <source>&amp;Console</source>
        <translation>&amp;Консол</translation>
    </message>
    <message>
        <source>Clear console</source>
        <translation>Консолыг цэвэрлэх</translation>
    </message>
    </context>
<context>
    <name>ReceiveCoinsDialog</name>
    <message>
        <source>&amp;Amount:</source>
        <translation>Хэмжээ:</translation>
    </message>
    <message>
        <source>&amp;Label:</source>
        <translation>&amp;Шошго:</translation>
    </message>
    <message>
        <source>&amp;Message:</source>
        <translation>Зурвас:</translation>
    </message>
    <message>
        <source>Show</source>
        <translation>Харуул</translation>
    </message>
    <message>
        <source>Remove the selected entries from the list</source>
        <translation>Сонгогдсон ѳгѳгдлүүдийг устгах</translation>
    </message>
    <message>
        <source>Remove</source>
        <translation>Устгах</translation>
    </message>
    </context>
<context>
    <name>ReceiveRequestDialog</name>
    <message>
        <source>Copy &amp;Address</source>
        <translation>Хаягийг &amp;Хуулбарлах</translation>
    </message>
    <message>
        <source>Wallet</source>
        <translation>Түрүйвч</translation>
    </message>
    </context>
<context>
    <name>RecentRequestsTableModel</name>
    </context>
<context>
    <name>RecentRequestsTableModel</name>
    </context>
<context>
    <name>SendCoinsDialog</name>
    <message>
        <source>Send Coins</source>
        <translation>Зоос явуулах</translation>
    </message>
    <message>
        <source>automatically selected</source>
        <translation>автоматаар сонгогдсон</translation>
    </message>
    <message>
        <source>Insufficient funds!</source>
        <translation>Таны дансны үлдэгдэл хүрэлцэхгүй байна!</translation>
    </message>
    <message>
        <source>Amount:</source>
        <translation>Хэмжээ:</translation>
    </message>
    <message>
        <source>Fee:</source>
        <translation>Тѳлбѳр:</translation>
    </message>
    <message>
        <source>Send to multiple recipients at once</source>
        <translation>Нэгэн зэрэг олон хүлээн авагчруу явуулах</translation>
    </message>
    <message>
        <source>Add &amp;Recipient</source>
        <translation>&amp;Хүлээн авагчийг Нэмэх</translation>
    </message>
    <message>
        <source>Clear &amp;All</source>
        <translation>&amp;Бүгдийг Цэвэрлэ</translation>
    </message>
    <message>
        <source>Balance:</source>
        <translation>Баланс:</translation>
    </message>
    <message>
        <source>Confirm the send action</source>
        <translation>Явуулах үйлдлийг баталгаажуулна уу</translation>
    </message>
    <message>
        <source>S&amp;end</source>
        <translation>Яв&amp;уул</translation>
    </message>
    </context>
<context>
    <name>SendCoinsEntry</name>
    <message>
        <source>A&amp;mount:</source>
        <translation>Дүн:</translation>
    </message>
    <message>
        <source>Pay &amp;To:</source>
        <translation>Тѳлѳх &amp;хаяг:</translation>
    </message>
    <message>
        <source>&amp;Label:</source>
        <translation>&amp;Шошго:</translation>
    </message>
    <message>
        <source>Alt+A</source>
        <translation>Alt+A</translation>
    </message>
    <message>
        <source>Paste address from clipboard</source>
        <translation>Копидсон хаягийг буулгах</translation>
    </message>
    <message>
        <source>Alt+P</source>
        <translation>Alt+P</translation>
    </message>
    <message>
        <source>Message:</source>
        <translation>Зурвас:</translation>
    </message>
    <message>
        <source>Pay To:</source>
        <translation>Тѳлѳх хаяг:</translation>
    </message>
    </context>
<context>
    <name>SendConfirmationDialog</name>
    </context>
<context>
    <name>ShutdownWindow</name>
    <message>
        <source>Do not shut down the computer until this window disappears.</source>
        <translation>Энэ цонхыг хаагдтал компьютерээ бүү унтраагаарай</translation>
    </message>
</context>
<context>
    <name>SignVerifyMessageDialog</name>
    <message>
        <source>Alt+A</source>
        <translation>Alt+A</translation>
    </message>
    <message>
        <source>Paste address from clipboard</source>
        <translation>Копидсон хаягийг буулгах</translation>
    </message>
    <message>
        <source>Alt+P</source>
        <translation>Alt+P</translation>
    </message>
    <message>
        <source>Clear &amp;All</source>
        <translation>&amp;Бүгдийг Цэвэрлэ</translation>
    </message>
    </context>
<context>
    <name>SplashScreen</name>
    </context>
<context>
    <name>TrafficGraphWidget</name>
    </context>
<context>
    <name>TransactionDesc</name>
    </context>
<context>
    <name>TransactionDescDialog</name>
    <message>
        <source>This pane shows a detailed description of the transaction</source>
        <translation>Гүйлгээний дэлгэрэнгүйг энэ бичил цонх харуулж байна</translation>
    </message>
    </context>
<context>
    <name>TransactionTableModel</name>
    </context>
<context>
    <name>TransactionView</name>
    </context>
<context>
    <name>UnitDisplayStatusBarControl</name>
    </context>
<context>
<<<<<<< HEAD
=======
    <name>WalletController</name>
    </context>
<context>
>>>>>>> be92be56
    <name>WalletFrame</name>
    </context>
<context>
    <name>WalletModel</name>
    </context>
<context>
    <name>WalletView</name>
    </context>
<context>
    <name>bitcoin-core</name>
    <message>
        <source>Information</source>
        <translation>Мэдээллэл</translation>
    </message>
    <message>
        <source>Insufficient funds</source>
        <translation>Таны дансны үлдэгдэл хүрэлцэхгүй байна</translation>
    </message>
    <message>
        <source>Loading block index...</source>
        <translation>Блокийн индексүүдийг ачааллаж байна...</translation>
    </message>
    <message>
        <source>Loading wallet...</source>
        <translation>Түрүйвчийг ачааллаж байна...</translation>
    </message>
    <message>
        <source>Rescanning...</source>
        <translation>Ахин уншиж байна...</translation>
    </message>
    <message>
        <source>Done loading</source>
        <translation>Ачааллаж дууслаа</translation>
    </message>
    <message>
        <source>Error</source>
        <translation>Алдаа</translation>
    </message>
</context>
</TS><|MERGE_RESOLUTION|>--- conflicted
+++ resolved
@@ -305,9 +305,6 @@
     <name>QRImageWidget</name>
     </context>
 <context>
-    <name>QRImageWidget</name>
-    </context>
-<context>
     <name>RPCConsole</name>
     <message>
         <source>N/A</source>
@@ -404,9 +401,6 @@
     <name>RecentRequestsTableModel</name>
     </context>
 <context>
-    <name>RecentRequestsTableModel</name>
-    </context>
-<context>
     <name>SendCoinsDialog</name>
     <message>
         <source>Send Coins</source>
@@ -543,12 +537,9 @@
     <name>UnitDisplayStatusBarControl</name>
     </context>
 <context>
-<<<<<<< HEAD
-=======
     <name>WalletController</name>
     </context>
 <context>
->>>>>>> be92be56
     <name>WalletFrame</name>
     </context>
 <context>
