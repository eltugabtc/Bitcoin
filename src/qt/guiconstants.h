--- conflicted
+++ resolved
@@ -22,11 +22,8 @@
 #define STYLE_INVALID "background:#FF8080"
 /* "Warning" field background style */
 #define STYLE_INCORRECT "background:#FFFF80"
-<<<<<<< HEAD
-=======
 /* Background style for active search in NetWatch */
 #define STYLE_ACTIVE "background:#80FF80"
->>>>>>> 7f59a6de
 
 /* Transaction list -- unconfirmed transaction */
 #define COLOR_UNCONFIRMED QColor(128, 128, 128)
