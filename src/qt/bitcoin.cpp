--- conflicted
+++ resolved
@@ -497,13 +497,8 @@
 
 void BitcoinApplication::handleRunawayException(const QString &message)
 {
-<<<<<<< HEAD
     QMessageBox::critical(0, "Runaway exception", BitcoinGUI::tr("A fatal error occurred. Zetacoin can no longer continue safely and will quit.") + QString("\n\n") + message);
-    ::exit(1);
-=======
-    QMessageBox::critical(0, "Runaway exception", BitcoinGUI::tr("A fatal error occurred. Bitcoin can no longer continue safely and will quit.") + QString("\n\n") + message);
     ::exit(EXIT_FAILURE);
->>>>>>> 0d719145
 }
 
 WId BitcoinApplication::getMainWinId() const
@@ -592,22 +587,14 @@
     /// - Do not call GetDataDir(true) before this step finishes
     if (!boost::filesystem::is_directory(GetDataDir(false)))
     {
-<<<<<<< HEAD
-        QMessageBox::critical(0, QObject::tr("Zetacoin Core"),
-=======
         QMessageBox::critical(0, QObject::tr(PACKAGE_NAME),
->>>>>>> 0d719145
                               QObject::tr("Error: Specified data directory \"%1\" does not exist.").arg(QString::fromStdString(mapArgs["-datadir"])));
         return EXIT_FAILURE;
     }
     try {
         ReadConfigFile(mapArgs, mapMultiArgs);
     } catch (const std::exception& e) {
-<<<<<<< HEAD
-        QMessageBox::critical(0, QObject::tr("Zetacoin Core"),
-=======
         QMessageBox::critical(0, QObject::tr(PACKAGE_NAME),
->>>>>>> 0d719145
                               QObject::tr("Error: Cannot parse configuration file: %1. Only use key=value syntax.").arg(e.what()));
         return EXIT_FAILURE;
     }
@@ -622,13 +609,8 @@
     try {
         SelectParams(ChainNameFromCommandLine());
     } catch(std::exception &e) {
-<<<<<<< HEAD
-        QMessageBox::critical(0, QObject::tr("Zetacoin Core"), QObject::tr("Error: %1").arg(e.what()));
-        return 1;
-=======
         QMessageBox::critical(0, QObject::tr(PACKAGE_NAME), QObject::tr("Error: %1").arg(e.what()));
         return EXIT_FAILURE;
->>>>>>> 0d719145
     }
 #ifdef ENABLE_WALLET
     // Parse URIs on command line -- this can affect Params()
@@ -687,11 +669,7 @@
         app.createWindow(networkStyle.data());
         app.requestInitialize();
 #if defined(Q_OS_WIN) && QT_VERSION >= 0x050000
-<<<<<<< HEAD
-        WinShutdownMonitor::registerShutdownBlockReason(QObject::tr("Zetacoin Core didn't yet exit safely..."), (HWND)app.getMainWinId());
-=======
         WinShutdownMonitor::registerShutdownBlockReason(QObject::tr("%1 didn't yet exit safely...").arg(QObject::tr(PACKAGE_NAME)), (HWND)app.getMainWinId());
->>>>>>> 0d719145
 #endif
         app.exec();
         app.requestShutdown();
