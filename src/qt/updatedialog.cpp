#include "updatedialog.h"
#include "ui_updatedialog.h"
#include "util.h"
#include "clientversion.h"
#include <QPushButton>
#include <QFileDialog>
#include <QMessageBox>
#include <QLineEdit>

UpdateDialog::UpdateDialog(QWidget *parent) :
    QDialog(parent),
    ui(new Ui::UpdateDialog),
    finished(false),
    iconSize(40)
{
    ui->setupUi(this);
    ui->progressBar->setVisible(false);
    ui->buttonBox->button(QDialogButtonBox::Ok)->setText(tr("Download"));
    ui->buttonBox->button(QDialogButtonBox::Cancel)->setText(tr("Not Now"));
    connect(ui->osComboBox , SIGNAL(currentIndexChanged(int)),this,SLOT(selectionChanged(int)));

    setPossibleOS();
    setProgressValue(0);
    setIcon();
}

UpdateDialog* UpdateDialog::instance = 0;

UpdateDialog::~UpdateDialog()
{
    delete ui;
}

void UpdateDialog::setUpdateVersion(QString text)
{
    ui->topLabel->setText(ui->topLabel->text().arg(text));
}

void UpdateDialog::setCurrentVersion(QString text)
{
    ui->currentVersionLabel->setText(ui->currentVersionLabel->text().arg(text));
}

QString UpdateDialog::getOSString(boost::optional<Updater::OS> os)
{
    QString osString = "Unknown";
    if (os) {
        switch(os.get()) {
            case Updater::LINUX_32:
                osString = "Linux 32";
                break;
            case Updater::LINUX_64:
                osString = "Linux 64";
                break;
            case Updater::WINDOWS_32:
                osString = "Windows 32";
                break;
            case Updater::WINDOWS_64:
                osString = "Windows 64";
                break;
            case Updater::MAC_OS:
                osString = "Mac OS";
                break;
            default:
                osString = "Unknown";
        }
    }
    return osString;
}

void UpdateDialog::setOS(Updater::OS os)
{
    ui->osComboBox->setCurrentIndex(os);
}

Updater::OS UpdateDialog::getOS()
{
    return static_cast<Updater::OS>(ui->osComboBox->currentIndex());
}

void UpdateDialog::setPossibleOS()
{
    ui->osComboBox->addItem(getOSString(Updater::LINUX_32));
    ui->osComboBox->addItem(getOSString(Updater::LINUX_64));
    ui->osComboBox->addItem(getOSString(Updater::WINDOWS_32));
    ui->osComboBox->addItem(getOSString(Updater::WINDOWS_64));
    ui->osComboBox->addItem(getOSString(Updater::MAC_OS));
}

void UpdateProgressBar(curl_off_t now, curl_off_t total)
{
    QCoreApplication::processEvents();
    if (now != 0 && total != 0)
    {
        UpdateDialog::GetInstance()->setProgressMaximum(total);
        UpdateDialog::GetInstance()->setProgressValue(now);
    }
}

void UpdateDialog::shaError(const QString& error)
{
    QMessageBox::warning(this, "Error", tr(qPrintable(error)),
        QMessageBox::Ok, QMessageBox::Ok);
    QFile(fileName).remove();
}

void UpdateDialog::downloadFinished()
{
    if (!finished)
    {
        finished = true;
        std::string newSha = updater.GetDownloadSha256Sum(getOS());
        try
        {
            std::string sha = Sha256Sum(fileName.toStdString());
            if (!sha.empty()) {
                if (newSha.compare(sha) == 0) {
                    QMessageBox::information(this, tr("Download Complete"),
                        tr("Package has been successfully downloaded!\nPath - %1").arg(fileName));
                } else {
                    shaError("Download Failed. \nSHA-256 Checksum is not valid.");
                }
            } else {
                shaError("An error occurred during SHA-256 verification.");
            }
        } catch(std::runtime_error &e) {
            LogPrintf("%s\n", e.what());
            shaError("An error occurred during SHA-256 verification.");
        }
        QDialog::done(true);
    }
}

void UpdateDialog::setProgressMaximum(int max)
{
    ui->progressBar->setMaximum(max);
}

void UpdateDialog::setProgressValue(int value)
{
    ui->progressBar->setValue(value);
}

void UpdateDialog::downloadVersion()
{
    finished = false;
    std::string url = updater.GetDownloadUrl(getOS());
    QFileInfo fileInfo(QString::fromStdString(url));

    fileName = QFileDialog::getSaveFileName(this, tr("Save File"),
            QDir::homePath() + QDir::separator() + fileInfo.fileName(),
            tr("Archives (*.zip *.tar.gz)"));
    if (!fileName.trimmed().isEmpty())
    {
        ui->progressBar->setVisible(true);
        this->resize(this->width(), this->height() + 45);
        ui->buttonBox->button(QDialogButtonBox::Ok)->setEnabled(false);
        ui->buttonBox->button(QDialogButtonBox::Cancel)->setText("Cancel");
        CURLcode res = updater.DownloadFile(url, fileName.toStdString(), &UpdateProgressBar);
        if (res == CURLE_OK) {
            downloadFinished();
        } else {
            // This error code appears when canceling download
            if (res != CURLE_ABORTED_BY_CALLBACK)
            {
                QMessageBox::warning(this, "Error",
                    tr("Failed to download file - %1 \nCheck debug.log for more information.")
                    .arg(QString::fromStdString(url)),
                    QMessageBox::Ok, QMessageBox::Ok);
            }
            QDialog::done(true);
        }
    }
}

UpdateDialog* UpdateDialog::GetInstance()
{
    if (NULL == instance)
    {
        instance = new UpdateDialog();
    }
    return instance;
}

void UpdateDialog::done(int r)
{
    if (QDialog::Accepted == r)
    {
        downloadVersion();
        //QDialog::done(r);
        return;
    }
    else
    {
        updater.StopDownload();
        QDialog::done(r);
        return;
    }
}

<<<<<<< HEAD
void UpdateDialog::setIcon() const
{
    QIcon icon = this->style()->standardIcon(QStyle::SP_MessageBoxInformation);
    ui->iconLabel->setPixmap(icon.pixmap(iconSize, iconSize));
    ui->iconLabel->setAlignment(Qt::AlignHCenter | Qt::AlignVCenter);
=======
int UpdateDialog::exec()
{
    // Set according values and exec
    setCurrentVersion(QString::fromStdString(FormatVersion(CLIENT_VERSION)));
    setUpdateVersion(QString::fromStdString(FormatVersion(updater.GetVersion())));
    setOS(updater.GetOS());
    return QDialog::exec();
>>>>>>> f5acb151
}<|MERGE_RESOLUTION|>--- conflicted
+++ resolved
@@ -198,13 +198,13 @@
     }
 }
 
-<<<<<<< HEAD
 void UpdateDialog::setIcon() const
 {
     QIcon icon = this->style()->standardIcon(QStyle::SP_MessageBoxInformation);
     ui->iconLabel->setPixmap(icon.pixmap(iconSize, iconSize));
     ui->iconLabel->setAlignment(Qt::AlignHCenter | Qt::AlignVCenter);
-=======
+}
+
 int UpdateDialog::exec()
 {
     // Set according values and exec
@@ -212,5 +212,4 @@
     setUpdateVersion(QString::fromStdString(FormatVersion(updater.GetVersion())));
     setOS(updater.GetOS());
     return QDialog::exec();
->>>>>>> f5acb151
 }