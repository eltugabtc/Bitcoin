// Copyright (c) 2011-2014 The Bitcoin developers
// Distributed under the MIT/X11 software license, see the accompanying
// file COPYING or http://www.opensource.org/licenses/mit-license.php.

#include "tradehistorydialog.h"
#include "ui_tradehistorydialog.h"

#include "omnicore_qtutils.h"

#include "guiutil.h"
#include "ui_interface.h"
#include "walletmodel.h"
#include "clientmodel.h"

#include "omnicore/mdex.h"
#include "omnicore/omnicore.h"
#include "omnicore/pending.h"
#include "omnicore/rpc.h"
#include "omnicore/rpctxobject.h"
#include "omnicore/sp.h"
#include "omnicore/tx.h"

#include "amount.h"
#include "init.h"
#include "main.h"
#include "primitives/transaction.h"
#include "sync.h"
#include "txdb.h"
#include "uint256.h"
#include "wallet.h"

#include "json/json_spirit_value.h"
#include "json/json_spirit_writer_template.h"

#include <boost/algorithm/string.hpp>

#include <stdint.h>
#include <map>
#include <sstream>
#include <string>
#include <vector>

#include <QAction>
#include <QDateTime>
#include <QDialog>
#include <QHeaderView>
#include <QIcon>
#include <QMenu>
#include <QModelIndex>
#include <QPoint>
#include <QResizeEvent>
#include <QSortFilterProxyModel>
#include <QString>
#include <QTableWidget>
#include <QTableWidgetItem>
#include <QWidget>

using std::ostringstream;
using std::string;

using namespace json_spirit;
using namespace mastercore;

bool hideInactiveTrades = false;

TradeHistoryDialog::TradeHistoryDialog(QWidget *parent) :
    QDialog(parent),
    ui(new Ui::tradeHistoryDialog),
    clientModel(0),
    walletModel(0)
{
    // Setup the UI
    ui->setupUi(this);
    ui->tradeHistoryTable->setColumnCount(8);
    // Note there are two hidden fields in tradeHistoryTable: 0=txid, 1=lastUpdateBlock
    ui->tradeHistoryTable->setHorizontalHeaderItem(2, new QTableWidgetItem(" "));
    ui->tradeHistoryTable->setHorizontalHeaderItem(3, new QTableWidgetItem("Date"));
    ui->tradeHistoryTable->setHorizontalHeaderItem(4, new QTableWidgetItem("Status"));
    ui->tradeHistoryTable->setHorizontalHeaderItem(5, new QTableWidgetItem("Trade Details"));
    ui->tradeHistoryTable->setHorizontalHeaderItem(6, new QTableWidgetItem("Sold"));
    ui->tradeHistoryTable->setHorizontalHeaderItem(7, new QTableWidgetItem("Received"));
    borrowedColumnResizingFixer = new GUIUtil::TableViewLastColumnResizingFixer(ui->tradeHistoryTable,100,100);
    #if QT_VERSION < 0x050000
       ui->tradeHistoryTable->horizontalHeader()->setResizeMode(2, QHeaderView::Fixed);
       ui->tradeHistoryTable->horizontalHeader()->setResizeMode(3, QHeaderView::Interactive);
       ui->tradeHistoryTable->horizontalHeader()->setResizeMode(4, QHeaderView::Interactive);
       ui->tradeHistoryTable->horizontalHeader()->setResizeMode(5, QHeaderView::Interactive);
       ui->tradeHistoryTable->horizontalHeader()->setResizeMode(6, QHeaderView::Interactive);
       ui->tradeHistoryTable->horizontalHeader()->setResizeMode(7, QHeaderView::Interactive);
    #else
       ui->tradeHistoryTable->horizontalHeader()->setSectionResizeMode(2, QHeaderView::Fixed);
       ui->tradeHistoryTable->horizontalHeader()->setSectionResizeMode(3, QHeaderView::Interactive);
       ui->tradeHistoryTable->horizontalHeader()->setSectionResizeMode(4, QHeaderView::Interactive);
       ui->tradeHistoryTable->horizontalHeader()->setSectionResizeMode(5, QHeaderView::Interactive);
       ui->tradeHistoryTable->horizontalHeader()->setSectionResizeMode(6, QHeaderView::Interactive);
       ui->tradeHistoryTable->horizontalHeader()->setSectionResizeMode(7, QHeaderView::Interactive);
    #endif
    ui->tradeHistoryTable->setAlternatingRowColors(true);
    ui->tradeHistoryTable->verticalHeader()->setVisible(false);
    ui->tradeHistoryTable->setSelectionBehavior(QAbstractItemView::SelectRows);
    ui->tradeHistoryTable->setEditTriggers(QAbstractItemView::NoEditTriggers);
    ui->tradeHistoryTable->setSelectionMode(QAbstractItemView::SingleSelection);
    ui->tradeHistoryTable->setContextMenuPolicy(Qt::CustomContextMenu);
    ui->tradeHistoryTable->setHorizontalScrollBarPolicy(Qt::ScrollBarAlwaysOff);
    ui->tradeHistoryTable->setVerticalScrollBarPolicy(Qt::ScrollBarAlwaysOn);
    UpdateTradeHistoryTable(); // make sure we're populated before attempting to resize to contents
    ui->tradeHistoryTable->setColumnHidden(0, true);
    ui->tradeHistoryTable->setColumnHidden(1, true);
    ui->tradeHistoryTable->setColumnWidth(2, 23);
    ui->tradeHistoryTable->resizeColumnToContents(3);
    ui->tradeHistoryTable->resizeColumnToContents(4);
    ui->tradeHistoryTable->resizeColumnToContents(6);
    ui->tradeHistoryTable->resizeColumnToContents(7);
    borrowedColumnResizingFixer->stretchColumnWidth(5);
    ui->tradeHistoryTable->setSortingEnabled(true);
    ui->tradeHistoryTable->horizontalHeader()->setSortIndicator(3, Qt::DescendingOrder);
    QAction *copyTxIDAction = new QAction(tr("Copy transaction ID"), this);
    QAction *showDetailsAction = new QAction(tr("Show trade details"), this);
    contextMenu = new QMenu();
    contextMenu->addAction(copyTxIDAction);
    contextMenu->addAction(showDetailsAction);
    connect(ui->tradeHistoryTable, SIGNAL(customContextMenuRequested(QPoint)), this, SLOT(contextualMenu(QPoint)));
    connect(ui->tradeHistoryTable, SIGNAL(doubleClicked(QModelIndex)), this, SLOT(showDetails()));
    connect(ui->hideInactiveTrades, SIGNAL(stateChanged(int)), this, SLOT(RepopulateTradeHistoryTable(int)));
    connect(copyTxIDAction, SIGNAL(triggered()), this, SLOT(copyTxID()));
    connect(showDetailsAction, SIGNAL(triggered()), this, SLOT(showDetails()));
}

TradeHistoryDialog::~TradeHistoryDialog()
{
    delete ui;
}

void TradeHistoryDialog::ReinitTradeHistoryTable()
{
    ui->tradeHistoryTable->setRowCount(0);
    tradeHistoryMap.clear();
    UpdateTradeHistoryTable();
}

// Repopulate tradeHistoryTable (eg in the case that we are hiding or revealing trades)
void TradeHistoryDialog::RepopulateTradeHistoryTable(int hide)
{
    ui->tradeHistoryTable->setRowCount(0);
    if (hide) {
        hideInactiveTrades = true;
    } else {
        hideInactiveTrades = false;
    }
    UpdateTradeHistoryTable(true);
}

// The main function to update the UI tradeHistoryTable
void TradeHistoryDialog::UpdateTradeHistoryTable(bool forceUpdate)
{
    // Populate tradeHistoryMap
    int newTXCount = PopulateTradeHistoryMap();

    // Process any new transactions that were added to the map
    if (forceUpdate || newTXCount > 0) {
        ui->tradeHistoryTable->setSortingEnabled(false); // disable sorting while we update the table
        QAbstractItemModel* tradeHistoryAbstractModel = ui->tradeHistoryTable->model();
        int chainHeight = chainActive.Height();

        // Loop through tradeHistoryMap and search tradeHistoryTable for the transaction, adding it if not already there
        for (TradeHistoryMap::iterator it = tradeHistoryMap.begin(); it != tradeHistoryMap.end(); ++it) {
            uint256 txid = it->first;
            TradeHistoryObject objTH = it->second;

            // ignore this trade if it's not active and we've elected to hide inactive trades
            if (hideInactiveTrades && (objTH.status == "Cancelled" || objTH.status == "Filled" || objTH.status == "Part Cancel" || !objTH.valid)) continue;

            // search tradeHistoryTable for an existing row & skip if already there
            QSortFilterProxyModel tradeHistoryProxy;
            tradeHistoryProxy.setSourceModel(tradeHistoryAbstractModel);
            tradeHistoryProxy.setFilterKeyColumn(0);
            tradeHistoryProxy.setFilterFixedString(QString::fromStdString(txid.GetHex()));
            QModelIndex rowIndex = tradeHistoryProxy.mapToSource(tradeHistoryProxy.index(0,0));
            if (rowIndex.isValid()) continue;

            // new entry is required, append a new row (sorting will take care of ordering)
            int newRow = ui->tradeHistoryTable->rowCount();
            ui->tradeHistoryTable->insertRow(newRow);

            // Create the cells to be added to the new row and setup their formatting
            QTableWidgetItem *dateCell = new QTableWidgetItem;
            QDateTime txTime;
            if (objTH.blockHeight > 0) {
                CBlockIndex* pBlkIdx = chainActive[objTH.blockHeight];
                if (NULL != pBlkIdx) txTime.setTime_t(pBlkIdx->GetBlockTime());
                dateCell->setData(Qt::DisplayRole, txTime);
            } else {
                dateCell->setData(Qt::DisplayRole, QString::fromStdString("Unconfirmed"));
            }
            QTableWidgetItem *lastUpdateBlockCell = new QTableWidgetItem(QString::fromStdString(FormatIndivisibleMP(chainHeight)));
            QTableWidgetItem *statusCell = new QTableWidgetItem(QString::fromStdString(objTH.status));
            QTableWidgetItem *infoCell = new QTableWidgetItem(QString::fromStdString(objTH.info));
            QTableWidgetItem *amountOutCell = new QTableWidgetItem(QString::fromStdString(objTH.amountOut));
            QTableWidgetItem *amountInCell = new QTableWidgetItem(QString::fromStdString(objTH.amountIn));
            QTableWidgetItem *txidCell = new QTableWidgetItem(QString::fromStdString(txid.GetHex()));
            QTableWidgetItem *iconCell = new QTableWidgetItem;
            QIcon ic = QIcon(":/icons/transaction_0");
            if (objTH.status == "Cancelled") ic =QIcon(":/icons/meta_cancelled");
            if (objTH.status == "Part Cancel") ic = QIcon(":/icons/meta_partialclosed");
            if (objTH.status == "Filled") ic = QIcon(":/icons/meta_filled");
            if (objTH.status == "Open") ic = QIcon(":/icons/meta_open");
            if (objTH.status == "Part Filled") ic = QIcon(":/icons/meta_partial");
            if (!objTH.valid) {
                ic = QIcon(":/icons/transaction_invalid");
                objTH.status = "Invalid";
            }
            iconCell->setIcon(ic);
            amountOutCell->setTextAlignment(Qt::AlignRight + Qt::AlignVCenter);
            amountOutCell->setForeground(QColor("#EE0000"));
            amountInCell->setTextAlignment(Qt::AlignRight + Qt::AlignVCenter);
            amountInCell->setForeground(QColor("#00AA00"));
            if (objTH.status == "Cancelled" || objTH.status == "Filled" || objTH.status == "Part Cancel" || !objTH.valid) {
                // dull the colors for non-active trades
                dateCell->setForeground(QColor("#707070"));
                statusCell->setForeground(QColor("#707070"));
                infoCell->setForeground(QColor("#707070"));
                amountOutCell->setForeground(QColor("#993333"));
                amountInCell->setForeground(QColor("#006600"));
            }
            if(objTH.amountIn.substr(0,2) == "0 " || objTH.amountIn == "---" ) amountInCell->setForeground(QColor("#000000"));
            if(objTH.amountOut.substr(0,2) == "0 " || objTH.amountOut == "---" ) amountOutCell->setForeground(QColor("#000000"));

            // Set the cells in the new row accordingly
            ui->tradeHistoryTable->setItem(newRow, 0, txidCell);
            ui->tradeHistoryTable->setItem(newRow, 1, lastUpdateBlockCell);
            ui->tradeHistoryTable->setItem(newRow, 2, iconCell);
            ui->tradeHistoryTable->setItem(newRow, 3, dateCell);
            ui->tradeHistoryTable->setItem(newRow, 4, statusCell);
            ui->tradeHistoryTable->setItem(newRow, 5, infoCell);
            ui->tradeHistoryTable->setItem(newRow, 6, amountOutCell);
            ui->tradeHistoryTable->setItem(newRow, 7, amountInCell);
        }
        ui->tradeHistoryTable->setSortingEnabled(true); // re-enable sorting
    }

    // Update any existing rows that may have changed data
    UpdateData();
}

// Used to cache trades so we don't need to reparse all our transactions on every update
int TradeHistoryDialog::PopulateTradeHistoryMap()
{
    // Attempt to obtain locks
    CWallet *wallet = pwalletMain;
    if (NULL == wallet) return -1;
    TRY_LOCK(cs_main,lckMain);
    if (!lckMain) return -1;
    TRY_LOCK(wallet->cs_wallet, lckWallet);
    if (!lckWallet) return -1;

    int64_t nProcessed = 0; // number of new entries, forms return code

    // ### START PENDING TRANSACTIONS PROCESSING ###
    {
        LOCK(cs_pending);

        for (PendingMap::iterator it = my_pending.begin(); it != my_pending.end(); ++it) {
            uint256 txid = it->first;

            // check historyMap, if this tx exists don't waste resources doing anymore work on it
            TradeHistoryMap::iterator hIter = tradeHistoryMap.find(txid);
            if (hIter != tradeHistoryMap.end()) continue;

            // grab pending object, extract details and skip if not a metadex trade
            CMPPending *p_pending = &(it->second);
            if (p_pending->type != MSC_TYPE_METADEX_TRADE) continue;
            uint32_t propertyId = p_pending->prop;
            int64_t amount = p_pending->amount;

            // create a TradeHistoryObject and populate it
            TradeHistoryObject objTH;
            objTH.blockHeight = 0;
            objTH.valid = true; // all pending transactions are assumed to be valid
            objTH.propertyIdForSale = propertyId;
            objTH.propertyIdDesired = 0; // unknown at this stage & not needed for pending
            objTH.amountForSale = amount;
            objTH.status = "Pending";
            objTH.amountIn = "---";
            objTH.amountOut = "---";
            objTH.info = "Sell ";
            if (isPropertyDivisible(propertyId)) {
                objTH.info += FormatDivisibleShortMP(amount) + getTokenLabel(propertyId) + " (awaiting confirmation)";
            } else {
                objTH.info += FormatIndivisibleMP(amount) + getTokenLabel(propertyId) + " (awaiting confirmation)";
            }

            // add the new TradeHistoryObject to the map
            tradeHistoryMap.insert(std::make_pair(txid, objTH));
            nProcessed += 1;
        }
    }
    // ### END PENDING TRANSACTIONS PROCESSING ###

    // ### START WALLET TRANSACTIONS PROCESSING ###
    std::list<CAccountingEntry> acentries;
    CWallet::TxItems txOrdered = pwalletMain->OrderedTxItems(acentries, "*");
    // iterate through wallet entries backwards, limiting to most recent n (default 500) transactions (override with --omniuiwalletscope=n)
    int walletTxCount = 0, walletTxMax = GetArg("-omniuiwalletscope", 500);
    for (CWallet::TxItems::reverse_iterator it = txOrdered.rbegin(); it != txOrdered.rend(); ++it) {
        if (walletTxCount >= walletTxMax) break;
        ++walletTxCount;
        CWalletTx *const pwtx = (*it).second.first;
        if (pwtx == 0) continue;
        uint256 hash = pwtx->GetHash();

        // use levelDB to perform a fast check on whether it's a bitcoin or Omni tx and whether it's a trade
        std::string tempStrValue;
        if (!p_txlistdb->getTX(hash, tempStrValue)) continue;
        std::vector<std::string> vstr;
        boost::split(vstr, tempStrValue, boost::is_any_of(":"), boost::token_compress_on);
        if (vstr.size() > 2) {
            if (atoi(vstr[2]) != MSC_TYPE_METADEX_TRADE) continue;
        }

        // check historyMap, if this tx exists don't waste resources doing anymore work on it
        TradeHistoryMap::iterator hIter = tradeHistoryMap.find(hash);
        if (hIter != tradeHistoryMap.end()) {
            // the tx is in historyMap, check if it has a blockheight of 0 (means a pending has confirmed & we should delete pending tx and add it again via parsing)
            TradeHistoryObject *objTH = &(hIter->second);
            if (objTH->blockHeight != 0) {
                continue;
            } else {
                tradeHistoryMap.erase(hIter);
                ui->tradeHistoryTable->setSortingEnabled(false); // disable sorting temporarily while we update the table (leaving enabled gives unexpected results)
                QAbstractItemModel* tradeHistoryAbstractModel = ui->tradeHistoryTable->model();
                QSortFilterProxyModel tradeHistoryProxy;
                tradeHistoryProxy.setSourceModel(tradeHistoryAbstractModel);
                tradeHistoryProxy.setFilterKeyColumn(0);
                tradeHistoryProxy.setFilterFixedString(QString::fromStdString(hash.GetHex()));
                QModelIndex rowIndex = tradeHistoryProxy.mapToSource(tradeHistoryProxy.index(0,0)); // map to the row in the actual table
                if(rowIndex.isValid()) ui->tradeHistoryTable->removeRow(rowIndex.row()); // delete the pending tx row, it'll be readded as a proper confirmed transaction
                ui->tradeHistoryTable->setSortingEnabled(true); // re-enable sorting
            }
        }

        // tx not in historyMap, retrieve the transaction object
        CTransaction wtx;
        uint256 blockHash = 0;
        if (!GetTransaction(hash, wtx, blockHash, true)) continue;
        blockHash = pwtx->hashBlock;
        if ((0 == blockHash) || (NULL == GetBlockIndex(blockHash))) continue;
        CBlockIndex* pBlockIndex = GetBlockIndex(blockHash);
        if (NULL == pBlockIndex) continue;
        int blockHeight = pBlockIndex->nHeight;

        // setup some variables
        CMPTransaction mp_obj;
        CMPMetaDEx temp_metadexoffer;
        std::string statusText;
        uint32_t propertyIdForSale = 0;
        uint32_t propertyIdDesired = 0;
        int64_t amountForSale = 0;
        int64_t amountDesired = 0;
        bool divisibleForSale = false;
        bool divisibleDesired = false;
        Array tradeArray;
        int64_t totalReceived = 0;
        int64_t totalSold = 0;
        bool orderOpen = false;
        bool valid = false;

        // parse the transaction
<<<<<<< HEAD
        int parseRC = ParseTransaction(wtx, blockHeight, 0, mp_obj);
        if (0 != parseRC) continue;
        if (0<=mp_obj.step1()) {
            int tmpblock=0;
            uint32_t tmptype=0;
            uint64_t amountNew=0;
            valid = getValidMPTX(hash, &tmpblock, &tmptype, &amountNew);
            if (0 == mp_obj.step2_Value()) {
                propertyIdForSale = mp_obj.getProperty();
                amountForSale = mp_obj.getAmount();
                divisibleForSale = isPropertyDivisible(propertyIdForSale);
                if (0 <= mp_obj.interpretPacket(NULL,&temp_metadexoffer)) {
                    uint8_t mdex_action = temp_metadexoffer.getAction();
                    if (mdex_action != 1) continue; // cancels aren't trades
                    propertyIdDesired = temp_metadexoffer.getDesProperty();
                    divisibleDesired = isPropertyDivisible(propertyIdDesired);
                    amountDesired = temp_metadexoffer.getAmountDesired();
                    t_tradelistdb->getMatchingTrades(hash, propertyIdForSale, tradeArray, totalSold, totalReceived);
                    orderOpen = MetaDEx_isOpen(hash, propertyIdForSale);
                }
=======
        if (0 != ParseTransaction(wtx, blockHeight, 0, mp_obj)) continue;
        if (mp_obj.interpret_Transaction()) {
            valid = getValidMPTX(hash);
            propertyIdForSale = mp_obj.getProperty();
            amountForSale = mp_obj.getAmount();
            divisibleForSale = isPropertyDivisible(propertyIdForSale);
            if (0 <= mp_obj.interpretPacket(NULL,&temp_metadexoffer)) {
                propertyIdDesired = temp_metadexoffer.getDesProperty();
                divisibleDesired = isPropertyDivisible(propertyIdDesired);
                amountDesired = temp_metadexoffer.getAmountDesired();
                t_tradelistdb->getMatchingTrades(hash, propertyIdForSale, &tradeArray, &totalSold, &totalBought);
                orderOpen = MetaDEx_isOpen(hash, propertyIdForSale);
>>>>>>> 7b3677ab
            }
        }

        // work out status
        bool partialFilled = false;
        bool filled = false;
        statusText = "Unknown";
        if (totalSold > 0) partialFilled = true;
        if (totalSold >= amountForSale) filled = true;
        if (!orderOpen && !partialFilled) statusText = "Cancelled";
        if (!orderOpen && partialFilled) statusText = "Part Cancel";
        if (!orderOpen && filled) statusText = "Filled";
        if (orderOpen && !partialFilled) statusText = "Open";
        if (orderOpen && partialFilled) statusText = "Part Filled";
        if (!valid) statusText = "Invalid";

        // prepare display values
        std::string displayText = "Sell ";
        if (divisibleForSale) { displayText += FormatDivisibleShortMP(amountForSale); } else { displayText += FormatIndivisibleMP(amountForSale); }
        displayText += getTokenLabel(propertyIdForSale) + " for ";
        if (divisibleDesired) { displayText += FormatDivisibleShortMP(amountDesired); } else { displayText += FormatIndivisibleMP(amountDesired); }
        displayText += getTokenLabel(propertyIdDesired);
        std::string displayIn = "";
        std::string displayOut = "-";
        if(divisibleDesired) { displayIn += FormatDivisibleShortMP(totalReceived); } else { displayIn += FormatIndivisibleMP(totalReceived); }
        if(divisibleForSale) { displayOut += FormatDivisibleShortMP(totalSold); } else { displayOut += FormatIndivisibleMP(totalSold); }
        if(totalReceived == 0) displayIn = "0";
        if(totalSold == 0) displayOut = "0";
        displayIn += getTokenLabel(propertyIdDesired);
        displayOut += getTokenLabel(propertyIdForSale);

        // create a TradeHistoryObject and populate it
        TradeHistoryObject objTH;
        objTH.blockHeight = blockHeight;
        objTH.valid = valid;
        objTH.propertyIdForSale = propertyIdForSale;
        objTH.propertyIdDesired = propertyIdDesired;
        objTH.amountForSale = amountForSale;
        objTH.status = statusText;
        objTH.amountIn = displayIn;
        objTH.amountOut = displayOut;
        objTH.info = displayText;

        // add the new TradeHistoryObject to the map
        tradeHistoryMap.insert(std::make_pair(hash, objTH));
        nProcessed += 1;
    }
    // ### END WALLET TRANSACTIONS PROCESSING ###

    return nProcessed;
}

// Each time an update is called it's feasible that the status and amounts traded for open trades may have changed
// This function will loop through each of the rows in tradeHistoryTable and check if the details need updating
void TradeHistoryDialog::UpdateData()
{
    int chainHeight = chainActive.Height();
    int rowCount = ui->tradeHistoryTable->rowCount();
    ui->tradeHistoryTable->setSortingEnabled(false); // disable sorting while we update the table
    for (int row = 0; row < rowCount; row++) {
        // check if we need to refresh the details for this row
        int lastUpdateBlock = ui->tradeHistoryTable->item(row,1)->text().toInt();
        uint256 txid;
        txid.SetHex(ui->tradeHistoryTable->item(row,0)->text().toStdString());
        TradeHistoryMap::iterator hIter = tradeHistoryMap.find(txid);
        if (hIter == tradeHistoryMap.end()) {
            PrintToLog("UI Error: Transaction %s appears in tradeHistoryTable but cannot be found in tradeHistoryMap.\n", txid.GetHex());
            continue;
        }
        TradeHistoryObject *tmpObjTH = &(hIter->second);
        if (tmpObjTH->status == "Filled" || tmpObjTH->status == "Cancelled" || tmpObjTH->status == "Part Cancel" || tmpObjTH->status == "Invalid") continue; // once a trade hits this status the details should never change
        if (tmpObjTH->blockHeight == 0) continue; // do not attempt to refresh details for a trade that's still pending
        if (lastUpdateBlock == chainHeight) continue; // no new blocks since last update, don't waste compute looking for updates

        // at this point we have an active trade and there have been new block(s) since the last update - refresh status and amounts
        uint32_t propertyIdForSale = tmpObjTH->propertyIdForSale;
        uint32_t propertyIdDesired = tmpObjTH->propertyIdDesired;
        int64_t amountForSale = tmpObjTH->amountForSale;
        Array tradeArray;
        int64_t totalReceived = 0;
        int64_t totalSold = 0;
        bool orderOpen = false;
        t_tradelistdb->getMatchingTrades(txid, propertyIdForSale, tradeArray, totalSold, totalReceived);
        orderOpen = MetaDEx_isOpen(txid, propertyIdForSale);

        // work out new status & icon
        bool partialFilled = false;
        bool filled = false;
        if (totalSold > 0) partialFilled = true;
        if (totalSold >= amountForSale) filled = true;
        std::string statusText = "Unknown";
        QIcon ic = QIcon(":/icons/transaction_0");
        if (!orderOpen && !partialFilled) { statusText = "Cancelled"; ic = QIcon(":/icons/meta_cancelled"); }
        if (!orderOpen && partialFilled) { statusText = "Part Cancel"; ic = QIcon(":/icons/meta_partialclosed"); }
        if (!orderOpen && filled) { statusText = "Filled"; ic = QIcon(":/icons/meta_filled"); }
        if (orderOpen && !partialFilled) { statusText = "Open"; ic = QIcon(":/icons/meta_open"); }
        if (orderOpen && partialFilled) { statusText = "Part Filled"; ic = QIcon(":/icons/meta_partial"); }
        if (!tmpObjTH->valid) { statusText = "Invalid"; ic = QIcon(":/icons/transaction_invalid"); }

        // format new amounts
        std::string displayIn = "";
        std::string displayOut = "-";
        if (isPropertyDivisible(propertyIdDesired)) { displayIn += FormatDivisibleShortMP(totalReceived); } else { displayIn += FormatIndivisibleMP(totalReceived); }
        if (isPropertyDivisible(propertyIdForSale)) { displayOut += FormatDivisibleShortMP(totalSold); } else { displayOut += FormatIndivisibleMP(totalSold); }
        if (totalReceived == 0) displayIn = "0";
        if (totalSold == 0) displayOut = "0";
        displayIn += getTokenLabel(propertyIdDesired);
        displayOut += getTokenLabel(propertyIdForSale);

        // create and format replacement cells
        QTableWidgetItem *lastUpdateBlockCell = new QTableWidgetItem(QString::fromStdString(FormatIndivisibleMP(chainHeight)));
        QTableWidgetItem *statusCell = new QTableWidgetItem(QString::fromStdString(statusText));
        QTableWidgetItem *amountOutCell = new QTableWidgetItem(QString::fromStdString(displayOut));
        QTableWidgetItem *amountInCell = new QTableWidgetItem(QString::fromStdString(displayIn));
        QTableWidgetItem *iconCell = new QTableWidgetItem;
        QTableWidgetItem *dateCell = new QTableWidgetItem;
        dateCell->setData(Qt::DisplayRole, ui->tradeHistoryTable->item(row, 3)->data(Qt::DisplayRole)); // values don't change so can be copied
        QTableWidgetItem *infoCell = new QTableWidgetItem(ui->tradeHistoryTable->item(row, 5)->text()); // as above
        iconCell->setIcon(ic);
        amountOutCell->setTextAlignment(Qt::AlignRight + Qt::AlignVCenter);
        amountOutCell->setForeground(QColor("#EE0000"));
        amountInCell->setTextAlignment(Qt::AlignRight + Qt::AlignVCenter);
        amountInCell->setForeground(QColor("#00AA00"));
        if (statusText == "Cancelled" || statusText == "Filled" || statusText == "Part Cancel" || statusText == "Invalid") {
            // dull the colors for non-active trades
            dateCell->setForeground(QColor("#707070"));
            statusCell->setForeground(QColor("#707070"));
            infoCell->setForeground(QColor("#707070"));
            amountOutCell->setForeground(QColor("#993333"));
            amountInCell->setForeground(QColor("#006600"));
        }
        if(displayIn.substr(0,2) == "0 ") amountInCell->setForeground(QColor("#000000"));
        if(displayOut.substr(0,2) == "0 ") amountOutCell->setForeground(QColor("#000000"));
        // replace cells in row accordingly
        ui->tradeHistoryTable->setItem(row, 1, lastUpdateBlockCell);
        ui->tradeHistoryTable->setItem(row, 2, iconCell);
        ui->tradeHistoryTable->setItem(row, 3, dateCell);
        ui->tradeHistoryTable->setItem(row, 4, statusCell);
        ui->tradeHistoryTable->setItem(row, 5, infoCell);
        ui->tradeHistoryTable->setItem(row, 6, amountOutCell);
        ui->tradeHistoryTable->setItem(row, 7, amountInCell);
    }
    ui->tradeHistoryTable->setSortingEnabled(true); // re-enable sorting
}

void TradeHistoryDialog::setWalletModel(WalletModel *model)
{
    this->walletModel = model;
    if (model != NULL) { } // do nothing, signals from walletModel no longer needed
}

void TradeHistoryDialog::setClientModel(ClientModel *model)
{
    this->clientModel = model;
    if (model != NULL) {
        connect(model, SIGNAL(refreshOmniBalance()), this, SLOT(UpdateTradeHistoryTable()));
        connect(model, SIGNAL(reinitOmniState()), this, SLOT(ReinitTradeHistoryTable()));
    }
}

void TradeHistoryDialog::contextualMenu(const QPoint &point)
{
    QModelIndex index = ui->tradeHistoryTable->indexAt(point);
    if(index.isValid()) contextMenu->exec(QCursor::pos());
}

void TradeHistoryDialog::copyTxID()
{
    GUIUtil::setClipboard(ui->tradeHistoryTable->item(ui->tradeHistoryTable->currentRow(),0)->text());
}

/* Opens a dialog containing the details of the selected trade and any associated matches
 */
void TradeHistoryDialog::showDetails()
{
    Object txobj;
    uint256 txid;
    txid.SetHex(ui->tradeHistoryTable->item(ui->tradeHistoryTable->currentRow(),0)->text().toStdString());
    std::string strTXText;

    // first of all check if the TX is a pending tx, if so grab details from pending map
<<<<<<< HEAD
    PendingMap::iterator it = my_pending.find(txid);
    if (it != my_pending.end()) {
        CMPPending *p_pending = &(it->second);
        strTXText = "*** THIS TRANSACTION IS UNCONFIRMED ***\n" + p_pending->desc;
    } else {
        int pop = populateRPCTransactionObject(txid, txobj, "", true);
        if (0<=pop) strTXText = write_string(Value(txobj), true);
=======
    bool fPending = false;
    {
        LOCK(cs_pending);

        PendingMap::iterator it = my_pending.find(txid);
        if (it != my_pending.end()) {
            CMPPending *p_pending = &(it->second);
            strTXText = "*** THIS TRANSACTION IS UNCONFIRMED ***\n" + p_pending->desc;
            fPending = true;
        }
    }
    if (!fPending) {
        int pop = populateRPCTransactionObject(txid, &txobj, "");
        if (0<=pop) {
            Object tradeobj;
            CMPMetaDEx temp_metadexoffer;
            string senderAddress;
            unsigned int propertyId = 0;
            CTransaction wtx;
            uint256 blockHash = 0;
            if (!GetTransaction(txid, wtx, blockHash, true)) { return; }
            CMPTransaction mp_obj;
            int parseRC = ParseTransaction(wtx, 0, 0, mp_obj);
            if (0 <= parseRC) { //negative RC means no MP content/badly encoded TX, we shouldn't see this if TX in levelDB but check for sanity
                if (0<=mp_obj.step1()) {
                    senderAddress = mp_obj.getSender();
                    if (0 == mp_obj.step2_Value()) propertyId = mp_obj.getProperty();
                }
            }
            int64_t amountForSale = mp_obj.getAmount();

            // obtain an array of matched trades
            Array tradeArray, cancelArray;
            int64_t totalBought = 0, totalSold = 0;
            t_tradelistdb->getMatchingTrades(txid, propertyId, &tradeArray, &totalSold, &totalBought);

            // obtain the status of the trade
            bool orderOpen = MetaDEx_isOpen(txid, propertyId);
            bool partialFilled = false, filled = false;
            string statusText = "unknown";
            if (totalSold>0) partialFilled = true;
            if (totalSold>=amountForSale) filled = true;
            if (orderOpen) {
                if (!partialFilled) { statusText = "open"; } else { statusText = "open part filled"; }
            } else {
                if (!partialFilled) { statusText = "cancelled"; } else { statusText = "cancelled part filled"; }
                if (filled) statusText = "filled";
            }
            txobj.push_back(Pair("status", statusText));

            // add the array
            txobj.push_back(Pair("matches", tradeArray));
            if((statusText == "cancelled") || (statusText == "cancelled part filled")) txobj.push_back(Pair("canceltxid", p_txlistdb->findMetaDExCancel(txid).GetHex()));
            strTXText = write_string(Value(txobj), true);
        }
>>>>>>> 7b3677ab
    }

    if (!strTXText.empty()) {
        PopulateSimpleDialog(strTXText, "Trade Information", "Trade Information");
    }
}

void TradeHistoryDialog::resizeEvent(QResizeEvent* event)
{
    QWidget::resizeEvent(event);
    borrowedColumnResizingFixer->stretchColumnWidth(5);
}
<|MERGE_RESOLUTION|>--- conflicted
+++ resolved
@@ -365,28 +365,6 @@
         bool valid = false;
 
         // parse the transaction
-<<<<<<< HEAD
-        int parseRC = ParseTransaction(wtx, blockHeight, 0, mp_obj);
-        if (0 != parseRC) continue;
-        if (0<=mp_obj.step1()) {
-            int tmpblock=0;
-            uint32_t tmptype=0;
-            uint64_t amountNew=0;
-            valid = getValidMPTX(hash, &tmpblock, &tmptype, &amountNew);
-            if (0 == mp_obj.step2_Value()) {
-                propertyIdForSale = mp_obj.getProperty();
-                amountForSale = mp_obj.getAmount();
-                divisibleForSale = isPropertyDivisible(propertyIdForSale);
-                if (0 <= mp_obj.interpretPacket(NULL,&temp_metadexoffer)) {
-                    uint8_t mdex_action = temp_metadexoffer.getAction();
-                    if (mdex_action != 1) continue; // cancels aren't trades
-                    propertyIdDesired = temp_metadexoffer.getDesProperty();
-                    divisibleDesired = isPropertyDivisible(propertyIdDesired);
-                    amountDesired = temp_metadexoffer.getAmountDesired();
-                    t_tradelistdb->getMatchingTrades(hash, propertyIdForSale, tradeArray, totalSold, totalReceived);
-                    orderOpen = MetaDEx_isOpen(hash, propertyIdForSale);
-                }
-=======
         if (0 != ParseTransaction(wtx, blockHeight, 0, mp_obj)) continue;
         if (mp_obj.interpret_Transaction()) {
             valid = getValidMPTX(hash);
@@ -397,9 +375,8 @@
                 propertyIdDesired = temp_metadexoffer.getDesProperty();
                 divisibleDesired = isPropertyDivisible(propertyIdDesired);
                 amountDesired = temp_metadexoffer.getAmountDesired();
-                t_tradelistdb->getMatchingTrades(hash, propertyIdForSale, &tradeArray, &totalSold, &totalBought);
+                t_tradelistdb->getMatchingTrades(hash, propertyIdForSale, tradeArray, totalSold, totalReceived);
                 orderOpen = MetaDEx_isOpen(hash, propertyIdForSale);
->>>>>>> 7b3677ab
             }
         }
 
@@ -581,15 +558,6 @@
     std::string strTXText;
 
     // first of all check if the TX is a pending tx, if so grab details from pending map
-<<<<<<< HEAD
-    PendingMap::iterator it = my_pending.find(txid);
-    if (it != my_pending.end()) {
-        CMPPending *p_pending = &(it->second);
-        strTXText = "*** THIS TRANSACTION IS UNCONFIRMED ***\n" + p_pending->desc;
-    } else {
-        int pop = populateRPCTransactionObject(txid, txobj, "", true);
-        if (0<=pop) strTXText = write_string(Value(txobj), true);
-=======
     bool fPending = false;
     {
         LOCK(cs_pending);
@@ -601,51 +569,10 @@
             fPending = true;
         }
     }
+
     if (!fPending) {
-        int pop = populateRPCTransactionObject(txid, &txobj, "");
-        if (0<=pop) {
-            Object tradeobj;
-            CMPMetaDEx temp_metadexoffer;
-            string senderAddress;
-            unsigned int propertyId = 0;
-            CTransaction wtx;
-            uint256 blockHash = 0;
-            if (!GetTransaction(txid, wtx, blockHash, true)) { return; }
-            CMPTransaction mp_obj;
-            int parseRC = ParseTransaction(wtx, 0, 0, mp_obj);
-            if (0 <= parseRC) { //negative RC means no MP content/badly encoded TX, we shouldn't see this if TX in levelDB but check for sanity
-                if (0<=mp_obj.step1()) {
-                    senderAddress = mp_obj.getSender();
-                    if (0 == mp_obj.step2_Value()) propertyId = mp_obj.getProperty();
-                }
-            }
-            int64_t amountForSale = mp_obj.getAmount();
-
-            // obtain an array of matched trades
-            Array tradeArray, cancelArray;
-            int64_t totalBought = 0, totalSold = 0;
-            t_tradelistdb->getMatchingTrades(txid, propertyId, &tradeArray, &totalSold, &totalBought);
-
-            // obtain the status of the trade
-            bool orderOpen = MetaDEx_isOpen(txid, propertyId);
-            bool partialFilled = false, filled = false;
-            string statusText = "unknown";
-            if (totalSold>0) partialFilled = true;
-            if (totalSold>=amountForSale) filled = true;
-            if (orderOpen) {
-                if (!partialFilled) { statusText = "open"; } else { statusText = "open part filled"; }
-            } else {
-                if (!partialFilled) { statusText = "cancelled"; } else { statusText = "cancelled part filled"; }
-                if (filled) statusText = "filled";
-            }
-            txobj.push_back(Pair("status", statusText));
-
-            // add the array
-            txobj.push_back(Pair("matches", tradeArray));
-            if((statusText == "cancelled") || (statusText == "cancelled part filled")) txobj.push_back(Pair("canceltxid", p_txlistdb->findMetaDExCancel(txid).GetHex()));
-            strTXText = write_string(Value(txobj), true);
-        }
->>>>>>> 7b3677ab
+        int pop = populateRPCTransactionObject(txid, txobj, "", true);
+        if (0<=pop) strTXText = write_string(Value(txobj), true);
     }
 
     if (!strTXText.empty()) {
