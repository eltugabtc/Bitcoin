--- conflicted
+++ resolved
@@ -538,26 +538,6 @@
                     presentPSBT(psbtx);
                 }
             }
-<<<<<<< HEAD
-            fileNameSuggestion.append(".psbt");
-            QString filename = GUIUtil::getSaveFileName(this,
-                tr("Save Transaction Data"), fileNameSuggestion,
-                tr("Partially Signed Transaction (Binary) (*.psbt)"), &selectedFilter);
-            if (filename.isEmpty()) {
-                return;
-            }
-            std::ofstream out(filename.toLocal8Bit().data(), std::ofstream::out | std::ofstream::binary);
-            out << ssTx.str();
-            out.close();
-            Q_EMIT message(tr("PSBT saved"), "PSBT saved to disk", CClientUIInterface::MSG_INFORMATION);
-            break;
-        }
-        case QMessageBox::Discard:
-            break;
-        default:
-            assert(false);
-=======
->>>>>>> f6a356d2
         }
 
         // Broadcast the transaction, unless an external signer was used and it
@@ -1098,12 +1078,8 @@
     if (confirmButtonText.isEmpty()) {
         confirmButtonText = yesButton->text();
     }
-<<<<<<< HEAD
-    updateYesButton();
-=======
     m_psbt_button = button(QMessageBox::Save);
     updateButtons();
->>>>>>> f6a356d2
     connect(&countDownTimer, &QTimer::timeout, this, &SendConfirmationDialog::countDown);
 }
 
