<<<<<<< HEAD
// Copyright (c) 2011-2014 The Bitcoin developers
// Copyright (c) 2014-2015 The Dash developers
// Distributed under the MIT/X11 software license, see the accompanying
=======
// Copyright (c) 2011-2015 The Bitcoin Core developers
// Distributed under the MIT software license, see the accompanying
>>>>>>> 86755bc8
// file COPYING or http://www.opensource.org/licenses/mit-license.php.

#ifndef BITCOIN_QT_CLIENTMODEL_H
#define BITCOIN_QT_CLIENTMODEL_H

#include <QObject>
#include <QDateTime>

class AddressTableModel;
class BanTableModel;
class OptionsModel;
class PeerTableModel;
class TransactionTableModel;

class CWallet;
class CBlockIndex;

QT_BEGIN_NAMESPACE
class QTimer;
QT_END_NAMESPACE

enum BlockSource {
    BLOCK_SOURCE_NONE,
    BLOCK_SOURCE_REINDEX,
    BLOCK_SOURCE_DISK,
    BLOCK_SOURCE_NETWORK
};

enum NumConnections {
    CONNECTIONS_NONE = 0,
    CONNECTIONS_IN   = (1U << 0),
    CONNECTIONS_OUT  = (1U << 1),
    CONNECTIONS_ALL  = (CONNECTIONS_IN | CONNECTIONS_OUT),
};

/** Model for Dash network client. */
class ClientModel : public QObject
{
    Q_OBJECT

public:
    explicit ClientModel(OptionsModel *optionsModel, QObject *parent = 0);
    ~ClientModel();

    OptionsModel *getOptionsModel();
    PeerTableModel *getPeerTableModel();
    BanTableModel *getBanTableModel();

    //! Return number of connections, default is in- and outbound (total)
    int getNumConnections(unsigned int flags = CONNECTIONS_ALL) const;
    QString getMasternodeCountString() const;
    int getNumBlocks() const;

    //! Return number of transactions in the mempool
    long getMempoolSize() const;
    //! Return the dynamic memory usage of the mempool
    size_t getMempoolDynamicUsage() const;
    
    quint64 getTotalBytesRecv() const;
    quint64 getTotalBytesSent() const;

    double getVerificationProgress(const CBlockIndex *tip) const;
    QDateTime getLastBlockDate() const;

    //! Return true if core is doing initial block download
    bool inInitialBlockDownload() const;
    //! Return true if core is importing blocks
    enum BlockSource getBlockSource() const;
    //! Return warnings to be displayed in status bar
    QString getStatusBarWarnings() const;

    QString formatFullVersion() const;
    QString formatSubVersion() const;
    QString formatBuildDate() const;
    bool isReleaseVersion() const;
    QString clientName() const;
    QString formatClientStartupTime() const;

private:
    OptionsModel *optionsModel;
    PeerTableModel *peerTableModel;
<<<<<<< HEAD

    int cachedNumBlocks;
    QString cachedMasternodeCountString;
    bool cachedReindexing;
    bool cachedImporting;

    int numBlocksAtStartup;
=======
    BanTableModel *banTableModel;
>>>>>>> 86755bc8

    QTimer *pollTimer;
    QTimer *pollMnTimer;

    void subscribeToCoreSignals();
    void unsubscribeFromCoreSignals();

Q_SIGNALS:
    void numConnectionsChanged(int count);
<<<<<<< HEAD
    void numBlocksChanged(int count);
    void strMasternodesChanged(const QString &strMasternodes);
=======
    void numBlocksChanged(int count, const QDateTime& blockDate, double nVerificationProgress);
    void mempoolSizeChanged(long count, size_t mempoolSizeInBytes);
>>>>>>> 86755bc8
    void alertsChanged(const QString &warnings);
    void bytesChanged(quint64 totalBytesIn, quint64 totalBytesOut);

    //! Fired when a message should be reported to the user
    void message(const QString &title, const QString &message, unsigned int style);

    // Show progress dialog e.g. for verifychain
    void showProgress(const QString &title, int nProgress);

public Q_SLOTS:
    void updateTimer();
    void updateMnTimer();
    void updateNumConnections(int numConnections);
    void updateAlert(const QString &hash, int status);
    void updateBanlist();
};

#endif // BITCOIN_QT_CLIENTMODEL_H<|MERGE_RESOLUTION|>--- conflicted
+++ resolved
@@ -1,11 +1,6 @@
-<<<<<<< HEAD
-// Copyright (c) 2011-2014 The Bitcoin developers
-// Copyright (c) 2014-2015 The Dash developers
-// Distributed under the MIT/X11 software license, see the accompanying
-=======
 // Copyright (c) 2011-2015 The Bitcoin Core developers
+// Copyright (c) 2014-2016 The Dash Core developers
 // Distributed under the MIT software license, see the accompanying
->>>>>>> 86755bc8
 // file COPYING or http://www.opensource.org/licenses/mit-license.php.
 
 #ifndef BITCOIN_QT_CLIENTMODEL_H
@@ -87,17 +82,8 @@
 private:
     OptionsModel *optionsModel;
     PeerTableModel *peerTableModel;
-<<<<<<< HEAD
-
-    int cachedNumBlocks;
     QString cachedMasternodeCountString;
-    bool cachedReindexing;
-    bool cachedImporting;
-
-    int numBlocksAtStartup;
-=======
     BanTableModel *banTableModel;
->>>>>>> 86755bc8
 
     QTimer *pollTimer;
     QTimer *pollMnTimer;
@@ -107,13 +93,9 @@
 
 Q_SIGNALS:
     void numConnectionsChanged(int count);
-<<<<<<< HEAD
-    void numBlocksChanged(int count);
     void strMasternodesChanged(const QString &strMasternodes);
-=======
     void numBlocksChanged(int count, const QDateTime& blockDate, double nVerificationProgress);
     void mempoolSizeChanged(long count, size_t mempoolSizeInBytes);
->>>>>>> 86755bc8
     void alertsChanged(const QString &warnings);
     void bytesChanged(quint64 totalBytesIn, quint64 totalBytesOut);
 
