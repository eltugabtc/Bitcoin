// Copyright (c) 2009-2010 Satoshi Nakamoto
// Copyright (c) 2011 The Bitcoin developers
// Distributed under the MIT/X11 software license, see the accompanying
// file license.txt or http://www.opensource.org/licenses/mit-license.php.
#ifndef H_BITCOIN_SCRIPT
#define H_BITCOIN_SCRIPT

#include "base58.h"

#include <string>
#include <vector>

#include <boost/foreach.hpp>

class CTransaction;
class CKeyStore;

enum
{
    SIGHASH_ALL = 1,
    SIGHASH_NONE = 2,
    SIGHASH_SINGLE = 3,
    SIGHASH_ANYONECANPAY = 0x80,
};


enum txnouttype
{
    TX_NONSTANDARD,
    // 'standard' transaction types:
    TX_PUBKEY,
    TX_PUBKEYHASH,
    TX_MULTISIG,
};

const char* GetTxnOutputType(txnouttype t);

enum opcodetype
{
    // push value
    OP_0=0,
    OP_FALSE=OP_0,
    OP_PUSHDATA1=76,
    OP_PUSHDATA2,
    OP_PUSHDATA4,
    OP_1NEGATE,
    OP_RESERVED,
    OP_1,
    OP_TRUE=OP_1,
    OP_2,
    OP_3,
    OP_4,
    OP_5,
    OP_6,
    OP_7,
    OP_8,
    OP_9,
    OP_10,
    OP_11,
    OP_12,
    OP_13,
    OP_14,
    OP_15,
    OP_16,

    // control
    OP_NOP,
    OP_VER,
    OP_IF,
    OP_NOTIF,
    OP_VERIF,
    OP_VERNOTIF,
    OP_ELSE,
    OP_ENDIF,
    OP_VERIFY,
    OP_RETURN,

    // stack ops
    OP_TOALTSTACK,
    OP_FROMALTSTACK,
    OP_2DROP,
    OP_2DUP,
    OP_3DUP,
    OP_2OVER,
    OP_2ROT,
    OP_2SWAP,
    OP_IFDUP,
    OP_DEPTH,
    OP_DROP,
    OP_DUP,
    OP_NIP,
    OP_OVER,
    OP_PICK,
    OP_ROLL,
    OP_ROT,
    OP_SWAP,
    OP_TUCK,

    // splice ops
    OP_CAT,
    OP_SUBSTR,
    OP_LEFT,
    OP_RIGHT,
    OP_SIZE,

    // bit logic
    OP_INVERT,
    OP_AND,
    OP_OR,
    OP_XOR,
    OP_EQUAL,
    OP_EQUALVERIFY,
    OP_RESERVED1,
    OP_RESERVED2,

    // numeric
    OP_1ADD,
    OP_1SUB,
    OP_2MUL,
    OP_2DIV,
    OP_NEGATE,
    OP_ABS,
    OP_NOT,
    OP_0NOTEQUAL,

    OP_ADD,
    OP_SUB,
    OP_MUL,
    OP_DIV,
    OP_MOD,
    OP_LSHIFT,
    OP_RSHIFT,

    OP_BOOLAND,
    OP_BOOLOR,
    OP_NUMEQUAL,
    OP_NUMEQUALVERIFY,
    OP_NUMNOTEQUAL,
    OP_LESSTHAN,
    OP_GREATERTHAN,
    OP_LESSTHANOREQUAL,
    OP_GREATERTHANOREQUAL,
    OP_MIN,
    OP_MAX,

    OP_WITHIN,

    // crypto
    OP_RIPEMD160,
    OP_SHA1,
    OP_SHA256,
    OP_HASH160,
    OP_HASH256,
    OP_CODESEPARATOR,
    OP_CHECKSIG,
    OP_CHECKSIGVERIFY,
    OP_CHECKMULTISIG,
    OP_CHECKMULTISIGVERIFY,

    // expansion
    OP_NOP1,
    OP_CHECKHASHVERIFY,  // "crypto"
    OP_NOP3,
    OP_NOP4,
    OP_NOP5,
    OP_NOP6,
    OP_NOP7,
    OP_NOP8,
    OP_NOP9,
    OP_NOP10,



    // template matching params
<<<<<<< HEAD
    OP_SMALLINTEGER = 0xfa,
    OP_PUBKEYS = 0xfb,
=======
    OP_SCRIPTHASH = 0xfc,
>>>>>>> d48fb4d8
    OP_PUBKEYHASH = 0xfd,
    OP_PUBKEY = 0xfe,

    OP_INVALIDOPCODE = 0xff,
};

<<<<<<< HEAD
const char* GetOpName(opcodetype opcode);
=======







inline const char* GetOpName(opcodetype opcode)
{
    switch (opcode)
    {
    // push value
    case OP_0                      : return "0";
    case OP_PUSHDATA1              : return "OP_PUSHDATA1";
    case OP_PUSHDATA2              : return "OP_PUSHDATA2";
    case OP_PUSHDATA4              : return "OP_PUSHDATA4";
    case OP_1NEGATE                : return "-1";
    case OP_RESERVED               : return "OP_RESERVED";
    case OP_1                      : return "1";
    case OP_2                      : return "2";
    case OP_3                      : return "3";
    case OP_4                      : return "4";
    case OP_5                      : return "5";
    case OP_6                      : return "6";
    case OP_7                      : return "7";
    case OP_8                      : return "8";
    case OP_9                      : return "9";
    case OP_10                     : return "10";
    case OP_11                     : return "11";
    case OP_12                     : return "12";
    case OP_13                     : return "13";
    case OP_14                     : return "14";
    case OP_15                     : return "15";
    case OP_16                     : return "16";

    // control
    case OP_NOP                    : return "OP_NOP";
    case OP_VER                    : return "OP_VER";
    case OP_IF                     : return "OP_IF";
    case OP_NOTIF                  : return "OP_NOTIF";
    case OP_VERIF                  : return "OP_VERIF";
    case OP_VERNOTIF               : return "OP_VERNOTIF";
    case OP_ELSE                   : return "OP_ELSE";
    case OP_ENDIF                  : return "OP_ENDIF";
    case OP_VERIFY                 : return "OP_VERIFY";
    case OP_RETURN                 : return "OP_RETURN";

    // stack ops
    case OP_TOALTSTACK             : return "OP_TOALTSTACK";
    case OP_FROMALTSTACK           : return "OP_FROMALTSTACK";
    case OP_2DROP                  : return "OP_2DROP";
    case OP_2DUP                   : return "OP_2DUP";
    case OP_3DUP                   : return "OP_3DUP";
    case OP_2OVER                  : return "OP_2OVER";
    case OP_2ROT                   : return "OP_2ROT";
    case OP_2SWAP                  : return "OP_2SWAP";
    case OP_IFDUP                  : return "OP_IFDUP";
    case OP_DEPTH                  : return "OP_DEPTH";
    case OP_DROP                   : return "OP_DROP";
    case OP_DUP                    : return "OP_DUP";
    case OP_NIP                    : return "OP_NIP";
    case OP_OVER                   : return "OP_OVER";
    case OP_PICK                   : return "OP_PICK";
    case OP_ROLL                   : return "OP_ROLL";
    case OP_ROT                    : return "OP_ROT";
    case OP_SWAP                   : return "OP_SWAP";
    case OP_TUCK                   : return "OP_TUCK";

    // splice ops
    case OP_CAT                    : return "OP_CAT";
    case OP_SUBSTR                 : return "OP_SUBSTR";
    case OP_LEFT                   : return "OP_LEFT";
    case OP_RIGHT                  : return "OP_RIGHT";
    case OP_SIZE                   : return "OP_SIZE";

    // bit logic
    case OP_INVERT                 : return "OP_INVERT";
    case OP_AND                    : return "OP_AND";
    case OP_OR                     : return "OP_OR";
    case OP_XOR                    : return "OP_XOR";
    case OP_EQUAL                  : return "OP_EQUAL";
    case OP_EQUALVERIFY            : return "OP_EQUALVERIFY";
    case OP_RESERVED1              : return "OP_RESERVED1";
    case OP_RESERVED2              : return "OP_RESERVED2";

    // numeric
    case OP_1ADD                   : return "OP_1ADD";
    case OP_1SUB                   : return "OP_1SUB";
    case OP_2MUL                   : return "OP_2MUL";
    case OP_2DIV                   : return "OP_2DIV";
    case OP_NEGATE                 : return "OP_NEGATE";
    case OP_ABS                    : return "OP_ABS";
    case OP_NOT                    : return "OP_NOT";
    case OP_0NOTEQUAL              : return "OP_0NOTEQUAL";
    case OP_ADD                    : return "OP_ADD";
    case OP_SUB                    : return "OP_SUB";
    case OP_MUL                    : return "OP_MUL";
    case OP_DIV                    : return "OP_DIV";
    case OP_MOD                    : return "OP_MOD";
    case OP_LSHIFT                 : return "OP_LSHIFT";
    case OP_RSHIFT                 : return "OP_RSHIFT";
    case OP_BOOLAND                : return "OP_BOOLAND";
    case OP_BOOLOR                 : return "OP_BOOLOR";
    case OP_NUMEQUAL               : return "OP_NUMEQUAL";
    case OP_NUMEQUALVERIFY         : return "OP_NUMEQUALVERIFY";
    case OP_NUMNOTEQUAL            : return "OP_NUMNOTEQUAL";
    case OP_LESSTHAN               : return "OP_LESSTHAN";
    case OP_GREATERTHAN            : return "OP_GREATERTHAN";
    case OP_LESSTHANOREQUAL        : return "OP_LESSTHANOREQUAL";
    case OP_GREATERTHANOREQUAL     : return "OP_GREATERTHANOREQUAL";
    case OP_MIN                    : return "OP_MIN";
    case OP_MAX                    : return "OP_MAX";
    case OP_WITHIN                 : return "OP_WITHIN";

    // crypto
    case OP_RIPEMD160              : return "OP_RIPEMD160";
    case OP_SHA1                   : return "OP_SHA1";
    case OP_SHA256                 : return "OP_SHA256";
    case OP_HASH160                : return "OP_HASH160";
    case OP_HASH256                : return "OP_HASH256";
    case OP_CODESEPARATOR          : return "OP_CODESEPARATOR";
    case OP_CHECKSIG               : return "OP_CHECKSIG";
    case OP_CHECKSIGVERIFY         : return "OP_CHECKSIGVERIFY";
    case OP_CHECKMULTISIG          : return "OP_CHECKMULTISIG";
    case OP_CHECKMULTISIGVERIFY    : return "OP_CHECKMULTISIGVERIFY";

    // expanson
    case OP_NOP1                   : return "OP_NOP1";
    case OP_CHECKHASHVERIFY        : return "OP_CHECKHASHVERIFY";
    case OP_NOP3                   : return "OP_NOP3";
    case OP_NOP4                   : return "OP_NOP4";
    case OP_NOP5                   : return "OP_NOP5";
    case OP_NOP6                   : return "OP_NOP6";
    case OP_NOP7                   : return "OP_NOP7";
    case OP_NOP8                   : return "OP_NOP8";
    case OP_NOP9                   : return "OP_NOP9";
    case OP_NOP10                  : return "OP_NOP10";



    // template matching params
    case OP_SCRIPTHASH             : return "OP_SCRIPTHASH";
    case OP_PUBKEYHASH             : return "OP_PUBKEYHASH";
    case OP_PUBKEY                 : return "OP_PUBKEY";

    case OP_INVALIDOPCODE          : return "OP_INVALIDOPCODE";
    default:
        return "OP_UNKNOWN";
    }
};

>>>>>>> d48fb4d8



inline std::string ValueString(const std::vector<unsigned char>& vch)
{
    if (vch.size() <= 4)
        return strprintf("%d", CBigNum(vch).getint());
    else
        return HexStr(vch);
}

inline std::string StackString(const std::vector<std::vector<unsigned char> >& vStack)
{
    std::string str;
    BOOST_FOREACH(const std::vector<unsigned char>& vch, vStack)
    {
        if (!str.empty())
            str += " ";
        str += ValueString(vch);
    }
    return str;
}









class CScript : public std::vector<unsigned char>
{
protected:
    CScript& push_int64(int64 n)
    {
        if (n == -1 || (n >= 1 && n <= 16))
        {
            push_back(n + (OP_1 - 1));
        }
        else
        {
            CBigNum bn(n);
            *this << bn.getvch();
        }
        return *this;
    }

    CScript& push_uint64(uint64 n)
    {
        if (n >= 1 && n <= 16)
        {
            push_back(n + (OP_1 - 1));
        }
        else
        {
            CBigNum bn(n);
            *this << bn.getvch();
        }
        return *this;
    }

public:
    CScript() { }
    CScript(const CScript& b) : std::vector<unsigned char>(b.begin(), b.end()) { }
    CScript(const_iterator pbegin, const_iterator pend) : std::vector<unsigned char>(pbegin, pend) { }
#ifndef _MSC_VER
    CScript(const unsigned char* pbegin, const unsigned char* pend) : std::vector<unsigned char>(pbegin, pend) { }
#endif

    CScript& operator+=(const CScript& b)
    {
        insert(end(), b.begin(), b.end());
        return *this;
    }

    friend CScript operator+(const CScript& a, const CScript& b)
    {
        CScript ret = a;
        ret += b;
        return ret;
    }


    explicit CScript(char b)           { operator<<(b); }
    explicit CScript(short b)          { operator<<(b); }
    explicit CScript(int b)            { operator<<(b); }
    explicit CScript(long b)           { operator<<(b); }
    explicit CScript(int64 b)          { operator<<(b); }
    explicit CScript(unsigned char b)  { operator<<(b); }
    explicit CScript(unsigned int b)   { operator<<(b); }
    explicit CScript(unsigned short b) { operator<<(b); }
    explicit CScript(unsigned long b)  { operator<<(b); }
    explicit CScript(uint64 b)         { operator<<(b); }

    explicit CScript(opcodetype b)     { operator<<(b); }
    explicit CScript(const uint256& b) { operator<<(b); }
    explicit CScript(const CBigNum& b) { operator<<(b); }
    explicit CScript(const std::vector<unsigned char>& b) { operator<<(b); }


    CScript& operator<<(char b)           { return push_int64(b); }
    CScript& operator<<(short b)          { return push_int64(b); }
    CScript& operator<<(int b)            { return push_int64(b); }
    CScript& operator<<(long b)           { return push_int64(b); }
    CScript& operator<<(int64 b)          { return push_int64(b); }
    CScript& operator<<(unsigned char b)  { return push_uint64(b); }
    CScript& operator<<(unsigned int b)   { return push_uint64(b); }
    CScript& operator<<(unsigned short b) { return push_uint64(b); }
    CScript& operator<<(unsigned long b)  { return push_uint64(b); }
    CScript& operator<<(uint64 b)         { return push_uint64(b); }

    CScript& operator<<(opcodetype opcode)
    {
        if (opcode < 0 || opcode > 0xff)
            throw std::runtime_error("CScript::operator<<() : invalid opcode");
        insert(end(), (unsigned char)opcode);
        return *this;
    }

    CScript& operator<<(const uint160& b)
    {
        insert(end(), sizeof(b));
        insert(end(), (unsigned char*)&b, (unsigned char*)&b + sizeof(b));
        return *this;
    }

    CScript& operator<<(const uint256& b)
    {
        insert(end(), sizeof(b));
        insert(end(), (unsigned char*)&b, (unsigned char*)&b + sizeof(b));
        return *this;
    }

    CScript& operator<<(const CBigNum& b)
    {
        *this << b.getvch();
        return *this;
    }

    CScript& operator<<(const std::vector<unsigned char>& b)
    {
        if (b.size() < OP_PUSHDATA1)
        {
            insert(end(), (unsigned char)b.size());
        }
        else if (b.size() <= 0xff)
        {
            insert(end(), OP_PUSHDATA1);
            insert(end(), (unsigned char)b.size());
        }
        else if (b.size() <= 0xffff)
        {
            insert(end(), OP_PUSHDATA2);
            unsigned short nSize = b.size();
            insert(end(), (unsigned char*)&nSize, (unsigned char*)&nSize + sizeof(nSize));
        }
        else
        {
            insert(end(), OP_PUSHDATA4);
            unsigned int nSize = b.size();
            insert(end(), (unsigned char*)&nSize, (unsigned char*)&nSize + sizeof(nSize));
        }
        insert(end(), b.begin(), b.end());
        return *this;
    }

    CScript& operator<<(const CScript& b)
    {
        // I'm not sure if this should push the script or concatenate scripts.
        // If there's ever a use for pushing a script onto a script, delete this member fn
        assert(!"warning: pushing a CScript onto a CScript with << is probably not intended, use + to concatenate");
        return *this;
    }


    bool GetOp(iterator& pc, opcodetype& opcodeRet, std::vector<unsigned char>& vchRet)
    {
         // Wrapper so it can be called with either iterator or const_iterator
         const_iterator pc2 = pc;
         bool fRet = GetOp2(pc2, opcodeRet, &vchRet);
         pc = begin() + (pc2 - begin());
         return fRet;
    }

    bool GetOp(iterator& pc, opcodetype& opcodeRet)
    {
         const_iterator pc2 = pc;
         bool fRet = GetOp2(pc2, opcodeRet, NULL);
         pc = begin() + (pc2 - begin());
         return fRet;
    }

    bool GetOp(const_iterator& pc, opcodetype& opcodeRet, std::vector<unsigned char>& vchRet) const
    {
        return GetOp2(pc, opcodeRet, &vchRet);
    }

    bool GetOp(const_iterator& pc, opcodetype& opcodeRet) const
    {
        return GetOp2(pc, opcodeRet, NULL);
    }

    bool GetOp2(const_iterator& pc, opcodetype& opcodeRet, std::vector<unsigned char>* pvchRet) const
    {
        opcodeRet = OP_INVALIDOPCODE;
        if (pvchRet)
            pvchRet->clear();
        if (pc >= end())
            return false;

        // Read instruction
        if (end() - pc < 1)
            return false;
        unsigned int opcode = *pc++;

        // Immediate operand
        if (opcode <= OP_PUSHDATA4)
        {
            unsigned int nSize;
            if (opcode < OP_PUSHDATA1)
            {
                nSize = opcode;
            }
            else if (opcode == OP_PUSHDATA1)
            {
                if (end() - pc < 1)
                    return false;
                nSize = *pc++;
            }
            else if (opcode == OP_PUSHDATA2)
            {
                if (end() - pc < 2)
                    return false;
                nSize = 0;
                memcpy(&nSize, &pc[0], 2);
                pc += 2;
            }
            else if (opcode == OP_PUSHDATA4)
            {
                if (end() - pc < 4)
                    return false;
                memcpy(&nSize, &pc[0], 4);
                pc += 4;
            }
            if (end() - pc < nSize)
                return false;
            if (pvchRet)
                pvchRet->assign(pc, pc + nSize);
            pc += nSize;
        }

        opcodeRet = (opcodetype)opcode;
        return true;
    }

    // Encode/decode small integers:
    static int DecodeOP_N(opcodetype opcode)
    {
        if (opcode == OP_0)
            return 0;
        assert(opcode >= OP_1 && opcode <= OP_16);
        return (int)opcode - (int)(OP_1 - 1);
    }
    static opcodetype EncodeOP_N(int n)
    {
        assert(n >= 0 && n <= 16);
        if (n == 0)
            return OP_0;
        return (opcodetype)(OP_1+n-1);
    }

    int FindAndDelete(const CScript& b)
    {
        int nFound = 0;
        if (b.empty())
            return nFound;
        iterator pc = begin();
        opcodetype opcode;
        do
        {
            while (end() - pc >= b.size() && memcmp(&pc[0], &b[0], b.size()) == 0)
            {
                erase(pc, pc + b.size());
                ++nFound;
            }
        }
        while (GetOp(pc, opcode));
        return nFound;
    }
    int Find(opcodetype op) const
    {
        int nFound = 0;
        opcodetype opcode;
        for (const_iterator pc = begin(); pc != end() && GetOp(pc, opcode);)
            if (opcode == op)
                ++nFound;
        return nFound;
    }

    // Pre-version-0.6, Bitcoin always counted CHECKMULTISIGs
    // as 20 sigops. With pay-to-script-hash, that changed:
    // CHECKMULTISIGs serialized in scriptSigs are
    // counted more accurately, assuming they are of the form
    //  ... OP_N CHECKMULTISIG ...
    int GetSigOpCount(bool fAccurate) const;

    // Called by CTransaction::IsStandard
    bool IsPushOnly() const
    {
        const_iterator pc = begin();
        while (pc < end())
        {
            opcodetype opcode;
            if (!GetOp(pc, opcode))
                return false;
            if (opcode > OP_16)
                return false;
        }
        return true;
    }


    void SetBitcoinAddress(const CBitcoinAddress& address);
    void SetBitcoinAddress(const std::vector<unsigned char>& vchPubKey)
    {
        SetBitcoinAddress(CBitcoinAddress(vchPubKey));
    }
    void SetMultisig(int nRequired, const std::vector<CKey>& keys);
    void SetPayToScriptHash(const CScript& subscript);


    void PrintHex() const
    {
        printf("CScript(%s)\n", HexStr(begin(), end(), true).c_str());
    }

    std::string ToString() const
    {
        std::string str;
        opcodetype opcode;
        std::vector<unsigned char> vch;
        const_iterator pc = begin();
        while (pc < end())
        {
            if (!str.empty())
                str += " ";
            if (!GetOp(pc, opcode, vch))
            {
                str += "[error]";
                return str;
            }
            if (0 <= opcode && opcode <= OP_PUSHDATA4)
                str += ValueString(vch);
            else
                str += GetOpName(opcode);
        }
        return str;
    }

    void print() const
    {
        printf("%s\n", ToString().c_str());
    }
};





<<<<<<< HEAD
bool EvalScript(std::vector<std::vector<unsigned char> >& stack, const CScript& script, const CTransaction& txTo, unsigned int nIn, int nHashType);
bool Solver(const CScript& scriptPubKey, txnouttype& typeRet, std::vector<std::vector<unsigned char> >& vSolutionsRet);
=======


bool EvalScript(std::vector<std::vector<unsigned char> >& stack, const CScript& script, const CTransaction& txTo, unsigned int nIn, int nHashType, bool fValidatePayToScriptHash, std::vector<unsigned char> &vchLastScript);

>>>>>>> d48fb4d8
bool IsStandard(const CScript& scriptPubKey);
bool IsStandardInput(const CScript& scriptSig);
bool IsMine(const CKeyStore& keystore, const CScript& scriptPubKey);
<<<<<<< HEAD
bool ExtractAddress(const CScript& scriptPubKey, CBitcoinAddress& addressRet);
bool ExtractAddresses(const CScript& scriptPubKey, txnouttype& typeRet, std::vector<CBitcoinAddress>& addressRet, int& nRequiredRet);
bool SignSignature(const CKeyStore& keystore, const CTransaction& txFrom, CTransaction& txTo, unsigned int nIn, int nHashType=SIGHASH_ALL);
bool VerifySignature(const CTransaction& txFrom, const CTransaction& txTo, unsigned int nIn, int nHashType);
=======
bool ExtractAddress(const CScript& scriptPubKey, const CKeyStore* pkeystore, CBitcoinAddress& addressRet);
bool SignSignature(const CKeyStore& keystore, const CTransaction& txFrom, CTransaction& txTo, unsigned int nIn, int nHashType=SIGHASH_ALL, CScript scriptPrereq=CScript());
bool VerifySignature(const CTransaction& txFrom, const CTransaction& txTo, unsigned int nIn, bool fValidatePayToScriptHash, int nHashType);
>>>>>>> d48fb4d8

#endif<|MERGE_RESOLUTION|>--- conflicted
+++ resolved
@@ -30,6 +30,7 @@
     // 'standard' transaction types:
     TX_PUBKEY,
     TX_PUBKEYHASH,
+    TX_SCRIPTHASH,
     TX_MULTISIG,
 };
 
@@ -172,173 +173,16 @@
 
 
     // template matching params
-<<<<<<< HEAD
     OP_SMALLINTEGER = 0xfa,
     OP_PUBKEYS = 0xfb,
-=======
     OP_SCRIPTHASH = 0xfc,
->>>>>>> d48fb4d8
     OP_PUBKEYHASH = 0xfd,
     OP_PUBKEY = 0xfe,
 
     OP_INVALIDOPCODE = 0xff,
 };
 
-<<<<<<< HEAD
 const char* GetOpName(opcodetype opcode);
-=======
-
-
-
-
-
-
-
-inline const char* GetOpName(opcodetype opcode)
-{
-    switch (opcode)
-    {
-    // push value
-    case OP_0                      : return "0";
-    case OP_PUSHDATA1              : return "OP_PUSHDATA1";
-    case OP_PUSHDATA2              : return "OP_PUSHDATA2";
-    case OP_PUSHDATA4              : return "OP_PUSHDATA4";
-    case OP_1NEGATE                : return "-1";
-    case OP_RESERVED               : return "OP_RESERVED";
-    case OP_1                      : return "1";
-    case OP_2                      : return "2";
-    case OP_3                      : return "3";
-    case OP_4                      : return "4";
-    case OP_5                      : return "5";
-    case OP_6                      : return "6";
-    case OP_7                      : return "7";
-    case OP_8                      : return "8";
-    case OP_9                      : return "9";
-    case OP_10                     : return "10";
-    case OP_11                     : return "11";
-    case OP_12                     : return "12";
-    case OP_13                     : return "13";
-    case OP_14                     : return "14";
-    case OP_15                     : return "15";
-    case OP_16                     : return "16";
-
-    // control
-    case OP_NOP                    : return "OP_NOP";
-    case OP_VER                    : return "OP_VER";
-    case OP_IF                     : return "OP_IF";
-    case OP_NOTIF                  : return "OP_NOTIF";
-    case OP_VERIF                  : return "OP_VERIF";
-    case OP_VERNOTIF               : return "OP_VERNOTIF";
-    case OP_ELSE                   : return "OP_ELSE";
-    case OP_ENDIF                  : return "OP_ENDIF";
-    case OP_VERIFY                 : return "OP_VERIFY";
-    case OP_RETURN                 : return "OP_RETURN";
-
-    // stack ops
-    case OP_TOALTSTACK             : return "OP_TOALTSTACK";
-    case OP_FROMALTSTACK           : return "OP_FROMALTSTACK";
-    case OP_2DROP                  : return "OP_2DROP";
-    case OP_2DUP                   : return "OP_2DUP";
-    case OP_3DUP                   : return "OP_3DUP";
-    case OP_2OVER                  : return "OP_2OVER";
-    case OP_2ROT                   : return "OP_2ROT";
-    case OP_2SWAP                  : return "OP_2SWAP";
-    case OP_IFDUP                  : return "OP_IFDUP";
-    case OP_DEPTH                  : return "OP_DEPTH";
-    case OP_DROP                   : return "OP_DROP";
-    case OP_DUP                    : return "OP_DUP";
-    case OP_NIP                    : return "OP_NIP";
-    case OP_OVER                   : return "OP_OVER";
-    case OP_PICK                   : return "OP_PICK";
-    case OP_ROLL                   : return "OP_ROLL";
-    case OP_ROT                    : return "OP_ROT";
-    case OP_SWAP                   : return "OP_SWAP";
-    case OP_TUCK                   : return "OP_TUCK";
-
-    // splice ops
-    case OP_CAT                    : return "OP_CAT";
-    case OP_SUBSTR                 : return "OP_SUBSTR";
-    case OP_LEFT                   : return "OP_LEFT";
-    case OP_RIGHT                  : return "OP_RIGHT";
-    case OP_SIZE                   : return "OP_SIZE";
-
-    // bit logic
-    case OP_INVERT                 : return "OP_INVERT";
-    case OP_AND                    : return "OP_AND";
-    case OP_OR                     : return "OP_OR";
-    case OP_XOR                    : return "OP_XOR";
-    case OP_EQUAL                  : return "OP_EQUAL";
-    case OP_EQUALVERIFY            : return "OP_EQUALVERIFY";
-    case OP_RESERVED1              : return "OP_RESERVED1";
-    case OP_RESERVED2              : return "OP_RESERVED2";
-
-    // numeric
-    case OP_1ADD                   : return "OP_1ADD";
-    case OP_1SUB                   : return "OP_1SUB";
-    case OP_2MUL                   : return "OP_2MUL";
-    case OP_2DIV                   : return "OP_2DIV";
-    case OP_NEGATE                 : return "OP_NEGATE";
-    case OP_ABS                    : return "OP_ABS";
-    case OP_NOT                    : return "OP_NOT";
-    case OP_0NOTEQUAL              : return "OP_0NOTEQUAL";
-    case OP_ADD                    : return "OP_ADD";
-    case OP_SUB                    : return "OP_SUB";
-    case OP_MUL                    : return "OP_MUL";
-    case OP_DIV                    : return "OP_DIV";
-    case OP_MOD                    : return "OP_MOD";
-    case OP_LSHIFT                 : return "OP_LSHIFT";
-    case OP_RSHIFT                 : return "OP_RSHIFT";
-    case OP_BOOLAND                : return "OP_BOOLAND";
-    case OP_BOOLOR                 : return "OP_BOOLOR";
-    case OP_NUMEQUAL               : return "OP_NUMEQUAL";
-    case OP_NUMEQUALVERIFY         : return "OP_NUMEQUALVERIFY";
-    case OP_NUMNOTEQUAL            : return "OP_NUMNOTEQUAL";
-    case OP_LESSTHAN               : return "OP_LESSTHAN";
-    case OP_GREATERTHAN            : return "OP_GREATERTHAN";
-    case OP_LESSTHANOREQUAL        : return "OP_LESSTHANOREQUAL";
-    case OP_GREATERTHANOREQUAL     : return "OP_GREATERTHANOREQUAL";
-    case OP_MIN                    : return "OP_MIN";
-    case OP_MAX                    : return "OP_MAX";
-    case OP_WITHIN                 : return "OP_WITHIN";
-
-    // crypto
-    case OP_RIPEMD160              : return "OP_RIPEMD160";
-    case OP_SHA1                   : return "OP_SHA1";
-    case OP_SHA256                 : return "OP_SHA256";
-    case OP_HASH160                : return "OP_HASH160";
-    case OP_HASH256                : return "OP_HASH256";
-    case OP_CODESEPARATOR          : return "OP_CODESEPARATOR";
-    case OP_CHECKSIG               : return "OP_CHECKSIG";
-    case OP_CHECKSIGVERIFY         : return "OP_CHECKSIGVERIFY";
-    case OP_CHECKMULTISIG          : return "OP_CHECKMULTISIG";
-    case OP_CHECKMULTISIGVERIFY    : return "OP_CHECKMULTISIGVERIFY";
-
-    // expanson
-    case OP_NOP1                   : return "OP_NOP1";
-    case OP_CHECKHASHVERIFY        : return "OP_CHECKHASHVERIFY";
-    case OP_NOP3                   : return "OP_NOP3";
-    case OP_NOP4                   : return "OP_NOP4";
-    case OP_NOP5                   : return "OP_NOP5";
-    case OP_NOP6                   : return "OP_NOP6";
-    case OP_NOP7                   : return "OP_NOP7";
-    case OP_NOP8                   : return "OP_NOP8";
-    case OP_NOP9                   : return "OP_NOP9";
-    case OP_NOP10                  : return "OP_NOP10";
-
-
-
-    // template matching params
-    case OP_SCRIPTHASH             : return "OP_SCRIPTHASH";
-    case OP_PUBKEYHASH             : return "OP_PUBKEYHASH";
-    case OP_PUBKEY                 : return "OP_PUBKEY";
-
-    case OP_INVALIDOPCODE          : return "OP_INVALIDOPCODE";
-    default:
-        return "OP_UNKNOWN";
-    }
-};
-
->>>>>>> d48fb4d8
 
 
 
@@ -709,27 +553,14 @@
 
 
 
-<<<<<<< HEAD
-bool EvalScript(std::vector<std::vector<unsigned char> >& stack, const CScript& script, const CTransaction& txTo, unsigned int nIn, int nHashType);
+bool EvalScript(std::vector<std::vector<unsigned char> >& stack, const CScript& script, const CTransaction& txTo, unsigned int nIn, int nHashType, bool fValidatePayToScriptHash, std::vector<unsigned char> &vchLastScript);
 bool Solver(const CScript& scriptPubKey, txnouttype& typeRet, std::vector<std::vector<unsigned char> >& vSolutionsRet);
-=======
-
-
-bool EvalScript(std::vector<std::vector<unsigned char> >& stack, const CScript& script, const CTransaction& txTo, unsigned int nIn, int nHashType, bool fValidatePayToScriptHash, std::vector<unsigned char> &vchLastScript);
-
->>>>>>> d48fb4d8
 bool IsStandard(const CScript& scriptPubKey);
 bool IsStandardInput(const CScript& scriptSig);
 bool IsMine(const CKeyStore& keystore, const CScript& scriptPubKey);
-<<<<<<< HEAD
 bool ExtractAddress(const CScript& scriptPubKey, CBitcoinAddress& addressRet);
 bool ExtractAddresses(const CScript& scriptPubKey, txnouttype& typeRet, std::vector<CBitcoinAddress>& addressRet, int& nRequiredRet);
 bool SignSignature(const CKeyStore& keystore, const CTransaction& txFrom, CTransaction& txTo, unsigned int nIn, int nHashType=SIGHASH_ALL);
-bool VerifySignature(const CTransaction& txFrom, const CTransaction& txTo, unsigned int nIn, int nHashType);
-=======
-bool ExtractAddress(const CScript& scriptPubKey, const CKeyStore* pkeystore, CBitcoinAddress& addressRet);
-bool SignSignature(const CKeyStore& keystore, const CTransaction& txFrom, CTransaction& txTo, unsigned int nIn, int nHashType=SIGHASH_ALL, CScript scriptPrereq=CScript());
 bool VerifySignature(const CTransaction& txFrom, const CTransaction& txTo, unsigned int nIn, bool fValidatePayToScriptHash, int nHashType);
->>>>>>> d48fb4d8
 
 #endif