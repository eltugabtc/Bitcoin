--- conflicted
+++ resolved
@@ -1177,12 +1177,8 @@
     std::map<uint256, CBudgetProposalBroadcast>::iterator it1 = mapSeenMasternodeBudgetProposals.begin();
     while(it1 != mapSeenMasternodeBudgetProposals.end()){
         CBudgetProposal* pbudgetProposal = FindProposal((*it1).first);
-<<<<<<< HEAD
         if(pbudgetProposal && pbudgetProposal->fValid && (nProp == uint256() || (*it1).first == nProp)){
-=======
-        if(pbudgetProposal && pbudgetProposal->fValid && (nProp == 0 || (*it1).first == nProp)){
             // Push the inventory budget proposal message over to the other client
->>>>>>> 1f70fb3c
             pfrom->PushInventory(CInv(MSG_BUDGET_PROPOSAL, (*it1).second.GetHash()));
             nInvCount++;
         
