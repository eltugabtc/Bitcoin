// Copyright (c) 2009-2010 Satoshi Nakamoto
// Copyright (c) 2009-2020 The Bitcoin Core developers
// Distributed under the MIT software license, see the accompanying
// file COPYING or http://www.opensource.org/licenses/mit-license.php.

#include <txmempool.h>

#include <consensus/consensus.h>
#include <consensus/tx_verify.h>
#include <consensus/validation.h>
<<<<<<< HEAD
=======
#include <policy/coin_age_priority.h>
>>>>>>> 58e2cab4
#include <policy/fees.h>
#include <policy/policy.h>
#include <policy/settings.h>
#include <reverse_iterator.h>
#include <util/moneystr.h>
#include <util/system.h>
#include <util/time.h>
#include <validation.h>
#include <validationinterface.h>

#include <cmath>
#include <optional>

CTxMemPoolEntry::CTxMemPoolEntry(const CTransactionRef& _tx, const CAmount& _nFee,
<<<<<<< HEAD
                                 int64_t _nTime, unsigned int _entryHeight,
                                 bool _spendsCoinbase, int64_t _sigOpsCost, LockPoints lp)
    : tx(_tx), nFee(_nFee), nTxWeight(GetTransactionWeight(*tx)), nUsageSize(RecursiveDynamicUsage(tx)), nTime(_nTime), entryHeight(_entryHeight),
    spendsCoinbase(_spendsCoinbase), sigOpCost(_sigOpsCost), lockPoints(lp)
=======
                                 int64_t _nTime, double _entryPriority, unsigned int _entryHeight,
                                 CAmount _inChainInputValue,
                                 bool _spendsCoinbase, int64_t _sigOpsCost, LockPoints lp)
    : tx(_tx), nFee(_nFee), nTxWeight(GetTransactionWeight(*tx)), nUsageSize(RecursiveDynamicUsage(tx)), nTime(_nTime), entryPriority(_entryPriority), entryHeight(_entryHeight),
    inChainInputValue(_inChainInputValue),
    spendsCoinbase(_spendsCoinbase), sigOpCost(_sigOpsCost), nModSize(CalculateModifiedSize(*tx, GetTxSize())), lockPoints(lp)
>>>>>>> 58e2cab4
{
    nCountWithDescendants = 1;
    nSizeWithDescendants = GetTxSize();
    nModFeesWithDescendants = nFee;
    CAmount nValueIn = tx->GetValueOut()+nFee;
    assert(inChainInputValue <= nValueIn);

    feeDelta = 0;

    // Since entries arrive *after* the tip's height, their entry priority is for the height+1
    cachedHeight = entryHeight + 1;
    cachedPriority = entryPriority;

    nCountWithAncestors = 1;
    nSizeWithAncestors = GetTxSize();
    nModFeesWithAncestors = nFee;
    nSigOpCostWithAncestors = sigOpCost;
}

void CTxMemPoolEntry::UpdateFeeDelta(int64_t newFeeDelta)
{
    nModFeesWithDescendants += newFeeDelta - feeDelta;
    nModFeesWithAncestors += newFeeDelta - feeDelta;
    feeDelta = newFeeDelta;
}

void CTxMemPoolEntry::UpdateLockPoints(const LockPoints& lp)
{
    lockPoints = lp;
}

size_t CTxMemPoolEntry::GetTxSize() const
{
    return GetVirtualTransactionSize(nTxWeight, sigOpCost);
}

// Update the given tx for any in-mempool descendants.
// Assumes that CTxMemPool::m_children is correct for the given tx and all
// descendants.
void CTxMemPool::UpdateForDescendants(txiter updateIt, cacheMap &cachedDescendants, const std::set<uint256> &setExclude)
{
    CTxMemPoolEntry::Children stageEntries, descendants;
    stageEntries = updateIt->GetMemPoolChildrenConst();

    while (!stageEntries.empty()) {
        const CTxMemPoolEntry& descendant = *stageEntries.begin();
        descendants.insert(descendant);
        stageEntries.erase(descendant);
        const CTxMemPoolEntry::Children& children = descendant.GetMemPoolChildrenConst();
        for (const CTxMemPoolEntry& childEntry : children) {
            cacheMap::iterator cacheIt = cachedDescendants.find(mapTx.iterator_to(childEntry));
            if (cacheIt != cachedDescendants.end()) {
                // We've already calculated this one, just add the entries for this set
                // but don't traverse again.
                for (txiter cacheEntry : cacheIt->second) {
                    descendants.insert(*cacheEntry);
                }
            } else if (!descendants.count(childEntry)) {
                // Schedule for later processing
                stageEntries.insert(childEntry);
            }
        }
    }
    // descendants now contains all in-mempool descendants of updateIt.
    // Update and add to cached descendant map
    int64_t modifySize = 0;
    CAmount modifyFee = 0;
    int64_t modifyCount = 0;
    for (const CTxMemPoolEntry& descendant : descendants) {
        if (!setExclude.count(descendant.GetTx().GetHash())) {
            modifySize += descendant.GetTxSize();
            modifyFee += descendant.GetModifiedFee();
            modifyCount++;
            cachedDescendants[updateIt].insert(mapTx.iterator_to(descendant));
            // Update ancestor state for each descendant
            mapTx.modify(mapTx.iterator_to(descendant), update_ancestor_state(updateIt->GetTxSize(), updateIt->GetModifiedFee(), 1, updateIt->GetSigOpCost()));
        }
    }
    mapTx.modify(updateIt, update_descendant_state(modifySize, modifyFee, modifyCount));
}

// vHashesToUpdate is the set of transaction hashes from a disconnected block
// which has been re-added to the mempool.
// for each entry, look for descendants that are outside vHashesToUpdate, and
// add fee/size information for such descendants to the parent.
// for each such descendant, also update the ancestor state to include the parent.
void CTxMemPool::UpdateTransactionsFromBlock(const std::vector<uint256> &vHashesToUpdate)
{
    AssertLockHeld(cs);
    // For each entry in vHashesToUpdate, store the set of in-mempool, but not
    // in-vHashesToUpdate transactions, so that we don't have to recalculate
    // descendants when we come across a previously seen entry.
    cacheMap mapMemPoolDescendantsToUpdate;

    // Use a set for lookups into vHashesToUpdate (these entries are already
    // accounted for in the state of their ancestors)
    std::set<uint256> setAlreadyIncluded(vHashesToUpdate.begin(), vHashesToUpdate.end());

    // Iterate in reverse, so that whenever we are looking at a transaction
    // we are sure that all in-mempool descendants have already been processed.
    // This maximizes the benefit of the descendant cache and guarantees that
    // CTxMemPool::m_children will be updated, an assumption made in
    // UpdateForDescendants.
    for (const uint256 &hash : reverse_iterate(vHashesToUpdate)) {
        // calculate children from mapNextTx
        txiter it = mapTx.find(hash);
        if (it == mapTx.end()) {
            continue;
        }
        auto iter = mapNextTx.lower_bound(COutPoint(hash, 0));
        // First calculate the children, and update CTxMemPool::m_children to
        // include them, and update their CTxMemPoolEntry::m_parents to include this tx.
        // we cache the in-mempool children to avoid duplicate updates
        {
            WITH_FRESH_EPOCH(m_epoch);
            for (; iter != mapNextTx.end() && iter->first->hash == hash; ++iter) {
                const uint256 &childHash = iter->second->GetHash();
                txiter childIter = mapTx.find(childHash);
                assert(childIter != mapTx.end());
                // We can skip updating entries we've encountered before or that
                // are in the block (which are already accounted for).
                if (!visited(childIter) && !setAlreadyIncluded.count(childHash)) {
                    UpdateChild(it, childIter, true);
                    UpdateParent(childIter, it, true);
                }
            }
        } // release epoch guard for UpdateForDescendants
        UpdateForDescendants(it, mapMemPoolDescendantsToUpdate, setAlreadyIncluded);
    }
}

bool CTxMemPool::CalculateMemPoolAncestors(const CTxMemPoolEntry &entry, setEntries &setAncestors, uint64_t limitAncestorCount, uint64_t limitAncestorSize, uint64_t limitDescendantCount, uint64_t limitDescendantSize, std::string &errString, bool fSearchForParents /* = true */) const
{
    CTxMemPoolEntry::Parents staged_ancestors;
    const CTransaction &tx = entry.GetTx();

    if (fSearchForParents) {
        // Get parents of this transaction that are in the mempool
        // GetMemPoolParents() is only valid for entries in the mempool, so we
        // iterate mapTx to find parents.
        for (unsigned int i = 0; i < tx.vin.size(); i++) {
            std::optional<txiter> piter = GetIter(tx.vin[i].prevout.hash);
            if (piter) {
                staged_ancestors.insert(**piter);
                if (staged_ancestors.size() + 1 > limitAncestorCount) {
                    errString = strprintf("too many unconfirmed parents [limit: %u]", limitAncestorCount);
                    return false;
                }
            }
        }
    } else {
        // If we're not searching for parents, we require this to be an
        // entry in the mempool already.
        txiter it = mapTx.iterator_to(entry);
        staged_ancestors = it->GetMemPoolParentsConst();
    }

    size_t totalSizeWithAncestors = entry.GetTxSize();

    while (!staged_ancestors.empty()) {
        const CTxMemPoolEntry& stage = staged_ancestors.begin()->get();
        txiter stageit = mapTx.iterator_to(stage);

        setAncestors.insert(stageit);
        staged_ancestors.erase(stage);
        totalSizeWithAncestors += stageit->GetTxSize();

        if (stageit->GetSizeWithDescendants() + entry.GetTxSize() > limitDescendantSize) {
            errString = strprintf("exceeds descendant size limit for tx %s [limit: %u]", stageit->GetTx().GetHash().ToString(), limitDescendantSize);
            return false;
        } else if (stageit->GetCountWithDescendants() + 1 > limitDescendantCount) {
            errString = strprintf("too many descendants for tx %s [limit: %u]", stageit->GetTx().GetHash().ToString(), limitDescendantCount);
            return false;
        } else if (totalSizeWithAncestors > limitAncestorSize) {
            errString = strprintf("exceeds ancestor size limit [limit: %u]", limitAncestorSize);
            return false;
        }

        const CTxMemPoolEntry::Parents& parents = stageit->GetMemPoolParentsConst();
        for (const CTxMemPoolEntry& parent : parents) {
            txiter parent_it = mapTx.iterator_to(parent);

            // If this is a new ancestor, add it.
            if (setAncestors.count(parent_it) == 0) {
                staged_ancestors.insert(parent);
            }
            if (staged_ancestors.size() + setAncestors.size() + 1 > limitAncestorCount) {
                errString = strprintf("too many unconfirmed ancestors [limit: %u]", limitAncestorCount);
                return false;
            }
        }
    }

    return true;
}

void CTxMemPool::UpdateAncestorsOf(bool add, txiter it, setEntries &setAncestors)
{
    CTxMemPoolEntry::Parents parents = it->GetMemPoolParents();
    // add or remove this tx as a child of each parent
    for (const CTxMemPoolEntry& parent : parents) {
        UpdateChild(mapTx.iterator_to(parent), it, add);
    }
    const int64_t updateCount = (add ? 1 : -1);
    const int64_t updateSize = updateCount * it->GetTxSize();
    const CAmount updateFee = updateCount * it->GetModifiedFee();
    for (txiter ancestorIt : setAncestors) {
        mapTx.modify(ancestorIt, update_descendant_state(updateSize, updateFee, updateCount));
    }
}

void CTxMemPool::UpdateEntryForAncestors(txiter it, const setEntries &setAncestors)
{
    int64_t updateCount = setAncestors.size();
    int64_t updateSize = 0;
    CAmount updateFee = 0;
    int64_t updateSigOpsCost = 0;
    for (txiter ancestorIt : setAncestors) {
        updateSize += ancestorIt->GetTxSize();
        updateFee += ancestorIt->GetModifiedFee();
        updateSigOpsCost += ancestorIt->GetSigOpCost();
    }
    mapTx.modify(it, update_ancestor_state(updateSize, updateFee, updateCount, updateSigOpsCost));
}

void CTxMemPool::UpdateChildrenForRemoval(txiter it)
{
    const CTxMemPoolEntry::Children& children = it->GetMemPoolChildrenConst();
    for (const CTxMemPoolEntry& updateIt : children) {
        UpdateParent(mapTx.iterator_to(updateIt), it, false);
    }
}

void CTxMemPool::UpdateForRemoveFromMempool(const setEntries &entriesToRemove, bool updateDescendants)
{
    // For each entry, walk back all ancestors and decrement size associated with this
    // transaction
    const uint64_t nNoLimit = std::numeric_limits<uint64_t>::max();
    if (updateDescendants) {
        // updateDescendants should be true whenever we're not recursively
        // removing a tx and all its descendants, eg when a transaction is
        // confirmed in a block.
        // Here we only update statistics and not data in CTxMemPool::Parents
        // and CTxMemPoolEntry::Children (which we need to preserve until we're
        // finished with all operations that need to traverse the mempool).
        for (txiter removeIt : entriesToRemove) {
            setEntries setDescendants;
            CalculateDescendants(removeIt, setDescendants);
            setDescendants.erase(removeIt); // don't update state for self
            int64_t modifySize = -((int64_t)removeIt->GetTxSize());
            CAmount modifyFee = -removeIt->GetModifiedFee();
            int modifySigOps = -removeIt->GetSigOpCost();
            for (txiter dit : setDescendants) {
                mapTx.modify(dit, update_ancestor_state(modifySize, modifyFee, -1, modifySigOps));
            }
        }
    }
    for (txiter removeIt : entriesToRemove) {
        setEntries setAncestors;
        const CTxMemPoolEntry &entry = *removeIt;
        std::string dummy;
        // Since this is a tx that is already in the mempool, we can call CMPA
        // with fSearchForParents = false.  If the mempool is in a consistent
        // state, then using true or false should both be correct, though false
        // should be a bit faster.
        // However, if we happen to be in the middle of processing a reorg, then
        // the mempool can be in an inconsistent state.  In this case, the set
        // of ancestors reachable via GetMemPoolParents()/GetMemPoolChildren()
        // will be the same as the set of ancestors whose packages include this
        // transaction, because when we add a new transaction to the mempool in
        // addUnchecked(), we assume it has no children, and in the case of a
        // reorg where that assumption is false, the in-mempool children aren't
        // linked to the in-block tx's until UpdateTransactionsFromBlock() is
        // called.
        // So if we're being called during a reorg, ie before
        // UpdateTransactionsFromBlock() has been called, then
        // GetMemPoolParents()/GetMemPoolChildren() will differ from the set of
        // mempool parents we'd calculate by searching, and it's important that
        // we use the cached notion of ancestor transactions as the set of
        // things to update for removal.
        CalculateMemPoolAncestors(entry, setAncestors, nNoLimit, nNoLimit, nNoLimit, nNoLimit, dummy, false);
        // Note that UpdateAncestorsOf severs the child links that point to
        // removeIt in the entries for the parents of removeIt.
        UpdateAncestorsOf(false, removeIt, setAncestors);
    }
    // After updating all the ancestor sizes, we can now sever the link between each
    // transaction being removed and any mempool children (ie, update CTxMemPoolEntry::m_parents
    // for each direct child of a transaction being removed).
    for (txiter removeIt : entriesToRemove) {
        UpdateChildrenForRemoval(removeIt);
    }
}

void CTxMemPoolEntry::UpdateDescendantState(int64_t modifySize, CAmount modifyFee, int64_t modifyCount)
{
    nSizeWithDescendants += modifySize;
    assert(int64_t(nSizeWithDescendants) > 0);
    nModFeesWithDescendants += modifyFee;
    nCountWithDescendants += modifyCount;
    assert(int64_t(nCountWithDescendants) > 0);
}

void CTxMemPoolEntry::UpdateAncestorState(int64_t modifySize, CAmount modifyFee, int64_t modifyCount, int64_t modifySigOps)
{
    nSizeWithAncestors += modifySize;
    assert(int64_t(nSizeWithAncestors) > 0);
    nModFeesWithAncestors += modifyFee;
    nCountWithAncestors += modifyCount;
    assert(int64_t(nCountWithAncestors) > 0);
    nSigOpCostWithAncestors += modifySigOps;
    assert(int(nSigOpCostWithAncestors) >= 0);
}

CTxMemPool::CTxMemPool(CBlockPolicyEstimator* estimator, int check_ratio)
    : m_check_ratio(check_ratio), minerPolicyEstimator(estimator)
{
    _clear(); //lock free clear
}

bool CTxMemPool::isSpent(const COutPoint& outpoint) const
{
    LOCK(cs);
    return mapNextTx.count(outpoint);
}

unsigned int CTxMemPool::GetTransactionsUpdated() const
{
    return nTransactionsUpdated;
}

void CTxMemPool::AddTransactionsUpdated(unsigned int n)
{
    nTransactionsUpdated += n;
}

void CTxMemPool::addUnchecked(const CTxMemPoolEntry &entry, setEntries &setAncestors, bool validFeeEstimate)
{
    // Add to memory pool without checking anything.
    // Used by AcceptToMemoryPool(), which DOES do
    // all the appropriate checks.
    indexed_transaction_set::iterator newit = mapTx.insert(entry).first;

    // Update transaction for any feeDelta created by PrioritiseTransaction
    // TODO: refactor so that the fee delta is calculated before inserting
    // into mapTx.
<<<<<<< HEAD
    CAmount delta{0};
    ApplyDelta(entry.GetTx().GetHash(), delta);
=======
    double priority_delta{0.};
    CAmount delta{0};
    ApplyDeltas(entry.GetTx().GetHash(), priority_delta, delta);
    // NOTE: priority_delta is handled in addPriorityTxs
>>>>>>> 58e2cab4
    if (delta) {
            mapTx.modify(newit, update_fee_delta(delta));
    }

    // Update cachedInnerUsage to include contained transaction's usage.
    // (When we update the entry for in-mempool parents, memory usage will be
    // further updated.)
    cachedInnerUsage += entry.DynamicMemoryUsage();

    const CTransaction& tx = newit->GetTx();
    std::set<uint256> setParentTransactions;
    for (unsigned int i = 0; i < tx.vin.size(); i++) {
        mapNextTx.insert(std::make_pair(&tx.vin[i].prevout, &tx));
        setParentTransactions.insert(tx.vin[i].prevout.hash);
    }
    // Don't bother worrying about child transactions of this one.
    // Normal case of a new transaction arriving is that there can't be any
    // children, because such children would be orphans.
    // An exception to that is if a transaction enters that used to be in a block.
    // In that case, our disconnect block logic will call UpdateTransactionsFromBlock
    // to clean up the mess we're leaving here.

    // Update ancestors with information about this tx
    for (const auto& pit : GetIterSet(setParentTransactions)) {
            UpdateParent(newit, pit, true);
    }
    UpdateAncestorsOf(true, newit, setAncestors);
    UpdateEntryForAncestors(newit, setAncestors);

    nTransactionsUpdated++;
    totalTxSize += entry.GetTxSize();
    m_total_fee += entry.GetFee();
    if (minerPolicyEstimator) {
        minerPolicyEstimator->processTransaction(entry, validFeeEstimate);
    }

    vTxHashes.emplace_back(tx.GetWitnessHash(), newit);
    newit->vTxHashesIdx = vTxHashes.size() - 1;
}

void CTxMemPool::removeUnchecked(txiter it, MemPoolRemovalReason reason)
{
    // We increment mempool sequence value no matter removal reason
    // even if not directly reported below.
    uint64_t mempool_sequence = GetAndIncrementSequence();

    if (reason != MemPoolRemovalReason::BLOCK) {
        // Notify clients that a transaction has been removed from the mempool
        // for any reason except being included in a block. Clients interested
        // in transactions included in blocks can subscribe to the BlockConnected
        // notification.
        GetMainSignals().TransactionRemovedFromMempool(it->GetSharedTx(), reason, mempool_sequence);
    }

    const uint256 hash = it->GetTx().GetHash();
    for (const CTxIn& txin : it->GetTx().vin)
        mapNextTx.erase(txin.prevout);

    RemoveUnbroadcastTx(hash, true /* add logging because unchecked */ );

    if (vTxHashes.size() > 1) {
        vTxHashes[it->vTxHashesIdx] = std::move(vTxHashes.back());
        vTxHashes[it->vTxHashesIdx].second->vTxHashesIdx = it->vTxHashesIdx;
        vTxHashes.pop_back();
        if (vTxHashes.size() * 2 < vTxHashes.capacity())
            vTxHashes.shrink_to_fit();
    } else
        vTxHashes.clear();

    totalTxSize -= it->GetTxSize();
    m_total_fee -= it->GetFee();
    cachedInnerUsage -= it->DynamicMemoryUsage();
    cachedInnerUsage -= memusage::DynamicUsage(it->GetMemPoolParentsConst()) + memusage::DynamicUsage(it->GetMemPoolChildrenConst());
    mapTx.erase(it);
    nTransactionsUpdated++;
    if (minerPolicyEstimator) {minerPolicyEstimator->removeTx(hash, false);}
}

// Calculates descendants of entry that are not already in setDescendants, and adds to
// setDescendants. Assumes entryit is already a tx in the mempool and CTxMemPoolEntry::m_children
// is correct for tx and all descendants.
// Also assumes that if an entry is in setDescendants already, then all
// in-mempool descendants of it are already in setDescendants as well, so that we
// can save time by not iterating over those entries.
void CTxMemPool::CalculateDescendants(txiter entryit, setEntries& setDescendants) const
{
    setEntries stage;
    if (setDescendants.count(entryit) == 0) {
        stage.insert(entryit);
    }
    // Traverse down the children of entry, only adding children that are not
    // accounted for in setDescendants already (because those children have either
    // already been walked, or will be walked in this iteration).
    while (!stage.empty()) {
        txiter it = *stage.begin();
        setDescendants.insert(it);
        stage.erase(it);

        const CTxMemPoolEntry::Children& children = it->GetMemPoolChildrenConst();
        for (const CTxMemPoolEntry& child : children) {
            txiter childiter = mapTx.iterator_to(child);
            if (!setDescendants.count(childiter)) {
                stage.insert(childiter);
            }
        }
    }
}

void CTxMemPool::removeRecursive(const CTransaction &origTx, MemPoolRemovalReason reason)
{
    // Remove transaction from memory pool
    AssertLockHeld(cs);
        setEntries txToRemove;
        txiter origit = mapTx.find(origTx.GetHash());
        if (origit != mapTx.end()) {
            txToRemove.insert(origit);
        } else {
            // When recursively removing but origTx isn't in the mempool
            // be sure to remove any children that are in the pool. This can
            // happen during chain re-orgs if origTx isn't re-accepted into
            // the mempool for any reason.
            for (unsigned int i = 0; i < origTx.vout.size(); i++) {
                auto it = mapNextTx.find(COutPoint(origTx.GetHash(), i));
                if (it == mapNextTx.end())
                    continue;
                txiter nextit = mapTx.find(it->second->GetHash());
                assert(nextit != mapTx.end());
                txToRemove.insert(nextit);
            }
        }
        setEntries setAllRemoves;
        for (txiter it : txToRemove) {
            CalculateDescendants(it, setAllRemoves);
        }

        RemoveStaged(setAllRemoves, false, reason);
}

void CTxMemPool::removeForReorg(CChainState& active_chainstate, int flags)
{
    // Remove transactions spending a coinbase which are now immature and no-longer-final transactions
    AssertLockHeld(cs);
    setEntries txToRemove;
    for (indexed_transaction_set::const_iterator it = mapTx.begin(); it != mapTx.end(); it++) {
        const CTransaction& tx = it->GetTx();
        LockPoints lp = it->GetLockPoints();
        bool validLP =  TestLockPointValidity(active_chainstate.m_chain, &lp);
        CCoinsViewMemPool view_mempool(&active_chainstate.CoinsTip(), *this);
        if (!CheckFinalTx(active_chainstate.m_chain.Tip(), tx, flags)
            || !CheckSequenceLocks(active_chainstate.m_chain.Tip(), view_mempool, tx, flags, &lp, validLP)) {
            // Note if CheckSequenceLocks fails the LockPoints may still be invalid
            // So it's critical that we remove the tx and not depend on the LockPoints.
            txToRemove.insert(it);
        } else if (it->GetSpendsCoinbase()) {
            for (const CTxIn& txin : tx.vin) {
                indexed_transaction_set::const_iterator it2 = mapTx.find(txin.prevout.hash);
                if (it2 != mapTx.end())
                    continue;
                const Coin &coin = active_chainstate.CoinsTip().AccessCoin(txin.prevout);
                if (m_check_ratio != 0) assert(!coin.IsSpent());
                unsigned int nMemPoolHeight = active_chainstate.m_chain.Tip()->nHeight + 1;
                if (coin.IsSpent() || (coin.IsCoinBase() && ((signed long)nMemPoolHeight) - coin.nHeight < COINBASE_MATURITY)) {
                    txToRemove.insert(it);
                    break;
                }
            }
        }
        if (!validLP) {
            mapTx.modify(it, update_lock_points(lp));
        }
    }
    setEntries setAllRemoves;
    for (txiter it : txToRemove) {
        CalculateDescendants(it, setAllRemoves);
    }
    RemoveStaged(setAllRemoves, false, MemPoolRemovalReason::REORG);
}

void CTxMemPool::removeConflicts(const CTransaction &tx)
{
    // Remove transactions which depend on inputs of tx, recursively
    AssertLockHeld(cs);
    for (const CTxIn &txin : tx.vin) {
        auto it = mapNextTx.find(txin.prevout);
        if (it != mapNextTx.end()) {
            const CTransaction &txConflict = *it->second;
            if (txConflict != tx)
            {
                ClearPrioritisation(txConflict.GetHash());
                removeRecursive(txConflict, MemPoolRemovalReason::CONFLICT);
            }
        }
    }
}

/**
 * Called when a block is connected. Removes from mempool and updates the miner fee estimator.
 */
void CTxMemPool::removeForBlock(const std::vector<CTransactionRef>& vtx, unsigned int nBlockHeight)
{
    AssertLockHeld(cs);
    std::vector<const CTxMemPoolEntry*> entries;
    for (const auto& tx : vtx)
    {
        uint256 hash = tx->GetHash();

        indexed_transaction_set::iterator i = mapTx.find(hash);
        if (i != mapTx.end())
            entries.push_back(&*i);
    }
    // Before the txs in the new block have been removed from the mempool, update policy estimates
    if (minerPolicyEstimator) {minerPolicyEstimator->processBlock(nBlockHeight, entries);}
    for (const auto& tx : vtx)
    {
        UpdateDependentPriorities(*tx, nBlockHeight, true);
        txiter it = mapTx.find(tx->GetHash());
        if (it != mapTx.end()) {
            setEntries stage;
            stage.insert(it);
            RemoveStaged(stage, true, MemPoolRemovalReason::BLOCK);
        }
        removeConflicts(*tx);
        ClearPrioritisation(tx->GetHash());
    }
    lastRollingFeeUpdate = GetTime();
    blockSinceLastRollingFeeBump = true;
}

void CTxMemPool::_clear()
{
    mapTx.clear();
    mapNextTx.clear();
    totalTxSize = 0;
    m_total_fee = 0;
    cachedInnerUsage = 0;
    lastRollingFeeUpdate = GetTime();
    blockSinceLastRollingFeeBump = false;
    rollingMinimumFeeRate = 0;
    ++nTransactionsUpdated;
}

void CTxMemPool::clear()
{
    LOCK(cs);
    _clear();
}

static void CheckInputsAndUpdateCoins(const CTransaction& tx, CCoinsViewCache& mempoolDuplicate, const int64_t spendheight)
{
    TxValidationState dummy_state; // Not used. CheckTxInputs() should always pass
    CAmount txfee = 0;
    bool fCheckResult = tx.IsCoinBase() || Consensus::CheckTxInputs(tx, dummy_state, mempoolDuplicate, spendheight, txfee);
    assert(fCheckResult);
    UpdateCoins(tx, mempoolDuplicate, std::numeric_limits<int>::max());
}

void CTxMemPool::check(CChainState& active_chainstate) const
{
    if (m_check_ratio == 0) return;
<<<<<<< HEAD

    if (GetRand(m_check_ratio) >= 1) return;

=======

    if (GetRand(m_check_ratio) >= 1) return;

>>>>>>> 58e2cab4
    AssertLockHeld(::cs_main);
    LOCK(cs);
    LogPrint(BCLog::MEMPOOL, "Checking mempool with %u transactions and %u inputs\n", (unsigned int)mapTx.size(), (unsigned int)mapNextTx.size());

    uint64_t checkTotal = 0;
    CAmount check_total_fee{0};
    uint64_t innerUsage = 0;

    CCoinsViewCache& active_coins_tip = active_chainstate.CoinsTip();
    CCoinsViewCache mempoolDuplicate(const_cast<CCoinsViewCache*>(&active_coins_tip));
    const int64_t spendheight = active_chainstate.m_chain.Height() + 1;

<<<<<<< HEAD
=======
    const unsigned int nBlockHeight = active_chainstate.m_chain.Height();
>>>>>>> 58e2cab4
    std::list<const CTxMemPoolEntry*> waitingOnDependants;
    for (indexed_transaction_set::const_iterator it = mapTx.begin(); it != mapTx.end(); it++) {
        unsigned int i = 0;
        checkTotal += it->GetTxSize();
<<<<<<< HEAD
=======
        CAmount dummyValue;
        double freshPriority = GetPriority(it->GetTx(), active_chainstate.CoinsTip(), nBlockHeight + 1, dummyValue);
        double cachePriority = it->GetPriority(nBlockHeight + 1);
        double priDiff = cachePriority > freshPriority ? cachePriority - freshPriority : freshPriority - cachePriority;
        // Verify that the difference between the on the fly calculation and a fresh calculation
        // is small enough to be a result of double imprecision.
        assert(priDiff < .0001 * freshPriority + 1);
>>>>>>> 58e2cab4
        check_total_fee += it->GetFee();
        innerUsage += it->DynamicMemoryUsage();
        const CTransaction& tx = it->GetTx();
        innerUsage += memusage::DynamicUsage(it->GetMemPoolParentsConst()) + memusage::DynamicUsage(it->GetMemPoolChildrenConst());
        bool fDependsWait = false;
        CTxMemPoolEntry::Parents setParentCheck;
        for (const CTxIn &txin : tx.vin) {
            // Check that every mempool transaction's inputs refer to available coins, or other mempool tx's.
            indexed_transaction_set::const_iterator it2 = mapTx.find(txin.prevout.hash);
            if (it2 != mapTx.end()) {
                const CTransaction& tx2 = it2->GetTx();
                assert(tx2.vout.size() > txin.prevout.n && !tx2.vout[txin.prevout.n].IsNull());
                fDependsWait = true;
                setParentCheck.insert(*it2);
            } else {
                assert(active_coins_tip.HaveCoin(txin.prevout));
            }
            // Check whether its inputs are marked in mapNextTx.
            auto it3 = mapNextTx.find(txin.prevout);
            assert(it3 != mapNextTx.end());
            assert(it3->first == &txin.prevout);
            assert(it3->second == &tx);
            i++;
        }
        auto comp = [](const CTxMemPoolEntry& a, const CTxMemPoolEntry& b) -> bool {
            return a.GetTx().GetHash() == b.GetTx().GetHash();
        };
        assert(setParentCheck.size() == it->GetMemPoolParentsConst().size());
        assert(std::equal(setParentCheck.begin(), setParentCheck.end(), it->GetMemPoolParentsConst().begin(), comp));
        // Verify ancestor state is correct.
        setEntries setAncestors;
        uint64_t nNoLimit = std::numeric_limits<uint64_t>::max();
        std::string dummy;
        CalculateMemPoolAncestors(*it, setAncestors, nNoLimit, nNoLimit, nNoLimit, nNoLimit, dummy);
        uint64_t nCountCheck = setAncestors.size() + 1;
        uint64_t nSizeCheck = it->GetTxSize();
        CAmount nFeesCheck = it->GetModifiedFee();
        int64_t nSigOpCheck = it->GetSigOpCost();

        for (txiter ancestorIt : setAncestors) {
            nSizeCheck += ancestorIt->GetTxSize();
            nFeesCheck += ancestorIt->GetModifiedFee();
            nSigOpCheck += ancestorIt->GetSigOpCost();
        }

        assert(it->GetCountWithAncestors() == nCountCheck);
        assert(it->GetSizeWithAncestors() == nSizeCheck);
        assert(it->GetSigOpCostWithAncestors() == nSigOpCheck);
        assert(it->GetModFeesWithAncestors() == nFeesCheck);

        // Check children against mapNextTx
        CTxMemPoolEntry::Children setChildrenCheck;
        auto iter = mapNextTx.lower_bound(COutPoint(it->GetTx().GetHash(), 0));
        uint64_t child_sizes = 0;
        for (; iter != mapNextTx.end() && iter->first->hash == it->GetTx().GetHash(); ++iter) {
            txiter childit = mapTx.find(iter->second->GetHash());
            assert(childit != mapTx.end()); // mapNextTx points to in-mempool transactions
            if (setChildrenCheck.insert(*childit).second) {
                child_sizes += childit->GetTxSize();
            }
        }
        assert(setChildrenCheck.size() == it->GetMemPoolChildrenConst().size());
        assert(std::equal(setChildrenCheck.begin(), setChildrenCheck.end(), it->GetMemPoolChildrenConst().begin(), comp));
        // Also check to make sure size is greater than sum with immediate children.
        // just a sanity check, not definitive that this calc is correct...
        assert(it->GetSizeWithDescendants() >= child_sizes + it->GetTxSize());

        if (fDependsWait)
            waitingOnDependants.push_back(&(*it));
        else {
            CheckInputsAndUpdateCoins(tx, mempoolDuplicate, spendheight);
        }
    }
    unsigned int stepsSinceLastRemove = 0;
    while (!waitingOnDependants.empty()) {
        const CTxMemPoolEntry* entry = waitingOnDependants.front();
        waitingOnDependants.pop_front();
        if (!mempoolDuplicate.HaveInputs(entry->GetTx())) {
            waitingOnDependants.push_back(entry);
            stepsSinceLastRemove++;
            assert(stepsSinceLastRemove < waitingOnDependants.size());
        } else {
            CheckInputsAndUpdateCoins(entry->GetTx(), mempoolDuplicate, spendheight);
            stepsSinceLastRemove = 0;
        }
    }
    for (auto it = mapNextTx.cbegin(); it != mapNextTx.cend(); it++) {
        uint256 hash = it->second->GetHash();
        indexed_transaction_set::const_iterator it2 = mapTx.find(hash);
        const CTransaction& tx = it2->GetTx();
        assert(it2 != mapTx.end());
        assert(&tx == it->second);
    }

    assert(totalTxSize == checkTotal);
    assert(m_total_fee == check_total_fee);
    assert(innerUsage == cachedInnerUsage);
}

bool CTxMemPool::CompareDepthAndScore(const uint256& hasha, const uint256& hashb, bool wtxid)
{
    LOCK(cs);
    indexed_transaction_set::const_iterator i = wtxid ? get_iter_from_wtxid(hasha) : mapTx.find(hasha);
    if (i == mapTx.end()) return false;
    indexed_transaction_set::const_iterator j = wtxid ? get_iter_from_wtxid(hashb) : mapTx.find(hashb);
    if (j == mapTx.end()) return true;
    uint64_t counta = i->GetCountWithAncestors();
    uint64_t countb = j->GetCountWithAncestors();
    if (counta == countb) {
        return CompareTxMemPoolEntryByScore()(*i, *j);
    }
    return counta < countb;
}

namespace {
class DepthAndScoreComparator
{
public:
    bool operator()(const CTxMemPool::indexed_transaction_set::const_iterator& a, const CTxMemPool::indexed_transaction_set::const_iterator& b)
    {
        uint64_t counta = a->GetCountWithAncestors();
        uint64_t countb = b->GetCountWithAncestors();
        if (counta == countb) {
            return CompareTxMemPoolEntryByScore()(*a, *b);
        }
        return counta < countb;
    }
};
} // namespace

std::vector<CTxMemPool::indexed_transaction_set::const_iterator> CTxMemPool::GetSortedDepthAndScore() const
{
    std::vector<indexed_transaction_set::const_iterator> iters;
    AssertLockHeld(cs);

    iters.reserve(mapTx.size());

    for (indexed_transaction_set::iterator mi = mapTx.begin(); mi != mapTx.end(); ++mi) {
        iters.push_back(mi);
    }
    std::sort(iters.begin(), iters.end(), DepthAndScoreComparator());
    return iters;
}

void CTxMemPool::queryHashes(std::vector<uint256>& vtxid) const
{
    LOCK(cs);
    auto iters = GetSortedDepthAndScore();

    vtxid.clear();
    vtxid.reserve(mapTx.size());

    for (auto it : iters) {
        vtxid.push_back(it->GetTx().GetHash());
    }
}

void CTxMemPool::FindScriptPubKey(const std::set<CScript>& needles, std::map<COutPoint, Coin>& out_results) {
    LOCK(cs);
    for (const CTxMemPoolEntry& entry : mapTx) {
        const CTransaction& tx = entry.GetTx();
        const uint256& hash = tx.GetHash();
        for (size_t txo_index = tx.vout.size(); txo_index-- > 0; ) {
            const CTxOut& txo = tx.vout[txo_index];
            if (needles.count(txo.scriptPubKey)) {
                out_results.emplace(COutPoint(hash, txo_index), Coin(txo, MEMPOOL_HEIGHT, false));
            }
        }
    }
}

static TxMempoolInfo GetInfo(CTxMemPool::indexed_transaction_set::const_iterator it) {
    return TxMempoolInfo{it->GetSharedTx(), it->GetTime(), it->GetFee(), it->GetTxSize(), it->GetModifiedFee() - it->GetFee()};
}

std::vector<TxMempoolInfo> CTxMemPool::infoAll() const
{
    LOCK(cs);
    auto iters = GetSortedDepthAndScore();

    std::vector<TxMempoolInfo> ret;
    ret.reserve(mapTx.size());
    for (auto it : iters) {
        ret.push_back(GetInfo(it));
    }

    return ret;
}

CTransactionRef CTxMemPool::get(const uint256& hash) const
{
    LOCK(cs);
    indexed_transaction_set::const_iterator i = mapTx.find(hash);
    if (i == mapTx.end())
        return nullptr;
    return i->GetSharedTx();
}

TxMempoolInfo CTxMemPool::info(const GenTxid& gtxid) const
{
    LOCK(cs);
    indexed_transaction_set::const_iterator i = (gtxid.IsWtxid() ? get_iter_from_wtxid(gtxid.GetHash()) : mapTx.find(gtxid.GetHash()));
    if (i == mapTx.end())
        return TxMempoolInfo();
    return GetInfo(i);
}

TxMempoolInfo CTxMemPool::info(const uint256& txid) const { return info(GenTxid{false, txid}); }

<<<<<<< HEAD
void CTxMemPool::PrioritiseTransaction(const uint256& hash, const CAmount& nFeeDelta)
=======
void CTxMemPool::PrioritiseTransaction(const uint256& hash, double dPriorityDelta, const CAmount& nFeeDelta)
>>>>>>> 58e2cab4
{
    {
        LOCK(cs);
        std::pair<double, CAmount> &deltas = mapDeltas[hash];
        deltas.first += dPriorityDelta;
        deltas.second += nFeeDelta;
        txiter it = mapTx.find(hash);
        if (it != mapTx.end()) {
            mapTx.modify(it, update_fee_delta(deltas.second));
            // Now update all ancestors' modified fees with descendants
            setEntries setAncestors;
            uint64_t nNoLimit = std::numeric_limits<uint64_t>::max();
            std::string dummy;
            CalculateMemPoolAncestors(*it, setAncestors, nNoLimit, nNoLimit, nNoLimit, nNoLimit, dummy, false);
            for (txiter ancestorIt : setAncestors) {
                mapTx.modify(ancestorIt, update_descendant_state(0, nFeeDelta, 0));
            }
            // Now update all descendants' modified fees with ancestors
            setEntries setDescendants;
            CalculateDescendants(it, setDescendants);
            setDescendants.erase(it);
            for (txiter descendantIt : setDescendants) {
                mapTx.modify(descendantIt, update_ancestor_state(0, nFeeDelta, 0, 0));
            }
            ++nTransactionsUpdated;
        }
    }
    LogPrintf("PrioritiseTransaction: %s priority += %f, fee += %d\n", hash.ToString(), dPriorityDelta, FormatMoney(nFeeDelta));
}

<<<<<<< HEAD
void CTxMemPool::ApplyDelta(const uint256& hash, CAmount &nFeeDelta) const
{
    AssertLockHeld(cs);
    std::map<uint256, CAmount>::const_iterator pos = mapDeltas.find(hash);
=======
void CTxMemPool::ApplyDeltas(const uint256& hash, double &dPriorityDelta, CAmount &nFeeDelta) const
{
    AssertLockHeld(cs);
    std::map<uint256, std::pair<double, CAmount> >::const_iterator pos = mapDeltas.find(hash);
>>>>>>> 58e2cab4
    if (pos == mapDeltas.end())
        return;
    const std::pair<double, CAmount> &deltas = pos->second;
    dPriorityDelta += deltas.first;
    nFeeDelta += deltas.second;
}

void CTxMemPool::ClearPrioritisation(const uint256& hash)
{
    AssertLockHeld(cs);
    mapDeltas.erase(hash);
}

const CTransaction* CTxMemPool::GetConflictTx(const COutPoint& prevout) const
{
    const auto it = mapNextTx.find(prevout);
    return it == mapNextTx.end() ? nullptr : it->second;
}

std::optional<CTxMemPool::txiter> CTxMemPool::GetIter(const uint256& txid) const
{
    auto it = mapTx.find(txid);
    if (it != mapTx.end()) return it;
    return std::nullopt;
}

CTxMemPool::setEntries CTxMemPool::GetIterSet(const std::set<uint256>& hashes) const
{
    CTxMemPool::setEntries ret;
    for (const auto& h : hashes) {
        const auto mi = GetIter(h);
        if (mi) ret.insert(*mi);
    }
    return ret;
}

bool CTxMemPool::HasNoInputsOf(const CTransaction &tx) const
{
    for (unsigned int i = 0; i < tx.vin.size(); i++)
        if (exists(tx.vin[i].prevout.hash))
            return false;
    return true;
}

CCoinsViewMemPool::CCoinsViewMemPool(CCoinsView* baseIn, const CTxMemPool& mempoolIn) : CCoinsViewBacked(baseIn), mempool(mempoolIn) { }

bool CCoinsViewMemPool::GetCoin(const COutPoint &outpoint, Coin &coin) const {
    // Check to see if the inputs are made available by another tx in the package.
    // These Coins would not be available in the underlying CoinsView.
    if (auto it = m_temp_added.find(outpoint); it != m_temp_added.end()) {
        coin = it->second;
        return true;
    }

    // If an entry in the mempool exists, always return that one, as it's guaranteed to never
    // conflict with the underlying cache, and it cannot have pruned entries (as it contains full)
    // transactions. First checking the underlying cache risks returning a pruned entry instead.
    CTransactionRef ptx = mempool.get(outpoint.hash);
    if (ptx) {
        if (outpoint.n < ptx->vout.size()) {
            coin = Coin(ptx->vout[outpoint.n], MEMPOOL_HEIGHT, false);
            return true;
        } else {
            return false;
        }
    }
    return base->GetCoin(outpoint, coin);
}

void CCoinsViewMemPool::PackageAddTransaction(const CTransactionRef& tx)
{
    for (unsigned int n = 0; n < tx->vout.size(); ++n) {
        m_temp_added.emplace(COutPoint(tx->GetHash(), n), Coin(tx->vout[n], MEMPOOL_HEIGHT, false));
    }
}

size_t CTxMemPool::DynamicMemoryUsage() const {
    LOCK(cs);
    // Estimate the overhead of mapTx to be 15 pointers + an allocation, as no exact formula for boost::multi_index_contained is implemented.
    return memusage::MallocUsage(sizeof(CTxMemPoolEntry) + 15 * sizeof(void*)) * mapTx.size() + memusage::DynamicUsage(mapNextTx) + memusage::DynamicUsage(mapDeltas) + memusage::DynamicUsage(vTxHashes) + cachedInnerUsage;
}

void CTxMemPool::RemoveUnbroadcastTx(const uint256& txid, const bool unchecked) {
    LOCK(cs);

    if (m_unbroadcast_txids.erase(txid))
    {
        LogPrint(BCLog::MEMPOOL, "Removed %i from set of unbroadcast txns%s\n", txid.GetHex(), (unchecked ? " before confirmation that txn was sent out" : ""));
    }
}

void CTxMemPool::RemoveStaged(setEntries &stage, bool updateDescendants, MemPoolRemovalReason reason) {
    AssertLockHeld(cs);
    UpdateForRemoveFromMempool(stage, updateDescendants);
    for (txiter it : stage) {
        removeUnchecked(it, reason);
    }
}

int CTxMemPool::Expire(std::chrono::seconds time)
{
    AssertLockHeld(cs);
    indexed_transaction_set::index<entry_time>::type::iterator it = mapTx.get<entry_time>().begin();
    setEntries toremove;
    while (it != mapTx.get<entry_time>().end() && it->GetTime() < time) {
        toremove.insert(mapTx.project<0>(it));
        it++;
    }
    setEntries stage;
    for (txiter removeit : toremove) {
        CalculateDescendants(removeit, stage);
    }
    RemoveStaged(stage, false, MemPoolRemovalReason::EXPIRY);
    return stage.size();
}

void CTxMemPool::addUnchecked(const CTxMemPoolEntry &entry, bool validFeeEstimate)
{
    setEntries setAncestors;
    uint64_t nNoLimit = std::numeric_limits<uint64_t>::max();
    std::string dummy;
    CalculateMemPoolAncestors(entry, setAncestors, nNoLimit, nNoLimit, nNoLimit, nNoLimit, dummy);
    return addUnchecked(entry, setAncestors, validFeeEstimate);
}

void CTxMemPool::UpdateChild(txiter entry, txiter child, bool add)
{
    AssertLockHeld(cs);
    CTxMemPoolEntry::Children s;
    if (add && entry->GetMemPoolChildren().insert(*child).second) {
        cachedInnerUsage += memusage::IncrementalDynamicUsage(s);
    } else if (!add && entry->GetMemPoolChildren().erase(*child)) {
        cachedInnerUsage -= memusage::IncrementalDynamicUsage(s);
    }
}

void CTxMemPool::UpdateParent(txiter entry, txiter parent, bool add)
{
    AssertLockHeld(cs);
    CTxMemPoolEntry::Parents s;
    if (add && entry->GetMemPoolParents().insert(*parent).second) {
        cachedInnerUsage += memusage::IncrementalDynamicUsage(s);
    } else if (!add && entry->GetMemPoolParents().erase(*parent)) {
        cachedInnerUsage -= memusage::IncrementalDynamicUsage(s);
    }
}

CFeeRate CTxMemPool::GetMinFee(size_t sizelimit) const {
    LOCK(cs);
    if (!blockSinceLastRollingFeeBump || rollingMinimumFeeRate == 0)
        return CFeeRate(llround(rollingMinimumFeeRate));

    int64_t time = GetTime();
    if (time > lastRollingFeeUpdate + 10) {
        double halflife = ROLLING_FEE_HALFLIFE;
        if (DynamicMemoryUsage() < sizelimit / 4)
            halflife /= 4;
        else if (DynamicMemoryUsage() < sizelimit / 2)
            halflife /= 2;

        rollingMinimumFeeRate = rollingMinimumFeeRate / pow(2.0, (time - lastRollingFeeUpdate) / halflife);
        lastRollingFeeUpdate = time;

        if (rollingMinimumFeeRate < (double)incrementalRelayFee.GetFeePerK() / 2) {
            rollingMinimumFeeRate = 0;
            return CFeeRate(0);
        }
    }
    return std::max(CFeeRate(llround(rollingMinimumFeeRate)), incrementalRelayFee);
}

void CTxMemPool::trackPackageRemoved(const CFeeRate& rate) {
    AssertLockHeld(cs);
    if (rate.GetFeePerK() > rollingMinimumFeeRate) {
        rollingMinimumFeeRate = rate.GetFeePerK();
        blockSinceLastRollingFeeBump = false;
    }
}

void CTxMemPool::TrimToSize(size_t sizelimit, std::vector<COutPoint>* pvNoSpendsRemaining) {
    AssertLockHeld(cs);

    unsigned nTxnRemoved = 0;
    CFeeRate maxFeeRateRemoved(0);
    while (!mapTx.empty() && DynamicMemoryUsage() > sizelimit) {
        indexed_transaction_set::index<descendant_score>::type::iterator it = mapTx.get<descendant_score>().begin();

        // We set the new mempool min fee to the feerate of the removed set, plus the
        // "minimum reasonable fee rate" (ie some value under which we consider txn
        // to have 0 fee). This way, we don't allow txn to enter mempool with feerate
        // equal to txn which were removed with no block in between.
        CFeeRate removed(it->GetModFeesWithDescendants(), it->GetSizeWithDescendants());
        removed += incrementalRelayFee;
        trackPackageRemoved(removed);
        maxFeeRateRemoved = std::max(maxFeeRateRemoved, removed);

        setEntries stage;
        CalculateDescendants(mapTx.project<0>(it), stage);
        nTxnRemoved += stage.size();

        std::vector<CTransaction> txn;
        if (pvNoSpendsRemaining) {
            txn.reserve(stage.size());
            for (txiter iter : stage)
                txn.push_back(iter->GetTx());
        }
        RemoveStaged(stage, false, MemPoolRemovalReason::SIZELIMIT);
        if (pvNoSpendsRemaining) {
            for (const CTransaction& tx : txn) {
                for (const CTxIn& txin : tx.vin) {
                    if (exists(txin.prevout.hash)) continue;
                    pvNoSpendsRemaining->push_back(txin.prevout);
                }
            }
        }
    }

    if (maxFeeRateRemoved > CFeeRate(0)) {
        LogPrint(BCLog::MEMPOOL, "Removed %u txn, rolling minimum fee bumped to %s\n", nTxnRemoved, maxFeeRateRemoved.ToString());
    }
}

uint64_t CTxMemPool::CalculateDescendantMaximum(txiter entry) const {
    // find parent with highest descendant count
    std::vector<txiter> candidates;
    setEntries counted;
    candidates.push_back(entry);
    uint64_t maximum = 0;
    while (candidates.size()) {
        txiter candidate = candidates.back();
        candidates.pop_back();
        if (!counted.insert(candidate).second) continue;
        const CTxMemPoolEntry::Parents& parents = candidate->GetMemPoolParentsConst();
        if (parents.size() == 0) {
            maximum = std::max(maximum, candidate->GetCountWithDescendants());
        } else {
            for (const CTxMemPoolEntry& i : parents) {
                candidates.push_back(mapTx.iterator_to(i));
            }
        }
    }
    return maximum;
}

<<<<<<< HEAD
void CTxMemPool::GetTransactionAncestry(const uint256& txid, size_t& ancestors, size_t& descendants, size_t* const ancestorsize, CAmount* const ancestorfees) const {
=======
void CTxMemPool::GetTransactionAncestry(const uint256& txid, size_t& ancestors, size_t& descendants) const {
>>>>>>> 58e2cab4
    LOCK(cs);
    auto it = mapTx.find(txid);
    ancestors = descendants = 0;
    if (it != mapTx.end()) {
        ancestors = it->GetCountWithAncestors();
<<<<<<< HEAD
        if (ancestorsize) *ancestorsize = it->GetSizeWithAncestors();
        if (ancestorfees) *ancestorfees = it->GetModFeesWithAncestors();
=======
>>>>>>> 58e2cab4
        descendants = CalculateDescendantMaximum(it);
    }
}

bool CTxMemPool::IsLoaded() const
{
    LOCK(cs);
    return m_is_loaded;
}

void CTxMemPool::SetIsLoaded(bool loaded)
{
    LOCK(cs);
    m_is_loaded = loaded;
}<|MERGE_RESOLUTION|>--- conflicted
+++ resolved
@@ -8,10 +8,7 @@
 #include <consensus/consensus.h>
 #include <consensus/tx_verify.h>
 #include <consensus/validation.h>
-<<<<<<< HEAD
-=======
 #include <policy/coin_age_priority.h>
->>>>>>> 58e2cab4
 #include <policy/fees.h>
 #include <policy/policy.h>
 #include <policy/settings.h>
@@ -26,19 +23,12 @@
 #include <optional>
 
 CTxMemPoolEntry::CTxMemPoolEntry(const CTransactionRef& _tx, const CAmount& _nFee,
-<<<<<<< HEAD
-                                 int64_t _nTime, unsigned int _entryHeight,
-                                 bool _spendsCoinbase, int64_t _sigOpsCost, LockPoints lp)
-    : tx(_tx), nFee(_nFee), nTxWeight(GetTransactionWeight(*tx)), nUsageSize(RecursiveDynamicUsage(tx)), nTime(_nTime), entryHeight(_entryHeight),
-    spendsCoinbase(_spendsCoinbase), sigOpCost(_sigOpsCost), lockPoints(lp)
-=======
                                  int64_t _nTime, double _entryPriority, unsigned int _entryHeight,
                                  CAmount _inChainInputValue,
                                  bool _spendsCoinbase, int64_t _sigOpsCost, LockPoints lp)
     : tx(_tx), nFee(_nFee), nTxWeight(GetTransactionWeight(*tx)), nUsageSize(RecursiveDynamicUsage(tx)), nTime(_nTime), entryPriority(_entryPriority), entryHeight(_entryHeight),
     inChainInputValue(_inChainInputValue),
     spendsCoinbase(_spendsCoinbase), sigOpCost(_sigOpsCost), nModSize(CalculateModifiedSize(*tx, GetTxSize())), lockPoints(lp)
->>>>>>> 58e2cab4
 {
     nCountWithDescendants = 1;
     nSizeWithDescendants = GetTxSize();
@@ -384,15 +374,10 @@
     // Update transaction for any feeDelta created by PrioritiseTransaction
     // TODO: refactor so that the fee delta is calculated before inserting
     // into mapTx.
-<<<<<<< HEAD
-    CAmount delta{0};
-    ApplyDelta(entry.GetTx().GetHash(), delta);
-=======
     double priority_delta{0.};
     CAmount delta{0};
     ApplyDeltas(entry.GetTx().GetHash(), priority_delta, delta);
     // NOTE: priority_delta is handled in addPriorityTxs
->>>>>>> 58e2cab4
     if (delta) {
             mapTx.modify(newit, update_fee_delta(delta));
     }
@@ -652,15 +637,9 @@
 void CTxMemPool::check(CChainState& active_chainstate) const
 {
     if (m_check_ratio == 0) return;
-<<<<<<< HEAD
 
     if (GetRand(m_check_ratio) >= 1) return;
 
-=======
-
-    if (GetRand(m_check_ratio) >= 1) return;
-
->>>>>>> 58e2cab4
     AssertLockHeld(::cs_main);
     LOCK(cs);
     LogPrint(BCLog::MEMPOOL, "Checking mempool with %u transactions and %u inputs\n", (unsigned int)mapTx.size(), (unsigned int)mapNextTx.size());
@@ -673,16 +652,11 @@
     CCoinsViewCache mempoolDuplicate(const_cast<CCoinsViewCache*>(&active_coins_tip));
     const int64_t spendheight = active_chainstate.m_chain.Height() + 1;
 
-<<<<<<< HEAD
-=======
     const unsigned int nBlockHeight = active_chainstate.m_chain.Height();
->>>>>>> 58e2cab4
     std::list<const CTxMemPoolEntry*> waitingOnDependants;
     for (indexed_transaction_set::const_iterator it = mapTx.begin(); it != mapTx.end(); it++) {
         unsigned int i = 0;
         checkTotal += it->GetTxSize();
-<<<<<<< HEAD
-=======
         CAmount dummyValue;
         double freshPriority = GetPriority(it->GetTx(), active_chainstate.CoinsTip(), nBlockHeight + 1, dummyValue);
         double cachePriority = it->GetPriority(nBlockHeight + 1);
@@ -690,7 +664,6 @@
         // Verify that the difference between the on the fly calculation and a fresh calculation
         // is small enough to be a result of double imprecision.
         assert(priDiff < .0001 * freshPriority + 1);
->>>>>>> 58e2cab4
         check_total_fee += it->GetFee();
         innerUsage += it->DynamicMemoryUsage();
         const CTransaction& tx = it->GetTx();
@@ -900,11 +873,7 @@
 
 TxMempoolInfo CTxMemPool::info(const uint256& txid) const { return info(GenTxid{false, txid}); }
 
-<<<<<<< HEAD
-void CTxMemPool::PrioritiseTransaction(const uint256& hash, const CAmount& nFeeDelta)
-=======
 void CTxMemPool::PrioritiseTransaction(const uint256& hash, double dPriorityDelta, const CAmount& nFeeDelta)
->>>>>>> 58e2cab4
 {
     {
         LOCK(cs);
@@ -935,17 +904,10 @@
     LogPrintf("PrioritiseTransaction: %s priority += %f, fee += %d\n", hash.ToString(), dPriorityDelta, FormatMoney(nFeeDelta));
 }
 
-<<<<<<< HEAD
-void CTxMemPool::ApplyDelta(const uint256& hash, CAmount &nFeeDelta) const
-{
-    AssertLockHeld(cs);
-    std::map<uint256, CAmount>::const_iterator pos = mapDeltas.find(hash);
-=======
 void CTxMemPool::ApplyDeltas(const uint256& hash, double &dPriorityDelta, CAmount &nFeeDelta) const
 {
     AssertLockHeld(cs);
     std::map<uint256, std::pair<double, CAmount> >::const_iterator pos = mapDeltas.find(hash);
->>>>>>> 58e2cab4
     if (pos == mapDeltas.end())
         return;
     const std::pair<double, CAmount> &deltas = pos->second;
@@ -1190,21 +1152,14 @@
     return maximum;
 }
 
-<<<<<<< HEAD
 void CTxMemPool::GetTransactionAncestry(const uint256& txid, size_t& ancestors, size_t& descendants, size_t* const ancestorsize, CAmount* const ancestorfees) const {
-=======
-void CTxMemPool::GetTransactionAncestry(const uint256& txid, size_t& ancestors, size_t& descendants) const {
->>>>>>> 58e2cab4
     LOCK(cs);
     auto it = mapTx.find(txid);
     ancestors = descendants = 0;
     if (it != mapTx.end()) {
         ancestors = it->GetCountWithAncestors();
-<<<<<<< HEAD
         if (ancestorsize) *ancestorsize = it->GetSizeWithAncestors();
         if (ancestorfees) *ancestorfees = it->GetModFeesWithAncestors();
-=======
->>>>>>> 58e2cab4
         descendants = CalculateDescendantMaximum(it);
     }
 }
