// Copyright (c) 2009-2010 Satoshi Nakamoto
// Copyright (c) 2009-2022 The Bitcoin Core developers
// Distributed under the MIT software license, see the accompanying
// file COPYING or http://www.opensource.org/licenses/mit-license.php.

#include <wallet/walletdb.h>

#include <common/system.h>
#include <key_io.h>
#include <protocol.h>
#include <script/script.h>
#include <serialize.h>
#include <sync.h>
#include <util/bip32.h>
#include <util/check.h>
#include <util/fs.h>
#include <util/time.h>
#include <util/translation.h>
#ifdef USE_BDB
#include <wallet/bdb.h>
#endif
#ifdef USE_SQLITE
#include <wallet/sqlite.h>
#endif
#include <wallet/wallet.h>

#include <atomic>
#include <optional>
#include <string>

namespace wallet {
namespace DBKeys {
const std::string ACENTRY{"acentry"};
const std::string ACTIVEEXTERNALSPK{"activeexternalspk"};
const std::string ACTIVEINTERNALSPK{"activeinternalspk"};
const std::string BESTBLOCK_NOMERKLE{"bestblock_nomerkle"};
const std::string BESTBLOCK{"bestblock"};
const std::string BLSCTHDCHAIN{"blscthdchain"};
const std::string BLSCTKEY{"blsctkey"};
const std::string BLSCTKEYMETA{"blsctkeymeta"};
const std::string BLSCTSUBADDRESS{"blsctsubaddress"};
const std::string BLSCTSUBADDRESSSTR{"blsctsubaddressstr"};
const std::string BLSCTSUBADDRESSPOOL{"blsctsubaddresspool"};
const std::string CRYPTED_BLSCTKEY{"cblsctkey"};
const std::string CRYPTED_KEY{"ckey"};
const std::string CSCRIPT{"cscript"};
const std::string DEFAULTKEY{"defaultkey"};
const std::string DESTDATA{"destdata"};
const std::string FLAGS{"flags"};
const std::string HDCHAIN{"hdchain"};
const std::string KEYMETA{"keymeta"};
const std::string KEY{"key"};
const std::string LOCKED_UTXO{"lockedutxo"};
const std::string MASTER_KEY{"mkey"};
const std::string MINVERSION{"minversion"};
const std::string NAME{"name"};
const std::string OLD_KEY{"wkey"};
const std::string ORDERPOSNEXT{"orderposnext"};
const std::string POOL{"pool"};
const std::string PURPOSE{"purpose"};
const std::string SETTINGS{"settings"};
const std::string SPENDKEY{"spendkey"};
const std::string TX{"tx"};
const std::string VERSION{"version"};
const std::string VIEWKEY{"viewkey"};
const std::string WALLETDESCRIPTOR{"walletdescriptor"};
const std::string WALLETDESCRIPTORCACHE{"walletdescriptorcache"};
const std::string WALLETDESCRIPTORLHCACHE{"walletdescriptorlhcache"};
const std::string WALLETDESCRIPTORCKEY{"walletdescriptorckey"};
const std::string WALLETDESCRIPTORKEY{"walletdescriptorkey"};
const std::string WATCHMETA{"watchmeta"};
const std::string WATCHS{"watchs"};
const std::unordered_set<std::string> LEGACY_TYPES{CRYPTED_KEY, CSCRIPT, DEFAULTKEY, HDCHAIN, KEYMETA, KEY, OLD_KEY, POOL, WATCHMETA, WATCHS};
const std::unordered_set<std::string> BLSCT_TYPES{CRYPTED_BLSCTKEY, BLSCTKEY, VIEWKEY, SPENDKEY, BLSCTKEYMETA};
const std::unordered_set<std::string> BLSCTKEY_TYPES{CRYPTED_BLSCTKEY, BLSCTKEY};
} // namespace DBKeys

//
// WalletBatch
//

bool WalletBatch::WriteName(const std::string& strAddress, const std::string& strName)
{
    return WriteIC(std::make_pair(DBKeys::NAME, strAddress), strName);
}

bool WalletBatch::EraseName(const std::string& strAddress)
{
    // This should only be used for sending addresses, never for receiving addresses,
    // receiving addresses must always have an address book entry if they're not change return.
    return EraseIC(std::make_pair(DBKeys::NAME, strAddress));
}

bool WalletBatch::WritePurpose(const std::string& strAddress, const std::string& strPurpose)
{
    return WriteIC(std::make_pair(DBKeys::PURPOSE, strAddress), strPurpose);
}

bool WalletBatch::ErasePurpose(const std::string& strAddress)
{
    return EraseIC(std::make_pair(DBKeys::PURPOSE, strAddress));
}

bool WalletBatch::WriteTx(const CWalletTx& wtx)
{
    return WriteIC(std::make_pair(DBKeys::TX, wtx.GetHash()), wtx);
}

bool WalletBatch::EraseTx(uint256 hash)
{
    return EraseIC(std::make_pair(DBKeys::TX, hash));
}

bool WalletBatch::WriteKeyMetadata(const CKeyMetadata& meta, const CPubKey& pubkey, const bool overwrite)
{
    return WriteIC(std::make_pair(DBKeys::KEYMETA, pubkey), meta, overwrite);
}

bool WalletBatch::WriteKeyMetadata(const CKeyMetadata& meta, const blsct::PublicKey& pubkey, const bool overwrite)
{
    return WriteIC(std::make_pair(DBKeys::BLSCTKEYMETA, pubkey), meta, overwrite);
}

bool WalletBatch::WriteKey(const CPubKey& vchPubKey, const CPrivKey& vchPrivKey, const CKeyMetadata& keyMeta)
{
    if (!WriteKeyMetadata(keyMeta, vchPubKey, false)) {
        return false;
    }

    // hash pubkey/privkey to accelerate wallet load
    std::vector<unsigned char> vchKey;
    vchKey.reserve(vchPubKey.size() + vchPrivKey.size());
    vchKey.insert(vchKey.end(), vchPubKey.begin(), vchPubKey.end());
    vchKey.insert(vchKey.end(), vchPrivKey.begin(), vchPrivKey.end());

    return WriteIC(std::make_pair(DBKeys::KEY, vchPubKey), std::make_pair(vchPrivKey, Hash(vchKey)), false);
}

bool WalletBatch::WriteKey(const blsct::PublicKey& pubKey, const blsct::PrivateKey& privKey, const CKeyMetadata& keyMeta)
{
    if (!WriteKeyMetadata(keyMeta, pubKey, false)) {
        return false;
    }

    auto vchPubKey = pubKey.GetVch();
    auto vchPrivKey = privKey.GetScalar().GetVch();

    // hash pubkey/privkey to accelerate wallet load
    std::vector<unsigned char> vchKey;
    vchKey.reserve(vchPubKey.size() + vchPrivKey.size());
    vchKey.insert(vchKey.end(), vchPubKey.begin(), vchPubKey.end());
    vchKey.insert(vchKey.end(), vchPrivKey.begin(), vchPrivKey.end());

    return WriteIC(std::make_pair(DBKeys::BLSCTKEY, pubKey), std::make_pair(privKey, Hash(vchKey)), false);
}

bool WalletBatch::WriteViewKey(const blsct::PublicKey& pubKey, const blsct::PrivateKey& privKey, const CKeyMetadata& keyMeta)
{
    if (!WriteKeyMetadata(keyMeta, pubKey, false)) {
        return false;
    }

    if (!pubKey.IsValid())
        return false;

    MclG1Point pointPubKey = pubKey.GetG1Point();

    auto vchPubKey = pointPubKey.GetVch();
    auto vchPrivKey = privKey.GetScalar().GetVch();

    // hash pubkey/privkey to accelerate wallet load
    std::vector<unsigned char> vchKey;
    vchKey.reserve(vchPubKey.size() + vchPrivKey.size());
    vchKey.insert(vchKey.end(), vchPubKey.begin(), vchPubKey.end());
    vchKey.insert(vchKey.end(), vchPrivKey.begin(), vchPrivKey.end());

    auto ret = WriteIC(std::make_pair(DBKeys::VIEWKEY, pubKey), std::make_pair(privKey, Hash(vchKey)), true);
    return ret;
}

bool WalletBatch::WriteSpendKey(const blsct::PublicKey& pubKey)
{
    auto ret = WriteIC(std::make_pair(DBKeys::SPENDKEY, pubKey), Hash(pubKey.GetVch()), true);
    return ret;
}

bool WalletBatch::ReadSubAddressPool(const blsct::SubAddressIdentifier& id, blsct::SubAddressPool& keypool)
{
    return m_batch->Read(std::make_pair(DBKeys::BLSCTSUBADDRESSPOOL, std::make_pair(id.account, id.address)), keypool);
}

bool WalletBatch::WriteSubAddressPool(const blsct::SubAddressIdentifier& id, const blsct::SubAddressPool& keypool)
{
    return WriteIC(std::make_pair(DBKeys::BLSCTSUBADDRESSPOOL, std::make_pair(id.account, id.address)), keypool, false);
}

bool WalletBatch::EraseSubAddressPool(const blsct::SubAddressIdentifier& id)
{
    return EraseIC(std::make_pair(DBKeys::BLSCTSUBADDRESSPOOL, std::make_pair(id.account, id.address)));
}

bool WalletBatch::WriteSubAddress(const CKeyID& hashId, const blsct::SubAddressIdentifier& index)
{
    auto ret = WriteIC(std::make_pair(DBKeys::BLSCTSUBADDRESS, hashId), std::make_pair(index.account, index.address), false);
    return ret;
}

bool WalletBatch::WriteSubAddressStr(const blsct::SubAddress& subAddress, const CKeyID& hashId)
{
    auto ret = WriteIC(std::make_pair(DBKeys::BLSCTSUBADDRESSSTR, subAddress), hashId, false);
    return ret;
}

bool WalletBatch::WriteCryptedKey(const blsct::PublicKey& pubKey,
                                  const std::vector<unsigned char>& vchCryptedSecret,
                                  const CKeyMetadata& keyMeta)
{
    if (!WriteKeyMetadata(keyMeta, pubKey, true)) {
        return false;
    }

    // Compute a checksum of the encrypted key
    uint256 checksum = Hash(vchCryptedSecret);

    const auto key = std::make_pair(DBKeys::CRYPTED_BLSCTKEY, pubKey);
    if (!WriteIC(key, std::make_pair(vchCryptedSecret, checksum), false)) {
        // It may already exist, so try writing just the checksum
        std::vector<unsigned char> val;
        if (!m_batch->Read(key, val)) {
            return false;
        }
        if (!WriteIC(key, std::make_pair(val, checksum), true)) {
            return false;
        }
    }
    EraseIC(std::make_pair(DBKeys::BLSCTKEY, pubKey));
    return true;
}

bool WalletBatch::WriteCryptedKey(const CPubKey& vchPubKey,
                                  const std::vector<unsigned char>& vchCryptedSecret,
                                  const CKeyMetadata& keyMeta)
{
    if (!WriteKeyMetadata(keyMeta, vchPubKey, true)) {
        return false;
    }

    // Compute a checksum of the encrypted key
    uint256 checksum = Hash(vchCryptedSecret);

    const auto key = std::make_pair(DBKeys::CRYPTED_KEY, vchPubKey);
    if (!WriteIC(key, std::make_pair(vchCryptedSecret, checksum), false)) {
        // It may already exist, so try writing just the checksum
        std::vector<unsigned char> val;
        if (!m_batch->Read(key, val)) {
            return false;
        }
        if (!WriteIC(key, std::make_pair(val, checksum), true)) {
            return false;
        }
    }
    EraseIC(std::make_pair(DBKeys::KEY, vchPubKey));
    return true;
}

bool WalletBatch::WriteMasterKey(unsigned int nID, const CMasterKey& kMasterKey)
{
    return WriteIC(std::make_pair(DBKeys::MASTER_KEY, nID), kMasterKey, true);
}

bool WalletBatch::WriteCScript(const uint160& hash, const CScript& redeemScript)
{
    return WriteIC(std::make_pair(DBKeys::CSCRIPT, hash), redeemScript, false);
}

bool WalletBatch::WriteWatchOnly(const CScript& dest, const CKeyMetadata& keyMeta)
{
    if (!WriteIC(std::make_pair(DBKeys::WATCHMETA, dest), keyMeta)) {
        return false;
    }
    return WriteIC(std::make_pair(DBKeys::WATCHS, dest), uint8_t{'1'});
}

bool WalletBatch::EraseWatchOnly(const CScript& dest)
{
    if (!EraseIC(std::make_pair(DBKeys::WATCHMETA, dest))) {
        return false;
    }
    return EraseIC(std::make_pair(DBKeys::WATCHS, dest));
}

bool WalletBatch::WriteBestBlock(const CBlockLocator& locator)
{
    WriteIC(DBKeys::BESTBLOCK, CBlockLocator()); // Write empty block locator so versions that require a merkle branch automatically rescan
    return WriteIC(DBKeys::BESTBLOCK_NOMERKLE, locator);
}

bool WalletBatch::ReadBestBlock(CBlockLocator& locator)
{
    if (m_batch->Read(DBKeys::BESTBLOCK, locator) && !locator.vHave.empty()) return true;
    return m_batch->Read(DBKeys::BESTBLOCK_NOMERKLE, locator);
}

bool WalletBatch::WriteOrderPosNext(int64_t nOrderPosNext)
{
    return WriteIC(DBKeys::ORDERPOSNEXT, nOrderPosNext);
}

bool WalletBatch::ReadPool(int64_t nPool, CKeyPool& keypool)
{
    return m_batch->Read(std::make_pair(DBKeys::POOL, nPool), keypool);
}

bool WalletBatch::WritePool(int64_t nPool, const CKeyPool& keypool)
{
    return WriteIC(std::make_pair(DBKeys::POOL, nPool), keypool);
}

bool WalletBatch::ErasePool(int64_t nPool)
{
    return EraseIC(std::make_pair(DBKeys::POOL, nPool));
}

bool WalletBatch::WriteMinVersion(int nVersion)
{
    return WriteIC(DBKeys::MINVERSION, nVersion);
}

bool WalletBatch::WriteActiveScriptPubKeyMan(uint8_t type, const uint256& id, bool internal)
{
    std::string key = internal ? DBKeys::ACTIVEINTERNALSPK : DBKeys::ACTIVEEXTERNALSPK;
    return WriteIC(make_pair(key, type), id);
}

bool WalletBatch::EraseActiveScriptPubKeyMan(uint8_t type, bool internal)
{
    const std::string key{internal ? DBKeys::ACTIVEINTERNALSPK : DBKeys::ACTIVEEXTERNALSPK};
    return EraseIC(make_pair(key, type));
}

bool WalletBatch::WriteDescriptorKey(const uint256& desc_id, const CPubKey& pubkey, const CPrivKey& privkey)
{
    // hash pubkey/privkey to accelerate wallet load
    std::vector<unsigned char> key;
    key.reserve(pubkey.size() + privkey.size());
    key.insert(key.end(), pubkey.begin(), pubkey.end());
    key.insert(key.end(), privkey.begin(), privkey.end());

    return WriteIC(std::make_pair(DBKeys::WALLETDESCRIPTORKEY, std::make_pair(desc_id, pubkey)), std::make_pair(privkey, Hash(key)), false);
}

bool WalletBatch::WriteCryptedDescriptorKey(const uint256& desc_id, const CPubKey& pubkey, const std::vector<unsigned char>& secret)
{
    if (!WriteIC(std::make_pair(DBKeys::WALLETDESCRIPTORCKEY, std::make_pair(desc_id, pubkey)), secret, false)) {
        return false;
    }
    EraseIC(std::make_pair(DBKeys::WALLETDESCRIPTORKEY, std::make_pair(desc_id, pubkey)));
    return true;
}

bool WalletBatch::WriteDescriptor(const uint256& desc_id, const WalletDescriptor& descriptor)
{
    return WriteIC(make_pair(DBKeys::WALLETDESCRIPTOR, desc_id), descriptor);
}

bool WalletBatch::WriteDescriptorDerivedCache(const CExtPubKey& xpub, const uint256& desc_id, uint32_t key_exp_index, uint32_t der_index)
{
    std::vector<unsigned char> ser_xpub(BIP32_EXTKEY_SIZE);
    xpub.Encode(ser_xpub.data());
    return WriteIC(std::make_pair(std::make_pair(DBKeys::WALLETDESCRIPTORCACHE, desc_id), std::make_pair(key_exp_index, der_index)), ser_xpub);
}

bool WalletBatch::WriteDescriptorParentCache(const CExtPubKey& xpub, const uint256& desc_id, uint32_t key_exp_index)
{
    std::vector<unsigned char> ser_xpub(BIP32_EXTKEY_SIZE);
    xpub.Encode(ser_xpub.data());
    return WriteIC(std::make_pair(std::make_pair(DBKeys::WALLETDESCRIPTORCACHE, desc_id), key_exp_index), ser_xpub);
}

bool WalletBatch::WriteDescriptorLastHardenedCache(const CExtPubKey& xpub, const uint256& desc_id, uint32_t key_exp_index)
{
    std::vector<unsigned char> ser_xpub(BIP32_EXTKEY_SIZE);
    xpub.Encode(ser_xpub.data());
    return WriteIC(std::make_pair(std::make_pair(DBKeys::WALLETDESCRIPTORLHCACHE, desc_id), key_exp_index), ser_xpub);
}

bool WalletBatch::WriteDescriptorCacheItems(const uint256& desc_id, const DescriptorCache& cache)
{
    for (const auto& parent_xpub_pair : cache.GetCachedParentExtPubKeys()) {
        if (!WriteDescriptorParentCache(parent_xpub_pair.second, desc_id, parent_xpub_pair.first)) {
            return false;
        }
    }
    for (const auto& derived_xpub_map_pair : cache.GetCachedDerivedExtPubKeys()) {
        for (const auto& derived_xpub_pair : derived_xpub_map_pair.second) {
            if (!WriteDescriptorDerivedCache(derived_xpub_pair.second, desc_id, derived_xpub_map_pair.first, derived_xpub_pair.first)) {
                return false;
            }
        }
    }
    for (const auto& lh_xpub_pair : cache.GetCachedLastHardenedExtPubKeys()) {
        if (!WriteDescriptorLastHardenedCache(lh_xpub_pair.second, desc_id, lh_xpub_pair.first)) {
            return false;
        }
    }
    return true;
}

bool WalletBatch::WriteLockedUTXO(const COutPoint& output)
{
    return WriteIC(std::make_pair(DBKeys::LOCKED_UTXO, std::make_pair(output.hash, output.n)), uint8_t{'1'});
}

bool WalletBatch::EraseLockedUTXO(const COutPoint& output)
{
    return EraseIC(std::make_pair(DBKeys::LOCKED_UTXO, std::make_pair(output.hash, output.n)));
}

bool LoadKey(CWallet* pwallet, DataStream& ssKey, DataStream& ssValue, std::string& strErr)
{
    LOCK(pwallet->cs_wallet);
    try {
        CPubKey vchPubKey;
        ssKey >> vchPubKey;
        if (!vchPubKey.IsValid())
        {
            strErr = "Error reading wallet database: CPubKey corrupt";
            return false;
        }
        CKey key;
        CPrivKey pkey;
        uint256 hash;

        ssValue >> pkey;

        // Old wallets store keys as DBKeys::KEY [pubkey] => [privkey]
        // ... which was slow for wallets with lots of keys, because the public key is re-derived from the private key
        // using EC operations as a checksum.
        // Newer wallets store keys as DBKeys::KEY [pubkey] => [privkey][hash(pubkey,privkey)], which is much faster while
        // remaining backwards-compatible.
        try
        {
            ssValue >> hash;
        }
        catch (const std::ios_base::failure&) {}

        bool fSkipCheck = false;

        if (!hash.IsNull())
        {
            // hash pubkey/privkey to accelerate wallet load
            std::vector<unsigned char> vchKey;
            vchKey.reserve(vchPubKey.size() + pkey.size());
            vchKey.insert(vchKey.end(), vchPubKey.begin(), vchPubKey.end());
            vchKey.insert(vchKey.end(), pkey.begin(), pkey.end());

            if (Hash(vchKey) != hash)
            {
                strErr = "Error reading wallet database: CPubKey/CPrivKey corrupt";
                return false;
            }

            fSkipCheck = true;
        }

        if (!key.Load(pkey, vchPubKey, fSkipCheck))
        {
            strErr = "Error reading wallet database: CPrivKey corrupt";
            return false;
        }
        if (!pwallet->GetOrCreateLegacyScriptPubKeyMan()->LoadKey(key, vchPubKey))
        {
            strErr = "Error reading wallet database: LegacyScriptPubKeyMan::LoadKey failed";
            return false;
        }
    } catch (const std::exception& e) {
        if (strErr.empty()) {
            strErr = e.what();
        }
        return false;
    }
    return true;
}

bool LoadCryptedKey(CWallet* pwallet, DataStream& ssKey, DataStream& ssValue, std::string& strErr)
{
    LOCK(pwallet->cs_wallet);
    try {
        CPubKey vchPubKey;
        ssKey >> vchPubKey;
        if (!vchPubKey.IsValid())
        {
            strErr = "Error reading wallet database: CPubKey corrupt";
            return false;
        }
        std::vector<unsigned char> vchPrivKey;
        ssValue >> vchPrivKey;

        // Get the checksum and check it
        bool checksum_valid = false;
        if (!ssValue.eof()) {
            uint256 checksum;
            ssValue >> checksum;
            if (!(checksum_valid = Hash(vchPrivKey) == checksum)) {
                strErr = "Error reading wallet database: Encrypted key corrupt";
                return false;
            }
        }

        if (!pwallet->GetOrCreateLegacyScriptPubKeyMan()->LoadCryptedKey(vchPubKey, vchPrivKey, checksum_valid))
        {
            strErr = "Error reading wallet database: LegacyScriptPubKeyMan::LoadCryptedKey failed";
            return false;
        }
    } catch (const std::exception& e) {
        if (strErr.empty()) {
            strErr = e.what();
        }
        return false;
    }
    return true;
}

bool LoadEncryptionKey(CWallet* pwallet, DataStream& ssKey, DataStream& ssValue, std::string& strErr)
{
    LOCK(pwallet->cs_wallet);
    try {
        // Master encryption key is loaded into only the wallet and not any of the ScriptPubKeyMans.
        unsigned int nID;
        ssKey >> nID;
        CMasterKey kMasterKey;
        ssValue >> kMasterKey;
        if(pwallet->mapMasterKeys.count(nID) != 0)
        {
            strErr = strprintf("Error reading wallet database: duplicate CMasterKey id %u", nID);
            return false;
        }
        pwallet->mapMasterKeys[nID] = kMasterKey;
        if (pwallet->nMasterKeyMaxID < nID)
            pwallet->nMasterKeyMaxID = nID;

    } catch (const std::exception& e) {
        if (strErr.empty()) {
            strErr = e.what();
        }
        return false;
    }
    return true;
}

bool LoadHDChain(CWallet* pwallet, DataStream& ssValue, std::string& strErr)
{
    LOCK(pwallet->cs_wallet);
    try {
        CHDChain chain;
        ssValue >> chain;
        pwallet->GetOrCreateLegacyScriptPubKeyMan()->LoadHDChain(chain);
    } catch (const std::exception& e) {
        if (strErr.empty()) {
            strErr = e.what();
        }
        return false;
    }
    return true;
}

static DBErrors LoadMinVersion(CWallet* pwallet, DatabaseBatch& batch) EXCLUSIVE_LOCKS_REQUIRED(pwallet->cs_wallet)
{
    AssertLockHeld(pwallet->cs_wallet);
    int nMinVersion = 0;
    if (batch.Read(DBKeys::MINVERSION, nMinVersion)) {
        if (nMinVersion > FEATURE_LATEST)
            return DBErrors::TOO_NEW;
        pwallet->LoadMinVersion(nMinVersion);
    }
    return DBErrors::LOAD_OK;
}

static DBErrors LoadWalletFlags(CWallet* pwallet, DatabaseBatch& batch) EXCLUSIVE_LOCKS_REQUIRED(pwallet->cs_wallet)
{
    AssertLockHeld(pwallet->cs_wallet);
    uint64_t flags;
    if (batch.Read(DBKeys::FLAGS, flags)) {
        if (!pwallet->LoadWalletFlags(flags)) {
            pwallet->WalletLogPrintf("Error reading wallet database: Unknown non-tolerable wallet flags found\n");
            return DBErrors::TOO_NEW;
        }
    }
    return DBErrors::LOAD_OK;
}

struct LoadResult
{
    DBErrors m_result{DBErrors::LOAD_OK};
    int m_records{0};
};

using LoadFunc = std::function<DBErrors(CWallet* pwallet, DataStream& key, DataStream& value, std::string& err)>;
static LoadResult LoadRecords(CWallet* pwallet, DatabaseBatch& batch, const std::string& key, DataStream& prefix, LoadFunc load_func)
{
    LoadResult result;
    DataStream ssKey;
    DataStream ssValue{};

    Assume(!prefix.empty());
    std::unique_ptr<DatabaseCursor> cursor = batch.GetNewPrefixCursor(prefix);
    if (!cursor) {
        pwallet->WalletLogPrintf("Error getting database cursor for '%s' records\n", key);
        result.m_result = DBErrors::CORRUPT;
        return result;
    }

    while (true) {
        DatabaseCursor::Status status = cursor->Next(ssKey, ssValue);
        if (status == DatabaseCursor::Status::DONE) {
            break;
        } else if (status == DatabaseCursor::Status::FAIL) {
            pwallet->WalletLogPrintf("Error reading next '%s' record for wallet database\n", key);
            result.m_result = DBErrors::CORRUPT;
            return result;
        }
        std::string type;
        ssKey >> type;
        assert(type == key);
        std::string error;
        DBErrors record_res = load_func(pwallet, ssKey, ssValue, error);
        if (record_res != DBErrors::LOAD_OK) {
            pwallet->WalletLogPrintf("%s\n", error);
        }
        result.m_result = std::max(result.m_result, record_res);
        ++result.m_records;
    }
    return result;
}

static LoadResult LoadRecords(CWallet* pwallet, DatabaseBatch& batch, const std::string& key, LoadFunc load_func)
{
    DataStream prefix;
    prefix << key;
    return LoadRecords(pwallet, batch, key, prefix, load_func);
}

static DBErrors LoadLegacyWalletRecords(CWallet* pwallet, DatabaseBatch& batch, int last_client) EXCLUSIVE_LOCKS_REQUIRED(pwallet->cs_wallet)
{
    AssertLockHeld(pwallet->cs_wallet);
    DBErrors result = DBErrors::LOAD_OK;

    // Make sure descriptor wallets don't have any legacy records
    if (pwallet->IsWalletFlagSet(WALLET_FLAG_DESCRIPTORS)) {
        for (const auto& type : DBKeys::LEGACY_TYPES) {
            DataStream key;
            DataStream value{};

            DataStream prefix;
            prefix << type;
            std::unique_ptr<DatabaseCursor> cursor = batch.GetNewPrefixCursor(prefix);
            if (!cursor) {
                pwallet->WalletLogPrintf("Error getting database cursor for '%s' records\n", type);
                return DBErrors::CORRUPT;
            }

            DatabaseCursor::Status status = cursor->Next(key, value);
            if (status != DatabaseCursor::Status::DONE) {
                pwallet->WalletLogPrintf("Error: Unexpected legacy entry found in descriptor wallet %s. The wallet might have been tampered with or created with malicious intent.\n", pwallet->GetName());
                return DBErrors::UNEXPECTED_LEGACY_ENTRY;
            }
        }

        return DBErrors::LOAD_OK;
    }

<<<<<<< HEAD
    // Load HD Chain
    // Note: There should only be one HDCHAIN record with no data following the type
    LoadResult hd_chain_res = LoadRecords(pwallet, batch, DBKeys::HDCHAIN,
        [] (CWallet* pwallet, DataStream& key, DataStream& value, std::string& err) {
        return LoadHDChain(pwallet, value, err) ? DBErrors:: LOAD_OK : DBErrors::CORRUPT;
    });
    result = std::max(result, hd_chain_res.m_result);

    // Load unencrypted keys
    LoadResult key_res = LoadRecords(pwallet, batch, DBKeys::KEY,
        [] (CWallet* pwallet, DataStream& key, DataStream& value, std::string& err) {
        return LoadKey(pwallet, key, value, err) ? DBErrors::LOAD_OK : DBErrors::CORRUPT;
    });
    result = std::max(result, key_res.m_result);

    // Load encrypted keys
    LoadResult ckey_res = LoadRecords(pwallet, batch, DBKeys::CRYPTED_KEY,
        [] (CWallet* pwallet, DataStream& key, DataStream& value, std::string& err) {
        return LoadCryptedKey(pwallet, key, value, err) ? DBErrors::LOAD_OK : DBErrors::CORRUPT;
    });
    result = std::max(result, ckey_res.m_result);

    // Load scripts
    LoadResult script_res = LoadRecords(pwallet, batch, DBKeys::CSCRIPT,
        [] (CWallet* pwallet, DataStream& key, DataStream& value, std::string& strErr) {
        uint160 hash;
        key >> hash;
        CScript script;
        value >> script;
        if (!pwallet->GetOrCreateLegacyScriptPubKeyMan()->LoadCScript(script))
        {
            strErr = "Error reading wallet database: LegacyScriptPubKeyMan::LoadCScript failed";
            return DBErrors::NONCRITICAL_ERROR;
        }
        return DBErrors::LOAD_OK;
    });
    result = std::max(result, script_res.m_result);

    // Check whether rewrite is needed
    if (ckey_res.m_records > 0) {
        // Rewrite encrypted wallets of versions 0.4.0 and 0.5.0rc:
        if (last_client == 40000 || last_client == 50000) result = std::max(result, DBErrors::NEED_REWRITE);
    }
=======
            if (!pwallet->GetOrCreateBLSCTKeyMan()->LoadCryptedKey(vchPubKey, vchPrivKey, checksum_valid)) {
                strErr = "Error reading wallet database: GetOrCreateBLSCTKeyMan::LoadCryptedKey failed";
                return false;
            }
            wss.fIsEncrypted = true;
        } else if (strType == DBKeys::BLSCTSUBADDRESS) {
            CKeyID hashId;
            ssKey >> hashId;

            std::pair<int64_t, uint64_t> index;

            wss.nSubAddresses++;
            ssValue >> index;

            blsct::SubAddressIdentifier id;

            id.account = index.first;
            id.address = index.second;

            pwallet->GetOrCreateBLSCTKeyMan()->LoadSubAddress(hashId, id);
        } else if (strType == DBKeys::BLSCTSUBADDRESSSTR) {
            blsct::SubAddress subAddress;
            ssKey >> subAddress;

            CKeyID hashId;
            ssValue >> hashId;

            pwallet->GetOrCreateBLSCTKeyMan()->LoadSubAddressStr(subAddress, hashId);
        } else if (strType == DBKeys::BLSCTSUBADDRESSPOOL) {
            std::pair<int64_t, uint64_t> index;

            wss.nSubAddresses++;
            ssKey >> index;

            blsct::SubAddressIdentifier id;
            id.account = index.first;
            id.address = index.second;

            pwallet->GetOrCreateBLSCTKeyMan()->AddSubAddressPoolInner(id);
        } else if (strType == DBKeys::KEYMETA) {
            CPubKey vchPubKey;
            ssKey >> vchPubKey;
            CKeyMetadata keyMeta;
            ssValue >> keyMeta;
            wss.nKeyMeta++;
            pwallet->GetOrCreateLegacyScriptPubKeyMan()->LoadKeyMetadata(vchPubKey.GetID(), keyMeta);

            // Extract some CHDChain info from this metadata if it has any
            if (keyMeta.nVersion >= CKeyMetadata::VERSION_WITH_HDDATA && !keyMeta.hd_seed_id.IsNull() && keyMeta.hdKeypath.size() > 0) {
                // Get the path from the key origin or from the path string
                // Not applicable when path is "s" or "m" as those indicate a seed
                // See https://github.com/bitcoin/bitcoin/pull/12924
                bool internal = false;
                uint32_t index = 0;
                if (keyMeta.hdKeypath != "s" && keyMeta.hdKeypath != "m") {
                    std::vector<uint32_t> path;
                    if (keyMeta.has_key_origin) {
                        // We have a key origin, so pull it from its path vector
                        path = keyMeta.key_origin.path;
                    } else {
                        // No key origin, have to parse the string
                        if (!ParseHDKeypath(keyMeta.hdKeypath, path)) {
                            strErr = "Error reading wallet database: keymeta with invalid HD keypath";
                            return false;
                        }
                    }
>>>>>>> de5b69d8

    // Load keymeta
    std::map<uint160, CHDChain> hd_chains;
    LoadResult keymeta_res = LoadRecords(pwallet, batch, DBKeys::KEYMETA,
        [&hd_chains] (CWallet* pwallet, DataStream& key, DataStream& value, std::string& strErr) {
        CPubKey vchPubKey;
        key >> vchPubKey;
        CKeyMetadata keyMeta;
        value >> keyMeta;
        pwallet->GetOrCreateLegacyScriptPubKeyMan()->LoadKeyMetadata(vchPubKey.GetID(), keyMeta);

        // Extract some CHDChain info from this metadata if it has any
        if (keyMeta.nVersion >= CKeyMetadata::VERSION_WITH_HDDATA && !keyMeta.hd_seed_id.IsNull() && keyMeta.hdKeypath.size() > 0) {
            // Get the path from the key origin or from the path string
            // Not applicable when path is "s" or "m" as those indicate a seed
            // See https://github.com/bitcoin/bitcoin/pull/12924
            bool internal = false;
            uint32_t index = 0;
            if (keyMeta.hdKeypath != "s" && keyMeta.hdKeypath != "m") {
                std::vector<uint32_t> path;
                if (keyMeta.has_key_origin) {
                    // We have a key origin, so pull it from its path vector
                    path = keyMeta.key_origin.path;
                } else {
                    // No key origin, have to parse the string
                    if (!ParseHDKeypath(keyMeta.hdKeypath, path)) {
                        strErr = "Error reading wallet database: keymeta with invalid HD keypath";
                        return DBErrors::NONCRITICAL_ERROR;
                    }
                }

                // Extract the index and internal from the path
                // Path string is m/0'/k'/i'
                // Path vector is [0', k', i'] (but as ints OR'd with the hardened bit
                // k == 0 for external, 1 for internal. i is the index
                if (path.size() != 3) {
                    strErr = "Error reading wallet database: keymeta found with unexpected path";
                    return DBErrors::NONCRITICAL_ERROR;
                }
                if (path[0] != 0x80000000) {
                    strErr = strprintf("Unexpected path index of 0x%08x (expected 0x80000000) for the element at index 0", path[0]);
                    return DBErrors::NONCRITICAL_ERROR;
                }
                if (path[1] != 0x80000000 && path[1] != (1 | 0x80000000)) {
                    strErr = strprintf("Unexpected path index of 0x%08x (expected 0x80000000 or 0x80000001) for the element at index 1", path[1]);
                    return DBErrors::NONCRITICAL_ERROR;
                }
                if ((path[2] & 0x80000000) == 0) {
                    strErr = strprintf("Unexpected path index of 0x%08x (expected to be greater than or equal to 0x80000000)", path[2]);
                    return DBErrors::NONCRITICAL_ERROR;
                }
                internal = path[1] == (1 | 0x80000000);
                index = path[2] & ~0x80000000;
            }

            // Insert a new CHDChain, or get the one that already exists
            auto [ins, inserted] = hd_chains.emplace(keyMeta.hd_seed_id, CHDChain());
            CHDChain& chain = ins->second;
            if (inserted) {
                // For new chains, we want to default to VERSION_HD_BASE until we see an internal
                chain.nVersion = CHDChain::VERSION_HD_BASE;
                chain.seed_id = keyMeta.hd_seed_id;
            }
            if (internal) {
                chain.nVersion = CHDChain::VERSION_HD_CHAIN_SPLIT;
                chain.nInternalChainCounter = std::max(chain.nInternalChainCounter, index + 1);
            } else {
                chain.nExternalChainCounter = std::max(chain.nExternalChainCounter, index + 1);
            }
        }
        return DBErrors::LOAD_OK;
    });
    result = std::max(result, keymeta_res.m_result);

    // Set inactive chains
    if (!hd_chains.empty()) {
        LegacyScriptPubKeyMan* legacy_spkm = pwallet->GetLegacyScriptPubKeyMan();
        if (legacy_spkm) {
            for (const auto& [hd_seed_id, chain] : hd_chains) {
                if (hd_seed_id != legacy_spkm->GetHDChain().seed_id) {
                    legacy_spkm->AddInactiveHDChain(chain);
                }
            }
        } else {
            pwallet->WalletLogPrintf("Inactive HD Chains found but no Legacy ScriptPubKeyMan\n");
            result = DBErrors::CORRUPT;
        }
    }

    // Load watchonly scripts
    LoadResult watch_script_res = LoadRecords(pwallet, batch, DBKeys::WATCHS,
        [] (CWallet* pwallet, DataStream& key, DataStream& value, std::string& err) {
        CScript script;
        key >> script;
        uint8_t fYes;
        value >> fYes;
        if (fYes == '1') {
            pwallet->GetOrCreateLegacyScriptPubKeyMan()->LoadWatchOnly(script);
        }
        return DBErrors::LOAD_OK;
    });
    result = std::max(result, watch_script_res.m_result);

    // Load watchonly meta
    LoadResult watch_meta_res = LoadRecords(pwallet, batch, DBKeys::WATCHMETA,
        [] (CWallet* pwallet, DataStream& key, DataStream& value, std::string& err) {
        CScript script;
        key >> script;
        CKeyMetadata keyMeta;
        value >> keyMeta;
        pwallet->GetOrCreateLegacyScriptPubKeyMan()->LoadScriptMetadata(CScriptID(script), keyMeta);
        return DBErrors::LOAD_OK;
    });
    result = std::max(result, watch_meta_res.m_result);

    // Load keypool
    LoadResult pool_res = LoadRecords(pwallet, batch, DBKeys::POOL,
        [] (CWallet* pwallet, DataStream& key, DataStream& value, std::string& err) {
        int64_t nIndex;
        key >> nIndex;
        CKeyPool keypool;
        value >> keypool;
        pwallet->GetOrCreateLegacyScriptPubKeyMan()->LoadKeyPool(nIndex, keypool);
        return DBErrors::LOAD_OK;
    });
    result = std::max(result, pool_res.m_result);

    // Deal with old "wkey" and "defaultkey" records.
    // These are not actually loaded, but we need to check for them

    // We don't want or need the default key, but if there is one set,
    // we want to make sure that it is valid so that we can detect corruption
    // Note: There should only be one DEFAULTKEY with nothing trailing the type
    LoadResult default_key_res = LoadRecords(pwallet, batch, DBKeys::DEFAULTKEY,
        [] (CWallet* pwallet, DataStream& key, DataStream& value, std::string& err) {
        CPubKey default_pubkey;
        try {
            value >> default_pubkey;
        } catch (const std::exception& e) {
            err = e.what();
            return DBErrors::CORRUPT;
        }
        if (!default_pubkey.IsValid()) {
            err = "Error reading wallet database: Default Key corrupt";
            return DBErrors::CORRUPT;
        }
        return DBErrors::LOAD_OK;
    });
    result = std::max(result, default_key_res.m_result);

    // "wkey" records are unsupported, if we see any, throw an error
    LoadResult wkey_res = LoadRecords(pwallet, batch, DBKeys::OLD_KEY,
        [] (CWallet* pwallet, DataStream& key, DataStream& value, std::string& err) {
        err = "Found unsupported 'wkey' record, try loading with version 0.18";
        return DBErrors::LOAD_FAIL;
    });
    result = std::max(result, wkey_res.m_result);

    if (result <= DBErrors::NONCRITICAL_ERROR) {
        // Only do logging and time first key update if there were no critical errors
        pwallet->WalletLogPrintf("Legacy Wallet Keys: %u plaintext, %u encrypted, %u w/ metadata, %u total.\n",
               key_res.m_records, ckey_res.m_records, keymeta_res.m_records, key_res.m_records + ckey_res.m_records);

        // nTimeFirstKey is only reliable if all keys have metadata
        if (pwallet->IsLegacy() && (key_res.m_records + ckey_res.m_records + watch_script_res.m_records) != (keymeta_res.m_records + watch_meta_res.m_records)) {
            auto spk_man = pwallet->GetOrCreateLegacyScriptPubKeyMan();
            if (spk_man) {
                LOCK(spk_man->cs_KeyStore);
                spk_man->UpdateTimeFirstKey(1);
            }
        }
    }

    return result;
}

template<typename... Args>
static DataStream PrefixStream(const Args&... args)
{
    DataStream prefix;
    SerializeMany(prefix, args...);
    return prefix;
}

static DBErrors LoadDescriptorWalletRecords(CWallet* pwallet, DatabaseBatch& batch, int last_client) EXCLUSIVE_LOCKS_REQUIRED(pwallet->cs_wallet)
{
    AssertLockHeld(pwallet->cs_wallet);

    // Load descriptor record
    int num_keys = 0;
    int num_ckeys= 0;
    LoadResult desc_res = LoadRecords(pwallet, batch, DBKeys::WALLETDESCRIPTOR,
        [&batch, &num_keys, &num_ckeys, &last_client] (CWallet* pwallet, DataStream& key, DataStream& value, std::string& strErr) {
        DBErrors result = DBErrors::LOAD_OK;

        uint256 id;
        key >> id;
        WalletDescriptor desc;
        try {
            value >> desc;
        } catch (const std::ios_base::failure& e) {
            strErr = strprintf("Error: Unrecognized descriptor found in wallet %s. ", pwallet->GetName());
            strErr += (last_client > CLIENT_VERSION) ? "The wallet might had been created on a newer version. " :
                    "The database might be corrupted or the software version is not compatible with one of your wallet descriptors. ";
            strErr += "Please try running the latest software version";
            // Also include error details
            strErr = strprintf("%s\nDetails: %s", strErr, e.what());
            return DBErrors::UNKNOWN_DESCRIPTOR;
        }
        pwallet->LoadDescriptorScriptPubKeyMan(id, desc);

        // Prior to doing anything with this spkm, verify ID compatibility
        if (id != pwallet->GetDescriptorScriptPubKeyMan(desc)->GetID()) {
            strErr = "The descriptor ID calculated by the wallet differs from the one in DB";
            return DBErrors::CORRUPT;
        }

        DescriptorCache cache;

        // Get key cache for this descriptor
        DataStream prefix = PrefixStream(DBKeys::WALLETDESCRIPTORCACHE, id);
        LoadResult key_cache_res = LoadRecords(pwallet, batch, DBKeys::WALLETDESCRIPTORCACHE, prefix,
            [&id, &cache] (CWallet* pwallet, DataStream& key, DataStream& value, std::string& err) {
            bool parent = true;
            uint256 desc_id;
            uint32_t key_exp_index;
            uint32_t der_index;
            key >> desc_id;
            assert(desc_id == id);
            key >> key_exp_index;

            // if the der_index exists, it's a derived xpub
            try
            {
                key >> der_index;
                parent = false;
            } catch (...) {
            }

            std::vector<unsigned char> ser_xpub(BIP32_EXTKEY_SIZE);
            value >> ser_xpub;
            CExtPubKey xpub;
            xpub.Decode(ser_xpub.data());
            if (parent) {
                cache.CacheParentExtPubKey(key_exp_index, xpub);
            } else {
                cache.CacheDerivedExtPubKey(key_exp_index, der_index, xpub);
            }
            return DBErrors::LOAD_OK;
        });
        result = std::max(result, key_cache_res.m_result);

        // Get last hardened cache for this descriptor
        prefix = PrefixStream(DBKeys::WALLETDESCRIPTORLHCACHE, id);
        LoadResult lh_cache_res = LoadRecords(pwallet, batch, DBKeys::WALLETDESCRIPTORLHCACHE, prefix,
            [&id, &cache] (CWallet* pwallet, DataStream& key, DataStream& value, std::string& err) {
            uint256 desc_id;
            uint32_t key_exp_index;
            key >> desc_id;
            assert(desc_id == id);
            key >> key_exp_index;

            std::vector<unsigned char> ser_xpub(BIP32_EXTKEY_SIZE);
            value >> ser_xpub;
            CExtPubKey xpub;
            xpub.Decode(ser_xpub.data());
            cache.CacheLastHardenedExtPubKey(key_exp_index, xpub);
            return DBErrors::LOAD_OK;
        });
        result = std::max(result, lh_cache_res.m_result);

        // Set the cache for this descriptor
        auto spk_man = (DescriptorScriptPubKeyMan*)pwallet->GetScriptPubKeyMan(id);
        assert(spk_man);
        spk_man->SetCache(cache);

        // Get unencrypted keys
        prefix = PrefixStream(DBKeys::WALLETDESCRIPTORKEY, id);
        LoadResult key_res = LoadRecords(pwallet, batch, DBKeys::WALLETDESCRIPTORKEY, prefix,
            [&id, &spk_man] (CWallet* pwallet, DataStream& key, DataStream& value, std::string& strErr) {
            uint256 desc_id;
            CPubKey pubkey;
            key >> desc_id;
            assert(desc_id == id);
            key >> pubkey;
            if (!pubkey.IsValid())
            {
                strErr = "Error reading wallet database: descriptor unencrypted key CPubKey corrupt";
                return DBErrors::CORRUPT;
            }
            CKey privkey;
            CPrivKey pkey;
            uint256 hash;

            value >> pkey;
            value >> hash;

            // hash pubkey/privkey to accelerate wallet load
            std::vector<unsigned char> to_hash;
            to_hash.reserve(pubkey.size() + pkey.size());
            to_hash.insert(to_hash.end(), pubkey.begin(), pubkey.end());
            to_hash.insert(to_hash.end(), pkey.begin(), pkey.end());

            if (Hash(to_hash) != hash)
            {
                strErr = "Error reading wallet database: descriptor unencrypted key CPubKey/CPrivKey corrupt";
                return DBErrors::CORRUPT;
            }

            if (!privkey.Load(pkey, pubkey, true))
            {
                strErr = "Error reading wallet database: descriptor unencrypted key CPrivKey corrupt";
                return DBErrors::CORRUPT;
            }
            spk_man->AddKey(pubkey.GetID(), privkey);
            return DBErrors::LOAD_OK;
        });
        result = std::max(result, key_res.m_result);
        num_keys = key_res.m_records;

        // Get encrypted keys
        prefix = PrefixStream(DBKeys::WALLETDESCRIPTORCKEY, id);
        LoadResult ckey_res = LoadRecords(pwallet, batch, DBKeys::WALLETDESCRIPTORCKEY, prefix,
            [&id, &spk_man] (CWallet* pwallet, DataStream& key, DataStream& value, std::string& err) {
            uint256 desc_id;
            CPubKey pubkey;
            key >> desc_id;
            assert(desc_id == id);
            key >> pubkey;
            if (!pubkey.IsValid())
            {
                err = "Error reading wallet database: descriptor encrypted key CPubKey corrupt";
                return DBErrors::CORRUPT;
            }
            std::vector<unsigned char> privkey;
            value >> privkey;

            spk_man->AddCryptedKey(pubkey.GetID(), pubkey, privkey);
            return DBErrors::LOAD_OK;
        });
        result = std::max(result, ckey_res.m_result);
        num_ckeys = ckey_res.m_records;

        return result;
    });

    if (desc_res.m_result <= DBErrors::NONCRITICAL_ERROR) {
        // Only log if there are no critical errors
        pwallet->WalletLogPrintf("Descriptors: %u, Descriptor Keys: %u plaintext, %u encrypted, %u total.\n",
               desc_res.m_records, num_keys, num_ckeys, num_keys + num_ckeys);
    }

    return desc_res.m_result;
}

static DBErrors LoadAddressBookRecords(CWallet* pwallet, DatabaseBatch& batch) EXCLUSIVE_LOCKS_REQUIRED(pwallet->cs_wallet)
{
    AssertLockHeld(pwallet->cs_wallet);
    DBErrors result = DBErrors::LOAD_OK;

    // Load name record
    LoadResult name_res = LoadRecords(pwallet, batch, DBKeys::NAME,
        [] (CWallet* pwallet, DataStream& key, DataStream& value, std::string& err) EXCLUSIVE_LOCKS_REQUIRED(pwallet->cs_wallet) {
        std::string strAddress;
        key >> strAddress;
        std::string label;
        value >> label;
        pwallet->m_address_book[DecodeDestination(strAddress)].SetLabel(label);
        return DBErrors::LOAD_OK;
    });
    result = std::max(result, name_res.m_result);

    // Load purpose record
    LoadResult purpose_res = LoadRecords(pwallet, batch, DBKeys::PURPOSE,
        [] (CWallet* pwallet, DataStream& key, DataStream& value, std::string& err) EXCLUSIVE_LOCKS_REQUIRED(pwallet->cs_wallet) {
        std::string strAddress;
        key >> strAddress;
        std::string purpose_str;
        value >> purpose_str;
        std::optional<AddressPurpose> purpose{PurposeFromString(purpose_str)};
        if (!purpose) {
            pwallet->WalletLogPrintf("Warning: nonstandard purpose string '%s' for address '%s'\n", purpose_str, strAddress);
        }
        pwallet->m_address_book[DecodeDestination(strAddress)].purpose = purpose;
        return DBErrors::LOAD_OK;
    });
    result = std::max(result, purpose_res.m_result);

    // Load destination data record
    LoadResult dest_res = LoadRecords(pwallet, batch, DBKeys::DESTDATA,
        [] (CWallet* pwallet, DataStream& key, DataStream& value, std::string& err) EXCLUSIVE_LOCKS_REQUIRED(pwallet->cs_wallet) {
        std::string strAddress, strKey, strValue;
        key >> strAddress;
        key >> strKey;
        value >> strValue;
        const CTxDestination& dest{DecodeDestination(strAddress)};
        if (strKey.compare("used") == 0) {
            // Load "used" key indicating if an IsMine address has
            // previously been spent from with avoid_reuse option enabled.
            // The strValue is not used for anything currently, but could
            // hold more information in the future. Current values are just
            // "1" or "p" for present (which was written prior to
            // f5ba424cd44619d9b9be88b8593d69a7ba96db26).
            pwallet->LoadAddressPreviouslySpent(dest);
        } else if (strKey.compare(0, 2, "rr") == 0) {
            // Load "rr##" keys where ## is a decimal number, and strValue
            // is a serialized RecentRequestEntry object.
            pwallet->LoadAddressReceiveRequest(dest, strKey.substr(2), strValue);
        }
        return DBErrors::LOAD_OK;
    });
    result = std::max(result, dest_res.m_result);

    return result;
}

static DBErrors LoadTxRecords(CWallet* pwallet, DatabaseBatch& batch, std::vector<uint256>& upgraded_txs, bool& any_unordered) EXCLUSIVE_LOCKS_REQUIRED(pwallet->cs_wallet)
{
    AssertLockHeld(pwallet->cs_wallet);
    DBErrors result = DBErrors::LOAD_OK;

    // Load tx record
    any_unordered = false;
    LoadResult tx_res = LoadRecords(pwallet, batch, DBKeys::TX,
        [&any_unordered, &upgraded_txs] (CWallet* pwallet, DataStream& key, DataStream& value, std::string& err) EXCLUSIVE_LOCKS_REQUIRED(pwallet->cs_wallet) {
        DBErrors result = DBErrors::LOAD_OK;
        uint256 hash;
        key >> hash;
        // LoadToWallet call below creates a new CWalletTx that fill_wtx
        // callback fills with transaction metadata.
        auto fill_wtx = [&](CWalletTx& wtx, bool new_tx) {
            if(!new_tx) {
                // There's some corruption here since the tx we just tried to load was already in the wallet.
                err = "Error: Corrupt transaction found. This can be fixed by removing transactions from wallet and rescanning.";
                result = DBErrors::CORRUPT;
                return false;
            }
            value >> wtx;
            if (wtx.GetHash() != hash)
                return false;

            // Undo serialize changes in 31600
            if (31404 <= wtx.fTimeReceivedIsTxTime && wtx.fTimeReceivedIsTxTime <= 31703)
            {
                if (!value.empty())
                {
                    uint8_t fTmp;
                    uint8_t fUnused;
                    std::string unused_string;
                    value >> fTmp >> fUnused >> unused_string;
                    pwallet->WalletLogPrintf("LoadWallet() upgrading tx ver=%d %d %s\n",
                                       wtx.fTimeReceivedIsTxTime, fTmp, hash.ToString());
                    wtx.fTimeReceivedIsTxTime = fTmp;
                }
                else
                {
                    pwallet->WalletLogPrintf("LoadWallet() repairing tx ver=%d %s\n", wtx.fTimeReceivedIsTxTime, hash.ToString());
                    wtx.fTimeReceivedIsTxTime = 0;
                }
                upgraded_txs.push_back(hash);
            }

            if (wtx.nOrderPos == -1)
                any_unordered = true;

            return true;
        };
        if (!pwallet->LoadToWallet(hash, fill_wtx)) {
            // Use std::max as fill_wtx may have already set result to CORRUPT
            result = std::max(result, DBErrors::NEED_RESCAN);
        }
        return result;
    });
    result = std::max(result, tx_res.m_result);

    // Load locked utxo record
    LoadResult locked_utxo_res = LoadRecords(pwallet, batch, DBKeys::LOCKED_UTXO,
        [] (CWallet* pwallet, DataStream& key, DataStream& value, std::string& err) EXCLUSIVE_LOCKS_REQUIRED(pwallet->cs_wallet) {
        Txid hash;
        uint32_t n;
        key >> hash;
        key >> n;
        pwallet->LockCoin(COutPoint(hash, n));
        return DBErrors::LOAD_OK;
    });
    result = std::max(result, locked_utxo_res.m_result);

    // Load orderposnext record
    // Note: There should only be one ORDERPOSNEXT record with nothing trailing the type
    LoadResult order_pos_res = LoadRecords(pwallet, batch, DBKeys::ORDERPOSNEXT,
        [] (CWallet* pwallet, DataStream& key, DataStream& value, std::string& err) EXCLUSIVE_LOCKS_REQUIRED(pwallet->cs_wallet) {
        try {
            value >> pwallet->nOrderPosNext;
        } catch (const std::exception& e) {
            err = e.what();
            return DBErrors::NONCRITICAL_ERROR;
        }
        return DBErrors::LOAD_OK;
    });
    result = std::max(result, order_pos_res.m_result);

    return result;
}

static DBErrors LoadActiveSPKMs(CWallet* pwallet, DatabaseBatch& batch) EXCLUSIVE_LOCKS_REQUIRED(pwallet->cs_wallet)
{
    AssertLockHeld(pwallet->cs_wallet);
    DBErrors result = DBErrors::LOAD_OK;

    // Load spk records
    std::set<std::pair<OutputType, bool>> seen_spks;
    for (const auto& spk_key : {DBKeys::ACTIVEEXTERNALSPK, DBKeys::ACTIVEINTERNALSPK}) {
        LoadResult spkm_res = LoadRecords(pwallet, batch, spk_key,
            [&seen_spks, &spk_key] (CWallet* pwallet, DataStream& key, DataStream& value, std::string& strErr) {
            uint8_t output_type;
            key >> output_type;
            uint256 id;
            value >> id;

            bool internal = spk_key == DBKeys::ACTIVEINTERNALSPK;
            auto [it, insert] = seen_spks.emplace(static_cast<OutputType>(output_type), internal);
            if (!insert) {
                strErr = "Multiple ScriptpubKeyMans specified for a single type";
                return DBErrors::CORRUPT;
            }
            pwallet->LoadActiveScriptPubKeyMan(id, static_cast<OutputType>(output_type), /*internal=*/internal);
            return DBErrors::LOAD_OK;
        });
        result = std::max(result, spkm_res.m_result);
    }
    return result;
}

static DBErrors LoadDecryptionKeys(CWallet* pwallet, DatabaseBatch& batch) EXCLUSIVE_LOCKS_REQUIRED(pwallet->cs_wallet)
{
    AssertLockHeld(pwallet->cs_wallet);

    // Load decryption key (mkey) records
    LoadResult mkey_res = LoadRecords(pwallet, batch, DBKeys::MASTER_KEY,
        [] (CWallet* pwallet, DataStream& key, DataStream& value, std::string& err) {
        if (!LoadEncryptionKey(pwallet, key, value, err)) {
            return DBErrors::CORRUPT;
        }
        return DBErrors::LOAD_OK;
    });
    return mkey_res.m_result;
}

DBErrors WalletBatch::LoadWallet(CWallet* pwallet)
{
    DBErrors result = DBErrors::LOAD_OK;
    bool any_unordered = false;
    std::vector<uint256> upgraded_txs;

    LOCK(pwallet->cs_wallet);

    // Last client version to open this wallet
    int last_client = CLIENT_VERSION;
    bool has_last_client = m_batch->Read(DBKeys::VERSION, last_client);
    pwallet->WalletLogPrintf("Wallet file version = %d, last client version = %d\n", pwallet->GetVersion(), last_client);

    try {
        if ((result = LoadMinVersion(pwallet, *m_batch)) != DBErrors::LOAD_OK) return result;

        // Load wallet flags, so they are known when processing other records.
        // The FLAGS key is absent during wallet creation.
        if ((result = LoadWalletFlags(pwallet, *m_batch)) != DBErrors::LOAD_OK) return result;

#ifndef ENABLE_EXTERNAL_SIGNER
        if (pwallet->IsWalletFlagSet(WALLET_FLAG_EXTERNAL_SIGNER)) {
            pwallet->WalletLogPrintf("Error: External signer wallet being loaded without external signer support compiled\n");
            return DBErrors::EXTERNAL_SIGNER_SUPPORT_REQUIRED;
        }
#endif

        // Load legacy wallet keys
        result = std::max(LoadLegacyWalletRecords(pwallet, *m_batch, last_client), result);

        // Load descriptors
        result = std::max(LoadDescriptorWalletRecords(pwallet, *m_batch, last_client), result);
        // Early return if there are unknown descriptors. Later loading of ACTIVEINTERNALSPK and ACTIVEEXTERNALEXPK
        // may reference the unknown descriptor's ID which can result in a misleading corruption error
        // when in reality the wallet is simply too new.
        if (result == DBErrors::UNKNOWN_DESCRIPTOR) return result;

        // Load address book
        result = std::max(LoadAddressBookRecords(pwallet, *m_batch), result);

        // Load tx records
        result = std::max(LoadTxRecords(pwallet, *m_batch, upgraded_txs, any_unordered), result);

        // Load SPKMs
        result = std::max(LoadActiveSPKMs(pwallet, *m_batch), result);

        // Load decryption keys
        result = std::max(LoadDecryptionKeys(pwallet, *m_batch), result);
    } catch (...) {
        // Exceptions that can be ignored or treated as non-critical are handled by the individual loading functions.
        // Any uncaught exceptions will be caught here and treated as critical.
        result = DBErrors::CORRUPT;
    }

    // Any wallet corruption at all: skip any rewriting or
    // upgrading, we don't want to make it worse.
    if (result != DBErrors::LOAD_OK)
        return result;

    for (const uint256& hash : upgraded_txs)
        WriteTx(pwallet->mapWallet.at(hash));

    if (!has_last_client || last_client != CLIENT_VERSION) // Update
        m_batch->Write(DBKeys::VERSION, CLIENT_VERSION);

    if (any_unordered)
        result = pwallet->ReorderTransactions();

    // Upgrade all of the wallet keymetadata to have the hd master key id
    // This operation is not atomic, but if it fails, updated entries are still backwards compatible with older software
    try {
        pwallet->UpgradeKeyMetadata();
    } catch (...) {
        result = DBErrors::CORRUPT;
    }

    // Upgrade all of the descriptor caches to cache the last hardened xpub
    // This operation is not atomic, but if it fails, only new entries are added so it is backwards compatible
    try {
        pwallet->UpgradeDescriptorCache();
    } catch (...) {
        result = DBErrors::CORRUPT;
    }

    return result;
}

DBErrors WalletBatch::FindWalletTxHashes(std::vector<uint256>& tx_hashes)
{
    DBErrors result = DBErrors::LOAD_OK;

    try {
        int nMinVersion = 0;
        if (m_batch->Read(DBKeys::MINVERSION, nMinVersion)) {
            if (nMinVersion > FEATURE_LATEST)
                return DBErrors::TOO_NEW;
        }

        // Get cursor
        std::unique_ptr<DatabaseCursor> cursor = m_batch->GetNewCursor();
        if (!cursor) {
            LogPrintf("Error getting wallet database cursor\n");
            return DBErrors::CORRUPT;
        }

        while (true) {
            // Read next record
            DataStream ssKey{};
            DataStream ssValue{};
            DatabaseCursor::Status status = cursor->Next(ssKey, ssValue);
            if (status == DatabaseCursor::Status::DONE) {
                break;
            } else if (status == DatabaseCursor::Status::FAIL) {
                LogPrintf("Error reading next record from wallet database\n");
                return DBErrors::CORRUPT;
            }

            std::string strType;
            ssKey >> strType;
            if (strType == DBKeys::TX) {
                uint256 hash;
                ssKey >> hash;
                tx_hashes.push_back(hash);
            }
        }
    } catch (...) {
        result = DBErrors::CORRUPT;
    }

    return result;
}

DBErrors WalletBatch::ZapSelectTx(std::vector<uint256>& vTxHashIn, std::vector<uint256>& vTxHashOut)
{
    // build list of wallet TX hashes
    std::vector<uint256> vTxHash;
    DBErrors err = FindWalletTxHashes(vTxHash);
    if (err != DBErrors::LOAD_OK) {
        return err;
    }

    std::sort(vTxHash.begin(), vTxHash.end());
    std::sort(vTxHashIn.begin(), vTxHashIn.end());

    // erase each matching wallet TX
    bool delerror = false;
    std::vector<uint256>::iterator it = vTxHashIn.begin();
    for (const uint256& hash : vTxHash) {
        while (it < vTxHashIn.end() && (*it) < hash) {
            it++;
        }
        if (it == vTxHashIn.end()) {
            break;
        } else if ((*it) == hash) {
            if (!EraseTx(hash)) {
                LogPrint(BCLog::WALLETDB, "Transaction was found for deletion but returned database error: %s\n", hash.GetHex());
                delerror = true;
            }
            vTxHashOut.push_back(hash);
        }
    }

    if (delerror) {
        return DBErrors::CORRUPT;
    }
    return DBErrors::LOAD_OK;
}

void MaybeCompactWalletDB(WalletContext& context)
{
    static std::atomic<bool> fOneThread(false);
    if (fOneThread.exchange(true)) {
        return;
    }

    for (const std::shared_ptr<CWallet>& pwallet : GetWallets(context)) {
        WalletDatabase& dbh = pwallet->GetDatabase();

        unsigned int nUpdateCounter = dbh.nUpdateCounter;

        if (dbh.nLastSeen != nUpdateCounter) {
            dbh.nLastSeen = nUpdateCounter;
            dbh.nLastWalletUpdate = GetTime();
        }

        if (dbh.nLastFlushed != nUpdateCounter && GetTime() - dbh.nLastWalletUpdate >= 2) {
            if (dbh.PeriodicFlush()) {
                dbh.nLastFlushed = nUpdateCounter;
            }
        }
    }

    fOneThread = false;
}

bool WalletBatch::WriteAddressPreviouslySpent(const CTxDestination& dest, bool previously_spent)
{
    auto key{std::make_pair(DBKeys::DESTDATA, std::make_pair(EncodeDestination(dest), std::string("used")))};
    return previously_spent ? WriteIC(key, std::string("1")) : EraseIC(key);
}

bool WalletBatch::WriteAddressReceiveRequest(const CTxDestination& dest, const std::string& id, const std::string& receive_request)
{
    return WriteIC(std::make_pair(DBKeys::DESTDATA, std::make_pair(EncodeDestination(dest), "rr" + id)), receive_request);
}

bool WalletBatch::EraseAddressReceiveRequest(const CTxDestination& dest, const std::string& id)
{
    return EraseIC(std::make_pair(DBKeys::DESTDATA, std::make_pair(EncodeDestination(dest), "rr" + id)));
}

bool WalletBatch::EraseAddressData(const CTxDestination& dest)
{
    DataStream prefix;
    prefix << DBKeys::DESTDATA << EncodeDestination(dest);
    return m_batch->ErasePrefix(prefix);
}

bool WalletBatch::WriteHDChain(const CHDChain& chain)
{
    return WriteIC(DBKeys::HDCHAIN, chain);
}

bool WalletBatch::WriteBLSCTHDChain(const blsct::HDChain& chain)
{
    return WriteIC(DBKeys::BLSCTHDCHAIN, chain);
}

bool WalletBatch::WriteWalletFlags(const uint64_t flags)
{
    return WriteIC(DBKeys::FLAGS, flags);
}

bool WalletBatch::EraseRecords(const std::unordered_set<std::string>& types)
{
    // Begin db txn
    if (!m_batch->TxnBegin()) return false;

    // Get cursor
    std::unique_ptr<DatabaseCursor> cursor = m_batch->GetNewCursor();
    if (!cursor) {
        return false;
    }

    // Iterate the DB and look for any records that have the type prefixes
    while (true) {
        // Read next record
        DataStream key{};
        DataStream value{};
        DatabaseCursor::Status status = cursor->Next(key, value);
        if (status == DatabaseCursor::Status::DONE) {
            break;
        } else if (status == DatabaseCursor::Status::FAIL) {
            cursor.reset(nullptr);
            m_batch->TxnAbort(); // abort db txn
            return false;
        }

        // Make a copy of key to avoid data being deleted by the following read of the type
        Span key_data{key};

        std::string type;
        key >> type;

        if (types.count(type) > 0) {
            if (!m_batch->Erase(key_data)) {
                cursor.reset(nullptr);
                m_batch->TxnAbort();
                return false; // erase failed
            }
        }
    }
    // Finish db txn
    cursor.reset(nullptr);
    return m_batch->TxnCommit();
}

bool WalletBatch::TxnBegin()
{
    return m_batch->TxnBegin();
}

bool WalletBatch::TxnCommit()
{
    return m_batch->TxnCommit();
}

bool WalletBatch::TxnAbort()
{
    return m_batch->TxnAbort();
}

std::unique_ptr<WalletDatabase> MakeDatabase(const fs::path& path, const DatabaseOptions& options, DatabaseStatus& status, bilingual_str& error)
{
    bool exists;
    try {
        exists = fs::symlink_status(path).type() != fs::file_type::not_found;
    } catch (const fs::filesystem_error& e) {
        error = Untranslated(strprintf("Failed to access database path '%s': %s", fs::PathToString(path), fsbridge::get_filesystem_error_message(e)));
        status = DatabaseStatus::FAILED_BAD_PATH;
        return nullptr;
    }

    std::optional<DatabaseFormat> format;
    if (exists) {
        if (IsBDBFile(BDBDataFile(path))) {
            format = DatabaseFormat::BERKELEY;
        }
        if (IsSQLiteFile(SQLiteDataFile(path))) {
            if (format) {
                error = Untranslated(strprintf("Failed to load database path '%s'. Data is in ambiguous format.", fs::PathToString(path)));
                status = DatabaseStatus::FAILED_BAD_FORMAT;
                return nullptr;
            }
            format = DatabaseFormat::SQLITE;
        }
    } else if (options.require_existing) {
        error = Untranslated(strprintf("Failed to load database path '%s'. Path does not exist.", fs::PathToString(path)));
        status = DatabaseStatus::FAILED_NOT_FOUND;
        return nullptr;
    }

    if (!format && options.require_existing) {
        error = Untranslated(strprintf("Failed to load database path '%s'. Data is not in recognized format.", fs::PathToString(path)));
        status = DatabaseStatus::FAILED_BAD_FORMAT;
        return nullptr;
    }

    if (format && options.require_create) {
        error = Untranslated(strprintf("Failed to create database path '%s'. Database already exists.", fs::PathToString(path)));
        status = DatabaseStatus::FAILED_ALREADY_EXISTS;
        return nullptr;
    }

    // A db already exists so format is set, but options also specifies the format, so make sure they agree
    if (format && options.require_format && format != options.require_format) {
        error = Untranslated(strprintf("Failed to load database path '%s'. Data is not in required format.", fs::PathToString(path)));
        status = DatabaseStatus::FAILED_BAD_FORMAT;
        return nullptr;
    }

    // Format is not set when a db doesn't already exist, so use the format specified by the options if it is set.
    if (!format && options.require_format) format = options.require_format;

    // If the format is not specified or detected, choose the default format based on what is available. We prefer BDB over SQLite for now.
    if (!format) {
#ifdef USE_SQLITE
        format = DatabaseFormat::SQLITE;
#endif
#ifdef USE_BDB
        format = DatabaseFormat::BERKELEY;
#endif
    }

    if (format == DatabaseFormat::SQLITE) {
#ifdef USE_SQLITE
        return MakeSQLiteDatabase(path, options, status, error);
#else
        error = Untranslated(strprintf("Failed to open database path '%s'. Build does not support SQLite database format.", fs::PathToString(path)));
        status = DatabaseStatus::FAILED_BAD_FORMAT;
        return nullptr;
#endif
    }

#ifdef USE_BDB
    return MakeBerkeleyDatabase(path, options, status, error);
#else
    error = Untranslated(strprintf("Failed to open database path '%s'. Build does not support Berkeley DB database format.", fs::PathToString(path)));
    status = DatabaseStatus::FAILED_BAD_FORMAT;
    return nullptr;
#endif
}
} // namespace wallet<|MERGE_RESOLUTION|>--- conflicted
+++ resolved
@@ -669,7 +669,6 @@
         return DBErrors::LOAD_OK;
     }
 
-<<<<<<< HEAD
     // Load HD Chain
     // Note: There should only be one HDCHAIN record with no data following the type
     LoadResult hd_chain_res = LoadRecords(pwallet, batch, DBKeys::HDCHAIN,
@@ -713,74 +712,6 @@
         // Rewrite encrypted wallets of versions 0.4.0 and 0.5.0rc:
         if (last_client == 40000 || last_client == 50000) result = std::max(result, DBErrors::NEED_REWRITE);
     }
-=======
-            if (!pwallet->GetOrCreateBLSCTKeyMan()->LoadCryptedKey(vchPubKey, vchPrivKey, checksum_valid)) {
-                strErr = "Error reading wallet database: GetOrCreateBLSCTKeyMan::LoadCryptedKey failed";
-                return false;
-            }
-            wss.fIsEncrypted = true;
-        } else if (strType == DBKeys::BLSCTSUBADDRESS) {
-            CKeyID hashId;
-            ssKey >> hashId;
-
-            std::pair<int64_t, uint64_t> index;
-
-            wss.nSubAddresses++;
-            ssValue >> index;
-
-            blsct::SubAddressIdentifier id;
-
-            id.account = index.first;
-            id.address = index.second;
-
-            pwallet->GetOrCreateBLSCTKeyMan()->LoadSubAddress(hashId, id);
-        } else if (strType == DBKeys::BLSCTSUBADDRESSSTR) {
-            blsct::SubAddress subAddress;
-            ssKey >> subAddress;
-
-            CKeyID hashId;
-            ssValue >> hashId;
-
-            pwallet->GetOrCreateBLSCTKeyMan()->LoadSubAddressStr(subAddress, hashId);
-        } else if (strType == DBKeys::BLSCTSUBADDRESSPOOL) {
-            std::pair<int64_t, uint64_t> index;
-
-            wss.nSubAddresses++;
-            ssKey >> index;
-
-            blsct::SubAddressIdentifier id;
-            id.account = index.first;
-            id.address = index.second;
-
-            pwallet->GetOrCreateBLSCTKeyMan()->AddSubAddressPoolInner(id);
-        } else if (strType == DBKeys::KEYMETA) {
-            CPubKey vchPubKey;
-            ssKey >> vchPubKey;
-            CKeyMetadata keyMeta;
-            ssValue >> keyMeta;
-            wss.nKeyMeta++;
-            pwallet->GetOrCreateLegacyScriptPubKeyMan()->LoadKeyMetadata(vchPubKey.GetID(), keyMeta);
-
-            // Extract some CHDChain info from this metadata if it has any
-            if (keyMeta.nVersion >= CKeyMetadata::VERSION_WITH_HDDATA && !keyMeta.hd_seed_id.IsNull() && keyMeta.hdKeypath.size() > 0) {
-                // Get the path from the key origin or from the path string
-                // Not applicable when path is "s" or "m" as those indicate a seed
-                // See https://github.com/bitcoin/bitcoin/pull/12924
-                bool internal = false;
-                uint32_t index = 0;
-                if (keyMeta.hdKeypath != "s" && keyMeta.hdKeypath != "m") {
-                    std::vector<uint32_t> path;
-                    if (keyMeta.has_key_origin) {
-                        // We have a key origin, so pull it from its path vector
-                        path = keyMeta.key_origin.path;
-                    } else {
-                        // No key origin, have to parse the string
-                        if (!ParseHDKeypath(keyMeta.hdKeypath, path)) {
-                            strErr = "Error reading wallet database: keymeta with invalid HD keypath";
-                            return false;
-                        }
-                    }
->>>>>>> de5b69d8
 
     // Load keymeta
     std::map<uint160, CHDChain> hd_chains;
