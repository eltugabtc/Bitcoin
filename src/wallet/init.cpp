// Copyright (c) 2009-2010 Satoshi Nakamoto
// Copyright (c) 2009-2020 The Bitcoin Core developers
// Distributed under the MIT software license, see the accompanying
// file COPYING or http://www.opensource.org/licenses/mit-license.php.

#include <init.h>
#include <interfaces/chain.h>
#include <net.h>
#include <node/context.h>
#include <node/ui_interface.h>
#include <outputtype.h>
#include <util/check.h>
#include <util/moneystr.h>
#include <util/system.h>
#include <util/translation.h>
#include <wallet/coincontrol.h>
#include <wallet/wallet.h>
#include <walletinitinterface.h>

class WalletInit : public WalletInitInterface
{
public:
    //! Was the wallet component compiled in.
    bool HasWalletSupport() const override {return true;}

    //! Return the wallets help message.
    void AddWalletOptions() const override;

    //! Wallets parameter interaction
    bool ParameterInteraction() const override;

    //! Add wallets that should be opened to list of chain clients.
    void Construct(NodeContext& node) const override;
};

const WalletInitInterface& g_wallet_init_interface = WalletInit();

void WalletInit::AddWalletOptions() const
{
    gArgs.AddArg("-addresstype", strprintf("What type of addresses to use (\"legacy\", \"p2sh-segwit\", or \"bech32\", default: \"%s\")", FormatOutputType(DEFAULT_ADDRESS_TYPE)), ArgsManager::ALLOW_ANY, OptionsCategory::WALLET);
    gArgs.AddArg("-avoidpartialspends", strprintf("Group outputs by address, selecting all or none, instead of selecting on a per-output basis. Privacy is improved as an address is only used once (unless someone sends to it after spending from it), but may result in slightly higher fees as suboptimal coin selection may result due to the added limitation (default: %u (always enabled for wallets with \"avoid_reuse\" enabled))", DEFAULT_AVOIDPARTIALSPENDS), ArgsManager::ALLOW_ANY, OptionsCategory::WALLET);
    gArgs.AddArg("-changetype", "What type of change to use (\"legacy\", \"p2sh-segwit\", or \"bech32\"). Default is same as -addresstype, except when -addresstype=p2sh-segwit a native segwit output is used when sending to a native segwit address)", ArgsManager::ALLOW_ANY, OptionsCategory::WALLET);
    gArgs.AddArg("-disablewallet", "Do not load the wallet and disable wallet RPC calls", ArgsManager::ALLOW_ANY, OptionsCategory::WALLET);
    gArgs.AddArg("-discardfee=<amt>", strprintf("The fee rate (in %s/kB) that indicates your tolerance for discarding change by adding it to the fee (default: %s). "
                                                                "Note: An output is discarded if it is dust at this rate, but we will always discard up to the dust relay fee and a discard fee above that is limited by the fee estimate for the longest target",
                                                              CURRENCY_UNIT, FormatMoney(DEFAULT_DISCARD_FEE)), ArgsManager::ALLOW_ANY, OptionsCategory::WALLET);

    gArgs.AddArg("-fallbackfee=<amt>", strprintf("A fee rate (in %s/kB) that will be used when fee estimation has insufficient data. 0 to entirely disable the fallbackfee feature. (default: %s)",
                                                               CURRENCY_UNIT, FormatMoney(DEFAULT_FALLBACK_FEE)), ArgsManager::ALLOW_ANY, OptionsCategory::WALLET);
    gArgs.AddArg("-keypool=<n>", strprintf("Set key pool size to <n> (default: %u). Warning: Smaller sizes may increase the risk of losing funds when restoring from an old backup, if none of the addresses in the original keypool have been used.", DEFAULT_KEYPOOL_SIZE), ArgsManager::ALLOW_ANY, OptionsCategory::WALLET);
    gArgs.AddArg("-maxtxfee=<amt>", strprintf("Maximum total fees (in %s) to use in a single wallet transaction; setting this too low may abort large transactions (default: %s)",
        CURRENCY_UNIT, FormatMoney(DEFAULT_TRANSACTION_MAXFEE)), ArgsManager::ALLOW_ANY, OptionsCategory::DEBUG_TEST);
    gArgs.AddArg("-mintxfee=<amt>", strprintf("Fees (in %s/kB) smaller than this are considered zero fee for transaction creation (default: %s)",
                                                            CURRENCY_UNIT, FormatMoney(DEFAULT_TRANSACTION_MINFEE)), ArgsManager::ALLOW_ANY, OptionsCategory::WALLET);
    gArgs.AddArg("-paytxfee=<amt>", strprintf("Fee (in %s/kB) to add to transactions you send (default: %s)",
                                                            CURRENCY_UNIT, FormatMoney(CFeeRate{DEFAULT_PAY_TX_FEE}.GetFeePerK())), ArgsManager::ALLOW_ANY, OptionsCategory::WALLET);
    gArgs.AddArg("-rescan", "Rescan the block chain for missing wallet transactions on startup", ArgsManager::ALLOW_ANY, OptionsCategory::WALLET);
    gArgs.AddArg("-spendzeroconfchange", strprintf("Spend unconfirmed change when sending transactions (default: %u)", DEFAULT_SPEND_ZEROCONF_CHANGE), ArgsManager::ALLOW_ANY, OptionsCategory::WALLET);
    gArgs.AddArg("-txconfirmtarget=<n>", strprintf("If paytxfee is not set, include enough fee so transactions begin confirmation on average within n blocks (default: %u)", DEFAULT_TX_CONFIRM_TARGET), ArgsManager::ALLOW_ANY, OptionsCategory::WALLET);
    gArgs.AddArg("-wallet=<path>", "Specify wallet database path. Can be specified multiple times to load multiple wallets. Path is interpreted relative to <walletdir> if it is not absolute, and will be created if it does not exist (as a directory containing a wallet.dat file and log files). For backwards compatibility this will also accept names of existing data files in <walletdir>.)", ArgsManager::ALLOW_ANY | ArgsManager::NETWORK_ONLY, OptionsCategory::WALLET);
    gArgs.AddArg("-walletbroadcast",  strprintf("Make the wallet broadcast transactions (default: %u)", DEFAULT_WALLETBROADCAST), ArgsManager::ALLOW_ANY, OptionsCategory::WALLET);
    gArgs.AddArg("-walletdir=<dir>", "Specify directory to hold wallets (default: <datadir>/wallets if it exists, otherwise <datadir>)", ArgsManager::ALLOW_ANY | ArgsManager::NETWORK_ONLY, OptionsCategory::WALLET);
#if HAVE_SYSTEM
    gArgs.AddArg("-walletnotify=<cmd>", "Execute command when a wallet transaction changes. %s in cmd is replaced by TxID and %w is replaced by wallet name. %w is not currently implemented on windows. On systems where %w is supported, it should NOT be quoted because this would break shell escaping used to invoke the command.", ArgsManager::ALLOW_ANY, OptionsCategory::WALLET);
#endif
    gArgs.AddArg("-walletrbf", strprintf("Send transactions with full-RBF opt-in enabled (RPC only, default: %u)", DEFAULT_WALLET_RBF), ArgsManager::ALLOW_ANY, OptionsCategory::WALLET);
    gArgs.AddArg("-zapwallettxes=<mode>", "Delete all wallet transactions and only recover those parts of the blockchain through -rescan on startup"
                               " (1 = keep tx meta data e.g. payment request information, 2 = drop tx meta data)", ArgsManager::ALLOW_ANY, OptionsCategory::WALLET);

    gArgs.AddArg("-dblogsize=<n>", strprintf("Flush wallet database activity from memory to disk log every <n> megabytes (default: %u)", DEFAULT_WALLET_DBLOGSIZE), ArgsManager::ALLOW_ANY | ArgsManager::DEBUG_ONLY, OptionsCategory::WALLET_DEBUG_TEST);
    gArgs.AddArg("-flushwallet", strprintf("Run a thread to flush wallet periodically (default: %u)", DEFAULT_FLUSHWALLET), ArgsManager::ALLOW_ANY | ArgsManager::DEBUG_ONLY, OptionsCategory::WALLET_DEBUG_TEST);
    gArgs.AddArg("-privdb", strprintf("Sets the DB_PRIVATE flag in the wallet db environment (default: %u)", DEFAULT_WALLET_PRIVDB), ArgsManager::ALLOW_ANY | ArgsManager::DEBUG_ONLY, OptionsCategory::WALLET_DEBUG_TEST);
    gArgs.AddArg("-walletrejectlongchains", strprintf("Wallet will not create transactions that violate mempool chain limits (default: %u)", DEFAULT_WALLET_REJECT_LONG_CHAINS), ArgsManager::ALLOW_ANY | ArgsManager::DEBUG_ONLY, OptionsCategory::WALLET_DEBUG_TEST);
}

bool WalletInit::ParameterInteraction() const
{
    if (gArgs.GetBoolArg("-disablewallet", DEFAULT_DISABLE_WALLET)) {
        for (const std::string& wallet : gArgs.GetArgs("-wallet")) {
            LogPrintf("\n%s: parameter interaction: -disablewallet -> ignoring -wallet=%s\n", __func__, wallet);
        }

        return true;
    }

    const bool is_multiwallet = gArgs.GetArgs("-wallet").size() > 1;

    if (gArgs.GetBoolArg("-blocksonly", DEFAULT_BLOCKSONLY) && gArgs.SoftSetBoolArg("-walletbroadcast", false)) {
        LogPrintf("\n%s: parameter interaction: -blocksonly=1 -> setting -walletbroadcast=0\n", __func__);
    }

    bool zapwallettxes = gArgs.GetBoolArg("-zapwallettxes", false);
    // -zapwallettxes implies dropping the mempool on startup
    if (zapwallettxes && gArgs.SoftSetBoolArg("-persistmempool", false)) {
        LogPrintf("\n%s: parameter interaction: -zapwallettxes enabled -> setting -persistmempool=0\n", __func__);
    }

    // -zapwallettxes implies a rescan
    if (zapwallettxes) {
        if (is_multiwallet) {
            return InitError(strprintf(Untranslated("%s is only allowed with a single wallet file"), "-zapwallettxes"));
        }
        if (gArgs.SoftSetBoolArg("-rescan", true)) {
            LogPrintf("\n%s: parameter interaction: -zapwallettxes enabled -> setting -rescan=1\n", __func__);
        }
    }

    if (gArgs.GetBoolArg("-sysperms", false))
        return InitError(Untranslated("-sysperms is not allowed in combination with enabled wallet functionality"));

    return true;
}

void WalletInit::Construct(NodeContext& node) const
{
<<<<<<< HEAD
    if (gArgs.GetBoolArg("-disablewallet", DEFAULT_DISABLE_WALLET)) {
        LogPrintf("\nWallet disabled!\n");
=======
    ArgsManager& args = *Assert(node.args);
    if (args.GetBoolArg("-disablewallet", DEFAULT_DISABLE_WALLET)) {
        LogPrintf("Wallet disabled!\n");
>>>>>>> 42fe6aad
        return;
    }
    args.SoftSetArg("-wallet", "");
    node.chain_clients.emplace_back(interfaces::MakeWalletClient(*node.chain, args, args.GetArgs("-wallet")));
}<|MERGE_RESOLUTION|>--- conflicted
+++ resolved
@@ -113,14 +113,9 @@
 
 void WalletInit::Construct(NodeContext& node) const
 {
-<<<<<<< HEAD
-    if (gArgs.GetBoolArg("-disablewallet", DEFAULT_DISABLE_WALLET)) {
-        LogPrintf("\nWallet disabled!\n");
-=======
     ArgsManager& args = *Assert(node.args);
     if (args.GetBoolArg("-disablewallet", DEFAULT_DISABLE_WALLET)) {
         LogPrintf("Wallet disabled!\n");
->>>>>>> 42fe6aad
         return;
     }
     args.SoftSetArg("-wallet", "");
