--- conflicted
+++ resolved
@@ -502,11 +502,7 @@
      *
      * @return All affected keys
      */
-<<<<<<< HEAD
-    void MarkReserveKeysAsUsed(int64_t keypool_id) TS_ITCOIN_EXCLUSIVE_LOCKS_REQUIRED(cs_KeyStore);
-=======
     std::vector<CKeyPool> MarkReserveKeysAsUsed(int64_t keypool_id) TS_ITCOIN_EXCLUSIVE_LOCKS_REQUIRED(cs_KeyStore);
->>>>>>> f6a356d2
     const std::map<CKeyID, int64_t>& GetAllReserveKeys() const { return m_pool_key_to_index; }
 
     std::set<CKeyID> GetKeys() const override;
@@ -531,11 +527,6 @@
 class DescriptorScriptPubKeyMan : public ScriptPubKeyMan
 {
 private:
-<<<<<<< HEAD
-    WalletDescriptor m_wallet_descriptor TS_ITCOIN_GUARDED_BY(cs_desc_man);
-
-=======
->>>>>>> f6a356d2
     using ScriptPubKeyMap = std::map<CScript, int32_t>; // Map of scripts to descriptor range index
     using PubKeyMap = std::map<CPubKey, int32_t>; // Map of pubkeys involved in scripts to descriptor range index
     using CryptedKeyMap = std::map<CKeyID, std::pair<CPubKey, std::vector<unsigned char>>>;
@@ -545,11 +536,6 @@
     PubKeyMap m_map_pubkeys TS_ITCOIN_GUARDED_BY(cs_desc_man);
     int32_t m_max_cached_index = -1;
 
-<<<<<<< HEAD
-    bool m_internal = false;
-
-=======
->>>>>>> f6a356d2
     KeyMap m_map_keys TS_ITCOIN_GUARDED_BY(cs_desc_man);
     CryptedKeyMap m_map_crypted_keys TS_ITCOIN_GUARDED_BY(cs_desc_man);
 
@@ -566,12 +552,9 @@
     std::unique_ptr<FlatSigningProvider> GetSigningProvider(const CPubKey& pubkey) const;
     // Fetch the SigningProvider for a given index and optionally include private keys. Called by the above functions.
     std::unique_ptr<FlatSigningProvider> GetSigningProvider(int32_t index, bool include_private = false) const TS_ITCOIN_EXCLUSIVE_LOCKS_REQUIRED(cs_desc_man);
-<<<<<<< HEAD
-=======
 
 protected:
   WalletDescriptor m_wallet_descriptor TS_ITCOIN_GUARDED_BY(cs_desc_man);
->>>>>>> f6a356d2
 
 public:
     DescriptorScriptPubKeyMan(WalletStorage& storage, WalletDescriptor& descriptor)
