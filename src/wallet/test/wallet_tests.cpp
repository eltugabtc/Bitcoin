// Copyright (c) 2012-2017 The Bitcoin Core developers
// Distributed under the MIT software license, see the accompanying
// file COPYING or http://www.opensource.org/licenses/mit-license.php.

#include <wallet/wallet.h>

#include <set>
#include <stdint.h>
#include <utility>
#include <vector>

#include <consensus/validation.h>
#include <rpc/server.h>
#include <test/test_bitcoin.h>
#include <validation.h>
#include <wallet/coincontrol.h>
#include <wallet/test/wallet_test_fixture.h>

#include <boost/test/unit_test.hpp>
#include <univalue.h>

extern UniValue importmulti(const JSONRPCRequest& request);
extern UniValue dumpwallet(const JSONRPCRequest& request);
extern UniValue importwallet(const JSONRPCRequest& request);

BOOST_FIXTURE_TEST_SUITE(wallet_tests, WalletTestingSetup)

static void AddKey(CWallet& wallet, const CKey& key)
{
    LOCK(wallet.cs_wallet);
    wallet.AddKeyPubKey(key, key.GetPubKey());
}

BOOST_FIXTURE_TEST_CASE(rescan, TestChain100Setup)
{
    // Cap last block file size, and mine new block in a new block file.
    CBlockIndex* const nullBlock = nullptr;
    CBlockIndex* oldTip = chainActive.Tip();
    GetBlockFileInfo(oldTip->GetBlockPos().nFile)->nSize = MAX_BLOCKFILE_SIZE;
    CreateAndProcessBlock({}, GetScriptForRawPubKey(coinbaseKey.GetPubKey()));
    CBlockIndex* newTip = chainActive.Tip();

    LOCK(cs_main);

    // Verify ScanForWalletTransactions picks up transactions in both the old
    // and new block files.
    {
        CWallet wallet("dummy", CWalletDBWrapper::CreateDummy());
        AddKey(wallet, coinbaseKey);
        WalletRescanReserver reserver(&wallet);
        reserver.reserve();
        BOOST_CHECK_EQUAL(nullBlock, wallet.ScanForWalletTransactions(oldTip, nullptr, reserver));
        BOOST_CHECK_EQUAL(wallet.GetImmatureBalance(), 100 * COIN);
    }

    // Prune the older block file.
    PruneOneBlockFile(oldTip->GetBlockPos().nFile);
    UnlinkPrunedFiles({oldTip->GetBlockPos().nFile});

    // Verify ScanForWalletTransactions only picks transactions in the new block
    // file.
    {
        CWallet wallet("dummy", CWalletDBWrapper::CreateDummy());
        AddKey(wallet, coinbaseKey);
        WalletRescanReserver reserver(&wallet);
        reserver.reserve();
        BOOST_CHECK_EQUAL(oldTip, wallet.ScanForWalletTransactions(oldTip, nullptr, reserver));
        BOOST_CHECK_EQUAL(wallet.GetImmatureBalance(), 50 * COIN);
    }

    // Verify importmulti RPC returns failure for a key whose creation time is
    // before the missing block, and success for a key whose creation time is
    // after.
    {
        CWallet wallet("dummy", CWalletDBWrapper::CreateDummy());
        vpwallets.insert(vpwallets.begin(), &wallet);
        UniValue keys;
        keys.setArray();
        UniValue key;
        key.setObject();
        key.pushKV("scriptPubKey", HexStr(GetScriptForRawPubKey(coinbaseKey.GetPubKey())));
        key.pushKV("timestamp", 0);
        key.pushKV("internal", UniValue(true));
        keys.push_back(key);
        key.clear();
        key.setObject();
        CKey futureKey;
        futureKey.MakeNewKey(true);
        key.pushKV("scriptPubKey", HexStr(GetScriptForRawPubKey(futureKey.GetPubKey())));
        key.pushKV("timestamp", newTip->GetBlockTimeMax() + TIMESTAMP_WINDOW + 1);
        key.pushKV("internal", UniValue(true));
        keys.push_back(key);
        JSONRPCRequest request;
        request.params.setArray();
        request.params.push_back(keys);

        UniValue response = importmulti(request);
        BOOST_CHECK_EQUAL(response.write(),
            strprintf("[{\"success\":false,\"error\":{\"code\":-1,\"message\":\"Rescan failed for key with creation "
                      "timestamp %d. There was an error reading a block from time %d, which is after or within %d "
                      "seconds of key creation, and could contain transactions pertaining to the key. As a result, "
                      "transactions and coins using this key may not appear in the wallet. This error could be caused "
                      "by pruning or data corruption (see particld log for details) and could be dealt with by "
                      "downloading and rescanning the relevant blocks (see -reindex and -rescan "
                      "options).\"}},{\"success\":true}]",
                              0, oldTip->GetBlockTimeMax(), TIMESTAMP_WINDOW));
        vpwallets.erase(vpwallets.begin());
    }
}

// Verify importwallet RPC starts rescan at earliest block with timestamp
// greater or equal than key birthday. Previously there was a bug where
// importwallet RPC would start the scan at the latest block with timestamp less
// than or equal to key birthday.
BOOST_FIXTURE_TEST_CASE(importwallet_rescan, TestChain100Setup)
{
    // Create two blocks with same timestamp to verify that importwallet rescan
    // will pick up both blocks, not just the first.
    const int64_t BLOCK_TIME = chainActive.Tip()->GetBlockTimeMax() + 5;
    SetMockTime(BLOCK_TIME);
    coinbaseTxns.emplace_back(*CreateAndProcessBlock({}, GetScriptForRawPubKey(coinbaseKey.GetPubKey())).vtx[0]);
    coinbaseTxns.emplace_back(*CreateAndProcessBlock({}, GetScriptForRawPubKey(coinbaseKey.GetPubKey())).vtx[0]);

    // Set key birthday to block time increased by the timestamp window, so
    // rescan will start at the block time.
    const int64_t KEY_TIME = BLOCK_TIME + TIMESTAMP_WINDOW;
    SetMockTime(KEY_TIME);
    coinbaseTxns.emplace_back(*CreateAndProcessBlock({}, GetScriptForRawPubKey(coinbaseKey.GetPubKey())).vtx[0]);

    LOCK(cs_main);

    // Import key into wallet and call dumpwallet to create backup file.
    {
        CWallet wallet("dummy", CWalletDBWrapper::CreateDummy());
        LOCK(wallet.cs_wallet);
        wallet.mapKeyMetadata[coinbaseKey.GetPubKey().GetID()].nCreateTime = KEY_TIME;
        wallet.AddKeyPubKey(coinbaseKey, coinbaseKey.GetPubKey());

        JSONRPCRequest request;
        request.params.setArray();
        request.params.push_back((pathTemp / "wallet.backup").string());
        vpwallets.insert(vpwallets.begin(), &wallet);
        ::dumpwallet(request);
    }

    // Call importwallet RPC and verify all blocks with timestamps >= BLOCK_TIME
    // were scanned, and no prior blocks were scanned.
    {
        CWallet wallet("dummy", CWalletDBWrapper::CreateDummy());

        JSONRPCRequest request;
        request.params.setArray();
        request.params.push_back((pathTemp / "wallet.backup").string());
        vpwallets[0] = &wallet;
        ::importwallet(request);

        LOCK(wallet.cs_wallet);
        BOOST_CHECK_EQUAL(wallet.mapWallet.size(), 3);
        BOOST_CHECK_EQUAL(coinbaseTxns.size(), 103);
        for (size_t i = 0; i < coinbaseTxns.size(); ++i) {
            bool found = wallet.GetWalletTx(coinbaseTxns[i].GetHash());
            bool expected = i >= 100;
            BOOST_CHECK_EQUAL(found, expected);
        }
    }

    SetMockTime(0);
    vpwallets.erase(vpwallets.begin());
}

// Check that GetImmatureCredit() returns a newly calculated value instead of
// the cached value after a MarkDirty() call.
//
// This is a regression test written to verify a bugfix for the immature credit
// function. Similar tests probably should be written for the other credit and
// debit functions.
BOOST_FIXTURE_TEST_CASE(coin_mark_dirty_immature_credit, TestChain100Setup)
{
    CWallet wallet("dummy", CWalletDBWrapper::CreateDummy());
    CWalletTx wtx(&wallet, MakeTransactionRef(coinbaseTxns.back()));
    LOCK2(cs_main, wallet.cs_wallet);
    wtx.hashBlock = chainActive.Tip()->GetBlockHash();
    wtx.nIndex = 0;

    // Call GetImmatureCredit() once before adding the key to the wallet to
    // cache the current immature credit amount, which is 0.
    BOOST_CHECK_EQUAL(wtx.GetImmatureCredit(), 0);

    // Invalidate the cached value, add the key, and make sure a new immature
    // credit amount is calculated.
    wtx.MarkDirty();
    wallet.AddKeyPubKey(coinbaseKey, coinbaseKey.GetPubKey());
    BOOST_CHECK_EQUAL(wtx.GetImmatureCredit(), 50*COIN);
}

static int64_t AddTx(CWallet& wallet, uint32_t lockTime, int64_t mockTime, int64_t blockTime)
{
    CMutableTransaction tx;
    tx.nLockTime = lockTime;
    SetMockTime(mockTime);
    CBlockIndex* block = nullptr;
    if (blockTime > 0) {
        LOCK(cs_main);
        auto inserted = mapBlockIndex.emplace(GetRandHash(), new CBlockIndex);
        assert(inserted.second);
        const uint256& hash = inserted.first->first;
        block = inserted.first->second;
        block->nTime = blockTime;
        block->phashBlock = &hash;
    }

    CWalletTx wtx(&wallet, MakeTransactionRef(tx));
    if (block) {
        wtx.SetMerkleBranch(block, 0);
    }
    {
        LOCK(cs_main);
        wallet.AddToWallet(wtx);
    }
    LOCK(wallet.cs_wallet);
    return wallet.mapWallet.at(wtx.GetHash()).nTimeSmart;
}

// Simple test to verify assignment of CWalletTx::nSmartTime value. Could be
// expanded to cover more corner cases of smart time logic.
BOOST_AUTO_TEST_CASE(ComputeTimeSmart)
{
    // New transaction should use clock time if lower than block time.
    BOOST_CHECK_EQUAL(AddTx(m_wallet, 1, 100, 120), 100);

    // Test that updating existing transaction does not change smart time.
    BOOST_CHECK_EQUAL(AddTx(m_wallet, 1, 200, 220), 100);

    // New transaction should use clock time if there's no block time.
    BOOST_CHECK_EQUAL(AddTx(m_wallet, 2, 300, 0), 300);

    // New transaction should use block time if lower than clock time.
    BOOST_CHECK_EQUAL(AddTx(m_wallet, 3, 420, 400), 400);

    // New transaction should use latest entry time if higher than
    // min(block time, clock time).
    BOOST_CHECK_EQUAL(AddTx(m_wallet, 4, 500, 390), 400);

    // If there are future entries, new transaction should use time of the
    // newest entry that is no more than 300 seconds ahead of the clock time.
    BOOST_CHECK_EQUAL(AddTx(m_wallet, 5, 50, 600), 300);

    // Reset mock time for other tests.
    SetMockTime(0);
}

BOOST_AUTO_TEST_CASE(LoadReceiveRequests)
{
    CTxDestination dest = CKeyID();
    LOCK(m_wallet.cs_wallet);
    m_wallet.AddDestData(dest, "misc", "val_misc");
    m_wallet.AddDestData(dest, "rr0", "val_rr0");
    m_wallet.AddDestData(dest, "rr1", "val_rr1");

    auto values = m_wallet.GetDestValues("rr");
    BOOST_CHECK_EQUAL(values.size(), 2);
    BOOST_CHECK_EQUAL(values[0], "val_rr0");
    BOOST_CHECK_EQUAL(values[1], "val_rr1");
}

class ListCoinsTestingSetup : public TestChain100Setup
{
public:
    ListCoinsTestingSetup()
    {
        CreateAndProcessBlock({}, GetScriptForRawPubKey(coinbaseKey.GetPubKey()));
<<<<<<< HEAD
        ::bitdb.MakeMock();

        gArgs.ForceSetArg("-legacymode", "1");
        fParticlWallet = false;

        g_address_type = OUTPUT_TYPE_DEFAULT;
        g_change_type = OUTPUT_TYPE_DEFAULT;

        wallet.reset(new CWallet(std::unique_ptr<CWalletDBWrapper>(new CWalletDBWrapper(&bitdb, "wallet_test.dat"))));
=======
        wallet = MakeUnique<CWallet>("mock", CWalletDBWrapper::CreateMock());
>>>>>>> 243c9bb7
        bool firstRun;
        wallet->LoadWallet(firstRun);
        AddKey(*wallet, coinbaseKey);
        WalletRescanReserver reserver(wallet.get());
        reserver.reserve();
        wallet->ScanForWalletTransactions(chainActive.Genesis(), nullptr, reserver);
    }

    ~ListCoinsTestingSetup()
    {
        wallet.reset();
    }

    CWalletTx& AddTx(CRecipient recipient)
    {
        CTransactionRef tx;
        CReserveKey reservekey(wallet.get());
        CAmount fee;
        int changePos = -1;
        std::string error;
        CCoinControl dummy;
        BOOST_CHECK(wallet->CreateTransaction({recipient}, tx, reservekey, fee, changePos, error, dummy));
        CValidationState state;
        BOOST_CHECK(wallet->CommitTransaction(tx, {}, {}, {}, reservekey, nullptr, state));
        CMutableTransaction blocktx;
        {
            LOCK(wallet->cs_wallet);
            blocktx = CMutableTransaction(*wallet->mapWallet.at(tx->GetHash()).tx);
        }
        CreateAndProcessBlock({CMutableTransaction(blocktx)}, GetScriptForRawPubKey(coinbaseKey.GetPubKey()));
        LOCK(wallet->cs_wallet);
        auto it = wallet->mapWallet.find(tx->GetHash());
        BOOST_CHECK(it != wallet->mapWallet.end());
        it->second.SetMerkleBranch(chainActive.Tip(), 1);
        return it->second;
    }

    std::unique_ptr<CWallet> wallet;
};

BOOST_FIXTURE_TEST_CASE(ListCoins, ListCoinsTestingSetup)
{
    std::string coinbaseAddress = coinbaseKey.GetPubKey().GetID().ToString();

    // Confirm ListCoins initially returns 1 coin grouped under coinbaseKey
    // address.
    auto list = wallet->ListCoins();
    BOOST_CHECK_EQUAL(list.size(), 1);
    BOOST_CHECK_EQUAL(boost::get<CKeyID>(list.begin()->first).ToString(), coinbaseAddress);
    BOOST_CHECK_EQUAL(list.begin()->second.size(), 1);

    // Check initial balance from one mature coinbase transaction.
    BOOST_CHECK_EQUAL(50 * COIN, wallet->GetAvailableBalance());

    // Add a transaction creating a change address, and confirm ListCoins still
    // returns the coin associated with the change address underneath the
    // coinbaseKey pubkey, even though the change address has a different
    // pubkey.
    AddTx(CRecipient{GetScriptForRawPubKey({}), 1 * COIN, false /* subtract fee */});
    list = wallet->ListCoins();
    BOOST_CHECK_EQUAL(list.size(), 1);
    BOOST_CHECK_EQUAL(boost::get<CKeyID>(list.begin()->first).ToString(), coinbaseAddress);
    BOOST_CHECK_EQUAL(list.begin()->second.size(), 2);

    // Lock both coins. Confirm number of available coins drops to 0.
    {
        LOCK2(cs_main, wallet->cs_wallet);
        std::vector<COutput> available;
        wallet->AvailableCoins(available);
        BOOST_CHECK_EQUAL(available.size(), 2);
    }
    for (const auto& group : list) {
        for (const auto& coin : group.second) {
            LOCK(wallet->cs_wallet);
            wallet->LockCoin(COutPoint(coin.tx->GetHash(), coin.i));
        }
    }
    {
        LOCK2(cs_main, wallet->cs_wallet);
        std::vector<COutput> available;
        wallet->AvailableCoins(available);
        BOOST_CHECK_EQUAL(available.size(), 0);
    }
    // Confirm ListCoins still returns same result as before, despite coins
    // being locked.
    list = wallet->ListCoins();
    BOOST_CHECK_EQUAL(list.size(), 1);
    BOOST_CHECK_EQUAL(boost::get<CKeyID>(list.begin()->first).ToString(), coinbaseAddress);
    BOOST_CHECK_EQUAL(list.begin()->second.size(), 2);
}

BOOST_AUTO_TEST_SUITE_END()<|MERGE_RESOLUTION|>--- conflicted
+++ resolved
@@ -269,19 +269,11 @@
     ListCoinsTestingSetup()
     {
         CreateAndProcessBlock({}, GetScriptForRawPubKey(coinbaseKey.GetPubKey()));
-<<<<<<< HEAD
-        ::bitdb.MakeMock();
 
         gArgs.ForceSetArg("-legacymode", "1");
         fParticlWallet = false;
 
-        g_address_type = OUTPUT_TYPE_DEFAULT;
-        g_change_type = OUTPUT_TYPE_DEFAULT;
-
-        wallet.reset(new CWallet(std::unique_ptr<CWalletDBWrapper>(new CWalletDBWrapper(&bitdb, "wallet_test.dat"))));
-=======
         wallet = MakeUnique<CWallet>("mock", CWalletDBWrapper::CreateMock());
->>>>>>> 243c9bb7
         bool firstRun;
         wallet->LoadWallet(firstRun);
         AddKey(*wallet, coinbaseKey);
