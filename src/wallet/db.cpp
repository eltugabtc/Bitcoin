--- conflicted
+++ resolved
@@ -315,92 +315,14 @@
     return &m_dbt;
 }
 
-<<<<<<< HEAD
-bool BerkeleyBatch::Recover(const fs::path& file_path, void *callbackDataIn, bool (*recoverKVcallback)(void* callbackData, CDataStream ssKey, CDataStream ssValue), std::string& newFilename)
-{
-    std::string filename;
-    std::shared_ptr<BerkeleyEnvironment> env = GetWalletEnv(file_path, filename);
-
-    // Recovery procedure:
-    // move wallet file to walletfilename.timestamp.bak
-    // Call Salvage with fAggressive=true to
-    // get as much data as possible.
-    // Rewrite salvaged data to fresh wallet file
-    // Set -rescan so any missing transactions will be
-    // found.
-    int64_t now = GetTime();
-    newFilename = strprintf("%s.%d.bak", filename, now);
-
-    int result = env->dbenv->dbrename(nullptr, filename.c_str(), nullptr,
-                                       newFilename.c_str(), DB_AUTO_COMMIT);
-    if (result == 0)
-        LogPrintf("\nRenamed %s to %s\n", filename, newFilename);
-    else
-    {
-        LogPrintf("\nFailed to rename %s to %s\n", filename, newFilename);
-        return false;
-    }
-
-    std::vector<BerkeleyEnvironment::KeyValPair> salvagedData;
-    bool fSuccess = env->Salvage(newFilename, true, salvagedData);
-    if (salvagedData.empty())
-    {
-        LogPrintf("\nSalvage(aggressive) found no records in %s.\n", newFilename);
-        return false;
-    }
-    LogPrintf("\nSalvage(aggressive) found %u records\n", salvagedData.size());
-
-    std::unique_ptr<Db> pdbCopy = MakeUnique<Db>(env->dbenv.get(), 0);
-    int ret = pdbCopy->open(nullptr,               // Txn pointer
-                            filename.c_str(),   // Filename
-                            "main",             // Logical db name
-                            DB_BTREE,           // Database type
-                            DB_CREATE,          // Flags
-                            0);
-    if (ret > 0) {
-        LogPrintf("\nCannot create database file %s\n", filename);
-        pdbCopy->close(0);
-        return false;
-    }
-
-    DbTxn* ptxn = env->TxnBegin();
-    for (BerkeleyEnvironment::KeyValPair& row : salvagedData)
-    {
-        if (recoverKVcallback)
-        {
-            CDataStream ssKey(row.first, SER_DISK, CLIENT_VERSION);
-            CDataStream ssValue(row.second, SER_DISK, CLIENT_VERSION);
-            if (!(*recoverKVcallback)(callbackDataIn, ssKey, ssValue))
-                continue;
-        }
-        Dbt datKey(&row.first[0], row.first.size());
-        Dbt datValue(&row.second[0], row.second.size());
-        int ret2 = pdbCopy->put(ptxn, &datKey, &datValue, DB_NOOVERWRITE);
-        if (ret2 > 0)
-            fSuccess = false;
-    }
-    ptxn->commit(0);
-    pdbCopy->close(0);
-
-    return fSuccess;
-}
-
-bool BerkeleyBatch::VerifyEnvironment(const fs::path& file_path, std::string& errorStr)
-=======
 bool BerkeleyBatch::VerifyEnvironment(const fs::path& file_path, bilingual_str& errorStr)
->>>>>>> 5879bfa9
 {
     std::string walletFile;
     std::shared_ptr<BerkeleyEnvironment> env = GetWalletEnv(file_path, walletFile);
     fs::path walletDir = env->Directory();
 
-<<<<<<< HEAD
-    LogPrintf("\nUsing BerkeleyDB version %s\n", DbEnv::version(nullptr, nullptr, nullptr));
-    LogPrintf("\nUsing wallet %s\n", file_path.string());
-=======
     LogPrintf("Using BerkeleyDB version %s\n", BerkeleyDatabaseVersion());
     LogPrintf("Using wallet %s\n", file_path.string());
->>>>>>> 5879bfa9
 
     if (!env->Open(true /* retry */)) {
         errorStr = strprintf(_("Error initializing wallet database environment %s!"), walletDir);
@@ -427,75 +349,6 @@
     return true;
 }
 
-<<<<<<< HEAD
-/* End of headers, beginning of key/value data */
-static const char *HEADER_END = "HEADER=END";
-/* End of key/value data */
-static const char *DATA_END = "DATA=END";
-
-bool BerkeleyEnvironment::Salvage(const std::string& strFile, bool fAggressive, std::vector<BerkeleyEnvironment::KeyValPair>& vResult)
-{
-    LOCK(cs_db);
-    assert(mapFileUseCount.count(strFile) == 0);
-
-    u_int32_t flags = DB_SALVAGE;
-    if (fAggressive)
-        flags |= DB_AGGRESSIVE;
-
-    std::stringstream strDump;
-
-    Db db(dbenv.get(), 0);
-    int result = db.verify(strFile.c_str(), nullptr, &strDump, flags);
-    if (result == DB_VERIFY_BAD) {
-        LogPrintf("\nBerkeleyEnvironment::Salvage: Database salvage found errors, all data may not be recoverable.\n");
-        if (!fAggressive) {
-            LogPrintf("\nBerkeleyEnvironment::Salvage: Rerun with aggressive mode to ignore errors and continue.\n");
-            return false;
-        }
-    }
-    if (result != 0 && result != DB_VERIFY_BAD) {
-        LogPrintf("\nBerkeleyEnvironment::Salvage: Database salvage failed with result %d.\n", result);
-        return false;
-    }
-
-    // Format of bdb dump is ascii lines:
-    // header lines...
-    // HEADER=END
-    //  hexadecimal key
-    //  hexadecimal value
-    //  ... repeated
-    // DATA=END
-
-    std::string strLine;
-    while (!strDump.eof() && strLine != HEADER_END)
-        getline(strDump, strLine); // Skip past header
-
-    std::string keyHex, valueHex;
-    while (!strDump.eof() && keyHex != DATA_END) {
-        getline(strDump, keyHex);
-        if (keyHex != DATA_END) {
-            if (strDump.eof())
-                break;
-            getline(strDump, valueHex);
-            if (valueHex == DATA_END) {
-                LogPrintf("\nBerkeleyEnvironment::Salvage: WARNING: Number of keys in data does not match number of values.\n");
-                break;
-            }
-            vResult.push_back(make_pair(ParseHex(keyHex), ParseHex(valueHex)));
-        }
-    }
-
-    if (keyHex != DATA_END) {
-        LogPrintf("\nBerkeleyEnvironment::Salvage: WARNING: Unexpected end of file while reading salvage output.\n");
-        return false;
-    }
-
-    return (result == 0);
-}
-
-
-=======
->>>>>>> 5879bfa9
 void BerkeleyEnvironment::CheckpointLSN(const std::string& strFile)
 {
     dbenv->txn_checkpoint(0, 0, 0);
