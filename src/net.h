--- conflicted
+++ resolved
@@ -562,11 +562,6 @@
 extern bool fDiscover;
 extern bool fListen;
 extern bool g_relay_txes;
-<<<<<<< HEAD
-
-extern limitedmap<uint256, int64_t> mapAlreadyAskedFor;
-=======
->>>>>>> a284bbbe
 
 /** Subversion as sent to the P2P network in `version` messages */
 extern std::string strSubVersion;
@@ -751,11 +746,6 @@
     // and in the order requested.
     std::vector<uint256> vInventoryBlockToSend GUARDED_BY(cs_inventory);
     CCriticalSection cs_inventory;
-<<<<<<< HEAD
-    std::set<uint256> setAskFor;
-    std::multimap<int64_t, CInv> mapAskFor;
-    int64_t nNextInvSend{0};
-=======
 
     struct TxRelay {
         TxRelay() { pfilter = MakeUnique<CBloomFilter>(); }
@@ -788,7 +778,6 @@
     // m_tx_relay == nullptr if we're not relaying transactions with this peer
     std::unique_ptr<TxRelay> m_tx_relay;
 
->>>>>>> a284bbbe
     // Used for headers announcements - unfiltered blocks to relay
     std::vector<uint256> vBlockHashesToAnnounce GUARDED_BY(cs_inventory);
 
@@ -810,11 +799,7 @@
 
     std::set<uint256> orphan_work_set;
 
-<<<<<<< HEAD
-    CNode(NodeId id, ServiceFlags nLocalServicesIn, int nMyStartingHeightIn, SOCKET hSocketIn, const CAddress &addrIn, uint64_t nKeyedNetGroupIn, uint64_t nLocalHostNonceIn, const CAddress &addrBindIn, const std::string &addrNameIn = "", bool fInboundIn = false);
-=======
     CNode(NodeId id, ServiceFlags nLocalServicesIn, int nMyStartingHeightIn, SOCKET hSocketIn, const CAddress &addrIn, uint64_t nKeyedNetGroupIn, uint64_t nLocalHostNonceIn, const CAddress &addrBindIn, const std::string &addrNameIn = "", bool fInboundIn = false, bool block_relay_only = false);
->>>>>>> a284bbbe
     ~CNode();
     CNode(const CNode&) = delete;
     CNode& operator=(const CNode&) = delete;
