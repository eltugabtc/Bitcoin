--- conflicted
+++ resolved
@@ -350,27 +350,13 @@
     assert(recomputed_usage == cachedCoinsUsage);
 }
 
-<<<<<<< HEAD
-size_t MIN_TRANSACTION_OUTPUT_WEIGHT()
-{
-    static const size_t ret = WITNESS_SCALE_FACTOR * ::GetSerializeSize(CTxOut(), PROTOCOL_VERSION);
-    return ret;
-}
-
-size_t MAX_OUTPUTS_PER_BLOCK()
-{
-    static const size_t ret = MAX_BLOCK_WEIGHT / MIN_TRANSACTION_OUTPUT_WEIGHT();
-    return ret;
-}
-=======
 static const size_t MIN_TRANSACTION_OUTPUT_WEIGHT = WITNESS_SCALE_FACTOR * ::GetSerializeSize(CTxOut());
 static const size_t MAX_OUTPUTS_PER_BLOCK = MAX_BLOCK_WEIGHT / MIN_TRANSACTION_OUTPUT_WEIGHT;
->>>>>>> 3e691258
 
 const Coin& AccessByTxid(const CCoinsViewCache& view, const Txid& txid)
 {
     COutPoint iter(txid, 0);
-    while (iter.n < MAX_OUTPUTS_PER_BLOCK()) {
+    while (iter.n < MAX_OUTPUTS_PER_BLOCK) {
         const Coin& alternate = view.AccessCoin(iter);
         if (!alternate.IsSpent()) return alternate;
         ++iter.n;
@@ -379,14 +365,6 @@
     return coinEmpty;
 }
 
-<<<<<<< HEAD
-bool CCoinsViewErrorCatcher::GetCoin(const COutPoint& outpoint, Coin& coin) const
-{
-    try {
-        return CCoinsViewBacked::GetCoin(outpoint, coin);
-    } catch (const std::runtime_error& e) {
-        for (const auto& f : m_err_callbacks) {
-=======
 template <typename Func>
 static bool ExecuteBackedWrapper(Func func, const std::vector<std::function<void()>>& err_callbacks)
 {
@@ -394,7 +372,6 @@
         return func();
     } catch(const std::runtime_error& e) {
         for (const auto& f : err_callbacks) {
->>>>>>> 3e691258
             f();
         }
         LogPrintf("Error reading from database: %s\n", e.what());
