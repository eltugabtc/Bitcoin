--- conflicted
+++ resolved
@@ -1,132 +1,3 @@
-<<<<<<< HEAD
-// Copyright (c) 2009-2012 The Bitcoin developers
-// Copyright (c) 2011-2018 The Peercoin developers
-// Distributed under the MIT/X11 software license, see the accompanying
-// file COPYING or http://www.opensource.org/licenses/mit-license.php.
-
-#include <map>
-
-#if OPENSSL_VERSION_NUMBER < 0x10100000L
-#include <openssl/ecdsa.h>
-#endif
-
-#include <openssl/obj_mac.h>
-
-#include "key.h"
-
-// Generate a private key from just the secret parameter
-int EC_KEY_regenerate_key(EC_KEY *eckey, BIGNUM *priv_key)
-{
-    int ok = 0;
-    BN_CTX *ctx = NULL;
-    EC_POINT *pub_key = NULL;
-
-    if (!eckey) return 0;
-
-    const EC_GROUP *group = EC_KEY_get0_group(eckey);
-
-    if ((ctx = BN_CTX_new()) == NULL)
-        goto err;
-
-    pub_key = EC_POINT_new(group);
-
-    if (pub_key == NULL)
-        goto err;
-
-    if (!EC_POINT_mul(group, pub_key, priv_key, NULL, NULL, ctx))
-        goto err;
-
-    EC_KEY_set_private_key(eckey,priv_key);
-    EC_KEY_set_public_key(eckey,pub_key);
-
-    ok = 1;
-
-err:
-
-    if (pub_key)
-        EC_POINT_free(pub_key);
-    if (ctx != NULL)
-        BN_CTX_free(ctx);
-
-    return(ok);
-}
-
-// Perform ECDSA key recovery (see SEC1 4.1.6) for curves over (mod p)-fields
-// recid selects which key is recovered
-// if check is non-zero, additional checks are performed
-int ECDSA_SIG_recover_key_GFp(EC_KEY *eckey, ECDSA_SIG *ecsig, const unsigned char *msg, int msglen, int recid, int check)
-{
-    if (!eckey) return 0;
-
-    const BIGNUM *sig_r, *sig_s;
-    #if OPENSSL_VERSION_NUMBER > 0x1000ffffL
-    ECDSA_SIG_get0(ecsig, &sig_r, &sig_s);
-    #else
-    sig_r = ecsig->r;
-    sig_s = ecsig->s;
-    #endif
-
-    int ret = 0;
-    BN_CTX *ctx = NULL;
-
-    BIGNUM *x = NULL;
-    BIGNUM *e = NULL;
-    BIGNUM *order = NULL;
-    BIGNUM *sor = NULL;
-    BIGNUM *eor = NULL;
-    BIGNUM *field = NULL;
-    EC_POINT *R = NULL;
-    EC_POINT *O = NULL;
-    EC_POINT *Q = NULL;
-    BIGNUM *rr = NULL;
-    BIGNUM *zero = NULL;
-    int n = 0;
-    int i = recid / 2;
-
-    const EC_GROUP *group = EC_KEY_get0_group(eckey);
-    if ((ctx = BN_CTX_new()) == NULL) { ret = -1; goto err; }
-    BN_CTX_start(ctx);
-    order = BN_CTX_get(ctx);
-    if (!EC_GROUP_get_order(group, order, ctx)) { ret = -2; goto err; }
-    x = BN_CTX_get(ctx);
-    if (!BN_copy(x, order)) { ret=-1; goto err; }
-    if (!BN_mul_word(x, i)) { ret=-1; goto err; }
-    if (!BN_add(x, x, sig_r)) { ret=-1; goto err; }
-    field = BN_CTX_get(ctx);
-    if (!EC_GROUP_get_curve_GFp(group, field, NULL, NULL, ctx)) { ret=-2; goto err; }
-    if (BN_cmp(x, field) >= 0) { ret=0; goto err; }
-    if ((R = EC_POINT_new(group)) == NULL) { ret = -2; goto err; }
-    if (!EC_POINT_set_compressed_coordinates_GFp(group, R, x, recid % 2, ctx)) { ret=0; goto err; }
-    if (check)
-    {
-        if ((O = EC_POINT_new(group)) == NULL) { ret = -2; goto err; }
-        if (!EC_POINT_mul(group, O, NULL, R, order, ctx)) { ret=-2; goto err; }
-        if (!EC_POINT_is_at_infinity(group, O)) { ret = 0; goto err; }
-    }
-    if ((Q = EC_POINT_new(group)) == NULL) { ret = -2; goto err; }
-    n = EC_GROUP_get_degree(group);
-    e = BN_CTX_get(ctx);
-    if (!BN_bin2bn(msg, msglen, e)) { ret=-1; goto err; }
-    if (8*msglen > n) BN_rshift(e, e, 8-(n & 7));
-    zero = BN_CTX_get(ctx);
-    if (!BN_zero(zero)) { ret=-1; goto err; }
-    if (!BN_mod_sub(e, zero, e, order, ctx)) { ret=-1; goto err; }
-    rr = BN_CTX_get(ctx);
-    if (!BN_mod_inverse(rr, sig_r, order, ctx)) { ret=-1; goto err; }
-    sor = BN_CTX_get(ctx);
-    if (!BN_mod_mul(sor, sig_s, rr, order, ctx)) { ret=-1; goto err; }
-    eor = BN_CTX_get(ctx);
-    if (!BN_mod_mul(eor, e, rr, order, ctx)) { ret=-1; goto err; }
-    if (!EC_POINT_mul(group, Q, eor, R, sor, ctx)) { ret=-2; goto err; }
-    if (!EC_KEY_set_public_key(eckey, Q)) { ret=-2; goto err; }
-
-    ret = 1;
-
-err:
-    if (ctx) {
-        BN_CTX_end(ctx);
-        BN_CTX_free(ctx);
-=======
 // Copyright (c) 2009-2017 The Bitcoin Core developers
 // Copyright (c) 2017 The Zcash developers
 // Distributed under the MIT software license, see the accompanying
@@ -276,7 +147,6 @@
         ptr += pubkeylen;
         *privkeylen = ptr - privkey;
         assert(*privkeylen == CKey::PRIVATE_KEY_SIZE);
->>>>>>> dac5d68f
     }
     return 1;
 }
@@ -443,88 +313,6 @@
     key.Set(code+42, code+BIP32_EXTKEY_SIZE, true);
 }
 
-<<<<<<< HEAD
-// create a compact signature (65 bytes), which allows reconstructing the used public key
-// The format is one header byte, followed by two times 32 bytes for the serialized r and s values.
-// The header byte: 0x1B = first key with even y, 0x1C = first key with odd y,
-//                  0x1D = second key with even y, 0x1E = second key with odd y
-bool CKey::SignCompact(uint256 hash, std::vector<unsigned char>& vchSig)
-{
-    bool fOk = false;
-    ECDSA_SIG *sig = ECDSA_do_sign((unsigned char*)&hash, sizeof(hash), pkey);
-    if (sig==NULL)
-        return false;
-    vchSig.clear();
-    vchSig.resize(65,0);
-
-    const BIGNUM *sig_r, *sig_s;
-    #if OPENSSL_VERSION_NUMBER > 0x1000ffffL
-    ECDSA_SIG_get0(sig, &sig_r, &sig_s);
-    #else
-    sig_r = sig->r;
-    sig_s = sig->s;
-    #endif
-
-    int nBitsR = BN_num_bits(sig_r);
-    int nBitsS = BN_num_bits(sig_s);
-    if (nBitsR <= 256 && nBitsS <= 256)
-    {
-        int nRecId = -1;
-        for (int i=0; i<4; i++)
-        {
-            CKey keyRec;
-            keyRec.fSet = true;
-            if (fCompressedPubKey)
-                keyRec.SetCompressedPubKey();
-            if (ECDSA_SIG_recover_key_GFp(keyRec.pkey, sig, (unsigned char*)&hash, sizeof(hash), i, 1) == 1)
-                if (keyRec.GetPubKey() == this->GetPubKey())
-                {
-                    nRecId = i;
-                    break;
-                }
-        }
-
-        if (nRecId == -1)
-        {
-            ECDSA_SIG_free(sig);
-            throw key_error("CKey::SignCompact() : unable to construct recoverable key");
-        }
-
-        vchSig[0] = nRecId+27+(fCompressedPubKey ? 4 : 0);
-        BN_bn2bin(sig_r,&vchSig[33-(nBitsR+7)/8]);
-        BN_bn2bin(sig_s,&vchSig[65-(nBitsS+7)/8]);
-        fOk = true;
-    }
-    ECDSA_SIG_free(sig);
-    return fOk;
-}
-
-// reconstruct public key from a compact signature
-// This is only slightly more CPU intensive than just verifying it.
-// If this function succeeds, the recovered public key is guaranteed to be valid
-// (the signature is a valid signature of the given data for that key)
-bool CKey::SetCompactSignature(uint256 hash, const std::vector<unsigned char>& vchSig)
-{
-    if (vchSig.size() != 65)
-        return false;
-    int nV = vchSig[0];
-    if (nV<27 || nV>=35)
-        return false;
-    ECDSA_SIG *sig = ECDSA_SIG_new();
-    if (!sig) return false;
-
-    #if OPENSSL_VERSION_NUMBER > 0x1000ffffL
-    // sig_r and sig_s are deallocated by ECDSA_SIG_free(sig);
-    BIGNUM *sig_r = BN_bin2bn(&vchSig[1],32,BN_new());
-    BIGNUM *sig_s = BN_bin2bn(&vchSig[33],32,BN_new());
-    if (!sig_r || !sig_s) return false;
-    // copy and transfer ownership to sig
-    ECDSA_SIG_set0(sig, sig_r, sig_s);
-    #else
-    BN_bin2bn(&vchSig[1],32,sig->r);
-    BN_bin2bn(&vchSig[33],32,sig->s);
-    #endif
-=======
 bool ECC_InitSanityCheck() {
     CKey key;
     key.MakeNewKey(true);
@@ -537,7 +325,6 @@
 
     secp256k1_context *ctx = secp256k1_context_create(SECP256K1_CONTEXT_SIGN);
     assert(ctx != nullptr);
->>>>>>> dac5d68f
 
     {
         // Pass in a random blinding seed to the secp256k1 context.
@@ -546,174 +333,8 @@
         bool ret = secp256k1_context_randomize(ctx, vseed.data());
         assert(ret);
     }
-<<<<<<< HEAD
-    if (ECDSA_SIG_recover_key_GFp(pkey, sig, (unsigned char*)&hash, sizeof(hash), nV - 27, 0) == 1)
-    {
-        fSet = true;
-        ECDSA_SIG_free(sig);
-        return true;
-    }
-    ECDSA_SIG_free(sig);
-    return false;
-}
-
-static bool ParseLength(
-        const std::vector<unsigned char>::iterator& begin,
-        const std::vector<unsigned char>::iterator& end,
-        size_t& nLengthRet,
-        size_t& nLengthSizeRet)
-{
-    std::vector<unsigned char>::iterator it = begin;
-    if (it == end)
-        return false;
-
-    nLengthRet = *it;
-    nLengthSizeRet = 1;
-
-    if (!(nLengthRet & 0x80))
-        return true;
-
-    unsigned char nLengthBytes = nLengthRet & 0x7f;
-
-    // Lengths on more than 8 bytes are rejected by OpenSSL 64 bits
-    if (nLengthBytes > 8)
-        return false;
-
-    int64 nLength = 0;
-    for (unsigned char i = 0; i < nLengthBytes; i++)
-    {
-        it++;
-        if (it == end)
-            return false;
-        nLength = (nLength << 8) | *it;
-        if (nLength > 0x7fffffff)
-            return false;
-        nLengthSizeRet++;
-    }
-    nLengthRet = nLength;
-    return true;
-}
-
-static std::vector<unsigned char> EncodeLength(size_t nLength)
-{
-    std::vector<unsigned char> vchRet;
-    if (nLength < 0x80)
-        vchRet.push_back(nLength);
-    else
-    {
-        vchRet.push_back(0x84);
-        vchRet.push_back((nLength >> 24) & 0xff);
-        vchRet.push_back((nLength >> 16) & 0xff);
-        vchRet.push_back((nLength >> 8) & 0xff);
-        vchRet.push_back(nLength & 0xff);
-    }
-    return vchRet;
-}
-
-static bool NormalizeSignature(std::vector<unsigned char>& vchSig)
-{
-    // Prevent the problem described here: https://lists.linuxfoundation.org/pipermail/bitcoin-dev/2015-July/009697.html
-    // by removing the extra length bytes
-
-    if (vchSig.size() < 2 || vchSig[0] != 0x30)
-        return false;
-
-    size_t nTotalLength, nTotalLengthSize;
-    if (!ParseLength(vchSig.begin() + 1, vchSig.end(), nTotalLength, nTotalLengthSize))
-        return false;
-
-    size_t nRStart = 1 + nTotalLengthSize;
-    if (vchSig.size() < nRStart + 2 || vchSig[nRStart] != 0x02)
-        return false;
-
-    size_t nRLength, nRLengthSize;
-    if (!ParseLength(vchSig.begin() + nRStart + 1, vchSig.end(), nRLength, nRLengthSize))
-        return false;
-    const size_t nRDataStart = nRStart + 1 + nRLengthSize;
-    std::vector<unsigned char> R(vchSig.begin() + nRDataStart, vchSig.begin() + nRDataStart + nRLength);
-
-    size_t nSStart = nRStart + 1 + nRLengthSize + nRLength;
-    if (vchSig.size() < nSStart + 2 || vchSig[nSStart] != 0x02)
-        return false;
-
-    size_t nSLength, nSLengthSize;
-    if (!ParseLength(vchSig.begin() + nSStart + 1, vchSig.end(), nSLength, nSLengthSize))
-        return false;
-    const size_t nSDataStart = nSStart + 1 + nSLengthSize;
-    std::vector<unsigned char> S(vchSig.begin() + nSDataStart, vchSig.begin() + nSDataStart + nSLength);
-
-    std::vector<unsigned char> vchRLength = EncodeLength(R.size());
-    std::vector<unsigned char> vchSLength = EncodeLength(S.size());
-
-    nTotalLength = 1 + vchRLength.size() + R.size() + 1 + vchSLength.size() + S.size();
-    std::vector<unsigned char> vchTotalLength = EncodeLength(nTotalLength);
-
-    vchSig.clear();
-    vchSig.reserve(1 + vchTotalLength.size() + nTotalLength);
-    vchSig.push_back(0x30);
-    vchSig.insert(vchSig.end(), vchTotalLength.begin(), vchTotalLength.end());
-
-    vchSig.push_back(0x02);
-    vchSig.insert(vchSig.end(), vchRLength.begin(), vchRLength.end());
-    vchSig.insert(vchSig.end(), R.begin(), R.end());
-
-    vchSig.push_back(0x02);
-    vchSig.insert(vchSig.end(), vchSLength.begin(), vchSLength.end());
-    vchSig.insert(vchSig.end(), S.begin(), S.end());
-
-    return true;
-}
-
-bool CKey::Verify(uint256 hash, const std::vector<unsigned char>& vchSigParam)
-{
-    std::vector<unsigned char> vchSig(vchSigParam.begin(), vchSigParam.end());
-
-    if (!NormalizeSignature(vchSig))
-        return false;
-
-    if (vchSig.empty())
-        return false;
-
-    // New versions of OpenSSL will reject non-canonical DER signatures. de/re-serialize first.
-    unsigned char *norm_der = NULL;
-    ECDSA_SIG *norm_sig = ECDSA_SIG_new();
-    const unsigned char* sigptr = &vchSig[0];
-    assert(norm_sig);
-    if (d2i_ECDSA_SIG(&norm_sig, &sigptr, vchSig.size()) == NULL)
-    {
-        /* As of OpenSSL 1.0.0p d2i_ECDSA_SIG frees and nulls the pointer on
-         * error. But OpenSSL's own use of this function redundantly frees the
-         * result. As ECDSA_SIG_free(NULL) is a no-op, and in the absence of a
-         * clear contract for the function behaving the same way is more
-         * conservative.
-         */
-        ECDSA_SIG_free(norm_sig);
-        return false;
-    }
-    int derlen = i2d_ECDSA_SIG(norm_sig, &norm_der);
-    ECDSA_SIG_free(norm_sig);
-    if (derlen <= 0)
-        return false;
-
-    // -1 = error, 0 = bad sig, 1 = good
-    bool ret = ECDSA_verify(0, (unsigned char*)&hash, sizeof(hash), norm_der, derlen, pkey) == 1;
-    OPENSSL_free(norm_der);
-    return ret;
-}
-
-bool CKey::VerifyCompact(uint256 hash, const std::vector<unsigned char>& vchSig)
-{
-    CKey key;
-    if (!key.SetCompactSignature(hash, vchSig))
-        return false;
-    if (GetPubKey() != key.GetPubKey())
-        return false;
-
-    return true;
-=======
 
     secp256k1_context_sign = ctx;
->>>>>>> dac5d68f
 }
 
 void ECC_Stop() {
