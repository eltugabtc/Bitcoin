// Copyright (c) 2014-2017 The Dash Core developers
// Distributed under the MIT/X11 software license, see the accompanying
// file COPYING or http://www.opensource.org/licenses/mit-license.php.
#include "privatesend-client.h"

#include "wallet/coincontrol.h"
#include "consensus/validation.h"
#include "core_io.h"
#include "init.h"
#include "masternode-payments.h"
#include "masternode-sync.h"
#include "masternodeman.h"
#include "netmessagemaker.h"
#include "script/sign.h"
#include "txmempool.h"
#include "util.h"
#include "utilmoneystr.h"

#include <memory>

CPrivateSendClient privateSendClient;

void CPrivateSendClient::ProcessMessage(CNode* pfrom, const std::string& strCommand, CDataStream& vRecv, CConnman& connman)
{
    if(fMasternodeMode) return;
    if(fLiteMode) return; // ignore all Dash related functionality
    if(!masternodeSync.IsBlockchainSynced()) return;

    if(strCommand == NetMsgType::DSQUEUE) {
        TRY_LOCK(cs_darksend, lockRecv);
        if(!lockRecv) return;

        if(pfrom->nVersion < MIN_PRIVATESEND_PEER_PROTO_VERSION) {
            LogPrint("privatesend", "DSQUEUE -- peer=%d using obsolete version %i\n", pfrom->id, pfrom->nVersion);
            connman.PushMessage(pfrom, CNetMsgMaker(pfrom->GetSendVersion()).Make(NetMsgType::REJECT, strCommand, REJECT_OBSOLETE,
                               strprintf("Version must be %d or greater", MIN_PRIVATESEND_PEER_PROTO_VERSION)));
            return;
        }

        CDarksendQueue dsq;
        vRecv >> dsq;

        // process every dsq only once
        for (const auto& q : vecDarksendQueue) {
            if(q == dsq) {
                // LogPrint("privatesend", "DSQUEUE -- %s seen\n", dsq.ToString());
                return;
            }
        }

        LogPrint("privatesend", "DSQUEUE -- %s new\n", dsq.ToString());

        if(dsq.IsExpired()) return;
        if(dsq.nInputCount < 0 || dsq.nInputCount > PRIVATESEND_ENTRY_MAX_SIZE) return;

        masternode_info_t infoMn;
        if(!mnodeman.GetMasternodeInfo(dsq.masternodeOutpoint, infoMn)) return;

        if(!dsq.CheckSignature(infoMn.pubKeyMasternode)) {
            // we probably have outdated info
            mnodeman.AskForMN(pfrom, dsq.masternodeOutpoint, connman);
            return;
        }

        // if the queue is ready, submit if we can
        if(dsq.fReady) {
            if(!infoMixingMasternode.fInfoValid) return;
            if(infoMixingMasternode.addr != infoMn.addr) {
                LogPrintf("DSQUEUE -- message doesn't match current Masternode: infoMixingMasternode=%s, addr=%s\n", infoMixingMasternode.addr.ToString(), infoMn.addr.ToString());
                return;
            }

            if(nState == POOL_STATE_QUEUE) {
                LogPrint("privatesend", "DSQUEUE -- PrivateSend queue (%s) is ready on masternode %s\n", dsq.ToString(), infoMn.addr.ToString());
                SubmitDenominate(connman);
            }
        } else {
            for (const auto& q : vecDarksendQueue) {
                if(q.masternodeOutpoint == dsq.masternodeOutpoint) {
                    // no way same mn can send another "not yet ready" dsq this soon
                    LogPrint("privatesend", "DSQUEUE -- Masternode %s is sending WAY too many dsq messages\n", infoMn.addr.ToString());
                    return;
                }
            }

            int nThreshold = infoMn.nLastDsq + mnodeman.CountEnabled(MIN_PRIVATESEND_PEER_PROTO_VERSION)/5;
            LogPrint("privatesend", "DSQUEUE -- nLastDsq: %d  threshold: %d  nDsqCount: %d\n", infoMn.nLastDsq, nThreshold, mnodeman.nDsqCount);
            //don't allow a few nodes to dominate the queuing process
            if(infoMn.nLastDsq != 0 && nThreshold > mnodeman.nDsqCount) {
                LogPrint("privatesend", "DSQUEUE -- Masternode %s is sending too many dsq messages\n", infoMn.addr.ToString());
                return;
            }

            if(!mnodeman.AllowMixing(dsq.masternodeOutpoint)) return;

            LogPrint("privatesend", "DSQUEUE -- new PrivateSend queue (%s) from masternode %s\n", dsq.ToString(), infoMn.addr.ToString());
            if(infoMixingMasternode.fInfoValid && infoMixingMasternode.outpoint == dsq.masternodeOutpoint) {
                dsq.fTried = true;
            }
            vecDarksendQueue.push_back(dsq);
            dsq.Relay(connman);
        }

    } else if(strCommand == NetMsgType::DSSTATUSUPDATE) {

        if(pfrom->nVersion < MIN_PRIVATESEND_PEER_PROTO_VERSION) {
            LogPrint("privatesend", "DSSTATUSUPDATE -- peer=%d using obsolete version %i\n", pfrom->id, pfrom->nVersion);
            connman.PushMessage(pfrom, CNetMsgMaker(pfrom->GetSendVersion()).Make(NetMsgType::REJECT, strCommand, REJECT_OBSOLETE,
                               strprintf("Version must be %d or greater", MIN_PRIVATESEND_PEER_PROTO_VERSION)));
            return;
        }

        if(!infoMixingMasternode.fInfoValid) return;
        if(infoMixingMasternode.addr != pfrom->addr) {
            //LogPrintf("DSSTATUSUPDATE -- message doesn't match current Masternode: infoMixingMasternode %s addr %s\n", infoMixingMasternode.addr.ToString(), pfrom->addr.ToString());
            return;
        }

        int nMsgSessionID;
        int nMsgState;
        int nMsgEntriesCount;
        int nMsgStatusUpdate;
        int nMsgMessageID;
        vRecv >> nMsgSessionID >> nMsgState >> nMsgEntriesCount >> nMsgStatusUpdate >> nMsgMessageID;

        if(nMsgState < POOL_STATE_MIN || nMsgState > POOL_STATE_MAX) {
            LogPrint("privatesend", "DSSTATUSUPDATE -- nMsgState is out of bounds: %d\n", nMsgState);
            return;
        }

        if(nMsgStatusUpdate < STATUS_REJECTED || nMsgStatusUpdate > STATUS_ACCEPTED) {
            LogPrint("privatesend", "DSSTATUSUPDATE -- nMsgStatusUpdate is out of bounds: %d\n", nMsgStatusUpdate);
            return;
        }

        if(nMsgMessageID < MSG_POOL_MIN || nMsgMessageID > MSG_POOL_MAX) {
            LogPrint("privatesend", "DSSTATUSUPDATE -- nMsgMessageID is out of bounds: %d\n", nMsgMessageID);
            return;
        }

        LogPrint("privatesend", "DSSTATUSUPDATE -- nMsgSessionID %d  nMsgState: %d  nEntriesCount: %d  nMsgStatusUpdate: %d  nMsgMessageID %d (%s)\n",
                nMsgSessionID, nMsgState, nEntriesCount, nMsgStatusUpdate, nMsgMessageID, CPrivateSend::GetMessageByID(PoolMessage(nMsgMessageID)));

        if(!CheckPoolStateUpdate(PoolState(nMsgState), nMsgEntriesCount, PoolStatusUpdate(nMsgStatusUpdate), PoolMessage(nMsgMessageID), nMsgSessionID)) {
            LogPrint("privatesend", "DSSTATUSUPDATE -- CheckPoolStateUpdate failed\n");
        }

    } else if(strCommand == NetMsgType::DSFINALTX) {

        if(pfrom->nVersion < MIN_PRIVATESEND_PEER_PROTO_VERSION) {
            LogPrint("privatesend", "DSFINALTX -- peer=%d using obsolete version %i\n", pfrom->id, pfrom->nVersion);
            connman.PushMessage(pfrom, CNetMsgMaker(pfrom->GetSendVersion()).Make(NetMsgType::REJECT, strCommand, REJECT_OBSOLETE,
                               strprintf("Version must be %d or greater", MIN_PRIVATESEND_PEER_PROTO_VERSION)));
            return;
        }

        if(!infoMixingMasternode.fInfoValid) return;
        if(infoMixingMasternode.addr != pfrom->addr) {
            //LogPrintf("DSFINALTX -- message doesn't match current Masternode: infoMixingMasternode %s addr %s\n", infoMixingMasternode.addr.ToString(), pfrom->addr.ToString());
            return;
        }

        int nMsgSessionID;
        vRecv >> nMsgSessionID;
        CTransaction txNew(deserialize, vRecv);

        if(nSessionID != nMsgSessionID) {
            LogPrint("privatesend", "DSFINALTX -- message doesn't match current PrivateSend session: nSessionID: %d  nMsgSessionID: %d\n", nSessionID, nMsgSessionID);
            return;
        }

        LogPrint("privatesend", "DSFINALTX -- txNew %s", txNew.ToString());

        //check to see if input is spent already? (and probably not confirmed)
        SignFinalTransaction(txNew, pfrom, connman);

    } else if(strCommand == NetMsgType::DSCOMPLETE) {

        if(pfrom->nVersion < MIN_PRIVATESEND_PEER_PROTO_VERSION) {
            LogPrint("privatesend", "DSCOMPLETE -- peer=%d using obsolete version %i\n", pfrom->id, pfrom->nVersion);
            connman.PushMessage(pfrom, CNetMsgMaker(pfrom->GetSendVersion()).Make(NetMsgType::REJECT, strCommand, REJECT_OBSOLETE,
                               strprintf("Version must be %d or greater", MIN_PRIVATESEND_PEER_PROTO_VERSION)));
            return;
        }

        if(!infoMixingMasternode.fInfoValid) return;
        if(infoMixingMasternode.addr != pfrom->addr) {
            LogPrint("privatesend", "DSCOMPLETE -- message doesn't match current Masternode: infoMixingMasternode=%s  addr=%s\n", infoMixingMasternode.addr.ToString(), pfrom->addr.ToString());
            return;
        }

        int nMsgSessionID;
        int nMsgMessageID;
        vRecv >> nMsgSessionID >> nMsgMessageID;

        if(nMsgMessageID < MSG_POOL_MIN || nMsgMessageID > MSG_POOL_MAX) {
            LogPrint("privatesend", "DSCOMPLETE -- nMsgMessageID is out of bounds: %d\n", nMsgMessageID);
            return;
        }

        if(nSessionID != nMsgSessionID) {
            LogPrint("privatesend", "DSCOMPLETE -- message doesn't match current PrivateSend session: nSessionID: %d  nMsgSessionID: %d\n", nSessionID, nMsgSessionID);
            return;
        }

        LogPrint("privatesend", "DSCOMPLETE -- nMsgSessionID %d  nMsgMessageID %d (%s)\n", nMsgSessionID, nMsgMessageID, CPrivateSend::GetMessageByID(PoolMessage(nMsgMessageID)));

        CompletedTransaction(PoolMessage(nMsgMessageID));
    }
}

void CPrivateSendClient::ResetPool()
{
    nCachedLastSuccessBlock = 0;
    txMyCollateral = CMutableTransaction();
    vecMasternodesUsed.clear();
    UnlockCoins();
    keyHolderStorage.ReturnAll();
    SetNull();
}

void CPrivateSendClient::SetNull()
{
    // Client side
    nEntriesCount = 0;
    fLastEntryAccepted = false;
    infoMixingMasternode = masternode_info_t();
    pendingDsaRequest = CPendingDsaRequest();

    CPrivateSendBase::SetNull();
}

//
// Unlock coins after mixing fails or succeeds
//
void CPrivateSendClient::UnlockCoins()
{
    while(true) {
        TRY_LOCK(pwalletMain->cs_wallet, lockWallet);
        if(!lockWallet) {MilliSleep(50); continue;}
        for (const auto& outpoint : vecOutPointLocked)
            pwalletMain->UnlockCoin(outpoint);
        break;
    }

    vecOutPointLocked.clear();
}

std::string CPrivateSendClient::GetStatus()
{
    static int nStatusMessageProgress = 0;
    nStatusMessageProgress += 10;
    std::string strSuffix = "";

    if(WaitForAnotherBlock() || !masternodeSync.IsBlockchainSynced())
        return strAutoDenomResult;

    switch(nState) {
        case POOL_STATE_IDLE:
            return _("PrivateSend is idle.");
        case POOL_STATE_QUEUE:
            if(     nStatusMessageProgress % 70 <= 30) strSuffix = ".";
            else if(nStatusMessageProgress % 70 <= 50) strSuffix = "..";
            else if(nStatusMessageProgress % 70 <= 70) strSuffix = "...";
            return strprintf(_("Submitted to masternode, waiting in queue %s"), strSuffix);;
        case POOL_STATE_ACCEPTING_ENTRIES:
            if(nEntriesCount == 0) {
                nStatusMessageProgress = 0;
                return strAutoDenomResult;
            } else if(fLastEntryAccepted) {
                if(nStatusMessageProgress % 10 > 8) {
                    fLastEntryAccepted = false;
                    nStatusMessageProgress = 0;
                }
                return _("PrivateSend request complete:") + " " + _("Your transaction was accepted into the pool!");
            } else {
                if(     nStatusMessageProgress % 70 <= 40) return strprintf(_("Submitted following entries to masternode: %u / %d"), nEntriesCount, CPrivateSend::GetMaxPoolTransactions());
                else if(nStatusMessageProgress % 70 <= 50) strSuffix = ".";
                else if(nStatusMessageProgress % 70 <= 60) strSuffix = "..";
                else if(nStatusMessageProgress % 70 <= 70) strSuffix = "...";
                return strprintf(_("Submitted to masternode, waiting for more entries ( %u / %d ) %s"), nEntriesCount, CPrivateSend::GetMaxPoolTransactions(), strSuffix);
            }
        case POOL_STATE_SIGNING:
            if(     nStatusMessageProgress % 70 <= 40) return _("Found enough users, signing ...");
            else if(nStatusMessageProgress % 70 <= 50) strSuffix = ".";
            else if(nStatusMessageProgress % 70 <= 60) strSuffix = "..";
            else if(nStatusMessageProgress % 70 <= 70) strSuffix = "...";
            return strprintf(_("Found enough users, signing ( waiting %s )"), strSuffix);
        case POOL_STATE_ERROR:
            return _("PrivateSend request incomplete:") + " " + strLastMessage + " " + _("Will retry...");
        case POOL_STATE_SUCCESS:
            return _("PrivateSend request complete:") + " " + strLastMessage;
       default:
            return strprintf(_("Unknown state: id = %u"), nState);
    }
}

bool CPrivateSendClient::GetMixingMasternodeInfo(masternode_info_t& mnInfoRet)
{
    mnInfoRet = infoMixingMasternode.fInfoValid ? infoMixingMasternode : masternode_info_t();
    return infoMixingMasternode.fInfoValid;
}

bool CPrivateSendClient::IsMixingMasternode(const CNode* pnode)
{
    return infoMixingMasternode.fInfoValid && pnode->addr == infoMixingMasternode.addr;
}

//
// Check the mixing progress and send client updates if a Masternode
//
void CPrivateSendClient::CheckPool()
{
    // reset if we're here for 10 seconds
    if((nState == POOL_STATE_ERROR || nState == POOL_STATE_SUCCESS) && GetTime() - nTimeLastSuccessfulStep >= 10) {
        LogPrint("privatesend", "CPrivateSendClient::CheckPool -- timeout, RESETTING\n");
        UnlockCoins();
        if (nState == POOL_STATE_ERROR) {
            keyHolderStorage.ReturnAll();
        } else {
            keyHolderStorage.KeepAll();
        }
        SetNull();
    }
}

//
// Check for various timeouts (queue objects, mixing, etc)
//
void CPrivateSendClient::CheckTimeout()
{
    if(fMasternodeMode) return;

    CheckQueue();

    if(!fEnablePrivateSend) return;

    // catching hanging sessions
    switch(nState) {
        case POOL_STATE_ERROR:
            LogPrint("privatesend", "CPrivateSendClient::CheckTimeout -- Pool error -- Running CheckPool\n");
            CheckPool();
            break;
        case POOL_STATE_SUCCESS:
            LogPrint("privatesend", "CPrivateSendClient::CheckTimeout -- Pool success -- Running CheckPool\n");
            CheckPool();
            break;
        default:
            break;
    }

    int nLagTime = 10; // give the server a few extra seconds before resetting.
    int nTimeout = (nState == POOL_STATE_SIGNING) ? PRIVATESEND_SIGNING_TIMEOUT : PRIVATESEND_QUEUE_TIMEOUT;
    bool fTimeout = GetTime() - nTimeLastSuccessfulStep >= nTimeout + nLagTime;

    if(nState != POOL_STATE_IDLE && fTimeout) {
        LogPrint("privatesend", "CPrivateSendClient::CheckTimeout -- %s timed out (%ds) -- resetting\n",
                (nState == POOL_STATE_SIGNING) ? "Signing" : "Session", nTimeout);
        UnlockCoins();
        keyHolderStorage.ReturnAll();
        SetNull();
        SetState(POOL_STATE_ERROR);
        strLastMessage = _("Session timed out.");
    }
}

//
// Execute a mixing denomination via a Masternode.
// This is only ran from clients
//
bool CPrivateSendClient::SendDenominate(const std::vector<CTxDSIn>& vecTxDSIn, const std::vector<CTxOut>& vecTxOut, CConnman& connman)
{
    if(fMasternodeMode) {
        LogPrintf("CPrivateSendClient::SendDenominate -- PrivateSend from a Masternode is not supported currently.\n");
        return false;
    }

    if(txMyCollateral == CMutableTransaction()) {
        LogPrintf("CPrivateSendClient:SendDenominate -- PrivateSend collateral not set\n");
        return false;
    }

    // lock the funds we're going to use
    for (const auto& txin : txMyCollateral.vin)
        vecOutPointLocked.push_back(txin.prevout);

    for (const auto& txdsin : vecTxDSIn)
        vecOutPointLocked.push_back(txdsin.prevout);

    // we should already be connected to a Masternode
    if(!nSessionID) {
        LogPrintf("CPrivateSendClient::SendDenominate -- No Masternode has been selected yet.\n");
        UnlockCoins();
        keyHolderStorage.ReturnAll();
        SetNull();
        return false;
    }

    if(!CheckDiskSpace()) {
        UnlockCoins();
        keyHolderStorage.ReturnAll();
        SetNull();
        fEnablePrivateSend = false;
        LogPrintf("CPrivateSendClient::SendDenominate -- Not enough disk space, disabling PrivateSend.\n");
        return false;
    }

    SetState(POOL_STATE_ACCEPTING_ENTRIES);
    strLastMessage = "";

    LogPrintf("CPrivateSendClient::SendDenominate -- Added transaction to pool.\n");

    {
        // construct a pseudo tx, for debugging purpuses only

        CMutableTransaction tx;

        for (const auto& txdsin : vecTxDSIn) {
            LogPrint("privatesend", "CPrivateSendClient::SendDenominate -- txdsin=%s\n", txdsin.ToString());
            tx.vin.push_back(txdsin);
        }

        for (const CTxOut& txout : vecTxOut) {
            LogPrint("privatesend", "CPrivateSendClient::SendDenominate -- txout=%s\n", txout.ToString());
            tx.vout.push_back(txout);
        }

        LogPrintf("CPrivateSendClient::SendDenominate -- Submitting partial tx %s", tx.ToString());
    }

    // store our entry for later use
    CDarkSendEntry entry(vecTxDSIn, vecTxOut, txMyCollateral);
    vecEntries.push_back(entry);
    RelayIn(entry, connman);
    nTimeLastSuccessfulStep = GetTime();

    return true;
}

// Incoming message from Masternode updating the progress of mixing
bool CPrivateSendClient::CheckPoolStateUpdate(PoolState nStateNew, int nEntriesCountNew, PoolStatusUpdate nStatusUpdate, PoolMessage nMessageID, int nSessionIDNew)
{
    if(fMasternodeMode) return false;

    // do not update state when mixing client state is one of these
    if(nState == POOL_STATE_IDLE || nState == POOL_STATE_ERROR || nState == POOL_STATE_SUCCESS) return false;

    strAutoDenomResult = _("Masternode:") + " " + CPrivateSend::GetMessageByID(nMessageID);

    // if rejected at any state
    if(nStatusUpdate == STATUS_REJECTED) {
        LogPrintf("CPrivateSendClient::CheckPoolStateUpdate -- entry is rejected by Masternode\n");
        UnlockCoins();
        keyHolderStorage.ReturnAll();
        SetNull();
        SetState(POOL_STATE_ERROR);
        strLastMessage = CPrivateSend::GetMessageByID(nMessageID);
        return true;
    }

    if(nStatusUpdate == STATUS_ACCEPTED && nState == nStateNew) {
        if(nStateNew == POOL_STATE_QUEUE && nSessionID == 0 && nSessionIDNew != 0) {
            // new session id should be set only in POOL_STATE_QUEUE state
            nSessionID = nSessionIDNew;
            nTimeLastSuccessfulStep = GetTime();
            LogPrintf("CPrivateSendClient::CheckPoolStateUpdate -- set nSessionID to %d\n", nSessionID);
            return true;
        }
        else if(nStateNew == POOL_STATE_ACCEPTING_ENTRIES && nEntriesCount != nEntriesCountNew) {
            nEntriesCount = nEntriesCountNew;
            nTimeLastSuccessfulStep = GetTime();
            fLastEntryAccepted = true;
            LogPrintf("CPrivateSendClient::CheckPoolStateUpdate -- new entry accepted!\n");
            return true;
        }
    }

    // only situations above are allowed, fail in any other case
    return false;
}

//
// After we receive the finalized transaction from the Masternode, we must
// check it to make sure it's what we want, then sign it if we agree.
// If we refuse to sign, it's possible we'll be charged collateral
//
bool CPrivateSendClient::SignFinalTransaction(const CTransaction& finalTransactionNew, CNode* pnode, CConnman& connman)
{
    if(fMasternodeMode || pnode == NULL) return false;

    finalMutableTransaction = finalTransactionNew;
    LogPrintf("CPrivateSendClient::SignFinalTransaction -- finalMutableTransaction=%s", finalMutableTransaction.ToString());

    // Make sure it's BIP69 compliant
    sort(finalMutableTransaction.vin.begin(), finalMutableTransaction.vin.end(), CompareInputBIP69());
    sort(finalMutableTransaction.vout.begin(), finalMutableTransaction.vout.end(), CompareOutputBIP69());

    if(finalMutableTransaction.GetHash() != finalTransactionNew.GetHash()) {
        LogPrintf("CPrivateSendClient::SignFinalTransaction -- WARNING! Masternode %s is not BIP69 compliant!\n", infoMixingMasternode.outpoint.ToStringShort());
        UnlockCoins();
        keyHolderStorage.ReturnAll();
        SetNull();
        return false;
    }

    std::vector<CTxIn> sigs;

    //make sure my inputs/outputs are present, otherwise refuse to sign
    for (const auto& entry : vecEntries) {
        for (const auto& txdsin : entry.vecTxDSIn) {
            /* Sign my transaction and all outputs */
            int nMyInputIndex = -1;
            CScript prevPubKey = CScript();
            CTxIn txin = CTxIn();

            for(unsigned int i = 0; i < finalMutableTransaction.vin.size(); i++) {
                if(finalMutableTransaction.vin[i] == txdsin) {
                    nMyInputIndex = i;
                    prevPubKey = txdsin.prevPubKey;
                    txin = txdsin;
                }
            }

            if(nMyInputIndex >= 0) { //might have to do this one input at a time?
                int nFoundOutputsCount = 0;
                CAmount nValue1 = 0;
                CAmount nValue2 = 0;

                for (const auto& txoutFinal : finalMutableTransaction.vout) {
                    for (const auto& txout: entry.vecTxOut) {
                        if(txoutFinal == txout) {
                            nFoundOutputsCount++;
                            nValue1 += txoutFinal.nValue;
                        }
                    }
                }

                for (const auto& txout : entry.vecTxOut)
                    nValue2 += txout.nValue;

                int nTargetOuputsCount = entry.vecTxOut.size();
                if(nFoundOutputsCount < nTargetOuputsCount || nValue1 != nValue2) {
                    // in this case, something went wrong and we'll refuse to sign. It's possible we'll be charged collateral. But that's
                    // better then signing if the transaction doesn't look like what we wanted.
                    LogPrintf("CPrivateSendClient::SignFinalTransaction -- My entries are not correct! Refusing to sign: nFoundOutputsCount: %d, nTargetOuputsCount: %d\n", nFoundOutputsCount, nTargetOuputsCount);
                    UnlockCoins();
                    keyHolderStorage.ReturnAll();
                    SetNull();

                    return false;
                }

                const CKeyStore& keystore = *pwalletMain;

                LogPrint("privatesend", "CPrivateSendClient::SignFinalTransaction -- Signing my input %i\n", nMyInputIndex);
                if(!SignSignature(keystore, prevPubKey, finalMutableTransaction, nMyInputIndex, int(SIGHASH_ALL|SIGHASH_ANYONECANPAY))) { // changes scriptSig
                    LogPrint("privatesend", "CPrivateSendClient::SignFinalTransaction -- Unable to sign my own transaction!\n");
                    // not sure what to do here, it will timeout...?
                }

                sigs.push_back(finalMutableTransaction.vin[nMyInputIndex]);
                LogPrint("privatesend", "CPrivateSendClient::SignFinalTransaction -- nMyInputIndex: %d, sigs.size(): %d, scriptSig=%s\n", nMyInputIndex, (int)sigs.size(), ScriptToAsmStr(finalMutableTransaction.vin[nMyInputIndex].scriptSig));
            }
        }
    }

    if(sigs.empty()) {
        LogPrintf("CPrivateSendClient::SignFinalTransaction -- can't sign anything!\n");
        UnlockCoins();
        keyHolderStorage.ReturnAll();
        SetNull();

        return false;
    }

    // push all of our signatures to the Masternode
    LogPrintf("CPrivateSendClient::SignFinalTransaction -- pushing sigs to the masternode, finalMutableTransaction=%s", finalMutableTransaction.ToString());
    CNetMsgMaker msgMaker(pnode->GetSendVersion());
    connman.PushMessage(pnode, msgMaker.Make(NetMsgType::DSSIGNFINALTX, sigs));
    SetState(POOL_STATE_SIGNING);
    nTimeLastSuccessfulStep = GetTime();

    return true;
}

// mixing transaction was completed (failed or successful)
void CPrivateSendClient::CompletedTransaction(PoolMessage nMessageID)
{
    if(fMasternodeMode) return;

    if(nMessageID == MSG_SUCCESS) {
        LogPrintf("CompletedTransaction -- success\n");
        nCachedLastSuccessBlock = nCachedBlockHeight;
        keyHolderStorage.KeepAll();
    } else {
        LogPrintf("CompletedTransaction -- error\n");
        keyHolderStorage.ReturnAll();
    }
    UnlockCoins();
    SetNull();
    strLastMessage = CPrivateSend::GetMessageByID(nMessageID);
}

bool CPrivateSendClient::IsDenomSkipped(CAmount nDenomValue)
{
    return std::find(vecDenominationsSkipped.begin(), vecDenominationsSkipped.end(), nDenomValue) != vecDenominationsSkipped.end();
}

bool CPrivateSendClient::WaitForAnotherBlock()
{
    if(!masternodeSync.IsMasternodeListSynced())
        return true;

    if(fPrivateSendMultiSession)
        return false;

    return nCachedBlockHeight - nCachedLastSuccessBlock < nMinBlocksToWait;
}

bool CPrivateSendClient::CheckAutomaticBackup()
{
    switch(nWalletBackups) {
        case 0:
            LogPrint("privatesend", "CPrivateSendClient::CheckAutomaticBackup -- Automatic backups disabled, no mixing available.\n");
            strAutoDenomResult = _("Automatic backups disabled") + ", " + _("no mixing available.");
            fEnablePrivateSend = false; // stop mixing
            pwalletMain->nKeysLeftSinceAutoBackup = 0; // no backup, no "keys since last backup"
            return false;
        case -1:
            // Automatic backup failed, nothing else we can do until user fixes the issue manually.
            // There is no way to bring user attention in daemon mode so we just update status and
            // keep spamming if debug is on.
            LogPrint("privatesend", "CPrivateSendClient::CheckAutomaticBackup -- ERROR! Failed to create automatic backup.\n");
            strAutoDenomResult = _("ERROR! Failed to create automatic backup") + ", " + _("see debug.log for details.");
            return false;
        case -2:
            // We were able to create automatic backup but keypool was not replenished because wallet is locked.
            // There is no way to bring user attention in daemon mode so we just update status and
            // keep spamming if debug is on.
            LogPrint("privatesend", "CPrivateSendClient::CheckAutomaticBackup -- WARNING! Failed to create replenish keypool, please unlock your wallet to do so.\n");
            strAutoDenomResult = _("WARNING! Failed to replenish keypool, please unlock your wallet to do so.") + ", " + _("see debug.log for details.");
            return false;
    }

    if(pwalletMain->nKeysLeftSinceAutoBackup < PRIVATESEND_KEYS_THRESHOLD_STOP) {
        // We should never get here via mixing itself but probably smth else is still actively using keypool
        LogPrint("privatesend", "CPrivateSendClient::CheckAutomaticBackup -- Very low number of keys left: %d, no mixing available.\n", pwalletMain->nKeysLeftSinceAutoBackup);
        strAutoDenomResult = strprintf(_("Very low number of keys left: %d") + ", " + _("no mixing available."), pwalletMain->nKeysLeftSinceAutoBackup);
        // It's getting really dangerous, stop mixing
        fEnablePrivateSend = false;
        return false;
    } else if(pwalletMain->nKeysLeftSinceAutoBackup < PRIVATESEND_KEYS_THRESHOLD_WARNING) {
        // Low number of keys left but it's still more or less safe to continue
        LogPrint("privatesend", "CPrivateSendClient::CheckAutomaticBackup -- Very low number of keys left: %d\n", pwalletMain->nKeysLeftSinceAutoBackup);
        strAutoDenomResult = strprintf(_("Very low number of keys left: %d"), pwalletMain->nKeysLeftSinceAutoBackup);

        if(fCreateAutoBackups) {
            LogPrint("privatesend", "CPrivateSendClient::CheckAutomaticBackup -- Trying to create new backup.\n");
            std::string warningString;
            std::string errorString;

            if(!AutoBackupWallet(pwalletMain, "", warningString, errorString)) {
                if(!warningString.empty()) {
                    // There were some issues saving backup but yet more or less safe to continue
                    LogPrintf("CPrivateSendClient::CheckAutomaticBackup -- WARNING! Something went wrong on automatic backup: %s\n", warningString);
                }
                if(!errorString.empty()) {
                    // Things are really broken
                    LogPrintf("CPrivateSendClient::CheckAutomaticBackup -- ERROR! Failed to create automatic backup: %s\n", errorString);
                    strAutoDenomResult = strprintf(_("ERROR! Failed to create automatic backup") + ": %s", errorString);
                    return false;
                }
            }
        } else {
            // Wait for smth else (e.g. GUI action) to create automatic backup for us
            return false;
        }
    }

    LogPrint("privatesend", "CPrivateSendClient::CheckAutomaticBackup -- Keys left since latest backup: %d\n", pwalletMain->nKeysLeftSinceAutoBackup);

    return true;
}

//
// Passively run mixing in the background to anonymize funds based on the given configuration.
//
bool CPrivateSendClient::DoAutomaticDenominating(CConnman& connman, bool fDryRun)
{
    if(fMasternodeMode) return false; // no client-side mixing on masternodes
    if(!fEnablePrivateSend) return false;
    if(!pwalletMain || pwalletMain->IsLocked(true)) return false;
    if(nState != POOL_STATE_IDLE) return false;

    if(!masternodeSync.IsMasternodeListSynced()) {
        strAutoDenomResult = _("Can't mix while sync in progress.");
        return false;
    }

    if(!CheckAutomaticBackup())
        return false;

    if(GetEntriesCount() > 0) {
        strAutoDenomResult = _("Mixing in progress...");
        return false;
    }

    TRY_LOCK(cs_darksend, lockDS);
    if(!lockDS) {
        strAutoDenomResult = _("Lock is already in place.");
        return false;
    }

    if(!fDryRun && pwalletMain->IsLocked(true)) {
        strAutoDenomResult = _("Wallet is locked.");
        return false;
    }

    if(WaitForAnotherBlock()) {
        LogPrintf("CPrivateSendClient::DoAutomaticDenominating -- Last successful PrivateSend action was too recent\n");
        strAutoDenomResult = _("Last successful PrivateSend action was too recent.");
        return false;
    }

    if(mnodeman.size() == 0) {
        LogPrint("privatesend", "CPrivateSendClient::DoAutomaticDenominating -- No Masternodes detected\n");
        strAutoDenomResult = _("No Masternodes detected.");
        return false;
    }

    CAmount nValueMin = CPrivateSend::GetSmallestDenomination();

    // if there are no confirmed DS collateral inputs yet
    if(!pwalletMain->HasCollateralInputs()) {
        // should have some additional amount for them
        nValueMin += CPrivateSend::GetMaxCollateralAmount();
    }

    // including denoms but applying some restrictions
    CAmount nBalanceNeedsAnonymized = pwalletMain->GetNeedsToBeAnonymizedBalance(nValueMin);

    // anonymizable balance is way too small
    if(nBalanceNeedsAnonymized < nValueMin) {
        LogPrintf("CPrivateSendClient::DoAutomaticDenominating -- Not enough funds to anonymize\n");
        strAutoDenomResult = _("Not enough funds to anonymize.");
        return false;
    }

    // excluding denoms
    CAmount nBalanceAnonimizableNonDenom = pwalletMain->GetAnonymizableBalance(true);
    // denoms
    CAmount nBalanceDenominatedConf = pwalletMain->GetDenominatedBalance();
    CAmount nBalanceDenominatedUnconf = pwalletMain->GetDenominatedBalance(true);
    CAmount nBalanceDenominated = nBalanceDenominatedConf + nBalanceDenominatedUnconf;

    LogPrint("privatesend", "CPrivateSendClient::DoAutomaticDenominating -- nValueMin: %f, nBalanceNeedsAnonymized: %f, nBalanceAnonimizableNonDenom: %f, nBalanceDenominatedConf: %f, nBalanceDenominatedUnconf: %f, nBalanceDenominated: %f\n",
            (float)nValueMin/COIN,
            (float)nBalanceNeedsAnonymized/COIN,
            (float)nBalanceAnonimizableNonDenom/COIN,
            (float)nBalanceDenominatedConf/COIN,
            (float)nBalanceDenominatedUnconf/COIN,
            (float)nBalanceDenominated/COIN);

    if(fDryRun) return true;

    // Check if we have should create more denominated inputs i.e.
    // there are funds to denominate and denominated balance does not exceed
    // max amount to mix yet.
    if(nBalanceAnonimizableNonDenom >= nValueMin + CPrivateSend::GetCollateralAmount() && nBalanceDenominated < nPrivateSendAmount*COIN)
        return CreateDenominated(connman);

    //check if we have the collateral sized inputs
    if(!pwalletMain->HasCollateralInputs())
        return !pwalletMain->HasCollateralInputs(false) && MakeCollateralAmounts(connman);

    if(nSessionID) {
        strAutoDenomResult = _("Mixing in progress...");
        return false;
    }

    // Initial phase, find a Masternode
    // Clean if there is anything left from previous session
    UnlockCoins();
    keyHolderStorage.ReturnAll();
    SetNull();

    // should be no unconfirmed denoms in non-multi-session mode
    if(!fPrivateSendMultiSession && nBalanceDenominatedUnconf > 0) {
        LogPrintf("CPrivateSendClient::DoAutomaticDenominating -- Found unconfirmed denominated outputs, will wait till they confirm to continue.\n");
        strAutoDenomResult = _("Found unconfirmed denominated outputs, will wait till they confirm to continue.");
        return false;
    }

    //check our collateral and create new if needed
    std::string strReason;
    if(txMyCollateral == CMutableTransaction()) {
        if(!pwalletMain->CreateCollateralTransaction(txMyCollateral, strReason)) {
            LogPrintf("CPrivateSendClient::DoAutomaticDenominating -- create collateral error:%s\n", strReason);
            return false;
        }
    } else {
        if(!CPrivateSend::IsCollateralValid(txMyCollateral)) {
            LogPrintf("CPrivateSendClient::DoAutomaticDenominating -- invalid collateral, recreating...\n");
            if(!pwalletMain->CreateCollateralTransaction(txMyCollateral, strReason)) {
                LogPrintf("CPrivateSendClient::DoAutomaticDenominating -- create collateral error: %s\n", strReason);
                return false;
            }
        }
    }

    int nMnCountEnabled = mnodeman.CountEnabled(MIN_PRIVATESEND_PEER_PROTO_VERSION);

    // If we've used 90% of the Masternode list then drop the oldest first ~30%
    int nThreshold_high = nMnCountEnabled * 0.9;
    int nThreshold_low = nThreshold_high * 0.7;
    LogPrint("privatesend", "Checking vecMasternodesUsed: size: %d, threshold: %d\n", (int)vecMasternodesUsed.size(), nThreshold_high);

    if((int)vecMasternodesUsed.size() > nThreshold_high) {
        vecMasternodesUsed.erase(vecMasternodesUsed.begin(), vecMasternodesUsed.begin() + vecMasternodesUsed.size() - nThreshold_low);
        LogPrint("privatesend", "  vecMasternodesUsed: new size: %d, threshold: %d\n", (int)vecMasternodesUsed.size(), nThreshold_high);
    }

    bool fUseQueue = GetRandInt(100) > 33;
    // don't use the queues all of the time for mixing unless we are a liquidity provider
    if((nLiquidityProvider || fUseQueue) && JoinExistingQueue(nBalanceNeedsAnonymized, connman))
        return true;

    // do not initiate queue if we are a liquidity provider to avoid useless inter-mixing
    if(nLiquidityProvider) return false;

    if(StartNewQueue(nValueMin, nBalanceNeedsAnonymized, connman))
        return true;

    strAutoDenomResult = _("No compatible Masternode found.");
    return false;
}

bool CPrivateSendClient::JoinExistingQueue(CAmount nBalanceNeedsAnonymized, CConnman& connman)
{
    std::vector<CAmount> vecStandardDenoms = CPrivateSend::GetStandardDenominations();
    // Look through the queues and see if anything matches
    for (auto& dsq : vecDarksendQueue) {
        // only try each queue once
        if(dsq.fTried) continue;
        dsq.fTried = true;

        if(dsq.IsExpired()) continue;

        masternode_info_t infoMn;

        if(!mnodeman.GetMasternodeInfo(dsq.masternodeOutpoint, infoMn)) {
            LogPrintf("CPrivateSendClient::JoinExistingQueue -- dsq masternode is not in masternode list, masternode=%s\n", dsq.masternodeOutpoint.ToStringShort());
            continue;
        }

        if(infoMn.nProtocolVersion < MIN_PRIVATESEND_PEER_PROTO_VERSION) continue;

        // skip next mn payments winners
        if (mnpayments.IsScheduled(infoMn, 0)) {
            LogPrintf("CPrivateSendClient::JoinExistingQueue -- skipping winner, masternode=%s\n", infoMn.outpoint.ToStringShort());
            continue;
        }

        std::vector<int> vecBits;
        if(!CPrivateSend::GetDenominationsBits(dsq.nDenom, vecBits)) {
            // incompatible denom
            continue;
        }

        // mixing rate limit i.e. nLastDsq check should already pass in DSQUEUE ProcessMessage
        // in order for dsq to get into vecDarksendQueue, so we should be safe to mix already,
        // no need for additional verification here

        LogPrint("privatesend", "CPrivateSendClient::JoinExistingQueue -- found valid queue: %s\n", dsq.ToString());

        CAmount nValueInTmp = 0;
        std::vector<CTxDSIn> vecTxDSInTmp;
        std::vector<COutput> vCoinsTmp;
        CAmount nMinAmount = vecStandardDenoms[vecBits.front()];
        CAmount nMaxAmount = nBalanceNeedsAnonymized;
        // nInputCount is not covered by legacy signature, require SPORK_6_NEW_SIGS to activate to use new algo
        // (to make sure nInputCount wasn't modified by some intermediary node)
        bool fNewAlgo = infoMn.nProtocolVersion > 70208 && sporkManager.IsSporkActive(SPORK_6_NEW_SIGS);

        if (fNewAlgo && dsq.nInputCount != 0) {
            nMinAmount = nMaxAmount = dsq.nInputCount * vecStandardDenoms[vecBits.front()];
        }
        // Try to match their denominations if possible, select exact number of denominations
        if(!pwalletMain->SelectCoinsByDenominations(dsq.nDenom, nMinAmount, nMaxAmount, vecTxDSInTmp, vCoinsTmp, nValueInTmp, 0, nPrivateSendRounds)) {
            LogPrintf("CPrivateSendClient::JoinExistingQueue -- Couldn't match %d denominations %d %d (%s)\n", dsq.nInputCount, vecBits.front(), dsq.nDenom, CPrivateSend::GetDenominationsToString(dsq.nDenom));
            continue;
        }

        vecMasternodesUsed.push_back(dsq.masternodeOutpoint);

<<<<<<< HEAD
        bool fSkip = false;
        connman.ForNode(infoMn.addr, CConnman::AllNodes, [&fSkip](CNode* pnode) {
            fSkip = pnode->fDisconnect || pnode->fMasternode;
            return true;
        });
        if (fSkip) {
            LogPrintf("CPrivateSendClient::JoinExistingQueue -- skipping masternode connection, addr=%s\n", infoMn.addr.ToString());
            continue;
        }

        LogPrintf("CPrivateSendClient::JoinExistingQueue -- attempt to connect to masternode from queue, addr=%s\n", infoMn.addr.ToString());
        // connect to Masternode and submit the queue request
        CNode* pnode = connman.ConnectNode(CAddress(infoMn.addr, NODE_NETWORK), NULL, true);
        if(pnode) {
            infoMixingMasternode = infoMn;
            nSessionDenom = dsq.nDenom;

            connman.PushMessage(pnode, NetMsgType::DSACCEPT, nSessionDenom, txMyCollateral);
            LogPrintf("CPrivateSendClient::JoinExistingQueue -- connected (from queue), sending DSACCEPT: nSessionDenom: %d (%s), addr=%s\n",
                    nSessionDenom, CPrivateSend::GetDenominationsToString(nSessionDenom), pnode->addr.ToString());
            strAutoDenomResult = _("Mixing in progress...");
            SetState(POOL_STATE_QUEUE);
            nTimeLastSuccessfulStep = GetTimeMillis();
            return true;
        } else {
            LogPrintf("CPrivateSendClient::JoinExistingQueue -- can't connect, addr=%s\n", infoMn.addr.ToString());
            strAutoDenomResult = _("Error connecting to Masternode.");
=======
        if (connman.IsMasternodeOrDisconnectRequested(infoMn.addr)) {
            LogPrintf("CPrivateSendClient::JoinExistingQueue -- skipping masternode connection, addr=%s\n", infoMn.addr.ToString());
>>>>>>> cf0ef9e6
            continue;
        }

        nSessionDenom = dsq.nDenom;
        nSessionInputCount = fNewAlgo ? dsq.nInputCount : 0;
        infoMixingMasternode = infoMn;
        pendingDsaRequest = CPendingDsaRequest(infoMn.addr, CDarksendAccept(nSessionDenom, nSessionInputCount, txMyCollateral));
        connman.AddPendingMasternode(infoMn.addr);
        // TODO: add new state POOL_STATE_CONNECTING and bump MIN_PRIVATESEND_PEER_PROTO_VERSION
        SetState(POOL_STATE_QUEUE);
        nTimeLastSuccessfulStep = GetTime();
        LogPrintf("CPrivateSendClient::JoinExistingQueue -- pending connection (from queue): nSessionDenom: %d (%s), nSessionInputCount: %d, addr=%s\n",
                  nSessionDenom, CPrivateSend::GetDenominationsToString(nSessionDenom), nSessionInputCount, infoMn.addr.ToString());
        strAutoDenomResult = _("Trying to connect...");
        return true;
    }
    strAutoDenomResult = _("Failed to find mixing queue to join");
    return false;
}

bool CPrivateSendClient::StartNewQueue(CAmount nValueMin, CAmount nBalanceNeedsAnonymized, CConnman& connman)
{
    int nTries = 0;
    int nMnCountEnabled = mnodeman.CountEnabled(MIN_PRIVATESEND_PEER_PROTO_VERSION);

    // ** find the coins we'll use
    std::vector<CTxIn> vecTxIn;
    CAmount nValueInTmp = 0;
    if(!pwalletMain->SelectCoinsDark(nValueMin, nBalanceNeedsAnonymized, vecTxIn, nValueInTmp, 0, nPrivateSendRounds)) {
        // this should never happen
        LogPrintf("CPrivateSendClient::StartNewQueue -- Can't mix: no compatible inputs found!\n");
        strAutoDenomResult = _("Can't mix: no compatible inputs found!");
        return false;
    }

    // otherwise, try one randomly
    while(nTries < 10) {
        masternode_info_t infoMn = mnodeman.FindRandomNotInVec(vecMasternodesUsed, MIN_PRIVATESEND_PEER_PROTO_VERSION);

        if(!infoMn.fInfoValid) {
            LogPrintf("CPrivateSendClient::StartNewQueue -- Can't find random masternode!\n");
            strAutoDenomResult = _("Can't find random Masternode.");
            return false;
        }

        // skip next mn payments winners
        if (mnpayments.IsScheduled(infoMn, 0)) {
            LogPrintf("CPrivateSendClient::StartNewQueue -- skipping winner, masternode=%s\n", infoMn.outpoint.ToStringShort());
            nTries++;
            continue;
        }

        vecMasternodesUsed.push_back(infoMn.outpoint);

        if(infoMn.nLastDsq != 0 && infoMn.nLastDsq + nMnCountEnabled/5 > mnodeman.nDsqCount) {
            LogPrintf("CPrivateSendClient::StartNewQueue -- Too early to mix on this masternode!"
                        " masternode=%s  addr=%s  nLastDsq=%d  CountEnabled/5=%d  nDsqCount=%d\n",
                        infoMn.outpoint.ToStringShort(), infoMn.addr.ToString(), infoMn.nLastDsq,
                        nMnCountEnabled/5, mnodeman.nDsqCount);
            nTries++;
            continue;
        }

<<<<<<< HEAD
        bool fSkip = false;
        connman.ForNode(infoMn.addr, CConnman::AllNodes, [&fSkip](CNode* pnode) {
            fSkip = pnode->fDisconnect || pnode->fMasternode;
            return true;
        });
        if (fSkip) {
=======
        if (connman.IsMasternodeOrDisconnectRequested(infoMn.addr)) {
>>>>>>> cf0ef9e6
            LogPrintf("CPrivateSendClient::StartNewQueue -- skipping masternode connection, addr=%s\n", infoMn.addr.ToString());
            nTries++;
            continue;
        }

        LogPrintf("CPrivateSendClient::StartNewQueue -- attempt %d connection to Masternode %s\n", nTries, infoMn.addr.ToString());
<<<<<<< HEAD
        CNode* pnode = connman.ConnectNode(CAddress(infoMn.addr, NODE_NETWORK), NULL, true);
        if(pnode) {
            LogPrintf("CPrivateSendClient::StartNewQueue -- connected, addr=%s\n", infoMn.addr.ToString());
            infoMixingMasternode = infoMn;

            std::vector<CAmount> vecAmounts;
            pwalletMain->ConvertList(vecTxIn, vecAmounts);
            // try to get a single random denom out of vecAmounts
            while(nSessionDenom == 0) {
                nSessionDenom = CPrivateSend::GetDenominationsByAmounts(vecAmounts);
            }

            connman.PushMessage(pnode, NetMsgType::DSACCEPT, nSessionDenom, txMyCollateral);
            LogPrintf("CPrivateSendClient::StartNewQueue -- connected, sending DSACCEPT, nSessionDenom: %d (%s)\n",
                    nSessionDenom, CPrivateSend::GetDenominationsToString(nSessionDenom));
            strAutoDenomResult = _("Mixing in progress...");
            SetState(POOL_STATE_QUEUE);
            nTimeLastSuccessfulStep = GetTimeMillis();
            return true;
        } else {
            LogPrintf("CPrivateSendClient::StartNewQueue -- can't connect, addr=%s\n", infoMn.addr.ToString());
            nTries++;
            continue;
=======

        std::vector<CAmount> vecAmounts;
        pwalletMain->ConvertList(vecTxIn, vecAmounts);
        // try to get a single random denom out of vecAmounts
        while(nSessionDenom == 0) {
            nSessionDenom = CPrivateSend::GetDenominationsByAmounts(vecAmounts);
        }

        // Count available denominations.
        // Should never really fail after this point, since we just selected compatible inputs ourselves.
        std::vector<int> vecBits;
        if (!CPrivateSend::GetDenominationsBits(nSessionDenom, vecBits)) {
            return false;
        }

        CAmount nValueInTmp = 0;
        std::vector<CTxDSIn> vecTxDSInTmp;
        std::vector<COutput> vCoinsTmp;
        std::vector<CAmount> vecStandardDenoms = CPrivateSend::GetStandardDenominations();

        bool fSelected = pwalletMain->SelectCoinsByDenominations(nSessionDenom, vecStandardDenoms[vecBits.front()], vecStandardDenoms[vecBits.front()] * PRIVATESEND_ENTRY_MAX_SIZE, vecTxDSInTmp, vCoinsTmp, nValueInTmp, 0, nPrivateSendRounds);
        if (!fSelected) {
            return false;
>>>>>>> cf0ef9e6
        }

        // nInputCount is not covered by legacy signature, require SPORK_6_NEW_SIGS to activate to use new algo
        // (to make sure nInputCount wasn't modified by some intermediary node)
        bool fNewAlgo = infoMn.nProtocolVersion > 70208 && sporkManager.IsSporkActive(SPORK_6_NEW_SIGS);
        nSessionInputCount = fNewAlgo
                ? std::min(vecTxDSInTmp.size(), size_t(5 + GetRand(PRIVATESEND_ENTRY_MAX_SIZE - 5 + 1)))
                : 0;
        infoMixingMasternode = infoMn;
        connman.AddPendingMasternode(infoMn.addr);
        pendingDsaRequest = CPendingDsaRequest(infoMn.addr, CDarksendAccept(nSessionDenom, nSessionInputCount, txMyCollateral));
        // TODO: add new state POOL_STATE_CONNECTING and bump MIN_PRIVATESEND_PEER_PROTO_VERSION
        SetState(POOL_STATE_QUEUE);
        nTimeLastSuccessfulStep = GetTime();
        LogPrintf("CPrivateSendClient::StartNewQueue -- pending connection, nSessionDenom: %d (%s), nSessionInputCount: %d, addr=%s\n",
                nSessionDenom, CPrivateSend::GetDenominationsToString(nSessionDenom), nSessionInputCount, infoMn.addr.ToString());
        strAutoDenomResult = _("Trying to connect...");
        return true;
    }
    strAutoDenomResult = _("Failed to start a new mixing queue");
    return false;
}

void CPrivateSendClient::ProcessPendingDsaRequest(CConnman& connman)
{
    if (!pendingDsaRequest) return;

    bool fDone = connman.ForNode(pendingDsaRequest.GetAddr(), [&](CNode* pnode) {
        LogPrint("privatesend", "-- processing dsa queue for addr=%s\n", pnode->addr.ToString());
        nTimeLastSuccessfulStep = GetTime();
        // TODO: this vvvv should be here after new state POOL_STATE_CONNECTING is added and MIN_PRIVATESEND_PEER_PROTO_VERSION is bumped
        // SetState(POOL_STATE_QUEUE);
        strAutoDenomResult = _("Mixing in progress...");
        CNetMsgMaker msgMaker(pnode->GetSendVersion());
        connman.PushMessage(pnode, msgMaker.Make(NetMsgType::DSACCEPT, pendingDsaRequest.GetDSA()));
        return true;
    });

    if (fDone) {
        pendingDsaRequest = CPendingDsaRequest();
    } else if (pendingDsaRequest.IsExpired()) {
        LogPrint("privatesend", "CPrivateSendClient::%s -- failed to connect to %s\n", __func__, pendingDsaRequest.GetAddr().ToString());
        SetNull();
    }
}

bool CPrivateSendClient::SubmitDenominate(CConnman& connman)
{
    std::string strError;
    std::vector<CTxDSIn> vecTxDSInRet;
    std::vector<CTxOut> vecTxOutRet;

    // Submit transaction to the pool if we get here
    if (nLiquidityProvider) {
        // Try to use only inputs with the same number of rounds starting from the lowest number of rounds possible
        for(int i = 0; i< nPrivateSendRounds; i++) {
            if(PrepareDenominate(i, i + 1, strError, vecTxDSInRet, vecTxOutRet)) {
                LogPrintf("CPrivateSendClient::SubmitDenominate -- Running PrivateSend denominate for %d rounds, success\n", i);
                return SendDenominate(vecTxDSInRet, vecTxOutRet, connman);
            }
            LogPrint("privatesend", "CPrivateSendClient::SubmitDenominate -- Running PrivateSend denominate for %d rounds, error: %s\n", i, strError);
        }
    } else {
        // Try to use only inputs with the same number of rounds starting from the highest number of rounds possible
        for(int i = nPrivateSendRounds; i > 0; i--) {
            if(PrepareDenominate(i - 1, i, strError, vecTxDSInRet, vecTxOutRet)) {
                LogPrintf("CPrivateSendClient::SubmitDenominate -- Running PrivateSend denominate for %d rounds, success\n", i);
                return SendDenominate(vecTxDSInRet, vecTxOutRet, connman);
            }
            LogPrint("privatesend", "CPrivateSendClient::SubmitDenominate -- Running PrivateSend denominate for %d rounds, error: %s\n", i, strError);
        }
    }

    // We failed? That's strange but let's just make final attempt and try to mix everything
    if(PrepareDenominate(0, nPrivateSendRounds, strError, vecTxDSInRet, vecTxOutRet)) {
        LogPrintf("CPrivateSendClient::SubmitDenominate -- Running PrivateSend denominate for all rounds, success\n");
        return SendDenominate(vecTxDSInRet, vecTxOutRet, connman);
    }

    // Should never actually get here but just in case
    LogPrintf("CPrivateSendClient::SubmitDenominate -- Running PrivateSend denominate for all rounds, error: %s\n", strError);
    strAutoDenomResult = strError;
    return false;
}

bool CPrivateSendClient::PrepareDenominate(int nMinRounds, int nMaxRounds, std::string& strErrorRet, std::vector<CTxDSIn>& vecTxDSInRet, std::vector<CTxOut>& vecTxOutRet)
{
    if(!pwalletMain) {
        strErrorRet = "Wallet is not initialized";
        return false;
    }

    if (pwalletMain->IsLocked(true)) {
        strErrorRet = "Wallet locked, unable to create transaction!";
        return false;
    }

    if (GetEntriesCount() > 0) {
        strErrorRet = "Already have pending entries in the PrivateSend pool";
        return false;
    }

    // make sure returning vectors are empty before filling them up
    vecTxDSInRet.clear();
    vecTxOutRet.clear();

    // ** find the coins we'll use
    std::vector<CTxDSIn> vecTxDSIn;
    std::vector<COutput> vCoins;
    CAmount nValueIn = 0;

    /*
        Select the coins we'll use

        if nMinRounds >= 0 it means only denominated inputs are going in and coming out
    */
    std::vector<int> vecBits;
    if (!CPrivateSend::GetDenominationsBits(nSessionDenom, vecBits)) {
        strErrorRet = "Incorrect session denom";
        return false;
    }
    std::vector<CAmount> vecStandardDenoms = CPrivateSend::GetStandardDenominations();
    bool fSelected = pwalletMain->SelectCoinsByDenominations(nSessionDenom, vecStandardDenoms[vecBits.front()], vecStandardDenoms[vecBits.front()] * PRIVATESEND_ENTRY_MAX_SIZE, vecTxDSIn, vCoins, nValueIn, nMinRounds, nMaxRounds);
    if (nMinRounds >= 0 && !fSelected) {
        strErrorRet = "Can't select current denominated inputs";
        return false;
    }

    LogPrintf("CPrivateSendClient::PrepareDenominate -- max value: %f\n", (double)nValueIn/COIN);

    {
        LOCK(pwalletMain->cs_wallet);
        for (const auto& txin : vecTxDSIn) {
            pwalletMain->LockCoin(txin.prevout);
        }
    }

    CAmount nValueLeft = nValueIn;

    // Try to add every needed denomination, repeat up to 5-PRIVATESEND_ENTRY_MAX_SIZE times.
    // NOTE: No need to randomize order of inputs because they were
    // initially shuffled in CWallet::SelectCoinsByDenominations already.
    int nStep = 0;
    int nStepsMax = nSessionInputCount != 0 ? nSessionInputCount : (5 + GetRandInt(PRIVATESEND_ENTRY_MAX_SIZE - 5 + 1));

    while (nStep < nStepsMax) {
        for (const auto& nBit : vecBits) {
            CAmount nValueDenom = vecStandardDenoms[nBit];
            if (nValueLeft - nValueDenom < 0) continue;

            // Note: this relies on a fact that both vectors MUST have same size
            std::vector<CTxDSIn>::iterator it = vecTxDSIn.begin();
            std::vector<COutput>::iterator it2 = vCoins.begin();
            while (it2 != vCoins.end()) {
                // we have matching inputs
                if ((*it2).tx->tx->vout[(*it2).i].nValue == nValueDenom) {
                    // add new input in resulting vector
                    vecTxDSInRet.push_back(*it);
                    // remove corresponding items from initial vectors
                    vecTxDSIn.erase(it);
                    vCoins.erase(it2);

                    CScript scriptDenom = keyHolderStorage.AddKey(pwalletMain);

                    // add new output
                    CTxOut txout(nValueDenom, scriptDenom);
                    vecTxOutRet.push_back(txout);

                    // subtract denomination amount
                    nValueLeft -= nValueDenom;

                    // step is complete
                    break;
                }
                ++it;
                ++it2;
            }
        }
        nStep++;
        if(nValueLeft == 0) break;
    }

    {
        // unlock unused coins
        LOCK(pwalletMain->cs_wallet);
        for (const auto& txin : vecTxDSIn) {
            pwalletMain->UnlockCoin(txin.prevout);
        }
    }

    if (CPrivateSend::GetDenominations(vecTxOutRet) != nSessionDenom || (nSessionInputCount != 0 && vecTxOutRet.size() != nSessionInputCount)) {
        {
            // unlock used coins on failure
            LOCK(pwalletMain->cs_wallet);
            for (const auto& txin : vecTxDSInRet) {
                pwalletMain->UnlockCoin(txin.prevout);
            }
        }
        keyHolderStorage.ReturnAll();
        strErrorRet = "Can't make current denominated outputs";
        return false;
    }

    // We also do not care about full amount as long as we have right denominations
    return true;
}

// Create collaterals by looping through inputs grouped by addresses
bool CPrivateSendClient::MakeCollateralAmounts(CConnman& connman)
{
    std::vector<CompactTallyItem> vecTally;
    if(!pwalletMain->SelectCoinsGrouppedByAddresses(vecTally, false)) {
        LogPrint("privatesend", "CPrivateSendClient::MakeCollateralAmounts -- SelectCoinsGrouppedByAddresses can't find any inputs!\n");
        return false;
    }

    // First try to use only non-denominated funds
    for (const auto& item : vecTally) {
        if(!MakeCollateralAmounts(item, false, connman)) continue;
        return true;
    }

    // There should be at least some denominated funds we should be able to break in pieces to continue mixing
    for (const auto& item : vecTally) {
        if(!MakeCollateralAmounts(item, true, connman)) continue;
        return true;
    }

    // If we got here then smth is terribly broken actually
    LogPrintf("CPrivateSendClient::MakeCollateralAmounts -- ERROR: Can't make collaterals!\n");
    return false;
}

// Split up large inputs or create fee sized inputs
bool CPrivateSendClient::MakeCollateralAmounts(const CompactTallyItem& tallyItem, bool fTryDenominated, CConnman& connman)
{
    LOCK2(cs_main, pwalletMain->cs_wallet);

    // denominated input is always a single one, so we can check its amount directly and return early
    if(!fTryDenominated && tallyItem.vecOutPoints.size() == 1 && CPrivateSend::IsDenominatedAmount(tallyItem.nAmount))
        return false;

    CWalletTx wtx;
    CAmount nFeeRet = 0;
    int nChangePosRet = -1;
    std::string strFail = "";
    std::vector<CRecipient> vecSend;

    // make our collateral address
    CReserveKey reservekeyCollateral(pwalletMain);
    // make our change address
    CReserveKey reservekeyChange(pwalletMain);

    CScript scriptCollateral;
    CPubKey vchPubKey;
    assert(reservekeyCollateral.GetReservedKey(vchPubKey, false)); // should never fail, as we just unlocked
    scriptCollateral = GetScriptForDestination(vchPubKey.GetID());

    vecSend.push_back((CRecipient){scriptCollateral, CPrivateSend::GetMaxCollateralAmount(), false});

    // try to use non-denominated and not mn-like funds first, select them explicitly
    CCoinControl coinControl;
    coinControl.fAllowOtherInputs = false;
    coinControl.fAllowWatchOnly = false;
    // send change to the same address so that we were able create more denoms out of it later
    coinControl.destChange = tallyItem.txdest;
    for (const auto& outpoint : tallyItem.vecOutPoints)
        coinControl.Select(outpoint);

    bool fSuccess = pwalletMain->CreateTransaction(vecSend, wtx, reservekeyChange,
            nFeeRet, nChangePosRet, strFail, &coinControl, true, ONLY_NONDENOMINATED);
    if(!fSuccess) {
        LogPrintf("CPrivateSendClient::MakeCollateralAmounts -- ONLY_NONDENOMINATED: %s\n", strFail);
        // If we failed then most likely there are not enough funds on this address.
        if(fTryDenominated) {
            // Try to also use denominated coins (we can't mix denominated without collaterals anyway).
            if(!pwalletMain->CreateTransaction(vecSend, wtx, reservekeyChange,
                                nFeeRet, nChangePosRet, strFail, &coinControl, true, ALL_COINS)) {
                LogPrintf("CPrivateSendClient::MakeCollateralAmounts -- ALL_COINS Error: %s\n", strFail);
                reservekeyCollateral.ReturnKey();
                return false;
            }
        } else {
            // Nothing else we can do.
            reservekeyCollateral.ReturnKey();
            return false;
        }
    }

    reservekeyCollateral.KeepKey();

    LogPrintf("CPrivateSendClient::MakeCollateralAmounts -- txid=%s\n", wtx.GetHash().GetHex());

    // use the same nCachedLastSuccessBlock as for DS mixing to prevent race
    CValidationState state;
    if(!pwalletMain->CommitTransaction(wtx, reservekeyChange, &connman, state)) {
        LogPrintf("CPrivateSendClient::MakeCollateralAmounts -- CommitTransaction failed! Reason given: %s\n", state.GetRejectReason());
        return false;
    }

    nCachedLastSuccessBlock = nCachedBlockHeight;

    return true;
}

// Create denominations by looping through inputs grouped by addresses
bool CPrivateSendClient::CreateDenominated(CConnman& connman)
{
    LOCK2(cs_main, pwalletMain->cs_wallet);

    std::vector<CompactTallyItem> vecTally;
    if(!pwalletMain->SelectCoinsGrouppedByAddresses(vecTally)) {
        LogPrint("privatesend", "CPrivateSendClient::CreateDenominated -- SelectCoinsGrouppedByAddresses can't find any inputs!\n");
        return false;
    }

    bool fCreateMixingCollaterals = !pwalletMain->HasCollateralInputs();

    for (const auto& item : vecTally) {
        if(!CreateDenominated(item, fCreateMixingCollaterals, connman)) continue;
        return true;
    }

    LogPrintf("CPrivateSendClient::CreateDenominated -- failed!\n");
    return false;
}

// Create denominations
bool CPrivateSendClient::CreateDenominated(const CompactTallyItem& tallyItem, bool fCreateMixingCollaterals, CConnman& connman)
{
    std::vector<CRecipient> vecSend;
    CKeyHolderStorage keyHolderStorageDenom;

    CAmount nValueLeft = tallyItem.nAmount;
    nValueLeft -= CPrivateSend::GetCollateralAmount(); // leave some room for fees

    LogPrintf("CreateDenominated0: %s nValueLeft: %f\n", CBitcoinAddress(tallyItem.txdest).ToString(), (float)nValueLeft/COIN);

    // ****** Add an output for mixing collaterals ************ /

    if(fCreateMixingCollaterals) {
        CScript scriptCollateral = keyHolderStorageDenom.AddKey(pwalletMain);
        vecSend.push_back((CRecipient){ scriptCollateral, CPrivateSend::GetMaxCollateralAmount(), false });
        nValueLeft -= CPrivateSend::GetMaxCollateralAmount();
    }

    // ****** Add outputs for denoms ************ /

    // try few times - skipping smallest denoms first if there are too many of them already, if failed - use them too
    int nOutputsTotal = 0;
    bool fSkip = true;
    do {
        std::vector<CAmount> vecStandardDenoms = CPrivateSend::GetStandardDenominations();

        BOOST_REVERSE_FOREACH(CAmount nDenomValue, vecStandardDenoms) {

            if(fSkip) {
                // Note: denoms are skipped if there are already DENOMS_COUNT_MAX of them
                // and there are still larger denoms which can be used for mixing

                // check skipped denoms
                if(IsDenomSkipped(nDenomValue)) continue;

                // find new denoms to skip if any (ignore the largest one)
                if(nDenomValue != vecStandardDenoms.front() && pwalletMain->CountInputsWithAmount(nDenomValue) > DENOMS_COUNT_MAX) {
                    strAutoDenomResult = strprintf(_("Too many %f denominations, removing."), (float)nDenomValue/COIN);
                    LogPrintf("CPrivateSendClient::CreateDenominated -- %s\n", strAutoDenomResult);
                    vecDenominationsSkipped.push_back(nDenomValue);
                    continue;
                }
            }

            int nOutputs = 0;

            // add each output up to 11 times until it can't be added again
            while(nValueLeft - nDenomValue >= 0 && nOutputs <= 10) {
                CScript scriptDenom = keyHolderStorageDenom.AddKey(pwalletMain);

                vecSend.push_back((CRecipient){ scriptDenom, nDenomValue, false });

                //increment outputs and subtract denomination amount
                nOutputs++;
                nValueLeft -= nDenomValue;
                LogPrintf("CreateDenominated1: totalOutputs: %d, nOutputsTotal: %d, nOutputs: %d, nValueLeft: %f\n", nOutputsTotal + nOutputs, nOutputsTotal, nOutputs, (float)nValueLeft/COIN);
            }

            nOutputsTotal += nOutputs;
            if(nValueLeft == 0) break;
        }
        LogPrintf("CreateDenominated2: nOutputsTotal: %d, nValueLeft: %f\n", nOutputsTotal, (float)nValueLeft/COIN);
        // if there were no outputs added, start over without skipping
        fSkip = !fSkip;
    } while (nOutputsTotal == 0 && !fSkip);
    LogPrintf("CreateDenominated3: nOutputsTotal: %d, nValueLeft: %f\n", nOutputsTotal, (float)nValueLeft/COIN);

    // if we have anything left over, it will be automatically send back as change - there is no need to send it manually

    CCoinControl coinControl;
    coinControl.fAllowOtherInputs = false;
    coinControl.fAllowWatchOnly = false;
    // send change to the same address so that we were able create more denoms out of it later
    coinControl.destChange = tallyItem.txdest;
    for (const auto& outpoint : tallyItem.vecOutPoints)
        coinControl.Select(outpoint);

    CWalletTx wtx;
    CAmount nFeeRet = 0;
    int nChangePosRet = -1;
    std::string strFail = "";
    // make our change address
    CReserveKey reservekeyChange(pwalletMain);

    bool fSuccess = pwalletMain->CreateTransaction(vecSend, wtx, reservekeyChange,
            nFeeRet, nChangePosRet, strFail, &coinControl, true, ONLY_NONDENOMINATED);
    if(!fSuccess) {
        LogPrintf("CPrivateSendClient::CreateDenominated -- Error: %s\n", strFail);
        keyHolderStorageDenom.ReturnAll();
        return false;
    }

    keyHolderStorageDenom.KeepAll();

    CValidationState state;
    if(!pwalletMain->CommitTransaction(wtx, reservekeyChange, &connman, state)) {
        LogPrintf("CPrivateSendClient::CreateDenominated -- CommitTransaction failed! Reason given: %s\n", state.GetRejectReason());
        return false;
    }

    // use the same nCachedLastSuccessBlock as for DS mixing to prevent race
    nCachedLastSuccessBlock = nCachedBlockHeight;
    LogPrintf("CPrivateSendClient::CreateDenominated -- txid=%s\n", wtx.GetHash().GetHex());

    return true;
}

void CPrivateSendClient::RelayIn(const CDarkSendEntry& entry, CConnman& connman)
{
    if(!infoMixingMasternode.fInfoValid) return;

    connman.ForNode(infoMixingMasternode.addr, [&entry, &connman](CNode* pnode) {
        LogPrintf("CPrivateSendClient::RelayIn -- found master, relaying message to %s\n", pnode->addr.ToString());
        CNetMsgMaker msgMaker(pnode->GetSendVersion());
        connman.PushMessage(pnode, msgMaker.Make(NetMsgType::DSVIN, entry));
        return true;
    });
}

void CPrivateSendClient::SetState(PoolState nStateNew)
{
    LogPrintf("CPrivateSendClient::SetState -- nState: %d, nStateNew: %d\n", nState, nStateNew);
    nState = nStateNew;
}

void CPrivateSendClient::UpdatedBlockTip(const CBlockIndex *pindex)
{
    nCachedBlockHeight = pindex->nHeight;
    LogPrint("privatesend", "CPrivateSendClient::UpdatedBlockTip -- nCachedBlockHeight: %d\n", nCachedBlockHeight);

}

//TODO: Rename/move to core
void ThreadCheckPrivateSendClient(CConnman& connman)
{
    if(fLiteMode) return; // disable all Dash specific functionality
    if(fMasternodeMode) return; // no client-side mixing on masternodes

    static bool fOneThread;
    if(fOneThread) return;
    fOneThread = true;

    // Make this thread recognisable as the PrivateSend thread
    RenameThread("dash-ps-client");

    unsigned int nTick = 0;
    unsigned int nDoAutoNextRun = nTick + PRIVATESEND_AUTO_TIMEOUT_MIN;

    while (true)
    {
        MilliSleep(1000);

        if(masternodeSync.IsBlockchainSynced() && !ShutdownRequested()) {
            nTick++;
            privateSendClient.CheckTimeout();
            privateSendClient.ProcessPendingDsaRequest(connman);
            if(nDoAutoNextRun == nTick) {
                privateSendClient.DoAutomaticDenominating(connman);
                nDoAutoNextRun = nTick + PRIVATESEND_AUTO_TIMEOUT_MIN + GetRandInt(PRIVATESEND_AUTO_TIMEOUT_MAX - PRIVATESEND_AUTO_TIMEOUT_MIN);
            }
        }
    }
}<|MERGE_RESOLUTION|>--- conflicted
+++ resolved
@@ -893,38 +893,8 @@
 
         vecMasternodesUsed.push_back(dsq.masternodeOutpoint);
 
-<<<<<<< HEAD
-        bool fSkip = false;
-        connman.ForNode(infoMn.addr, CConnman::AllNodes, [&fSkip](CNode* pnode) {
-            fSkip = pnode->fDisconnect || pnode->fMasternode;
-            return true;
-        });
-        if (fSkip) {
-            LogPrintf("CPrivateSendClient::JoinExistingQueue -- skipping masternode connection, addr=%s\n", infoMn.addr.ToString());
-            continue;
-        }
-
-        LogPrintf("CPrivateSendClient::JoinExistingQueue -- attempt to connect to masternode from queue, addr=%s\n", infoMn.addr.ToString());
-        // connect to Masternode and submit the queue request
-        CNode* pnode = connman.ConnectNode(CAddress(infoMn.addr, NODE_NETWORK), NULL, true);
-        if(pnode) {
-            infoMixingMasternode = infoMn;
-            nSessionDenom = dsq.nDenom;
-
-            connman.PushMessage(pnode, NetMsgType::DSACCEPT, nSessionDenom, txMyCollateral);
-            LogPrintf("CPrivateSendClient::JoinExistingQueue -- connected (from queue), sending DSACCEPT: nSessionDenom: %d (%s), addr=%s\n",
-                    nSessionDenom, CPrivateSend::GetDenominationsToString(nSessionDenom), pnode->addr.ToString());
-            strAutoDenomResult = _("Mixing in progress...");
-            SetState(POOL_STATE_QUEUE);
-            nTimeLastSuccessfulStep = GetTimeMillis();
-            return true;
-        } else {
-            LogPrintf("CPrivateSendClient::JoinExistingQueue -- can't connect, addr=%s\n", infoMn.addr.ToString());
-            strAutoDenomResult = _("Error connecting to Masternode.");
-=======
         if (connman.IsMasternodeOrDisconnectRequested(infoMn.addr)) {
             LogPrintf("CPrivateSendClient::JoinExistingQueue -- skipping masternode connection, addr=%s\n", infoMn.addr.ToString());
->>>>>>> cf0ef9e6
             continue;
         }
 
@@ -988,47 +958,13 @@
             continue;
         }
 
-<<<<<<< HEAD
-        bool fSkip = false;
-        connman.ForNode(infoMn.addr, CConnman::AllNodes, [&fSkip](CNode* pnode) {
-            fSkip = pnode->fDisconnect || pnode->fMasternode;
-            return true;
-        });
-        if (fSkip) {
-=======
         if (connman.IsMasternodeOrDisconnectRequested(infoMn.addr)) {
->>>>>>> cf0ef9e6
             LogPrintf("CPrivateSendClient::StartNewQueue -- skipping masternode connection, addr=%s\n", infoMn.addr.ToString());
             nTries++;
             continue;
         }
 
         LogPrintf("CPrivateSendClient::StartNewQueue -- attempt %d connection to Masternode %s\n", nTries, infoMn.addr.ToString());
-<<<<<<< HEAD
-        CNode* pnode = connman.ConnectNode(CAddress(infoMn.addr, NODE_NETWORK), NULL, true);
-        if(pnode) {
-            LogPrintf("CPrivateSendClient::StartNewQueue -- connected, addr=%s\n", infoMn.addr.ToString());
-            infoMixingMasternode = infoMn;
-
-            std::vector<CAmount> vecAmounts;
-            pwalletMain->ConvertList(vecTxIn, vecAmounts);
-            // try to get a single random denom out of vecAmounts
-            while(nSessionDenom == 0) {
-                nSessionDenom = CPrivateSend::GetDenominationsByAmounts(vecAmounts);
-            }
-
-            connman.PushMessage(pnode, NetMsgType::DSACCEPT, nSessionDenom, txMyCollateral);
-            LogPrintf("CPrivateSendClient::StartNewQueue -- connected, sending DSACCEPT, nSessionDenom: %d (%s)\n",
-                    nSessionDenom, CPrivateSend::GetDenominationsToString(nSessionDenom));
-            strAutoDenomResult = _("Mixing in progress...");
-            SetState(POOL_STATE_QUEUE);
-            nTimeLastSuccessfulStep = GetTimeMillis();
-            return true;
-        } else {
-            LogPrintf("CPrivateSendClient::StartNewQueue -- can't connect, addr=%s\n", infoMn.addr.ToString());
-            nTries++;
-            continue;
-=======
 
         std::vector<CAmount> vecAmounts;
         pwalletMain->ConvertList(vecTxIn, vecAmounts);
@@ -1052,7 +988,6 @@
         bool fSelected = pwalletMain->SelectCoinsByDenominations(nSessionDenom, vecStandardDenoms[vecBits.front()], vecStandardDenoms[vecBits.front()] * PRIVATESEND_ENTRY_MAX_SIZE, vecTxDSInTmp, vCoinsTmp, nValueInTmp, 0, nPrivateSendRounds);
         if (!fSelected) {
             return false;
->>>>>>> cf0ef9e6
         }
 
         // nInputCount is not covered by legacy signature, require SPORK_6_NEW_SIGS to activate to use new algo
