// Copyright (c) 2009-2010 Satoshi Nakamoto
// Copyright (c) 2009-2016 The Bitcoin Core developers
// Distributed under the MIT software license, see the accompanying
// file COPYING or http://www.opensource.org/licenses/mit-license.php.

#include "policy/fees.h"
#include "policy/policy.h"

#include "amount.h"
#include "clientversion.h"
#include "primitives/transaction.h"
#include "random.h"
#include "streams.h"
#include "txmempool.h"
#include "util.h"
#include "statsd_client.h"
#include <boost/lexical_cast.hpp>

statsd::StatsdClient statsClient;

static constexpr double INF_FEERATE = 1e99;

std::string StringForFeeEstimateHorizon(FeeEstimateHorizon horizon) {
    static const std::map<FeeEstimateHorizon, std::string> horizon_strings = {
        {FeeEstimateHorizon::SHORT_HALFLIFE, "short"},
        {FeeEstimateHorizon::MED_HALFLIFE, "medium"},
        {FeeEstimateHorizon::LONG_HALFLIFE, "long"},
    };
    auto horizon_string = horizon_strings.find(horizon);

    if (horizon_string == horizon_strings.end()) return "unknown";

    return horizon_string->second;
}

std::string StringForFeeReason(FeeReason reason) {
    static const std::map<FeeReason, std::string> fee_reason_strings = {
        {FeeReason::NONE, "None"},
        {FeeReason::HALF_ESTIMATE, "Half Target 60% Threshold"},
        {FeeReason::FULL_ESTIMATE, "Target 85% Threshold"},
        {FeeReason::DOUBLE_ESTIMATE, "Double Target 95% Threshold"},
        {FeeReason::CONSERVATIVE, "Conservative Double Target longer horizon"},
        {FeeReason::MEMPOOL_MIN, "Mempool Min Fee"},
        {FeeReason::PAYTXFEE, "PayTxFee set"},
        {FeeReason::FALLBACK, "Fallback fee"},
        {FeeReason::REQUIRED, "Minimum Required Fee"},
        {FeeReason::MAXTXFEE, "MaxTxFee limit"}
    };
    auto reason_string = fee_reason_strings.find(reason);

    if (reason_string == fee_reason_strings.end()) return "Unknown";

    return reason_string->second;
}

bool FeeModeFromString(const std::string& mode_string, FeeEstimateMode& fee_estimate_mode) {
    static const std::map<std::string, FeeEstimateMode> fee_modes = {
        {"UNSET", FeeEstimateMode::UNSET},
        {"ECONOMICAL", FeeEstimateMode::ECONOMICAL},
        {"CONSERVATIVE", FeeEstimateMode::CONSERVATIVE},
    };
    auto mode = fee_modes.find(mode_string);

    if (mode == fee_modes.end()) return false;

    fee_estimate_mode = mode->second;
    return true;
}

/**
 * We will instantiate an instance of this class to track transactions that were
 * included in a block. We will lump transactions into a bucket according to their
 * approximate feerate and then track how long it took for those txs to be included in a block
 *
 * The tracking of unconfirmed (mempool) transactions is completely independent of the
 * historical tracking of transactions that have been confirmed in a block.
 */
class TxConfirmStats
{
private:
    //Define the buckets we will group transactions into
    const std::vector<double>& buckets;              // The upper-bound of the range for the bucket (inclusive)
    const std::map<double, unsigned int>& bucketMap; // Map of bucket upper-bound to index into all vectors by bucket

    // For each bucket X:
    // Count the total # of txs in each bucket
    // Track the historical moving average of this total over blocks
    std::vector<double> txCtAvg;

    // Count the total # of txs confirmed within Y blocks in each bucket
    // Track the historical moving average of theses totals over blocks
    std::vector<std::vector<double>> confAvg; // confAvg[Y][X]

    // Track moving avg of txs which have been evicted from the mempool
    // after failing to be confirmed within Y blocks
    std::vector<std::vector<double>> failAvg; // failAvg[Y][X]

    // Sum the total feerate of all tx's in each bucket
    // Track the historical moving average of this total over blocks
    std::vector<double> avg;

    // Combine the conf counts with tx counts to calculate the confirmation % for each Y,X
    // Combine the total value with the tx counts to calculate the avg feerate per bucket

    double decay;

    // Resolution (# of blocks) with which confirmations are tracked
    unsigned int scale;

    // Mempool counts of outstanding transactions
    // For each bucket X, track the number of transactions in the mempool
    // that are unconfirmed for each possible confirmation value Y
    std::vector<std::vector<int> > unconfTxs;  //unconfTxs[Y][X]
    // transactions still unconfirmed after GetMaxConfirms for each bucket
    std::vector<int> oldUnconfTxs;

    void resizeInMemoryCounters(size_t newbuckets);

public:
    /**
     * Create new TxConfirmStats. This is called by BlockPolicyEstimator's
     * constructor with default values.
     * @param defaultBuckets contains the upper limits for the bucket boundaries
     * @param maxPeriods max number of periods to track
     * @param decay how much to decay the historical moving average per block
     */
    TxConfirmStats(const std::vector<double>& defaultBuckets, const std::map<double, unsigned int>& defaultBucketMap,
                   unsigned int maxPeriods, double decay, unsigned int scale);

    /** Roll the circular buffer for unconfirmed txs*/
    void ClearCurrent(unsigned int nBlockHeight);

    /**
     * Record a new transaction data point in the current block stats
     * @param blocksToConfirm the number of blocks it took this transaction to confirm
     * @param val the feerate of the transaction
     * @warning blocksToConfirm is 1-based and has to be >= 1
     */
    void Record(int blocksToConfirm, double val);

    /** Record a new transaction entering the mempool*/
    unsigned int NewTx(unsigned int nBlockHeight, double val);

    /** Remove a transaction from mempool tracking stats*/
    void removeTx(unsigned int entryHeight, unsigned int nBestSeenHeight,
                  unsigned int bucketIndex, bool inBlock);

    /** Update our estimates by decaying our historical moving average and updating
        with the data gathered from the current block */
    void UpdateMovingAverages();

    /**
     * Calculate a feerate estimate.  Find the lowest value bucket (or range of buckets
     * to make sure we have enough data points) whose transactions still have sufficient likelihood
     * of being confirmed within the target number of confirmations
     * @param confTarget target number of confirmations
     * @param sufficientTxVal required average number of transactions per block in a bucket range
     * @param minSuccess the success probability we require
     * @param requireGreater return the lowest feerate such that all higher values pass minSuccess OR
     *        return the highest feerate such that all lower values fail minSuccess
     * @param nBlockHeight the current block height
     */
    double EstimateMedianVal(int confTarget, double sufficientTxVal,
                             double minSuccess, bool requireGreater, unsigned int nBlockHeight,
                             EstimationResult *result = nullptr) const;

    /** Return the max number of confirms we're tracking */
    unsigned int GetMaxConfirms() const { return scale * confAvg.size(); }

    /** Write state of estimation data to a file*/
    void Write(CAutoFile& fileout) const;

    /**
     * Read saved state of estimation data from a file and replace all internal data structures and
     * variables with this state.
     */
    void Read(CAutoFile& filein, int nFileVersion, size_t numBuckets);
};


TxConfirmStats::TxConfirmStats(const std::vector<double>& defaultBuckets,
                                const std::map<double, unsigned int>& defaultBucketMap,
                               unsigned int maxPeriods, double _decay, unsigned int _scale)
    : buckets(defaultBuckets), bucketMap(defaultBucketMap)
{
    decay = _decay;
    scale = _scale;
    confAvg.resize(maxPeriods);
    for (unsigned int i = 0; i < maxPeriods; i++) {
        confAvg[i].resize(buckets.size());
    }
    failAvg.resize(maxPeriods);
    for (unsigned int i = 0; i < maxPeriods; i++) {
        failAvg[i].resize(buckets.size());
    }

    txCtAvg.resize(buckets.size());
    avg.resize(buckets.size());

    resizeInMemoryCounters(buckets.size());
}

void TxConfirmStats::resizeInMemoryCounters(size_t newbuckets) {
    // newbuckets must be passed in because the buckets referred to during Read have not been updated yet.
    unconfTxs.resize(GetMaxConfirms());
    for (unsigned int i = 0; i < unconfTxs.size(); i++) {
        unconfTxs[i].resize(newbuckets);
    }
    oldUnconfTxs.resize(newbuckets);
}

// Roll the unconfirmed txs circular buffer
void TxConfirmStats::ClearCurrent(unsigned int nBlockHeight)
{
    for (unsigned int j = 0; j < buckets.size(); j++) {
        oldUnconfTxs[j] += unconfTxs[nBlockHeight%unconfTxs.size()][j];
        unconfTxs[nBlockHeight%unconfTxs.size()][j] = 0;
    }
}


void TxConfirmStats::Record(int blocksToConfirm, double val)
{
    // blocksToConfirm is 1-based
    if (blocksToConfirm < 1)
        return;
    int periodsToConfirm = (blocksToConfirm + scale - 1)/scale;
    unsigned int bucketindex = bucketMap.lower_bound(val)->second;
    for (size_t i = periodsToConfirm; i <= confAvg.size(); i++) {
        confAvg[i - 1][bucketindex]++;
    }
    txCtAvg[bucketindex]++;
    avg[bucketindex] += val;
}

void TxConfirmStats::UpdateMovingAverages()
{
    for (unsigned int j = 0; j < buckets.size(); j++) {
        for (unsigned int i = 0; i < confAvg.size(); i++)
            confAvg[i][j] = confAvg[i][j] * decay;
        for (unsigned int i = 0; i < failAvg.size(); i++)
            failAvg[i][j] = failAvg[i][j] * decay;
        avg[j] = avg[j] * decay;
        txCtAvg[j] = txCtAvg[j] * decay;
    }
}

// returns -1 on error conditions
double TxConfirmStats::EstimateMedianVal(int confTarget, double sufficientTxVal,
                                         double successBreakPoint, bool requireGreater,
                                         unsigned int nBlockHeight, EstimationResult *result) const
{
    // Counters for a bucket (or range of buckets)
    double nConf = 0; // Number of tx's confirmed within the confTarget
    double totalNum = 0; // Total number of tx's that were ever confirmed
    int extraNum = 0;  // Number of tx's still in mempool for confTarget or longer
    double failNum = 0; // Number of tx's that were never confirmed but removed from the mempool after confTarget
    int periodTarget = (confTarget + scale - 1)/scale;

    int maxbucketindex = buckets.size() - 1;

    // requireGreater means we are looking for the lowest feerate such that all higher
    // values pass, so we start at maxbucketindex (highest feerate) and look at successively
    // smaller buckets until we reach failure.  Otherwise, we are looking for the highest
    // feerate such that all lower values fail, and we go in the opposite direction.
    unsigned int startbucket = requireGreater ? maxbucketindex : 0;
    int step = requireGreater ? -1 : 1;

    // We'll combine buckets until we have enough samples.
    // The near and far variables will define the range we've combined
    // The best variables are the last range we saw which still had a high
    // enough confirmation rate to count as success.
    // The cur variables are the current range we're counting.
    unsigned int curNearBucket = startbucket;
    unsigned int bestNearBucket = startbucket;
    unsigned int curFarBucket = startbucket;
    unsigned int bestFarBucket = startbucket;

    bool foundAnswer = false;
    unsigned int bins = unconfTxs.size();
    bool newBucketRange = true;
    bool passing = true;
    EstimatorBucket passBucket;
    EstimatorBucket failBucket;

    // Start counting from highest(default) or lowest feerate transactions
    for (int bucket = startbucket; bucket >= 0 && bucket <= maxbucketindex; bucket += step) {
        if (newBucketRange) {
            curNearBucket = bucket;
            newBucketRange = false;
        }
        curFarBucket = bucket;
        nConf += confAvg[periodTarget - 1][bucket];
        totalNum += txCtAvg[bucket];
        failNum += failAvg[periodTarget - 1][bucket];
        for (unsigned int confct = confTarget; confct < GetMaxConfirms(); confct++)
            extraNum += unconfTxs[(nBlockHeight - confct)%bins][bucket];
        extraNum += oldUnconfTxs[bucket];
        // If we have enough transaction data points in this range of buckets,
        // we can test for success
        // (Only count the confirmed data points, so that each confirmation count
        // will be looking at the same amount of data and same bucket breaks)
        if (totalNum >= sufficientTxVal / (1 - decay)) {
            double curPct = nConf / (totalNum + failNum + extraNum);

            // Check to see if we are no longer getting confirmed at the success rate
            if ((requireGreater && curPct < successBreakPoint) || (!requireGreater && curPct > successBreakPoint)) {
                if (passing == true) {
                    // First time we hit a failure record the failed bucket
                    unsigned int failMinBucket = std::min(curNearBucket, curFarBucket);
                    unsigned int failMaxBucket = std::max(curNearBucket, curFarBucket);
                    failBucket.start = failMinBucket ? buckets[failMinBucket - 1] : 0;
                    failBucket.end = buckets[failMaxBucket];
                    failBucket.withinTarget = nConf;
                    failBucket.totalConfirmed = totalNum;
                    failBucket.inMempool = extraNum;
                    failBucket.leftMempool = failNum;
                    passing = false;
                }
                continue;
            }
            // Otherwise update the cumulative stats, and the bucket variables
            // and reset the counters
            else {
                failBucket = EstimatorBucket(); // Reset any failed bucket, currently passing
                foundAnswer = true;
                passing = true;
                passBucket.withinTarget = nConf;
                nConf = 0;
                passBucket.totalConfirmed = totalNum;
                totalNum = 0;
                passBucket.inMempool = extraNum;
                passBucket.leftMempool = failNum;
                failNum = 0;
                extraNum = 0;
                bestNearBucket = curNearBucket;
                bestFarBucket = curFarBucket;
                newBucketRange = true;
            }
        }
    }

    double median = -1;
    double txSum = 0;

    // Calculate the "average" feerate of the best bucket range that met success conditions
    // Find the bucket with the median transaction and then report the average feerate from that bucket
    // This is a compromise between finding the median which we can't since we don't save all tx's
    // and reporting the average which is less accurate
    unsigned int minBucket = std::min(bestNearBucket, bestFarBucket);
    unsigned int maxBucket = std::max(bestNearBucket, bestFarBucket);
    for (unsigned int j = minBucket; j <= maxBucket; j++) {
        txSum += txCtAvg[j];
    }
    if (foundAnswer && txSum != 0) {
        txSum = txSum / 2;
        for (unsigned int j = minBucket; j <= maxBucket; j++) {
            if (txCtAvg[j] < txSum)
                txSum -= txCtAvg[j];
            else { // we're in the right bucket
                median = avg[j] / txCtAvg[j];
                break;
            }
        }

        passBucket.start = minBucket ? buckets[minBucket-1] : 0;
        passBucket.end = buckets[maxBucket];
    }

    // If we were passing until we reached last few buckets with insufficient data, then report those as failed
    if (passing && !newBucketRange) {
        unsigned int failMinBucket = std::min(curNearBucket, curFarBucket);
        unsigned int failMaxBucket = std::max(curNearBucket, curFarBucket);
        failBucket.start = failMinBucket ? buckets[failMinBucket - 1] : 0;
        failBucket.end = buckets[failMaxBucket];
        failBucket.withinTarget = nConf;
        failBucket.totalConfirmed = totalNum;
        failBucket.inMempool = extraNum;
        failBucket.leftMempool = failNum;
    }

    LogPrint(BCLog::ESTIMATEFEE, "FeeEst: %d %s%.0f%% decay %.5f: feerate: %g from (%g - %g) %.2f%% %.1f/(%.1f %d mem %.1f out) Fail: (%g - %g) %.2f%% %.1f/(%.1f %d mem %.1f out)\n",
             confTarget, requireGreater ? ">" : "<", 100.0 * successBreakPoint, decay,
             median, passBucket.start, passBucket.end,
             100 * passBucket.withinTarget / (passBucket.totalConfirmed + passBucket.inMempool + passBucket.leftMempool),
             passBucket.withinTarget, passBucket.totalConfirmed, passBucket.inMempool, passBucket.leftMempool,
             failBucket.start, failBucket.end,
             100 * failBucket.withinTarget / (failBucket.totalConfirmed + failBucket.inMempool + failBucket.leftMempool),
             failBucket.withinTarget, failBucket.totalConfirmed, failBucket.inMempool, failBucket.leftMempool);


    if (result) {
        result->pass = passBucket;
        result->fail = failBucket;
        result->decay = decay;
        result->scale = scale;
    }
    return median;
}

void TxConfirmStats::Write(CAutoFile& fileout) const
{
    fileout << decay;
    fileout << scale;
    fileout << avg;
    fileout << txCtAvg;
    fileout << confAvg;
    fileout << failAvg;
}

void TxConfirmStats::Read(CAutoFile& filein, int nFileVersion, size_t numBuckets)
{
    // Read data file and do some very basic sanity checking
    // buckets and bucketMap are not updated yet, so don't access them
    // If there is a read failure, we'll just discard this entire object anyway
    size_t maxConfirms, maxPeriods;

    // The current version will store the decay with each individual TxConfirmStats and also keep a scale factor
    if (nFileVersion >= 149900) {
        filein >> decay;
        if (decay <= 0 || decay >= 1) {
            throw std::runtime_error("Corrupt estimates file. Decay must be between 0 and 1 (non-inclusive)");
        }
        filein >> scale;
    }

    filein >> avg;
    if (avg.size() != numBuckets) {
        throw std::runtime_error("Corrupt estimates file. Mismatch in feerate average bucket count");
    }
    filein >> txCtAvg;
    if (txCtAvg.size() != numBuckets) {
        throw std::runtime_error("Corrupt estimates file. Mismatch in tx count bucket count");
    }
    filein >> confAvg;
    maxPeriods = confAvg.size();
    maxConfirms = scale * maxPeriods;

    if (maxConfirms <= 0 || maxConfirms > 6 * 24 * 7) { // one week
        throw std::runtime_error("Corrupt estimates file.  Must maintain estimates for between 1 and 1008 (one week) confirms");
    }
    for (unsigned int i = 0; i < maxPeriods; i++) {
        if (confAvg[i].size() != numBuckets) {
            throw std::runtime_error("Corrupt estimates file. Mismatch in feerate conf average bucket count");
        }
    }

    if (nFileVersion >= 149900) {
        filein >> failAvg;
        if (maxPeriods != failAvg.size()) {
            throw std::runtime_error("Corrupt estimates file. Mismatch in confirms tracked for failures");
        }
        for (unsigned int i = 0; i < maxPeriods; i++) {
            if (failAvg[i].size() != numBuckets) {
                throw std::runtime_error("Corrupt estimates file. Mismatch in one of failure average bucket counts");
            }
        }
    } else {
        failAvg.resize(confAvg.size());
        for (unsigned int i = 0; i < failAvg.size(); i++) {
            failAvg[i].resize(numBuckets);
        }
    }

    // Resize the current block variables which aren't stored in the data file
    // to match the number of confirms and buckets
    resizeInMemoryCounters(numBuckets);

    LogPrint(BCLog::ESTIMATEFEE, "Reading estimates: %u buckets counting confirms up to %u blocks\n",
             numBuckets, maxConfirms);
}

unsigned int TxConfirmStats::NewTx(unsigned int nBlockHeight, double val)
{
    unsigned int bucketindex = bucketMap.lower_bound(val)->second;
    unsigned int blockIndex = nBlockHeight % unconfTxs.size();
    unconfTxs[blockIndex][bucketindex]++;
    return bucketindex;
}

void TxConfirmStats::removeTx(unsigned int entryHeight, unsigned int nBestSeenHeight, unsigned int bucketindex, bool inBlock)
{
    //nBestSeenHeight is not updated yet for the new block
    int blocksAgo = nBestSeenHeight - entryHeight;
    if (nBestSeenHeight == 0)  // the BlockPolicyEstimator hasn't seen any blocks yet
        blocksAgo = 0;
    if (blocksAgo < 0) {
        LogPrint(BCLog::ESTIMATEFEE, "Blockpolicy error, blocks ago is negative for mempool tx\n");
        return;  //This can't happen because we call this with our best seen height, no entries can have higher
    }

    if (blocksAgo >= (int)unconfTxs.size()) {
        if (oldUnconfTxs[bucketindex] > 0) {
            oldUnconfTxs[bucketindex]--;
        } else {
            LogPrint(BCLog::ESTIMATEFEE, "Blockpolicy error, mempool tx removed from >25 blocks,bucketIndex=%u already\n",
                     bucketindex);
        }
    }
    else {
        unsigned int blockIndex = entryHeight % unconfTxs.size();
        if (unconfTxs[blockIndex][bucketindex] > 0) {
            unconfTxs[blockIndex][bucketindex]--;
        } else {
            LogPrint(BCLog::ESTIMATEFEE, "Blockpolicy error, mempool tx removed from blockIndex=%u,bucketIndex=%u already\n",
                     blockIndex, bucketindex);
        }
    }
    if (!inBlock && (unsigned int)blocksAgo >= scale) { // Only counts as a failure if not confirmed for entire period
        unsigned int periodsAgo = blocksAgo / scale;
        for (size_t i = 0; i < periodsAgo && i < failAvg.size(); i++) {
            failAvg[i][bucketindex]++;
        }
    }
}

// This function is called from CTxMemPool::removeUnchecked to ensure
// txs removed from the mempool for any reason are no longer
// tracked. Txs that were part of a block have already been removed in
// processBlockTx to ensure they are never double tracked, but it is
// of no harm to try to remove them again.
bool CBlockPolicyEstimator::removeTx(uint256 hash, bool inBlock)
{
    LOCK(cs_feeEstimator);
    std::map<uint256, TxStatsInfo>::iterator pos = mapMemPoolTxs.find(hash);
    if (pos != mapMemPoolTxs.end()) {
        feeStats->removeTx(pos->second.blockHeight, nBestSeenHeight, pos->second.bucketIndex, inBlock);
        shortStats->removeTx(pos->second.blockHeight, nBestSeenHeight, pos->second.bucketIndex, inBlock);
        longStats->removeTx(pos->second.blockHeight, nBestSeenHeight, pos->second.bucketIndex, inBlock);
        mapMemPoolTxs.erase(hash);
        return true;
    } else {
        return false;
    }
}

CBlockPolicyEstimator::CBlockPolicyEstimator()
    : nBestSeenHeight(0), firstRecordedHeight(0), historicalFirst(0), historicalBest(0), trackedTxs(0), untrackedTxs(0)
{
    static_assert(MIN_BUCKET_FEERATE > 0, "Min feerate must be nonzero");
    size_t bucketIndex = 0;
    for (double bucketBoundary = MIN_BUCKET_FEERATE; bucketBoundary <= MAX_BUCKET_FEERATE; bucketBoundary *= FEE_SPACING, bucketIndex++) {
        buckets.push_back(bucketBoundary);
        bucketMap[bucketBoundary] = bucketIndex;
    }
    buckets.push_back(INF_FEERATE);
    bucketMap[INF_FEERATE] = bucketIndex;
    assert(bucketMap.size() == buckets.size());

    feeStats = new TxConfirmStats(buckets, bucketMap, MED_BLOCK_PERIODS, MED_DECAY, MED_SCALE);
    shortStats = new TxConfirmStats(buckets, bucketMap, SHORT_BLOCK_PERIODS, SHORT_DECAY, SHORT_SCALE);
    longStats = new TxConfirmStats(buckets, bucketMap, LONG_BLOCK_PERIODS, LONG_DECAY, LONG_SCALE);
}

CBlockPolicyEstimator::~CBlockPolicyEstimator()
{
    delete feeStats;
    delete shortStats;
    delete longStats;
}

void CBlockPolicyEstimator::processTransaction(const CTxMemPoolEntry& entry, bool validFeeEstimate)
{
    LOCK(cs_feeEstimator);
    unsigned int txHeight = entry.GetHeight();
    uint256 hash = entry.GetTx().GetHash();
    if (mapMemPoolTxs.count(hash)) {
        LogPrint(BCLog::ESTIMATEFEE, "Blockpolicy error mempool tx %s already being tracked\n",
                 hash.ToString().c_str());
	return;
    }

    if (txHeight != nBestSeenHeight) {
        // Ignore side chains and re-orgs; assuming they are random they don't
        // affect the estimate.  We'll potentially double count transactions in 1-block reorgs.
        // Ignore txs if BlockPolicyEstimator is not in sync with chainActive.Tip().
        // It will be synced next time a block is processed.
        return;
    }

    // Only want to be updating estimates when our blockchain is synced,
    // otherwise we'll miscalculate how many blocks its taking to get included.
    if (!validFeeEstimate) {
        untrackedTxs++;
        return;
    }
    trackedTxs++;

    // Feerates are stored and reported as BTC-per-kb:
    CFeeRate feeRate(entry.GetFee(), entry.GetTxSize());

    mapMemPoolTxs[hash].blockHeight = txHeight;
    unsigned int bucketIndex = feeStats->NewTx(txHeight, (double)feeRate.GetFeePerK());
    mapMemPoolTxs[hash].bucketIndex = bucketIndex;
    unsigned int bucketIndex2 = shortStats->NewTx(txHeight, (double)feeRate.GetFeePerK());
    assert(bucketIndex == bucketIndex2);
    unsigned int bucketIndex3 = longStats->NewTx(txHeight, (double)feeRate.GetFeePerK());
    assert(bucketIndex == bucketIndex3);
}

bool CBlockPolicyEstimator::processBlockTx(unsigned int nBlockHeight, const CTxMemPoolEntry* entry)
{
    if (!removeTx(entry->GetTx().GetHash(), true)) {
        // This transaction wasn't being tracked for fee estimation
        return false;
    }

    // How many blocks did it take for miners to include this transaction?
    // blocksToConfirm is 1-based, so a transaction included in the earliest
    // possible block has confirmation count of 1
    int blocksToConfirm = nBlockHeight - entry->GetHeight();
    if (blocksToConfirm <= 0) {
        // This can't happen because we don't process transactions from a block with a height
        // lower than our greatest seen height
        LogPrint(BCLog::ESTIMATEFEE, "Blockpolicy error Transaction had negative blocksToConfirm\n");
        return false;
    }

    // Feerates are stored and reported as BTC-per-kb:
    CFeeRate feeRate(entry->GetFee(), entry->GetTxSize());

    feeStats->Record(blocksToConfirm, (double)feeRate.GetFeePerK());
    shortStats->Record(blocksToConfirm, (double)feeRate.GetFeePerK());
    longStats->Record(blocksToConfirm, (double)feeRate.GetFeePerK());
    return true;
}

void CBlockPolicyEstimator::processBlock(unsigned int nBlockHeight,
                                         std::vector<const CTxMemPoolEntry*>& entries)
{
    LOCK(cs_feeEstimator);
    if (nBlockHeight <= nBestSeenHeight) {
        // Ignore side chains and re-orgs; assuming they are random
        // they don't affect the estimate.
        // And if an attacker can re-org the chain at will, then
        // you've got much bigger problems than "attacker can influence
        // transaction fees."
        return;
    }

    // Must update nBestSeenHeight in sync with ClearCurrent so that
    // calls to removeTx (via processBlockTx) correctly calculate age
    // of unconfirmed txs to remove from tracking.
    nBestSeenHeight = nBlockHeight;

    // Update unconfirmed circular buffer
    feeStats->ClearCurrent(nBlockHeight);
    shortStats->ClearCurrent(nBlockHeight);
    longStats->ClearCurrent(nBlockHeight);

    // Decay all exponential averages
    feeStats->UpdateMovingAverages();
    shortStats->UpdateMovingAverages();
    longStats->UpdateMovingAverages();

    unsigned int countedTxs = 0;
    // Update averages with data points from current block
    for (const auto& entry : entries) {
        if (processBlockTx(nBlockHeight, entry))
            countedTxs++;
    }

    if (firstRecordedHeight == 0 && countedTxs > 0) {
        firstRecordedHeight = nBestSeenHeight;
        LogPrint(BCLog::ESTIMATEFEE, "Blockpolicy first recorded height %u\n", firstRecordedHeight);
    }


<<<<<<< HEAD
    // emit stats for estimated fees
    for (unsigned int i = 1; i <= MAX_BLOCK_CONFIRMS; i++)
    {
        std::string feeName = "estimates.fee.block" + boost::lexical_cast<std::string>(i);
        double feeEstimate = feeStats.EstimateMedianVal(i, SUFFICIENT_FEETXS, MIN_SUCCESS_PCT, true, nBestSeenHeight);
        if (feeEstimate > 0)
            statsClient.gauge(feeName, feeEstimate);
        else
            statsClient.gauge(feeName, 0);
    }

    LogPrint("estimatefee", "Blockpolicy after updating estimates for %u of %u txs in block, since last block %u of %u tracked, new mempool map size %u\n",
             countedTxs, entries.size(), trackedTxs, trackedTxs + untrackedTxs, mapMemPoolTxs.size());
=======
    LogPrint(BCLog::ESTIMATEFEE, "Blockpolicy estimates updated by %u of %u block txs, since last block %u of %u tracked, mempool map size %u, max target %u from %s\n",
             countedTxs, entries.size(), trackedTxs, trackedTxs + untrackedTxs, mapMemPoolTxs.size(),
             MaxUsableEstimate(), HistoricalBlockSpan() > BlockSpan() ? "historical" : "current");
>>>>>>> ec20f01b

    trackedTxs = 0;
    untrackedTxs = 0;
}

CFeeRate CBlockPolicyEstimator::estimateFee(int confTarget) const
{
    // It's not possible to get reasonable estimates for confTarget of 1
    if (confTarget <= 1)
        return CFeeRate(0);

    return estimateRawFee(confTarget, DOUBLE_SUCCESS_PCT, FeeEstimateHorizon::MED_HALFLIFE);
}

CFeeRate CBlockPolicyEstimator::estimateRawFee(int confTarget, double successThreshold, FeeEstimateHorizon horizon, EstimationResult* result) const
{
    TxConfirmStats* stats;
    double sufficientTxs = SUFFICIENT_FEETXS;
    switch (horizon) {
    case FeeEstimateHorizon::SHORT_HALFLIFE: {
        stats = shortStats;
        sufficientTxs = SUFFICIENT_TXS_SHORT;
        break;
    }
    case FeeEstimateHorizon::MED_HALFLIFE: {
        stats = feeStats;
        break;
    }
    case FeeEstimateHorizon::LONG_HALFLIFE: {
        stats = longStats;
        break;
    }
    default: {
        throw std::out_of_range("CBlockPolicyEstimator::estimateRawFee unknown FeeEstimateHorizon");
    }
    }

    LOCK(cs_feeEstimator);
    // Return failure if trying to analyze a target we're not tracking
    if (confTarget <= 0 || (unsigned int)confTarget > stats->GetMaxConfirms())
        return CFeeRate(0);
    if (successThreshold > 1)
        return CFeeRate(0);

    double median = stats->EstimateMedianVal(confTarget, sufficientTxs, successThreshold, true, nBestSeenHeight, result);

    if (median < 0)
        return CFeeRate(0);

    return CFeeRate(median);
}

unsigned int CBlockPolicyEstimator::HighestTargetTracked(FeeEstimateHorizon horizon) const
{
    switch (horizon) {
    case FeeEstimateHorizon::SHORT_HALFLIFE: {
        return shortStats->GetMaxConfirms();
    }
    case FeeEstimateHorizon::MED_HALFLIFE: {
        return feeStats->GetMaxConfirms();
    }
    case FeeEstimateHorizon::LONG_HALFLIFE: {
        return longStats->GetMaxConfirms();
    }
    default: {
        throw std::out_of_range("CBlockPolicyEstimator::HighestTargetTracked unknown FeeEstimateHorizon");
    }
    }
}

unsigned int CBlockPolicyEstimator::BlockSpan() const
{
    if (firstRecordedHeight == 0) return 0;
    assert(nBestSeenHeight >= firstRecordedHeight);

    return nBestSeenHeight - firstRecordedHeight;
}

unsigned int CBlockPolicyEstimator::HistoricalBlockSpan() const
{
    if (historicalFirst == 0) return 0;
    assert(historicalBest >= historicalFirst);

    if (nBestSeenHeight - historicalBest > OLDEST_ESTIMATE_HISTORY) return 0;

    return historicalBest - historicalFirst;
}

unsigned int CBlockPolicyEstimator::MaxUsableEstimate() const
{
    // Block spans are divided by 2 to make sure there are enough potential failing data points for the estimate
    return std::min(longStats->GetMaxConfirms(), std::max(BlockSpan(), HistoricalBlockSpan()) / 2);
}

/** Return a fee estimate at the required successThreshold from the shortest
 * time horizon which tracks confirmations up to the desired target.  If
 * checkShorterHorizon is requested, also allow short time horizon estimates
 * for a lower target to reduce the given answer */
double CBlockPolicyEstimator::estimateCombinedFee(unsigned int confTarget, double successThreshold, bool checkShorterHorizon, EstimationResult *result) const
{
    double estimate = -1;
    if (confTarget >= 1 && confTarget <= longStats->GetMaxConfirms()) {
        // Find estimate from shortest time horizon possible
        if (confTarget <= shortStats->GetMaxConfirms()) { // short horizon
            estimate = shortStats->EstimateMedianVal(confTarget, SUFFICIENT_TXS_SHORT, successThreshold, true, nBestSeenHeight, result);
        }
        else if (confTarget <= feeStats->GetMaxConfirms()) { // medium horizon
            estimate = feeStats->EstimateMedianVal(confTarget, SUFFICIENT_FEETXS, successThreshold, true, nBestSeenHeight, result);
        }
        else { // long horizon
            estimate = longStats->EstimateMedianVal(confTarget, SUFFICIENT_FEETXS, successThreshold, true, nBestSeenHeight, result);
        }
        if (checkShorterHorizon) {
            EstimationResult tempResult;
            // If a lower confTarget from a more recent horizon returns a lower answer use it.
            if (confTarget > feeStats->GetMaxConfirms()) {
                double medMax = feeStats->EstimateMedianVal(feeStats->GetMaxConfirms(), SUFFICIENT_FEETXS, successThreshold, true, nBestSeenHeight, &tempResult);
                if (medMax > 0 && (estimate == -1 || medMax < estimate)) {
                    estimate = medMax;
                    if (result) *result = tempResult;
                }
            }
            if (confTarget > shortStats->GetMaxConfirms()) {
                double shortMax = shortStats->EstimateMedianVal(shortStats->GetMaxConfirms(), SUFFICIENT_TXS_SHORT, successThreshold, true, nBestSeenHeight, &tempResult);
                if (shortMax > 0 && (estimate == -1 || shortMax < estimate)) {
                    estimate = shortMax;
                    if (result) *result = tempResult;
                }
            }
        }
    }
    return estimate;
}

/** Ensure that for a conservative estimate, the DOUBLE_SUCCESS_PCT is also met
 * at 2 * target for any longer time horizons.
 */
double CBlockPolicyEstimator::estimateConservativeFee(unsigned int doubleTarget, EstimationResult *result) const
{
    double estimate = -1;
    EstimationResult tempResult;
    if (doubleTarget <= shortStats->GetMaxConfirms()) {
        estimate = feeStats->EstimateMedianVal(doubleTarget, SUFFICIENT_FEETXS, DOUBLE_SUCCESS_PCT, true, nBestSeenHeight, result);
    }
    if (doubleTarget <= feeStats->GetMaxConfirms()) {
        double longEstimate = longStats->EstimateMedianVal(doubleTarget, SUFFICIENT_FEETXS, DOUBLE_SUCCESS_PCT, true, nBestSeenHeight, &tempResult);
        if (longEstimate > estimate) {
            estimate = longEstimate;
            if (result) *result = tempResult;
        }
    }
    return estimate;
}

/** estimateSmartFee returns the max of the feerates calculated with a 60%
 * threshold required at target / 2, an 85% threshold required at target and a
 * 95% threshold required at 2 * target.  Each calculation is performed at the
 * shortest time horizon which tracks the required target.  Conservative
 * estimates, however, required the 95% threshold at 2 * target be met for any
 * longer time horizons also.
 */
CFeeRate CBlockPolicyEstimator::estimateSmartFee(int confTarget, FeeCalculation *feeCalc, bool conservative) const
{
    LOCK(cs_feeEstimator);

    if (feeCalc) {
        feeCalc->desiredTarget = confTarget;
        feeCalc->returnedTarget = confTarget;
    }

    double median = -1;
    EstimationResult tempResult;

    // Return failure if trying to analyze a target we're not tracking
    if (confTarget <= 0 || (unsigned int)confTarget > longStats->GetMaxConfirms()) {
        return CFeeRate(0);  // error condition
    }

    // It's not possible to get reasonable estimates for confTarget of 1
    if (confTarget == 1) confTarget = 2;

    unsigned int maxUsableEstimate = MaxUsableEstimate();
    if ((unsigned int)confTarget > maxUsableEstimate) {
        confTarget = maxUsableEstimate;
    }
    if (feeCalc) feeCalc->returnedTarget = confTarget;

    if (confTarget <= 1) return CFeeRate(0); // error condition

    assert(confTarget > 0); //estimateCombinedFee and estimateConservativeFee take unsigned ints
    /** true is passed to estimateCombined fee for target/2 and target so
     * that we check the max confirms for shorter time horizons as well.
     * This is necessary to preserve monotonically increasing estimates.
     * For non-conservative estimates we do the same thing for 2*target, but
     * for conservative estimates we want to skip these shorter horizons
     * checks for 2*target because we are taking the max over all time
     * horizons so we already have monotonically increasing estimates and
     * the purpose of conservative estimates is not to let short term
     * fluctuations lower our estimates by too much.
     */
    double halfEst = estimateCombinedFee(confTarget/2, HALF_SUCCESS_PCT, true, &tempResult);
    if (feeCalc) {
        feeCalc->est = tempResult;
        feeCalc->reason = FeeReason::HALF_ESTIMATE;
    }
    median = halfEst;
    double actualEst = estimateCombinedFee(confTarget, SUCCESS_PCT, true, &tempResult);
    if (actualEst > median) {
        median = actualEst;
        if (feeCalc) {
            feeCalc->est = tempResult;
            feeCalc->reason = FeeReason::FULL_ESTIMATE;
        }
    }
    double doubleEst = estimateCombinedFee(2 * confTarget, DOUBLE_SUCCESS_PCT, !conservative, &tempResult);
    if (doubleEst > median) {
        median = doubleEst;
        if (feeCalc) {
            feeCalc->est = tempResult;
            feeCalc->reason = FeeReason::DOUBLE_ESTIMATE;
        }
    }

    if (conservative || median == -1) {
        double consEst =  estimateConservativeFee(2 * confTarget, &tempResult);
        if (consEst > median) {
            median = consEst;
            if (feeCalc) {
                feeCalc->est = tempResult;
                feeCalc->reason = FeeReason::CONSERVATIVE;
            }
        }
    }

    if (median < 0) return CFeeRate(0); // error condition

    return CFeeRate(median);
}


bool CBlockPolicyEstimator::Write(CAutoFile& fileout) const
{
    try {
        LOCK(cs_feeEstimator);
        fileout << 149900; // version required to read: 0.14.99 or later
        fileout << CLIENT_VERSION; // version that wrote the file
        fileout << nBestSeenHeight;
        if (BlockSpan() > HistoricalBlockSpan()/2) {
            fileout << firstRecordedHeight << nBestSeenHeight;
        }
        else {
            fileout << historicalFirst << historicalBest;
        }
        fileout << buckets;
        feeStats->Write(fileout);
        shortStats->Write(fileout);
        longStats->Write(fileout);
    }
    catch (const std::exception&) {
        LogPrintf("CBlockPolicyEstimator::Write(): unable to write policy estimator data (non-fatal)\n");
        return false;
    }
    return true;
}

bool CBlockPolicyEstimator::Read(CAutoFile& filein)
{
    try {
        LOCK(cs_feeEstimator);
        int nVersionRequired, nVersionThatWrote;
        filein >> nVersionRequired >> nVersionThatWrote;
        if (nVersionRequired > CLIENT_VERSION)
            return error("CBlockPolicyEstimator::Read(): up-version (%d) fee estimate file", nVersionRequired);

        // Read fee estimates file into temporary variables so existing data
        // structures aren't corrupted if there is an exception.
        unsigned int nFileBestSeenHeight;
        filein >> nFileBestSeenHeight;

        if (nVersionThatWrote < 149900) {
            // Read the old fee estimates file for temporary use, but then discard.  Will start collecting data from scratch.
            // decay is stored before buckets in old versions, so pre-read decay and pass into TxConfirmStats constructor
            double tempDecay;
            filein >> tempDecay;
            if (tempDecay <= 0 || tempDecay >= 1)
                throw std::runtime_error("Corrupt estimates file. Decay must be between 0 and 1 (non-inclusive)");

            std::vector<double> tempBuckets;
            filein >> tempBuckets;
            size_t tempNum = tempBuckets.size();
            if (tempNum <= 1 || tempNum > 1000)
                throw std::runtime_error("Corrupt estimates file. Must have between 2 and 1000 feerate buckets");

            std::map<double, unsigned int> tempMap;

            std::unique_ptr<TxConfirmStats> tempFeeStats(new TxConfirmStats(tempBuckets, tempMap, MED_BLOCK_PERIODS, tempDecay, 1));
            tempFeeStats->Read(filein, nVersionThatWrote, tempNum);
            // if nVersionThatWrote < 139900 then another TxConfirmStats (for priority) follows but can be ignored.

            tempMap.clear();
            for (unsigned int i = 0; i < tempBuckets.size(); i++) {
                tempMap[tempBuckets[i]] = i;
            }
        }
        else { // nVersionThatWrote >= 149900
            unsigned int nFileHistoricalFirst, nFileHistoricalBest;
            filein >> nFileHistoricalFirst >> nFileHistoricalBest;
            if (nFileHistoricalFirst > nFileHistoricalBest || nFileHistoricalBest > nFileBestSeenHeight) {
                throw std::runtime_error("Corrupt estimates file. Historical block range for estimates is invalid");
            }
            std::vector<double> fileBuckets;
            filein >> fileBuckets;
            size_t numBuckets = fileBuckets.size();
            if (numBuckets <= 1 || numBuckets > 1000)
                throw std::runtime_error("Corrupt estimates file. Must have between 2 and 1000 feerate buckets");

            std::unique_ptr<TxConfirmStats> fileFeeStats(new TxConfirmStats(buckets, bucketMap, MED_BLOCK_PERIODS, MED_DECAY, MED_SCALE));
            std::unique_ptr<TxConfirmStats> fileShortStats(new TxConfirmStats(buckets, bucketMap, SHORT_BLOCK_PERIODS, SHORT_DECAY, SHORT_SCALE));
            std::unique_ptr<TxConfirmStats> fileLongStats(new TxConfirmStats(buckets, bucketMap, LONG_BLOCK_PERIODS, LONG_DECAY, LONG_SCALE));
            fileFeeStats->Read(filein, nVersionThatWrote, numBuckets);
            fileShortStats->Read(filein, nVersionThatWrote, numBuckets);
            fileLongStats->Read(filein, nVersionThatWrote, numBuckets);

            // Fee estimates file parsed correctly
            // Copy buckets from file and refresh our bucketmap
            buckets = fileBuckets;
            bucketMap.clear();
            for (unsigned int i = 0; i < buckets.size(); i++) {
                bucketMap[buckets[i]] = i;
            }

            // Destroy old TxConfirmStats and point to new ones that already reference buckets and bucketMap
            delete feeStats;
            delete shortStats;
            delete longStats;
            feeStats = fileFeeStats.release();
            shortStats = fileShortStats.release();
            longStats = fileLongStats.release();

            nBestSeenHeight = nFileBestSeenHeight;
            historicalFirst = nFileHistoricalFirst;
            historicalBest = nFileHistoricalBest;
        }
    }
    catch (const std::exception& e) {
        LogPrintf("CBlockPolicyEstimator::Read(): unable to read policy estimator data (non-fatal): %s\n",e.what());
        return false;
    }
    return true;
}

void CBlockPolicyEstimator::FlushUnconfirmed(CTxMemPool& pool) {
    int64_t startclear = GetTimeMicros();
    std::vector<uint256> txids;
    pool.queryHashes(txids);
    LOCK(cs_feeEstimator);
    for (auto& txid : txids) {
        removeTx(txid, false);
    }
    int64_t endclear = GetTimeMicros();
    LogPrint(BCLog::ESTIMATEFEE, "Recorded %u unconfirmed txs from mempool in %gs\n",txids.size(), (endclear - startclear)*0.000001);
}

FeeFilterRounder::FeeFilterRounder(const CFeeRate& minIncrementalFee)
{
    CAmount minFeeLimit = std::max(CAmount(1), minIncrementalFee.GetFeePerK() / 2);
    feeset.insert(0);
    for (double bucketBoundary = minFeeLimit; bucketBoundary <= MAX_FILTER_FEERATE; bucketBoundary *= FEE_FILTER_SPACING) {
        feeset.insert(bucketBoundary);
    }
}

CAmount FeeFilterRounder::round(CAmount currentMinFee)
{
    std::set<double>::iterator it = feeset.lower_bound(currentMinFee);
    if ((it != feeset.begin() && insecure_rand.rand32() % 3 != 0) || it == feeset.end()) {
        it--;
    }
    return *it;
}<|MERGE_RESOLUTION|>--- conflicted
+++ resolved
@@ -666,25 +666,20 @@
     }
 
 
-<<<<<<< HEAD
     // emit stats for estimated fees
-    for (unsigned int i = 1; i <= MAX_BLOCK_CONFIRMS; i++)
+    for (unsigned int i = 1; i <= 1008; i++)
     {
         std::string feeName = "estimates.fee.block" + boost::lexical_cast<std::string>(i);
-        double feeEstimate = feeStats.EstimateMedianVal(i, SUFFICIENT_FEETXS, MIN_SUCCESS_PCT, true, nBestSeenHeight);
-        if (feeEstimate > 0)
-            statsClient.gauge(feeName, feeEstimate);
+        CFeeRate feeEstimate = estimateSmartFee(i, NULL, false);
+        if (feeEstimate.GetFeePerK() > 0)
+            statsClient.gauge(feeName, feeEstimate.GetFeePerK());
         else
             statsClient.gauge(feeName, 0);
     }
 
-    LogPrint("estimatefee", "Blockpolicy after updating estimates for %u of %u txs in block, since last block %u of %u tracked, new mempool map size %u\n",
-             countedTxs, entries.size(), trackedTxs, trackedTxs + untrackedTxs, mapMemPoolTxs.size());
-=======
     LogPrint(BCLog::ESTIMATEFEE, "Blockpolicy estimates updated by %u of %u block txs, since last block %u of %u tracked, mempool map size %u, max target %u from %s\n",
              countedTxs, entries.size(), trackedTxs, trackedTxs + untrackedTxs, mapMemPoolTxs.size(),
              MaxUsableEstimate(), HistoricalBlockSpan() > BlockSpan() ? "historical" : "current");
->>>>>>> ec20f01b
 
     trackedTxs = 0;
     untrackedTxs = 0;
