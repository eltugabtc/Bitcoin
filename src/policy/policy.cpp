--- conflicted
+++ resolved
@@ -376,12 +376,7 @@
             return false;
 
         // Check P2WSH standard limits
-<<<<<<< HEAD
-        if (witnessversion == 0 && witnessprogram.size() == 32) {
-
-=======
         if (witnessversion == 0 && witnessprogram.size() == WITNESS_V0_SCRIPTHASH_SIZE) {
->>>>>>> 39439e5a
             if (tx.vin[i].scriptWitness.stack.back().size() > MAX_STANDARD_P2WSH_SCRIPT_SIZE)
                 return false;
             size_t sizeWitnessStack = tx.vin[i].scriptWitness.stack.size() - 1;
