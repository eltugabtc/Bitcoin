// Copyright (c) 2010 Satoshi Nakamoto
// Copyright (c) 2009-2016 The Bitcoin Core developers
// Distributed under the MIT software license, see the accompanying
// file COPYING or http://www.opensource.org/licenses/mit-license.php.

#include "base58.h"
#include "chain.h"
#include "coins.h"
#include "consensus/validation.h"
#include "core_io.h"
#include "init.h"
#include "keystore.h"
#include "validation.h"
#include "merkleblock.h"
#include "net.h"
#include "policy/policy.h"
#include "policy/rbf.h"
#include "primitives/transaction.h"
#include "rpc/server.h"
#include "script/script.h"
#include "script/script_error.h"
#include "script/sign.h"
#include "script/standard.h"
#include "txmempool.h"
#include "uint256.h"
#include "utilstrencodings.h"
#include "blind.h"
#ifdef ENABLE_WALLET
#include "wallet/rpcwallet.h"
#include "wallet/wallet.h"
#endif

#include <stdint.h>

#include <univalue.h>


static void AddRangeproof(const std::vector<uint8_t> &vRangeproof, UniValue &entry)
{
    entry.push_back(Pair("rangeproof", HexStr(vRangeproof.begin(), vRangeproof.end())));
    
    if (vRangeproof.size() > 0)
    {
        int exponent, mantissa;
        CAmount min_value, max_value;
        if (0 == GetRangeProofInfo(vRangeproof, exponent, mantissa, min_value, max_value))
        {
            entry.push_back(Pair("rp_exponent", exponent));
            entry.push_back(Pair("rp_mantissa", mantissa));
            entry.push_back(Pair("rp_min_value", ValueFromAmount(min_value)));
            entry.push_back(Pair("rp_max_value", ValueFromAmount(max_value)));
        };
    };
}

void OutputToJSON(uint256 &txid, int i,
    const CTxOutBase *baseOut, UniValue &entry)
{
    bool fCanSpend = false;
    switch (baseOut->GetType())
    {
        case OUTPUT_STANDARD:
            {
            fCanSpend = true;
            entry.push_back(Pair("type", "standard"));
            CTxOutStandard *s = (CTxOutStandard*) baseOut;
            entry.push_back(Pair("value", ValueFromAmount(s->nValue)));
            entry.push_back(Pair("valueSat", s->nValue));
            UniValue o(UniValue::VOBJ);
            ScriptPubKeyToJSON(s->scriptPubKey, o, true);
            entry.push_back(Pair("scriptPubKey", o));
            }
            break;
        case OUTPUT_DATA:
            {
            CTxOutData *s = (CTxOutData*) baseOut;
            entry.push_back(Pair("type", "data"));
            entry.push_back(Pair("data_hex", HexStr(s->vData.begin(), s->vData.end())));
            }
            break;
        case OUTPUT_CT:
            {
            fCanSpend = true;
            CTxOutCT *s = (CTxOutCT*) baseOut;
            entry.push_back(Pair("type", "blind"));
            entry.push_back(Pair("valueCommitment", HexStr(&s->commitment.data[0], &s->commitment.data[0]+33)));
            UniValue o(UniValue::VOBJ);
            ScriptPubKeyToJSON(s->scriptPubKey, o, true);
            entry.push_back(Pair("scriptPubKey", o));
            entry.push_back(Pair("data_hex", HexStr(s->vData.begin(), s->vData.end())));
            
            AddRangeproof(s->vRangeproof, entry);
            }
            break;
        case OUTPUT_RINGCT:
            {
            CTxOutRingCT *s = (CTxOutRingCT*) baseOut;
            entry.push_back(Pair("type", "anon"));
            entry.push_back(Pair("pubkey", HexStr(s->pk.begin(), s->pk.end())));
            entry.push_back(Pair("valueCommitment", HexStr(&s->commitment.data[0], &s->commitment.data[0]+33)));
            entry.push_back(Pair("data_hex", HexStr(s->vData.begin(), s->vData.end())));
            
            AddRangeproof(s->vRangeproof, entry);
            }
            break;
        default:
            entry.push_back(Pair("type", "unknown"));
            break;
    };
    
    if (fCanSpend)
    {
        // Add spent information if spentindex is enabled
        CSpentIndexValue spentInfo;
        CSpentIndexKey spentKey(txid, i);
        if (GetSpentIndex(spentKey, spentInfo))
        {
            entry.push_back(Pair("spentTxId", spentInfo.txid.GetHex()));
            entry.push_back(Pair("spentIndex", (int)spentInfo.inputIndex));
            entry.push_back(Pair("spentHeight", spentInfo.blockHeight));
        };
    };
};

void TxToJSONExpanded(const CTransaction& tx, const uint256 hashBlock, UniValue& entry,
                      int nHeight = 0, int nConfirmations = 0, int nBlockTime = 0)
{
    uint256 txid = tx.GetHash();
    entry.push_back(Pair("txid", txid.GetHex()));
    entry.push_back(Pair("hash", tx.GetWitnessHash().GetHex()));
    entry.push_back(Pair("size", (int)::GetSerializeSize(tx, SER_NETWORK, PROTOCOL_VERSION)));
    entry.push_back(Pair("vsize", (int)::GetVirtualTransactionSize(tx)));
    entry.push_back(Pair("version", tx.nVersion));
    entry.push_back(Pair("locktime", (int64_t)tx.nLockTime));
    
    UniValue vin(UniValue::VARR);
    for (const auto &txin : tx.vin)
    {
        UniValue in(UniValue::VOBJ);
        if (tx.IsCoinBase())
        {
            in.push_back(Pair("coinbase", HexStr(txin.scriptSig.begin(), txin.scriptSig.end())));
        } else
        if (txin.IsAnonInput())
        {
            in.push_back(Pair("type", "anon"));
            in.push_back(Pair("valueSat", -1));
            uint32_t nSigInputs, nSigRingSize;
            txin.GetAnonInfo(nSigInputs, nSigRingSize);
            in.push_back(Pair("num_inputs", (int)nSigInputs));
            in.push_back(Pair("ring_size", (int)nSigRingSize));
        } else
        {
            in.push_back(Pair("txid", txin.prevout.hash.GetHex()));
            in.push_back(Pair("vout", (int64_t)txin.prevout.n));
            UniValue o(UniValue::VOBJ);
            o.push_back(Pair("asm", ScriptToAsmStr(txin.scriptSig, true)));
            o.push_back(Pair("hex", HexStr(txin.scriptSig.begin(), txin.scriptSig.end())));
            in.push_back(Pair("scriptSig", o));
            // Add address and value info if spentindex enabled
            CSpentIndexValue spentInfo;
            CSpentIndexKey spentKey(txin.prevout.hash, txin.prevout.n);
            if (GetSpentIndex(spentKey, spentInfo)) {
                in.push_back(Pair("value", ValueFromAmount(spentInfo.satoshis)));
                in.push_back(Pair("valueSat", spentInfo.satoshis));
                if (spentInfo.satoshis == -1)
                {
                    in.push_back(Pair("type", "blind"));
                }
                if (spentInfo.addressType == 1) {
                    in.push_back(Pair("address", CBitcoinAddress(CKeyID(spentInfo.addressHash)).ToString()));
                } else if (spentInfo.addressType == 2)  {
                    in.push_back(Pair("address", CBitcoinAddress(CScriptID(spentInfo.addressHash)).ToString()));
                }
            }
        };
        
        if (tx.HasWitness())
        {
            if (!txin.scriptWitness.IsNull())
            {
                UniValue txinwitness(UniValue::VARR);
                for (unsigned int j = 0; j < txin.scriptWitness.stack.size(); j++)
                {
                    std::vector<unsigned char> item = txin.scriptWitness.stack[j];
                    txinwitness.push_back(HexStr(item.begin(), item.end()));
                };
                in.push_back(Pair("txinwitness", txinwitness));
            };
        };
        in.push_back(Pair("sequence", (int64_t)txin.nSequence));
        vin.push_back(in);
    };
    entry.push_back(Pair("vin", vin));
    UniValue vout(UniValue::VARR);
    
    for (unsigned int i = 0; i < tx.vpout.size(); i++)
    {
        UniValue out(UniValue::VOBJ);
        out.push_back(Pair("n", (int64_t)i));
        OutputToJSON(txid, i, tx.vpout[i].get(), out);
        vout.push_back(out);
    };
    
    entry.push_back(Pair("vout", vout));

    if (!hashBlock.IsNull())
    {
        entry.push_back(Pair("blockhash", hashBlock.GetHex()));

        if (nConfirmations > 0) {
            entry.push_back(Pair("height", nHeight));
            entry.push_back(Pair("confirmations", nConfirmations));
            entry.push_back(Pair("time", nBlockTime));
            entry.push_back(Pair("blocktime", nBlockTime));
        } else
        {
            entry.push_back(Pair("height", -1));
            entry.push_back(Pair("confirmations", 0));
        }
    }

}

void TxToJSON(const CTransaction& tx, const uint256 hashBlock, UniValue& entry)
{
<<<<<<< HEAD
    uint256 txid = tx.GetHash();
    entry.push_back(Pair("txid", txid.GetHex()));
    entry.push_back(Pair("hash", tx.GetWitnessHash().GetHex()));
    entry.push_back(Pair("size", (int)::GetSerializeSize(tx, SER_NETWORK, PROTOCOL_VERSION)));
    entry.push_back(Pair("vsize", (int)::GetVirtualTransactionSize(tx)));
    entry.push_back(Pair("version", tx.nVersion));
    entry.push_back(Pair("locktime", (int64_t)tx.nLockTime));

    UniValue vin(UniValue::VARR);
    for (unsigned int i = 0; i < tx.vin.size(); i++) {
        const CTxIn& txin = tx.vin[i];
        UniValue in(UniValue::VOBJ);
        if (tx.IsCoinBase())
            in.push_back(Pair("coinbase", HexStr(txin.scriptSig.begin(), txin.scriptSig.end())));
        else {
            in.push_back(Pair("txid", txin.prevout.hash.GetHex()));
            in.push_back(Pair("vout", (int64_t)txin.prevout.n));
            UniValue o(UniValue::VOBJ);
            o.push_back(Pair("asm", ScriptToAsmStr(txin.scriptSig, true)));
            o.push_back(Pair("hex", HexStr(txin.scriptSig.begin(), txin.scriptSig.end())));
            in.push_back(Pair("scriptSig", o));
        }
        if (tx.HasWitness()) {
            UniValue txinwitness(UniValue::VARR);
            for (unsigned int j = 0; j < tx.vin[i].scriptWitness.stack.size(); j++) {
                std::vector<unsigned char> item = tx.vin[i].scriptWitness.stack[j];
                txinwitness.push_back(HexStr(item.begin(), item.end()));
            }
            in.push_back(Pair("txinwitness", txinwitness));
        }
        in.push_back(Pair("sequence", (int64_t)txin.nSequence));
        vin.push_back(in);
    }
    entry.push_back(Pair("vin", vin));
    UniValue vout(UniValue::VARR);
    
    if (fParticlMode)
    {
        for (unsigned int i = 0; i < tx.vpout.size(); i++)
        {
            UniValue out(UniValue::VOBJ);
            out.push_back(Pair("n", (int64_t)i));
            OutputToJSON(txid, i, tx.vpout[i].get(), out);
            vout.push_back(out);
        }
    } else
    {
        for (unsigned int i = 0; i < tx.vout.size(); i++) {
            const CTxOut& txout = tx.vout[i];
            UniValue out(UniValue::VOBJ);
            out.push_back(Pair("value", ValueFromAmount(txout.nValue)));
            out.push_back(Pair("valueSat", txout.nValue));
            out.push_back(Pair("n", (int64_t)i));
            UniValue o(UniValue::VOBJ);
            ScriptPubKeyToJSON(txout.scriptPubKey, o, true);
            out.push_back(Pair("scriptPubKey", o));
            vout.push_back(out);
        }
    }
    
    entry.push_back(Pair("vout", vout));
=======
    // Call into TxToUniv() in bitcoin-common to decode the transaction hex.
    //
    // Blockchain contextual information (confirmations and blocktime) is not
    // available to code in bitcoin-common, so we query them here and push the
    // data into the returned UniValue.
    TxToUniv(tx, uint256(), entry, true, RPCSerializationFlags());
>>>>>>> 0d3e8183

    if (!hashBlock.IsNull()) {
        entry.push_back(Pair("blockhash", hashBlock.GetHex()));
        BlockMap::iterator mi = mapBlockIndex.find(hashBlock);
        if (mi != mapBlockIndex.end() && (*mi).second) {
            CBlockIndex* pindex = (*mi).second;
            if (chainActive.Contains(pindex)) {
                entry.push_back(Pair("height", pindex->nHeight));
                entry.push_back(Pair("confirmations", 1 + chainActive.Height() - pindex->nHeight));
                entry.push_back(Pair("time", pindex->GetBlockTime()));
                entry.push_back(Pair("blocktime", pindex->GetBlockTime()));
            } else
            {
                entry.push_back(Pair("height", -1));
                entry.push_back(Pair("confirmations", 0));
            };
        }
    }
}

UniValue getrawtransaction(const JSONRPCRequest& request)
{
    if (request.fHelp || request.params.size() < 1 || request.params.size() > 2)
        throw std::runtime_error(
            "getrawtransaction \"txid\" ( verbose )\n"

            "\nNOTE: By default this function only works for mempool transactions. If the -txindex option is\n"
            "enabled, it also works for blockchain transactions.\n"
            "DEPRECATED: for now, it also works for transactions with unspent outputs.\n"

            "\nReturn the raw transaction data.\n"
            "\nIf verbose is 'true', returns an Object with information about 'txid'.\n"
            "If verbose is 'false' or omitted, returns a string that is serialized, hex-encoded data for 'txid'.\n"

            "\nArguments:\n"
            "1. \"txid\"      (string, required) The transaction id\n"
            "2. verbose       (bool, optional, default=false) If false, return a string, otherwise return a json object\n"

            "\nResult (if verbose is not set or set to false):\n"
            "\"data\"      (string) The serialized, hex-encoded data for 'txid'\n"

            "\nResult (if verbose is set to true):\n"
            "{\n"
            "  \"hex\" : \"data\",       (string) The serialized, hex-encoded data for 'txid'\n"
            "  \"txid\" : \"id\",        (string) The transaction id (same as provided)\n"
            "  \"hash\" : \"id\",        (string) The transaction hash (differs from txid for witness transactions)\n"
            "  \"size\" : n,             (numeric) The serialized transaction size\n"
            "  \"vsize\" : n,            (numeric) The virtual transaction size (differs from size for witness transactions)\n"
            "  \"version\" : n,          (numeric) The version\n"
            "  \"locktime\" : ttt,       (numeric) The lock time\n"
            "  \"vin\" : [               (array of json objects)\n"
            "     {\n"
            "       \"txid\": \"id\",    (string) The transaction id\n"
            "       \"vout\": n,         (numeric) \n"
            "       \"scriptSig\": {     (json object) The script\n"
            "         \"asm\": \"asm\",  (string) asm\n"
            "         \"hex\": \"hex\"   (string) hex\n"
            "       },\n"
            "       \"sequence\": n      (numeric) The script sequence number\n"
            "       \"txinwitness\": [\"hex\", ...] (array of string) hex-encoded witness data (if any)\n"
            "     }\n"
            "     ,...\n"
            "  ],\n"
            "  \"vout\" : [              (array of json objects)\n"
            "     {\n"
            "       \"value\" : x.xxx,            (numeric) The value in " + CURRENCY_UNIT + "\n"
            "       \"n\" : n,                    (numeric) index\n"
            "       \"scriptPubKey\" : {          (json object)\n"
            "         \"asm\" : \"asm\",          (string) the asm\n"
            "         \"hex\" : \"hex\",          (string) the hex\n"
            "         \"reqSigs\" : n,            (numeric) The required sigs\n"
            "         \"type\" : \"pubkeyhash\",  (string) The type, eg 'pubkeyhash'\n"
            "         \"addresses\" : [           (json array of string)\n"
            "           \"address\"               (string) particl address\n"
            "           ,...\n"
            "         ]\n"
            "       }\n"
            "     }\n"
            "     ,...\n"
            "  ],\n"
            "  \"blockhash\" : \"hash\",   (string) the block hash\n"
            "  \"confirmations\" : n,      (numeric) The confirmations\n"
            "  \"time\" : ttt,             (numeric) The transaction time in seconds since epoch (Jan 1 1970 GMT)\n"
            "  \"blocktime\" : ttt         (numeric) The block time in seconds since epoch (Jan 1 1970 GMT)\n"
            "}\n"

            "\nExamples:\n"
            + HelpExampleCli("getrawtransaction", "\"mytxid\"")
            + HelpExampleCli("getrawtransaction", "\"mytxid\" true")
            + HelpExampleRpc("getrawtransaction", "\"mytxid\", true")
        );

    uint256 hash = ParseHashV(request.params[0], "parameter 1");

    // Accept either a bool (true) or a num (>=1) to indicate verbose output.
    bool fVerbose = false;
    if (!request.params[1].isNull()) {
        if (request.params[1].isNum()) {
            if (request.params[1].get_int() != 0) {
                fVerbose = true;
            }
        }
        else if(request.params[1].isBool()) {
            if(request.params[1].isTrue()) {
                fVerbose = true;
            }
        }
        else {
            throw JSONRPCError(RPC_TYPE_ERROR, "Invalid type provided. Verbose parameter must be a boolean.");
        }
    }

    CTransactionRef tx;
    uint256 hashBlock;
    
    int nHeight = 0;
    int nConfirmations = 0;
    int nBlockTime = 0;

    {
        LOCK(cs_main);
        if (!GetTransaction(hash, tx, Params().GetConsensus(), hashBlock, true))
            throw JSONRPCError(RPC_INVALID_ADDRESS_OR_KEY, "No information available about transaction");

        BlockMap::iterator mi = mapBlockIndex.find(hashBlock);
        if (mi != mapBlockIndex.end() && (*mi).second) {
            CBlockIndex* pindex = (*mi).second;
            if (chainActive.Contains(pindex)) {
                nHeight = pindex->nHeight;
                nConfirmations = 1 + chainActive.Height() - pindex->nHeight;
                nBlockTime = pindex->GetBlockTime();
            } else {
                nHeight = -1;
                nConfirmations = 0;
                nBlockTime = pindex->GetBlockTime();
            }
        }
    }
    

    if (!fVerbose)
        return EncodeHexTx(*tx, RPCSerializationFlags());

    UniValue result(UniValue::VOBJ);
<<<<<<< HEAD
    result.push_back(Pair("hex", strHex));
    //TxToJSON(*tx, hashBlock, result);
    TxToJSONExpanded(*tx, hashBlock, result, nHeight, nConfirmations, nBlockTime);
=======
    TxToJSON(*tx, hashBlock, result);
>>>>>>> 0d3e8183
    return result;
}

UniValue gettxoutproof(const JSONRPCRequest& request)
{
    if (request.fHelp || (request.params.size() != 1 && request.params.size() != 2))
        throw std::runtime_error(
            "gettxoutproof [\"txid\",...] ( blockhash )\n"
            "\nReturns a hex-encoded proof that \"txid\" was included in a block.\n"
            "\nNOTE: By default this function only works sometimes. This is when there is an\n"
            "unspent output in the utxo for this transaction. To make it always work,\n"
            "you need to maintain a transaction index, using the -txindex command line option or\n"
            "specify the block in which the transaction is included manually (by blockhash).\n"
            "\nArguments:\n"
            "1. \"txids\"       (string) A json array of txids to filter\n"
            "    [\n"
            "      \"txid\"     (string) A transaction hash\n"
            "      ,...\n"
            "    ]\n"
            "2. \"blockhash\"   (string, optional) If specified, looks for txid in the block with this hash\n"
            "\nResult:\n"
            "\"data\"           (string) A string that is a serialized, hex-encoded data for the proof.\n"
        );

    std::set<uint256> setTxids;
    uint256 oneTxid;
    UniValue txids = request.params[0].get_array();
    for (unsigned int idx = 0; idx < txids.size(); idx++) {
        const UniValue& txid = txids[idx];
        if (txid.get_str().length() != 64 || !IsHex(txid.get_str()))
            throw JSONRPCError(RPC_INVALID_PARAMETER, std::string("Invalid txid ")+txid.get_str());
        uint256 hash(uint256S(txid.get_str()));
        if (setTxids.count(hash))
            throw JSONRPCError(RPC_INVALID_PARAMETER, std::string("Invalid parameter, duplicated txid: ")+txid.get_str());
       setTxids.insert(hash);
       oneTxid = hash;
    }

    LOCK(cs_main);

    CBlockIndex* pblockindex = nullptr;

    uint256 hashBlock;
    if (!request.params[1].isNull())
    {
        hashBlock = uint256S(request.params[1].get_str());
        if (!mapBlockIndex.count(hashBlock))
            throw JSONRPCError(RPC_INVALID_ADDRESS_OR_KEY, "Block not found");
        pblockindex = mapBlockIndex[hashBlock];
    } else {
        // Loop through txids and try to find which block they're in. Exit loop once a block is found.
        for (const auto& tx : setTxids) {
            const Coin& coin = AccessByTxid(*pcoinsTip, tx);
            if (!coin.IsSpent()) {
                pblockindex = chainActive[coin.nHeight];
                break;
            }
        }
    }

    if (pblockindex == nullptr)
    {
        CTransactionRef tx;
        if (!GetTransaction(oneTxid, tx, Params().GetConsensus(), hashBlock, false) || hashBlock.IsNull())
            throw JSONRPCError(RPC_INVALID_ADDRESS_OR_KEY, "Transaction not yet in block");
        if (!mapBlockIndex.count(hashBlock))
            throw JSONRPCError(RPC_INTERNAL_ERROR, "Transaction index corrupt");
        pblockindex = mapBlockIndex[hashBlock];
    }

    CBlock block;
    if(!ReadBlockFromDisk(block, pblockindex, Params().GetConsensus()))
        throw JSONRPCError(RPC_INTERNAL_ERROR, "Can't read block from disk");

    unsigned int ntxFound = 0;
    for (const auto& tx : block.vtx)
        if (setTxids.count(tx->GetHash()))
            ntxFound++;
    if (ntxFound != setTxids.size())
        throw JSONRPCError(RPC_INVALID_ADDRESS_OR_KEY, "Not all transactions found in specified or retrieved block");

    CDataStream ssMB(SER_NETWORK, PROTOCOL_VERSION | SERIALIZE_TRANSACTION_NO_WITNESS);
    CMerkleBlock mb(block, setTxids);
    ssMB << mb;
    std::string strHex = HexStr(ssMB.begin(), ssMB.end());
    return strHex;
}

UniValue verifytxoutproof(const JSONRPCRequest& request)
{
    if (request.fHelp || request.params.size() != 1)
        throw std::runtime_error(
            "verifytxoutproof \"proof\"\n"
            "\nVerifies that a proof points to a transaction in a block, returning the transaction it commits to\n"
            "and throwing an RPC error if the block is not in our best chain\n"
            "\nArguments:\n"
            "1. \"proof\"    (string, required) The hex-encoded proof generated by gettxoutproof\n"
            "\nResult:\n"
            "[\"txid\"]      (array, strings) The txid(s) which the proof commits to, or empty array if the proof is invalid\n"
        );

    CDataStream ssMB(ParseHexV(request.params[0], "proof"), SER_NETWORK, PROTOCOL_VERSION | SERIALIZE_TRANSACTION_NO_WITNESS);
    CMerkleBlock merkleBlock;
    ssMB >> merkleBlock;

    UniValue res(UniValue::VARR);

    std::vector<uint256> vMatch;
    std::vector<unsigned int> vIndex;
    if (merkleBlock.txn.ExtractMatches(vMatch, vIndex) != merkleBlock.header.hashMerkleRoot)
        return res;

    LOCK(cs_main);

    if (!mapBlockIndex.count(merkleBlock.header.GetHash()) || !chainActive.Contains(mapBlockIndex[merkleBlock.header.GetHash()]))
        throw JSONRPCError(RPC_INVALID_ADDRESS_OR_KEY, "Block not found in chain");

    for (const uint256& hash : vMatch)
        res.push_back(hash.GetHex());
    return res;
}

UniValue createrawtransaction(const JSONRPCRequest& request)
{
    if (request.fHelp || request.params.size() < 2 || request.params.size() > 4)
        throw std::runtime_error(
            "createrawtransaction [{\"txid\":\"id\",\"vout\":n},...] {\"address\":amount,\"data\":\"hex\",...} ( locktime ) ( replaceable )\n"
            "\nCreate a transaction spending the given inputs and creating new outputs.\n"
            "Outputs can be addresses or data.\n"
            "Returns hex-encoded raw transaction.\n"
            "Note that the transaction's inputs are not signed, and\n"
            "it is not stored in the wallet or transmitted to the network.\n"

            "\nArguments:\n"
            "1. \"inputs\"                (array, required) A json array of json objects\n"
            "     [\n"
            "       {\n"
            "         \"txid\":\"id\",    (string, required) The transaction id\n"
            "         \"vout\":n,         (numeric, required) The output number\n"
            "         \"sequence\":n      (numeric, optional) The sequence number\n"
            "       } \n"
            "       ,...\n"
            "     ]\n"
            "2. \"outputs\"               (object, required) a json object with outputs\n"
            "    {\n"
            "      \"address\": x.xxx     (numeric or string, required) The key is the particl address, the numeric value (can be string) is the " + CURRENCY_UNIT + " amount\n"
            "      \"data\": \"hex\",     (string, required) The key is \"data\", the value is hex encoded data\n"
            "      ...\n"
            "    }\n"
            "3. locktime                  (numeric, optional, default=0) Raw locktime. Non-0 value also locktime-activates inputs\n"
            "4. replaceable               (boolean, optional, default=false) Marks this transaction as BIP125 replaceable.\n"
            "                             Allows this transaction to be replaced by a transaction with higher fees. If provided, it is an error if explicit sequence numbers are incompatible.\n"
            "\nResult:\n"
            "\"transaction\"              (string) hex string of the transaction\n"

            "\nExamples:\n"
            + HelpExampleCli("createrawtransaction", "\"[{\\\"txid\\\":\\\"myid\\\",\\\"vout\\\":0}]\" \"{\\\"address\\\":0.01}\"")
            + HelpExampleCli("createrawtransaction", "\"[{\\\"txid\\\":\\\"myid\\\",\\\"vout\\\":0}]\" \"{\\\"data\\\":\\\"00010203\\\"}\"")
            + HelpExampleRpc("createrawtransaction", "\"[{\\\"txid\\\":\\\"myid\\\",\\\"vout\\\":0}]\", \"{\\\"address\\\":0.01}\"")
            + HelpExampleRpc("createrawtransaction", "\"[{\\\"txid\\\":\\\"myid\\\",\\\"vout\\\":0}]\", \"{\\\"data\\\":\\\"00010203\\\"}\"")
        );

    RPCTypeCheck(request.params, {UniValue::VARR, UniValue::VOBJ, UniValue::VNUM}, true);
    if (request.params[0].isNull() || request.params[1].isNull())
        throw JSONRPCError(RPC_INVALID_PARAMETER, "Invalid parameter, arguments 1 and 2 must be non-null");

    UniValue inputs = request.params[0].get_array();
    UniValue sendTo = request.params[1].get_obj();

    CMutableTransaction rawTx;
    
    if (fParticlMode)
        rawTx.nVersion = PARTICL_TXN_VERSION;

    if (request.params.size() > 2 && !request.params[2].isNull()) {
        int64_t nLockTime = request.params[2].get_int64();
        if (nLockTime < 0 || nLockTime > std::numeric_limits<uint32_t>::max())
            throw JSONRPCError(RPC_INVALID_PARAMETER, "Invalid parameter, locktime out of range");
        rawTx.nLockTime = nLockTime;
    }

    bool rbfOptIn = request.params.size() > 3 ? request.params[3].isTrue() : false;

    for (unsigned int idx = 0; idx < inputs.size(); idx++) {
        const UniValue& input = inputs[idx];
        const UniValue& o = input.get_obj();

        uint256 txid = ParseHashO(o, "txid");

        const UniValue& vout_v = find_value(o, "vout");
        if (!vout_v.isNum())
            throw JSONRPCError(RPC_INVALID_PARAMETER, "Invalid parameter, missing vout key");
        int nOutput = vout_v.get_int();
        if (nOutput < 0)
            throw JSONRPCError(RPC_INVALID_PARAMETER, "Invalid parameter, vout must be positive");

        uint32_t nSequence;
        if (rbfOptIn) {
            nSequence = MAX_BIP125_RBF_SEQUENCE;
        } else if (rawTx.nLockTime) {
            nSequence = std::numeric_limits<uint32_t>::max() - 1;
        } else {
            nSequence = std::numeric_limits<uint32_t>::max();
        }

        // set the sequence number if passed in the parameters object
        const UniValue& sequenceObj = find_value(o, "sequence");
        if (sequenceObj.isNum()) {
            int64_t seqNr64 = sequenceObj.get_int64();
            if (seqNr64 < 0 || seqNr64 > std::numeric_limits<uint32_t>::max()) {
                throw JSONRPCError(RPC_INVALID_PARAMETER, "Invalid parameter, sequence number is out of range");
            } else {
                nSequence = (uint32_t)seqNr64;
            }
        }

        CTxIn in(COutPoint(txid, nOutput), CScript(), nSequence);

        rawTx.vin.push_back(in);
    }

    std::set<CBitcoinAddress> setAddress;
    std::vector<std::string> addrList = sendTo.getKeys();
    for (const std::string& name_ : addrList) {

        if (name_ == "data") {
            std::vector<unsigned char> data = ParseHexV(sendTo[name_].getValStr(),"Data");
            
            if (fParticlMode)
            {
                std::shared_ptr<CTxOutData> out = MAKE_OUTPUT<CTxOutData>();
                out->vData = data;
                rawTx.vpout.push_back(out);
            } else
            {
                CTxOut out(0, CScript() << OP_RETURN << data);
                rawTx.vout.push_back(out);
            };
        } else {
            CBitcoinAddress address(name_);
            if (!address.IsValid())
<<<<<<< HEAD
                throw JSONRPCError(RPC_INVALID_ADDRESS_OR_KEY, string("Invalid Particl address: ")+name_);
=======
                throw JSONRPCError(RPC_INVALID_ADDRESS_OR_KEY, std::string("Invalid Bitcoin address: ")+name_);
>>>>>>> 0d3e8183

            if (setAddress.count(address))
                throw JSONRPCError(RPC_INVALID_PARAMETER, std::string("Invalid parameter, duplicated address: ")+name_);
            setAddress.insert(address);
            
            
            CScript scriptPubKey = GetScriptForDestination(address.Get());
            CAmount nAmount = AmountFromValue(sendTo[name_]);
            
            if (fParticlMode)
            {
                std::shared_ptr<CTxOutStandard> out = MAKE_OUTPUT<CTxOutStandard>();
                out->nValue = nAmount;
                out->scriptPubKey = scriptPubKey;
                rawTx.vpout.push_back(out);
            } else
            {
                CTxOut out(nAmount, scriptPubKey);
                rawTx.vout.push_back(out);
            }
        }
    }

    if (!request.params[3].isNull() && rbfOptIn != SignalsOptInRBF(rawTx)) {
        throw JSONRPCError(RPC_INVALID_PARAMETER, "Invalid parameter combination: Sequence number(s) contradict replaceable option");
    }

    return EncodeHexTx(rawTx);
}

UniValue decoderawtransaction(const JSONRPCRequest& request)
{
    if (request.fHelp || request.params.size() != 1)
        throw std::runtime_error(
            "decoderawtransaction \"hexstring\"\n"
            "\nReturn a JSON object representing the serialized, hex-encoded transaction.\n"

            "\nArguments:\n"
            "1. \"hexstring\"      (string, required) The transaction hex string\n"

            "\nResult:\n"
            "{\n"
            "  \"txid\" : \"id\",        (string) The transaction id\n"
            "  \"hash\" : \"id\",        (string) The transaction hash (differs from txid for witness transactions)\n"
            "  \"size\" : n,             (numeric) The transaction size\n"
            "  \"vsize\" : n,            (numeric) The virtual transaction size (differs from size for witness transactions)\n"
            "  \"version\" : n,          (numeric) The version\n"
            "  \"locktime\" : ttt,       (numeric) The lock time\n"
            "  \"vin\" : [               (array of json objects)\n"
            "     {\n"
            "       \"txid\": \"id\",    (string) The transaction id\n"
            "       \"vout\": n,         (numeric) The output number\n"
            "       \"scriptSig\": {     (json object) The script\n"
            "         \"asm\": \"asm\",  (string) asm\n"
            "         \"hex\": \"hex\"   (string) hex\n"
            "       },\n"
            "       \"txinwitness\": [\"hex\", ...] (array of string) hex-encoded witness data (if any)\n"
            "       \"sequence\": n     (numeric) The script sequence number\n"
            "     }\n"
            "     ,...\n"
            "  ],\n"
            "  \"vout\" : [             (array of json objects)\n"
            "     {\n"
            "       \"value\" : x.xxx,            (numeric) The value in " + CURRENCY_UNIT + "\n"
            "       \"n\" : n,                    (numeric) index\n"
            "       \"scriptPubKey\" : {          (json object)\n"
            "         \"asm\" : \"asm\",          (string) the asm\n"
            "         \"hex\" : \"hex\",          (string) the hex\n"
            "         \"reqSigs\" : n,            (numeric) The required sigs\n"
            "         \"type\" : \"pubkeyhash\",  (string) The type, eg 'pubkeyhash'\n"
            "         \"addresses\" : [           (json array of string)\n"
            "           \"PfqK97PXYfqRFtdYcZw82x3dzPrZbEAcYa\"   (string) particl address\n"
            "           ,...\n"
            "         ]\n"
            "       }\n"
            "     }\n"
            "     ,...\n"
            "  ],\n"
            "}\n"

            "\nExamples:\n"
            + HelpExampleCli("decoderawtransaction", "\"hexstring\"")
            + HelpExampleRpc("decoderawtransaction", "\"hexstring\"")
        );

    LOCK(cs_main);
    RPCTypeCheck(request.params, {UniValue::VSTR});

    CMutableTransaction mtx;

    if (!DecodeHexTx(mtx, request.params[0].get_str(), true))
        throw JSONRPCError(RPC_DESERIALIZATION_ERROR, "TX decode failed");

    UniValue result(UniValue::VOBJ);
    TxToUniv(CTransaction(std::move(mtx)), uint256(), result, false);

    return result;
}

UniValue decodescript(const JSONRPCRequest& request)
{
    if (request.fHelp || request.params.size() != 1)
        throw std::runtime_error(
            "decodescript \"hexstring\"\n"
            "\nDecode a hex-encoded script.\n"
            "\nArguments:\n"
            "1. \"hexstring\"     (string) the hex encoded script\n"
            "\nResult:\n"
            "{\n"
            "  \"asm\":\"asm\",   (string) Script public key\n"
            "  \"hex\":\"hex\",   (string) hex encoded public key\n"
            "  \"type\":\"type\", (string) The output type\n"
            "  \"reqSigs\": n,    (numeric) The required signatures\n"
            "  \"addresses\": [   (json array of string)\n"
            "     \"address\"     (string) particl address\n"
            "     ,...\n"
            "  ],\n"
            "  \"p2sh\",\"address\" (string) address of P2SH script wrapping this redeem script (not returned if the script is already a P2SH).\n"
            "}\n"
            "\nExamples:\n"
            + HelpExampleCli("decodescript", "\"hexstring\"")
            + HelpExampleRpc("decodescript", "\"hexstring\"")
        );

    RPCTypeCheck(request.params, {UniValue::VSTR});

    UniValue r(UniValue::VOBJ);
    CScript script;
    if (request.params[0].get_str().size() > 0){
        std::vector<unsigned char> scriptData(ParseHexV(request.params[0], "argument"));
        script = CScript(scriptData.begin(), scriptData.end());
    } else {
        // Empty scripts are valid
    }
    ScriptPubKeyToUniv(script, r, false);

    UniValue type;
    type = find_value(r, "type");

    if (type.isStr() && type.get_str() != "scripthash") {
        // P2SH cannot be wrapped in a P2SH. If this script is already a P2SH,
        // don't return the address for a P2SH of the P2SH.
        r.push_back(Pair("p2sh", CBitcoinAddress(CScriptID(script)).ToString()));
    }

    return r;
}

/** Pushes a JSON object for script verification or signing errors to vErrorsRet. */
static void TxInErrorToJSON(const CTxIn& txin, UniValue& vErrorsRet, const std::string& strMessage)
{
    UniValue entry(UniValue::VOBJ);
    entry.push_back(Pair("txid", txin.prevout.hash.ToString()));
    entry.push_back(Pair("vout", (uint64_t)txin.prevout.n));
    UniValue witness(UniValue::VARR);
    for (unsigned int i = 0; i < txin.scriptWitness.stack.size(); i++) {
        witness.push_back(HexStr(txin.scriptWitness.stack[i].begin(), txin.scriptWitness.stack[i].end()));
    }
    entry.push_back(Pair("witness", witness));
    entry.push_back(Pair("scriptSig", HexStr(txin.scriptSig.begin(), txin.scriptSig.end())));
    entry.push_back(Pair("sequence", (uint64_t)txin.nSequence));
    entry.push_back(Pair("error", strMessage));
    vErrorsRet.push_back(entry);
}

UniValue combinerawtransaction(const JSONRPCRequest& request)
{

    if (request.fHelp || request.params.size() != 1)
        throw std::runtime_error(
            "combinerawtransaction [\"hexstring\",...]\n"
            "\nCombine multiple partially signed transactions into one transaction.\n"
            "The combined transaction may be another partially signed transaction or a \n"
            "fully signed transaction."

            "\nArguments:\n"
            "1. \"txs\"         (string) A json array of hex strings of partially signed transactions\n"
            "    [\n"
            "      \"hexstring\"     (string) A transaction hash\n"
            "      ,...\n"
            "    ]\n"

            "\nResult:\n"
            "\"hex\"            (string) The hex-encoded raw transaction with signature(s)\n"

            "\nExamples:\n"
            + HelpExampleCli("combinerawtransaction", "[\"myhex1\", \"myhex2\", \"myhex3\"]")
        );


    UniValue txs = request.params[0].get_array();
    std::vector<CMutableTransaction> txVariants(txs.size());

    for (unsigned int idx = 0; idx < txs.size(); idx++) {
        if (!DecodeHexTx(txVariants[idx], txs[idx].get_str(), true)) {
            throw JSONRPCError(RPC_DESERIALIZATION_ERROR, strprintf("TX decode failed for tx %d", idx));
        }
    }

    if (txVariants.empty()) {
        throw JSONRPCError(RPC_DESERIALIZATION_ERROR, "Missing transactions");
    }

    // mergedTx will end up with all the signatures; it
    // starts as a clone of the rawtx:
    CMutableTransaction mergedTx(txVariants[0]);

    // Fetch previous transactions (inputs):
    CCoinsView viewDummy;
    CCoinsViewCache view(&viewDummy);
    {
        LOCK(cs_main);
        LOCK(mempool.cs);
        CCoinsViewCache &viewChain = *pcoinsTip;
        CCoinsViewMemPool viewMempool(&viewChain, mempool);
        view.SetBackend(viewMempool); // temporarily switch cache backend to db+mempool view

        for (const CTxIn& txin : mergedTx.vin) {
            view.AccessCoin(txin.prevout); // Load entries from viewChain into view; can fail.
        }

        view.SetBackend(viewDummy); // switch back to avoid locking mempool for too long
    }

    // Use CTransaction for the constant parts of the
    // transaction to avoid rehashing.
    const CTransaction txConst(mergedTx);
    // Sign what we can:
    for (unsigned int i = 0; i < mergedTx.vin.size(); i++) {
        CTxIn& txin = mergedTx.vin[i];
        const Coin& coin = view.AccessCoin(txin.prevout);
        if (coin.IsSpent()) {
            throw JSONRPCError(RPC_VERIFY_ERROR, "Input not found or already spent");
        }
        const CScript& prevPubKey = coin.out.scriptPubKey;
        const CAmount& amount = coin.out.nValue;

        SignatureData sigdata;

        // ... and merge in other signatures:
        for (const CMutableTransaction& txv : txVariants) {
            if (txv.vin.size() > i) {
                sigdata = CombineSignatures(prevPubKey, TransactionSignatureChecker(&txConst, i, amount), sigdata, DataFromTransaction(txv, i));
            }
        }

        UpdateTransaction(mergedTx, i, sigdata);
    }

    return EncodeHexTx(mergedTx);
}

UniValue signrawtransaction(const JSONRPCRequest& request)
{
#ifdef ENABLE_WALLET
    CWallet * const pwallet = GetWalletForJSONRPCRequest(request);
#endif

    if (request.fHelp || request.params.size() < 1 || request.params.size() > 4)
        throw std::runtime_error(
            "signrawtransaction \"hexstring\" ( [{\"txid\":\"id\",\"vout\":n,\"scriptPubKey\":\"hex\",\"redeemScript\":\"hex\"},...] [\"privatekey1\",...] sighashtype )\n"
            "\nSign inputs for raw transaction (serialized, hex-encoded).\n"
            "The second optional argument (may be null) is an array of previous transaction outputs that\n"
            "this transaction depends on but may not yet be in the block chain.\n"
            "The third optional argument (may be null) is an array of base58-encoded private\n"
            "keys that, if given, will be the only keys used to sign the transaction.\n"
#ifdef ENABLE_WALLET
            + HelpRequiringPassphrase(pwallet) + "\n"
#endif

            "\nArguments:\n"
            "1. \"hexstring\"     (string, required) The transaction hex string\n"
            "2. \"prevtxs\"       (string, optional) An json array of previous dependent transaction outputs\n"
            "     [               (json array of json objects, or 'null' if none provided)\n"
            "       {\n"
            "         \"txid\":\"id\",             (string, required) The transaction id\n"
            "         \"vout\":n,                  (numeric, required) The output number\n"
            "         \"scriptPubKey\": \"hex\",   (string, required) script key\n"
            "         \"redeemScript\": \"hex\",   (string, required for P2SH or P2WSH) redeem script\n"
            "         \"amount\": value            (numeric, required) The amount spent\n"
            "       }\n"
            "       ,...\n"
            "    ]\n"
            "3. \"privkeys\"     (string, optional) A json array of base58-encoded private keys for signing\n"
            "    [                  (json array of strings, or 'null' if none provided)\n"
            "      \"privatekey\"   (string) private key in base58-encoding\n"
            "      ,...\n"
            "    ]\n"
            "4. \"sighashtype\"     (string, optional, default=ALL) The signature hash type. Must be one of\n"
            "       \"ALL\"\n"
            "       \"NONE\"\n"
            "       \"SINGLE\"\n"
            "       \"ALL|ANYONECANPAY\"\n"
            "       \"NONE|ANYONECANPAY\"\n"
            "       \"SINGLE|ANYONECANPAY\"\n"

            "\nResult:\n"
            "{\n"
            "  \"hex\" : \"value\",           (string) The hex-encoded raw transaction with signature(s)\n"
            "  \"complete\" : true|false,   (boolean) If the transaction has a complete set of signatures\n"
            "  \"errors\" : [                 (json array of objects) Script verification errors (if there are any)\n"
            "    {\n"
            "      \"txid\" : \"hash\",           (string) The hash of the referenced, previous transaction\n"
            "      \"vout\" : n,                (numeric) The index of the output to spent and used as input\n"
            "      \"scriptSig\" : \"hex\",       (string) The hex-encoded signature script\n"
            "      \"sequence\" : n,            (numeric) Script sequence number\n"
            "      \"error\" : \"text\"           (string) Verification or signing error related to the input\n"
            "    }\n"
            "    ,...\n"
            "  ]\n"
            "}\n"

            "\nExamples:\n"
            + HelpExampleCli("signrawtransaction", "\"myhex\"")
            + HelpExampleRpc("signrawtransaction", "\"myhex\"")
        );

#ifdef ENABLE_WALLET
    LOCK2(cs_main, pwallet ? &pwallet->cs_wallet : nullptr);
#else
    LOCK(cs_main);
#endif
    RPCTypeCheck(request.params, {UniValue::VSTR, UniValue::VARR, UniValue::VARR, UniValue::VSTR}, true);

    CMutableTransaction mtx;
    if (!DecodeHexTx(mtx, request.params[0].get_str(), true))
        throw JSONRPCError(RPC_DESERIALIZATION_ERROR, "TX decode failed");

    // Fetch previous transactions (inputs):
    CCoinsView viewDummy;
    CCoinsViewCache view(&viewDummy, fParticlMode);
    {
        LOCK(mempool.cs);
        CCoinsViewCache &viewChain = *pcoinsTip;
        CCoinsViewMemPool viewMempool(&viewChain, mempool);
        view.SetBackend(viewMempool); // temporarily switch cache backend to db+mempool view

        for (const CTxIn& txin : mtx.vin) {
            view.AccessCoin(txin.prevout); // Load entries from viewChain into view; can fail.
        }

        view.SetBackend(viewDummy); // switch back to avoid locking mempool for too long
    }

    bool fGivenKeys = false;
    CBasicKeyStore tempKeystore;
    if (request.params.size() > 2 && !request.params[2].isNull()) {
        fGivenKeys = true;
        UniValue keys = request.params[2].get_array();
        for (unsigned int idx = 0; idx < keys.size(); idx++) {
            UniValue k = keys[idx];
            CBitcoinSecret vchSecret;
            bool fGood = vchSecret.SetString(k.get_str());
            if (!fGood)
                throw JSONRPCError(RPC_INVALID_ADDRESS_OR_KEY, "Invalid private key");
            CKey key = vchSecret.GetKey();
            if (!key.IsValid())
                throw JSONRPCError(RPC_INVALID_ADDRESS_OR_KEY, "Private key outside allowed range");
            tempKeystore.AddKey(key);
        }
    }
#ifdef ENABLE_WALLET
    else if (pwallet) {
        EnsureWalletIsUnlocked(pwallet);
    }
#endif

    // Add previous txouts given in the RPC call:
    if (request.params.size() > 1 && !request.params[1].isNull()) {
        UniValue prevTxs = request.params[1].get_array();
        for (unsigned int idx = 0; idx < prevTxs.size(); idx++) {
            const UniValue& p = prevTxs[idx];
            if (!p.isObject())
                throw JSONRPCError(RPC_DESERIALIZATION_ERROR, "expected object with {\"txid'\",\"vout\",\"scriptPubKey\"}");

            UniValue prevOut = p.get_obj();

            RPCTypeCheckObj(prevOut,
                {
                    {"txid", UniValueType(UniValue::VSTR)},
                    {"vout", UniValueType(UniValue::VNUM)},
                    {"scriptPubKey", UniValueType(UniValue::VSTR)},
                });

            uint256 txid = ParseHashO(prevOut, "txid");

            int nOut = find_value(prevOut, "vout").get_int();
            if (nOut < 0)
                throw JSONRPCError(RPC_DESERIALIZATION_ERROR, "vout must be positive");

            COutPoint out(txid, nOut);
            std::vector<unsigned char> pkData(ParseHexO(prevOut, "scriptPubKey"));
            CScript scriptPubKey(pkData.begin(), pkData.end());

            if (fParticlMode)
            {
                CCoinsModifier coins = view.ModifyCoins(txid, PARTICL_TXN_VERSION);
                if (coins->IsAvailable(nOut))
                {
                    if (!coins->vpout[nOut])
                        throw JSONRPCError(RPC_MISC_ERROR, "vpout is null");
                    if (!coins->vpout[nOut]->IsStandardOutput())
                        throw JSONRPCError(RPC_MISC_ERROR, "TODO: make work for !StandardOutput");
                    
                    CTxOutStandard *so = (CTxOutStandard*) coins->vpout[nOut].get();
                    if (so->scriptPubKey != scriptPubKey)
                    {
                        string err("Previous output scriptPubKey mismatch:\n");
                        err = err + ScriptToAsmStr(so->scriptPubKey) + "\nvs:\n"+
                            ScriptToAsmStr(scriptPubKey);
                        throw JSONRPCError(RPC_DESERIALIZATION_ERROR, err);
                    }
                };
                
                if ((unsigned int)nOut >= coins->vpout.size())
                {
                    coins->vpout.resize(nOut+1);
                    coins->vpout[nOut] = MAKE_OUTPUT<CTxOutStandard>();
                };
                CTxOutStandard *so = (CTxOutStandard*) coins->vpout[nOut].get();
                
                so->scriptPubKey = scriptPubKey;
                so->nValue = 0;
                if (prevOut.exists("amount")) {
                    so->nValue = AmountFromValue(find_value(prevOut, "amount"));
                };
            } else
            {
                const Coin& coin = view.AccessCoin(out);
                if (!coin.IsSpent() && coin.out.scriptPubKey != scriptPubKey) {
                    std::string err("Previous output scriptPubKey mismatch:\n");
                    err = err + ScriptToAsmStr(coin.out.scriptPubKey) + "\nvs:\n"+
                        ScriptToAsmStr(scriptPubKey);
                    throw JSONRPCError(RPC_DESERIALIZATION_ERROR, err);
                }
                Coin newcoin;
                newcoin.out.scriptPubKey = scriptPubKey;
                newcoin.out.nValue = 0;
                if (prevOut.exists("amount")) {
                    newcoin.out.nValue = AmountFromValue(find_value(prevOut, "amount"));
                }
                newcoin.nHeight = 1;
                view.AddCoin(out, std::move(newcoin), true);
            }

            // if redeemScript given and not using the local wallet (private keys
            // given), add redeemScript to the tempKeystore so it can be signed:
            if (fGivenKeys && (scriptPubKey.IsPayToScriptHash() || scriptPubKey.IsPayToWitnessScriptHash())) {
                RPCTypeCheckObj(prevOut,
                    {
                        {"txid", UniValueType(UniValue::VSTR)},
                        {"vout", UniValueType(UniValue::VNUM)},
                        {"scriptPubKey", UniValueType(UniValue::VSTR)},
                        {"redeemScript", UniValueType(UniValue::VSTR)},
                    });
                UniValue v = find_value(prevOut, "redeemScript");
                if (!v.isNull()) {
                    std::vector<unsigned char> rsData(ParseHexV(v, "redeemScript"));
                    CScript redeemScript(rsData.begin(), rsData.end());
                    tempKeystore.AddCScript(redeemScript);
                }
            }
        }
    }

#ifdef ENABLE_WALLET
    const CKeyStore& keystore = ((fGivenKeys || !pwallet) ? tempKeystore : *pwallet);
#else
    const CKeyStore& keystore = tempKeystore;
#endif

    int nHashType = SIGHASH_ALL;
    if (request.params.size() > 3 && !request.params[3].isNull()) {
        static std::map<std::string, int> mapSigHashValues = {
            {std::string("ALL"), int(SIGHASH_ALL)},
            {std::string("ALL|ANYONECANPAY"), int(SIGHASH_ALL|SIGHASH_ANYONECANPAY)},
            {std::string("NONE"), int(SIGHASH_NONE)},
            {std::string("NONE|ANYONECANPAY"), int(SIGHASH_NONE|SIGHASH_ANYONECANPAY)},
            {std::string("SINGLE"), int(SIGHASH_SINGLE)},
            {std::string("SINGLE|ANYONECANPAY"), int(SIGHASH_SINGLE|SIGHASH_ANYONECANPAY)},
        };
        std::string strHashType = request.params[3].get_str();
        if (mapSigHashValues.count(strHashType))
            nHashType = mapSigHashValues[strHashType];
        else
            throw JSONRPCError(RPC_INVALID_PARAMETER, "Invalid sighash param");
    }

    bool fHashSingle = ((nHashType & ~SIGHASH_ANYONECANPAY) == SIGHASH_SINGLE);
    
    // Script verification errors
    UniValue vErrors(UniValue::VARR);

    // Use CTransaction for the constant parts of the
    // transaction to avoid rehashing.
    const CTransaction txConst(mtx);
    // Sign what we can:
    for (unsigned int i = 0; i < mtx.vin.size(); i++) {
        CTxIn& txin = mtx.vin[i];
        const Coin& coin = view.AccessCoin(txin.prevout);
        if (coin.IsSpent()) {
            TxInErrorToJSON(txin, vErrors, "Input not found or already spent");
            continue;
        }
<<<<<<< HEAD
        
        CScript prevPubKey;
        CAmount amount;
        std::vector<uint8_t> vchAmount(8);
        SignatureData sigdata;
        
        if (fParticlMode)
        {
            if (!coins->vpout[txin.prevout.n]->IsStandardOutput())
                throw JSONRPCError(RPC_MISC_ERROR, "TODO: make work for !StandardOutput");
            CTxOutStandard *so = (CTxOutStandard*) coins->vpout[txin.prevout.n].get();
            
            prevPubKey = so->scriptPubKey;
            amount = so->nValue;
            memcpy(&vchAmount[0], &amount, 8);
            
            if (!fHashSingle || (i < mergedTx.vpout.size()))
                ProduceSignature(MutableTransactionSignatureCreator(&keystore, &mergedTx, i, vchAmount, nHashType), prevPubKey, sigdata);
        } else
        {
            prevPubKey = coins->vout[txin.prevout.n].scriptPubKey;
            amount = coins->vout[txin.prevout.n].nValue;
            memcpy(&vchAmount[0], &amount, 8);
            
            // Only sign SIGHASH_SINGLE if there's a corresponding output:
            if (!fHashSingle || (i < mergedTx.vout.size()))
                ProduceSignature(MutableTransactionSignatureCreator(&keystore, &mergedTx, i, vchAmount, nHashType), prevPubKey, sigdata);
        };

        
        
        // ... and merge in other signatures:
        BOOST_FOREACH(const CMutableTransaction& txv, txVariants) {
            if (txv.vin.size() > i) {
                sigdata = CombineSignatures(prevPubKey, TransactionSignatureChecker(&txConst, i, vchAmount), sigdata, DataFromTransaction(txv, i));
            }
        }
        

        UpdateTransaction(mergedTx, i, sigdata);
        
=======
        const CScript& prevPubKey = coin.out.scriptPubKey;
        const CAmount& amount = coin.out.nValue;

        SignatureData sigdata;
        // Only sign SIGHASH_SINGLE if there's a corresponding output:
        if (!fHashSingle || (i < mtx.vout.size()))
            ProduceSignature(MutableTransactionSignatureCreator(&keystore, &mtx, i, amount, nHashType), prevPubKey, sigdata);
        sigdata = CombineSignatures(prevPubKey, TransactionSignatureChecker(&txConst, i, amount), sigdata, DataFromTransaction(mtx, i));

        UpdateTransaction(mtx, i, sigdata);
>>>>>>> 0d3e8183

        ScriptError serror = SCRIPT_ERR_OK;
        if (!VerifyScript(txin.scriptSig, prevPubKey, &txin.scriptWitness, STANDARD_SCRIPT_VERIFY_FLAGS, TransactionSignatureChecker(&txConst, i, vchAmount), &serror)) {
            TxInErrorToJSON(txin, vErrors, ScriptErrorString(serror));
        }
    }
    bool fComplete = vErrors.empty();

    UniValue result(UniValue::VOBJ);
    result.push_back(Pair("hex", EncodeHexTx(mtx)));
    result.push_back(Pair("complete", fComplete));
    if (!vErrors.empty()) {
        result.push_back(Pair("errors", vErrors));
    }

    return result;
}

UniValue sendrawtransaction(const JSONRPCRequest& request)
{
    if (request.fHelp || request.params.size() < 1 || request.params.size() > 2)
        throw std::runtime_error(
            "sendrawtransaction \"hexstring\" ( allowhighfees )\n"
            "\nSubmits raw transaction (serialized, hex-encoded) to local node and network.\n"
            "\nAlso see createrawtransaction and signrawtransaction calls.\n"
            "\nArguments:\n"
            "1. \"hexstring\"    (string, required) The hex string of the raw transaction)\n"
            "2. allowhighfees    (boolean, optional, default=false) Allow high fees\n"
            "\nResult:\n"
            "\"hex\"             (string) The transaction hash in hex\n"
            "\nExamples:\n"
            "\nCreate a transaction\n"
            + HelpExampleCli("createrawtransaction", "\"[{\\\"txid\\\" : \\\"mytxid\\\",\\\"vout\\\":0}]\" \"{\\\"myaddress\\\":0.01}\"") +
            "Sign the transaction, and get back the hex\n"
            + HelpExampleCli("signrawtransaction", "\"myhex\"") +
            "\nSend the transaction (signed hex)\n"
            + HelpExampleCli("sendrawtransaction", "\"signedhex\"") +
            "\nAs a json rpc call\n"
            + HelpExampleRpc("sendrawtransaction", "\"signedhex\"")
        );

    LOCK(cs_main);
    RPCTypeCheck(request.params, {UniValue::VSTR, UniValue::VBOOL});

    // parse hex string from parameter
    CMutableTransaction mtx;
    if (!DecodeHexTx(mtx, request.params[0].get_str()))
        throw JSONRPCError(RPC_DESERIALIZATION_ERROR, "TX decode failed");
    CTransactionRef tx(MakeTransactionRef(std::move(mtx)));
    const uint256& hashTx = tx->GetHash();

    CAmount nMaxRawTxFee = maxTxFee;
    if (request.params.size() > 1 && request.params[1].get_bool())
        nMaxRawTxFee = 0;

    CCoinsViewCache &view = *pcoinsTip;
    bool fHaveChain = false;
    for (size_t o = 0; !fHaveChain && o < tx->vout.size(); o++) {
        const Coin& existingCoin = view.AccessCoin(COutPoint(hashTx, o));
        fHaveChain = !existingCoin.IsSpent();
    }
    bool fHaveMempool = mempool.exists(hashTx);
    if (!fHaveMempool && !fHaveChain) {
        // push to local node and sync with wallets
        CValidationState state;
        bool fMissingInputs;
        bool fLimitFree = true;
        if (!AcceptToMemoryPool(mempool, state, std::move(tx), fLimitFree, &fMissingInputs, nullptr, false, nMaxRawTxFee)) {
            if (state.IsInvalid()) {
                throw JSONRPCError(RPC_TRANSACTION_REJECTED, strprintf("%i: %s", state.GetRejectCode(), state.GetRejectReason()));
            } else {
                if (fMissingInputs) {
                    throw JSONRPCError(RPC_TRANSACTION_ERROR, "Missing inputs");
                }
                throw JSONRPCError(RPC_TRANSACTION_ERROR, state.GetRejectReason());
            }
        }
    } else if (fHaveChain) {
        throw JSONRPCError(RPC_TRANSACTION_ALREADY_IN_CHAIN, "transaction already in block chain");
    }
    if(!g_connman)
        throw JSONRPCError(RPC_CLIENT_P2P_DISABLED, "Error: Peer-to-peer functionality missing or disabled");

    CInv inv(MSG_TX, hashTx);
    g_connman->ForEachNode([&inv](CNode* pnode)
    {
        pnode->PushInventory(inv);
    });
    return hashTx.GetHex();
}

static const CRPCCommand commands[] =
{ //  category              name                      actor (function)         okSafeMode
  //  --------------------- ------------------------  -----------------------  ----------
    { "rawtransactions",    "getrawtransaction",      &getrawtransaction,      true,  {"txid","verbose"} },
    { "rawtransactions",    "createrawtransaction",   &createrawtransaction,   true,  {"inputs","outputs","locktime","replaceable"} },
    { "rawtransactions",    "decoderawtransaction",   &decoderawtransaction,   true,  {"hexstring"} },
    { "rawtransactions",    "decodescript",           &decodescript,           true,  {"hexstring"} },
    { "rawtransactions",    "sendrawtransaction",     &sendrawtransaction,     false, {"hexstring","allowhighfees"} },
    { "rawtransactions",    "combinerawtransaction",  &combinerawtransaction,  true,  {"txs"} },
    { "rawtransactions",    "signrawtransaction",     &signrawtransaction,     false, {"hexstring","prevtxs","privkeys","sighashtype"} }, /* uses wallet if enabled */

    { "blockchain",         "gettxoutproof",          &gettxoutproof,          true,  {"txids", "blockhash"} },
    { "blockchain",         "verifytxoutproof",       &verifytxoutproof,       true,  {"proof"} },
};

void RegisterRawTransactionRPCCommands(CRPCTable &t)
{
    for (unsigned int vcidx = 0; vcidx < ARRAYLEN(commands); vcidx++)
        t.appendCommand(commands[vcidx].name, &commands[vcidx]);
}<|MERGE_RESOLUTION|>--- conflicted
+++ resolved
@@ -33,94 +33,6 @@
 #include <stdint.h>
 
 #include <univalue.h>
-
-
-static void AddRangeproof(const std::vector<uint8_t> &vRangeproof, UniValue &entry)
-{
-    entry.push_back(Pair("rangeproof", HexStr(vRangeproof.begin(), vRangeproof.end())));
-    
-    if (vRangeproof.size() > 0)
-    {
-        int exponent, mantissa;
-        CAmount min_value, max_value;
-        if (0 == GetRangeProofInfo(vRangeproof, exponent, mantissa, min_value, max_value))
-        {
-            entry.push_back(Pair("rp_exponent", exponent));
-            entry.push_back(Pair("rp_mantissa", mantissa));
-            entry.push_back(Pair("rp_min_value", ValueFromAmount(min_value)));
-            entry.push_back(Pair("rp_max_value", ValueFromAmount(max_value)));
-        };
-    };
-}
-
-void OutputToJSON(uint256 &txid, int i,
-    const CTxOutBase *baseOut, UniValue &entry)
-{
-    bool fCanSpend = false;
-    switch (baseOut->GetType())
-    {
-        case OUTPUT_STANDARD:
-            {
-            fCanSpend = true;
-            entry.push_back(Pair("type", "standard"));
-            CTxOutStandard *s = (CTxOutStandard*) baseOut;
-            entry.push_back(Pair("value", ValueFromAmount(s->nValue)));
-            entry.push_back(Pair("valueSat", s->nValue));
-            UniValue o(UniValue::VOBJ);
-            ScriptPubKeyToJSON(s->scriptPubKey, o, true);
-            entry.push_back(Pair("scriptPubKey", o));
-            }
-            break;
-        case OUTPUT_DATA:
-            {
-            CTxOutData *s = (CTxOutData*) baseOut;
-            entry.push_back(Pair("type", "data"));
-            entry.push_back(Pair("data_hex", HexStr(s->vData.begin(), s->vData.end())));
-            }
-            break;
-        case OUTPUT_CT:
-            {
-            fCanSpend = true;
-            CTxOutCT *s = (CTxOutCT*) baseOut;
-            entry.push_back(Pair("type", "blind"));
-            entry.push_back(Pair("valueCommitment", HexStr(&s->commitment.data[0], &s->commitment.data[0]+33)));
-            UniValue o(UniValue::VOBJ);
-            ScriptPubKeyToJSON(s->scriptPubKey, o, true);
-            entry.push_back(Pair("scriptPubKey", o));
-            entry.push_back(Pair("data_hex", HexStr(s->vData.begin(), s->vData.end())));
-            
-            AddRangeproof(s->vRangeproof, entry);
-            }
-            break;
-        case OUTPUT_RINGCT:
-            {
-            CTxOutRingCT *s = (CTxOutRingCT*) baseOut;
-            entry.push_back(Pair("type", "anon"));
-            entry.push_back(Pair("pubkey", HexStr(s->pk.begin(), s->pk.end())));
-            entry.push_back(Pair("valueCommitment", HexStr(&s->commitment.data[0], &s->commitment.data[0]+33)));
-            entry.push_back(Pair("data_hex", HexStr(s->vData.begin(), s->vData.end())));
-            
-            AddRangeproof(s->vRangeproof, entry);
-            }
-            break;
-        default:
-            entry.push_back(Pair("type", "unknown"));
-            break;
-    };
-    
-    if (fCanSpend)
-    {
-        // Add spent information if spentindex is enabled
-        CSpentIndexValue spentInfo;
-        CSpentIndexKey spentKey(txid, i);
-        if (GetSpentIndex(spentKey, spentInfo))
-        {
-            entry.push_back(Pair("spentTxId", spentInfo.txid.GetHex()));
-            entry.push_back(Pair("spentIndex", (int)spentInfo.inputIndex));
-            entry.push_back(Pair("spentHeight", spentInfo.blockHeight));
-        };
-    };
-};
 
 void TxToJSONExpanded(const CTransaction& tx, const uint256 hashBlock, UniValue& entry,
                       int nHeight = 0, int nConfirmations = 0, int nBlockTime = 0)
@@ -224,76 +136,12 @@
 
 void TxToJSON(const CTransaction& tx, const uint256 hashBlock, UniValue& entry)
 {
-<<<<<<< HEAD
-    uint256 txid = tx.GetHash();
-    entry.push_back(Pair("txid", txid.GetHex()));
-    entry.push_back(Pair("hash", tx.GetWitnessHash().GetHex()));
-    entry.push_back(Pair("size", (int)::GetSerializeSize(tx, SER_NETWORK, PROTOCOL_VERSION)));
-    entry.push_back(Pair("vsize", (int)::GetVirtualTransactionSize(tx)));
-    entry.push_back(Pair("version", tx.nVersion));
-    entry.push_back(Pair("locktime", (int64_t)tx.nLockTime));
-
-    UniValue vin(UniValue::VARR);
-    for (unsigned int i = 0; i < tx.vin.size(); i++) {
-        const CTxIn& txin = tx.vin[i];
-        UniValue in(UniValue::VOBJ);
-        if (tx.IsCoinBase())
-            in.push_back(Pair("coinbase", HexStr(txin.scriptSig.begin(), txin.scriptSig.end())));
-        else {
-            in.push_back(Pair("txid", txin.prevout.hash.GetHex()));
-            in.push_back(Pair("vout", (int64_t)txin.prevout.n));
-            UniValue o(UniValue::VOBJ);
-            o.push_back(Pair("asm", ScriptToAsmStr(txin.scriptSig, true)));
-            o.push_back(Pair("hex", HexStr(txin.scriptSig.begin(), txin.scriptSig.end())));
-            in.push_back(Pair("scriptSig", o));
-        }
-        if (tx.HasWitness()) {
-            UniValue txinwitness(UniValue::VARR);
-            for (unsigned int j = 0; j < tx.vin[i].scriptWitness.stack.size(); j++) {
-                std::vector<unsigned char> item = tx.vin[i].scriptWitness.stack[j];
-                txinwitness.push_back(HexStr(item.begin(), item.end()));
-            }
-            in.push_back(Pair("txinwitness", txinwitness));
-        }
-        in.push_back(Pair("sequence", (int64_t)txin.nSequence));
-        vin.push_back(in);
-    }
-    entry.push_back(Pair("vin", vin));
-    UniValue vout(UniValue::VARR);
-    
-    if (fParticlMode)
-    {
-        for (unsigned int i = 0; i < tx.vpout.size(); i++)
-        {
-            UniValue out(UniValue::VOBJ);
-            out.push_back(Pair("n", (int64_t)i));
-            OutputToJSON(txid, i, tx.vpout[i].get(), out);
-            vout.push_back(out);
-        }
-    } else
-    {
-        for (unsigned int i = 0; i < tx.vout.size(); i++) {
-            const CTxOut& txout = tx.vout[i];
-            UniValue out(UniValue::VOBJ);
-            out.push_back(Pair("value", ValueFromAmount(txout.nValue)));
-            out.push_back(Pair("valueSat", txout.nValue));
-            out.push_back(Pair("n", (int64_t)i));
-            UniValue o(UniValue::VOBJ);
-            ScriptPubKeyToJSON(txout.scriptPubKey, o, true);
-            out.push_back(Pair("scriptPubKey", o));
-            vout.push_back(out);
-        }
-    }
-    
-    entry.push_back(Pair("vout", vout));
-=======
     // Call into TxToUniv() in bitcoin-common to decode the transaction hex.
     //
     // Blockchain contextual information (confirmations and blocktime) is not
     // available to code in bitcoin-common, so we query them here and push the
     // data into the returned UniValue.
     TxToUniv(tx, uint256(), entry, true, RPCSerializationFlags());
->>>>>>> 0d3e8183
 
     if (!hashBlock.IsNull()) {
         entry.push_back(Pair("blockhash", hashBlock.GetHex()));
@@ -432,19 +280,15 @@
             }
         }
     }
-    
-
+
+    std::string strHex = EncodeHexTx(*tx, RPCSerializationFlags());
     if (!fVerbose)
-        return EncodeHexTx(*tx, RPCSerializationFlags());
+        return strHex;
 
     UniValue result(UniValue::VOBJ);
-<<<<<<< HEAD
     result.push_back(Pair("hex", strHex));
     //TxToJSON(*tx, hashBlock, result);
     TxToJSONExpanded(*tx, hashBlock, result, nHeight, nConfirmations, nBlockTime);
-=======
-    TxToJSON(*tx, hashBlock, result);
->>>>>>> 0d3e8183
     return result;
 }
 
@@ -686,11 +530,7 @@
         } else {
             CBitcoinAddress address(name_);
             if (!address.IsValid())
-<<<<<<< HEAD
-                throw JSONRPCError(RPC_INVALID_ADDRESS_OR_KEY, string("Invalid Particl address: ")+name_);
-=======
-                throw JSONRPCError(RPC_INVALID_ADDRESS_OR_KEY, std::string("Invalid Bitcoin address: ")+name_);
->>>>>>> 0d3e8183
+                throw JSONRPCError(RPC_INVALID_ADDRESS_OR_KEY, std::string("Invalid Particl address: ")+name_);
 
             if (setAddress.count(address))
                 throw JSONRPCError(RPC_INVALID_PARAMETER, std::string("Invalid parameter, duplicated address: ")+name_);
@@ -858,7 +698,6 @@
 
 UniValue combinerawtransaction(const JSONRPCRequest& request)
 {
-
     if (request.fHelp || request.params.size() != 1)
         throw std::runtime_error(
             "combinerawtransaction [\"hexstring\",...]\n"
@@ -933,7 +772,9 @@
         // ... and merge in other signatures:
         for (const CMutableTransaction& txv : txVariants) {
             if (txv.vin.size() > i) {
-                sigdata = CombineSignatures(prevPubKey, TransactionSignatureChecker(&txConst, i, amount), sigdata, DataFromTransaction(txv, i));
+                std::vector<uint8_t> vchAmount(8);
+                memcpy(&vchAmount[0], &amount, 8);
+                sigdata = CombineSignatures(prevPubKey, TransactionSignatureChecker(&txConst, i, vchAmount), sigdata, DataFromTransaction(txv, i));
             }
         }
 
@@ -1021,7 +862,7 @@
 
     // Fetch previous transactions (inputs):
     CCoinsView viewDummy;
-    CCoinsViewCache view(&viewDummy, fParticlMode);
+    CCoinsViewCache view(&viewDummy);
     {
         LOCK(mempool.cs);
         CCoinsViewCache &viewChain = *pcoinsTip;
@@ -1085,55 +926,26 @@
             std::vector<unsigned char> pkData(ParseHexO(prevOut, "scriptPubKey"));
             CScript scriptPubKey(pkData.begin(), pkData.end());
 
-            if (fParticlMode)
             {
-                CCoinsModifier coins = view.ModifyCoins(txid, PARTICL_TXN_VERSION);
-                if (coins->IsAvailable(nOut))
-                {
-                    if (!coins->vpout[nOut])
-                        throw JSONRPCError(RPC_MISC_ERROR, "vpout is null");
-                    if (!coins->vpout[nOut]->IsStandardOutput())
-                        throw JSONRPCError(RPC_MISC_ERROR, "TODO: make work for !StandardOutput");
-                    
-                    CTxOutStandard *so = (CTxOutStandard*) coins->vpout[nOut].get();
-                    if (so->scriptPubKey != scriptPubKey)
-                    {
-                        string err("Previous output scriptPubKey mismatch:\n");
-                        err = err + ScriptToAsmStr(so->scriptPubKey) + "\nvs:\n"+
-                            ScriptToAsmStr(scriptPubKey);
-                        throw JSONRPCError(RPC_DESERIALIZATION_ERROR, err);
-                    }
-                };
-                
-                if ((unsigned int)nOut >= coins->vpout.size())
-                {
-                    coins->vpout.resize(nOut+1);
-                    coins->vpout[nOut] = MAKE_OUTPUT<CTxOutStandard>();
-                };
-                CTxOutStandard *so = (CTxOutStandard*) coins->vpout[nOut].get();
-                
-                so->scriptPubKey = scriptPubKey;
-                so->nValue = 0;
-                if (prevOut.exists("amount")) {
-                    so->nValue = AmountFromValue(find_value(prevOut, "amount"));
-                };
-            } else
-            {
-                const Coin& coin = view.AccessCoin(out);
-                if (!coin.IsSpent() && coin.out.scriptPubKey != scriptPubKey) {
-                    std::string err("Previous output scriptPubKey mismatch:\n");
-                    err = err + ScriptToAsmStr(coin.out.scriptPubKey) + "\nvs:\n"+
-                        ScriptToAsmStr(scriptPubKey);
-                    throw JSONRPCError(RPC_DESERIALIZATION_ERROR, err);
-                }
-                Coin newcoin;
-                newcoin.out.scriptPubKey = scriptPubKey;
-                newcoin.out.nValue = 0;
-                if (prevOut.exists("amount")) {
-                    newcoin.out.nValue = AmountFromValue(find_value(prevOut, "amount"));
-                }
-                newcoin.nHeight = 1;
-                view.AddCoin(out, std::move(newcoin), true);
+            const Coin& coin = view.AccessCoin(out);
+            
+            if (coin.nType != OUTPUT_STANDARD)
+                throw JSONRPCError(RPC_MISC_ERROR, "TODO: make work for !StandardOutput");
+            
+            if (!coin.IsSpent() && coin.out.scriptPubKey != scriptPubKey) {
+                std::string err("Previous output scriptPubKey mismatch:\n");
+                err = err + ScriptToAsmStr(coin.out.scriptPubKey) + "\nvs:\n"+
+                    ScriptToAsmStr(scriptPubKey);
+                throw JSONRPCError(RPC_DESERIALIZATION_ERROR, err);
+            }
+            Coin newcoin;
+            newcoin.out.scriptPubKey = scriptPubKey;
+            newcoin.out.nValue = 0;
+            if (prevOut.exists("amount")) {
+                newcoin.out.nValue = AmountFromValue(find_value(prevOut, "amount"));
+            }
+            newcoin.nHeight = 1;
+            view.AddCoin(out, std::move(newcoin), true);
             }
 
             // if redeemScript given and not using the local wallet (private keys
@@ -1195,60 +1007,24 @@
             TxInErrorToJSON(txin, vErrors, "Input not found or already spent");
             continue;
         }
-<<<<<<< HEAD
+        if (coin.nType != OUTPUT_STANDARD)
+            throw JSONRPCError(RPC_MISC_ERROR, "TODO: make work for !StandardOutput");
         
-        CScript prevPubKey;
-        CAmount amount;
+        size_t nOutputs = fParticlMode ? mtx.vpout.size() : mtx.vout.size();
+        
         std::vector<uint8_t> vchAmount(8);
         SignatureData sigdata;
+        CScript prevPubKey = coin.out.scriptPubKey;
+        CAmount amount = coin.out.nValue;
+        memcpy(&vchAmount[0], &amount, 8);
         
-        if (fParticlMode)
-        {
-            if (!coins->vpout[txin.prevout.n]->IsStandardOutput())
-                throw JSONRPCError(RPC_MISC_ERROR, "TODO: make work for !StandardOutput");
-            CTxOutStandard *so = (CTxOutStandard*) coins->vpout[txin.prevout.n].get();
-            
-            prevPubKey = so->scriptPubKey;
-            amount = so->nValue;
-            memcpy(&vchAmount[0], &amount, 8);
-            
-            if (!fHashSingle || (i < mergedTx.vpout.size()))
-                ProduceSignature(MutableTransactionSignatureCreator(&keystore, &mergedTx, i, vchAmount, nHashType), prevPubKey, sigdata);
-        } else
-        {
-            prevPubKey = coins->vout[txin.prevout.n].scriptPubKey;
-            amount = coins->vout[txin.prevout.n].nValue;
-            memcpy(&vchAmount[0], &amount, 8);
-            
-            // Only sign SIGHASH_SINGLE if there's a corresponding output:
-            if (!fHashSingle || (i < mergedTx.vout.size()))
-                ProduceSignature(MutableTransactionSignatureCreator(&keystore, &mergedTx, i, vchAmount, nHashType), prevPubKey, sigdata);
-        };
-
+        // Only sign SIGHASH_SINGLE if there's a corresponding output:
+        if (!fHashSingle || (i < nOutputs))
+            ProduceSignature(MutableTransactionSignatureCreator(&keystore, &mtx, i, vchAmount, nHashType), prevPubKey, sigdata);
+
+        sigdata = CombineSignatures(prevPubKey, TransactionSignatureChecker(&txConst, i, vchAmount), sigdata, DataFromTransaction(mtx, i));
+        UpdateTransaction(mtx, i, sigdata);
         
-        
-        // ... and merge in other signatures:
-        BOOST_FOREACH(const CMutableTransaction& txv, txVariants) {
-            if (txv.vin.size() > i) {
-                sigdata = CombineSignatures(prevPubKey, TransactionSignatureChecker(&txConst, i, vchAmount), sigdata, DataFromTransaction(txv, i));
-            }
-        }
-        
-
-        UpdateTransaction(mergedTx, i, sigdata);
-        
-=======
-        const CScript& prevPubKey = coin.out.scriptPubKey;
-        const CAmount& amount = coin.out.nValue;
-
-        SignatureData sigdata;
-        // Only sign SIGHASH_SINGLE if there's a corresponding output:
-        if (!fHashSingle || (i < mtx.vout.size()))
-            ProduceSignature(MutableTransactionSignatureCreator(&keystore, &mtx, i, amount, nHashType), prevPubKey, sigdata);
-        sigdata = CombineSignatures(prevPubKey, TransactionSignatureChecker(&txConst, i, amount), sigdata, DataFromTransaction(mtx, i));
-
-        UpdateTransaction(mtx, i, sigdata);
->>>>>>> 0d3e8183
 
         ScriptError serror = SCRIPT_ERR_OK;
         if (!VerifyScript(txin.scriptSig, prevPubKey, &txin.scriptWitness, STANDARD_SCRIPT_VERIFY_FLAGS, TransactionSignatureChecker(&txConst, i, vchAmount), &serror)) {
