--- conflicted
+++ resolved
@@ -428,17 +428,10 @@
         throw JSONRPCError(RPC_CLIENT_P2P_DISABLED, "Error: Peer-to-peer functionality missing or disabled");
 
     if (g_connman->GetNodeCount(CConnman::CONNECTIONS_ALL) == 0)
-<<<<<<< HEAD
-        throw JSONRPCError(RPC_CLIENT_NOT_CONNECTED, "NdovuCoin is not connected!");
-
-    if (IsInitialBlockDownload())
-        throw JSONRPCError(RPC_CLIENT_IN_INITIAL_DOWNLOAD, "NdovuCoin is downloading blocks...");
-=======
         throw JSONRPCError(RPC_CLIENT_NOT_CONNECTED, PACKAGE_NAME " is not connected!");
 
     if (::ChainstateActive().IsInitialBlockDownload())
         throw JSONRPCError(RPC_CLIENT_IN_INITIAL_DOWNLOAD, PACKAGE_NAME " is in initial sync and waiting for blocks...");
->>>>>>> a284bbbe
 
     static unsigned int nTransactionsUpdatedLast;
 
