// Copyright (c) 2009-2010 Satoshi Nakamoto
// Copyright (c) 2009-2013 The Bitcoin developers
// Distributed under the MIT/X11 software license, see the accompanying
// file COPYING or http://www.opensource.org/licenses/mit-license.php.
#ifndef BITCOIN_WALLET_H
#define BITCOIN_WALLET_H

#include "core.h"
#include "crypter.h"
#include "key.h"
#include "keystore.h"
#include "main.h"
#include "ui_interface.h"
#include "util.h"
#include "walletdb.h"

#include <algorithm>
#include <map>
#include <set>
#include <stdexcept>
#include <stdint.h>
#include <string>
#include <utility>
#include <vector>

// Settings
extern int64_t nTransactionFee;
extern bool bSpendZeroConfChange;

class CAccountingEntry;
class CCoinControl;
class COutput;
class CReserveKey;
class CScript;
class CWalletTx;

/** (client) version numbers for particular wallet features */
enum WalletFeature
{
    FEATURE_BASE = 10500, // the earliest version new wallets supports (only useful for getinfo's clientversion output)

    FEATURE_WALLETCRYPT = 40000, // wallet encryption
    FEATURE_COMPRPUBKEY = 60000, // compressed public keys

    FEATURE_LATEST = 60000
};


/** A key pool entry */
class CKeyPool
{
public:
    int64_t nTime;
    CPubKey vchPubKey;

    CKeyPool()
    {
        nTime = GetTime();
    }

    CKeyPool(const CPubKey& vchPubKeyIn)
    {
        nTime = GetTime();
        vchPubKey = vchPubKeyIn;
    }

    IMPLEMENT_SERIALIZE
    (
        if (!(nType & SER_GETHASH))
            READWRITE(nVersion);
        READWRITE(nTime);
        READWRITE(vchPubKey);
    )
};

/** Address book data */
class CAddressBookData
{
public:
    std::string name;
    std::string purpose;

    CAddressBookData()
    {
        purpose = "unknown";
    }

    typedef std::map<std::string, std::string> StringMap;
    StringMap destdata;
};

/** A CWallet is an extension of a keystore, which also maintains a set of transactions and balances,
 * and provides the ability to create new transactions.
 */
class CWallet : public CCryptoKeyStore, public CWalletInterface
{
private:
    bool SelectCoins(int64_t nTargetValue, std::set<std::pair<const CWalletTx*,unsigned int> >& setCoinsRet, int64_t& nValueRet, const CCoinControl *coinControl = NULL) const;

    CWalletDB *pwalletdbEncryption;

    // the current wallet version: clients below this version are not able to load the wallet
    int nWalletVersion;

    // the maximum wallet format version: memory-only variable that specifies to what version this wallet may be upgraded
    int nWalletMaxVersion;

    int64_t nNextResend;
    int64_t nLastResend;

    // Used to keep track of spent outpoints, and
    // detect and report conflicts (double-spends or
    // mutated transactions where the mutant gets mined).
    typedef std::multimap<COutPoint, uint256> TxSpends;
    TxSpends mapTxSpends;
    void AddToSpends(const COutPoint& outpoint, const uint256& wtxid);
    void AddToSpends(const uint256& wtxid);

    void SyncMetaData(std::pair<TxSpends::iterator, TxSpends::iterator>);

public:
    /// Main wallet lock.
    /// This lock protects all the fields added by CWallet
    ///   except for:
    ///      fFileBacked (immutable after instantiation)
    ///      strWalletFile (immutable after instantiation)
    mutable CCriticalSection cs_wallet;

    bool fFileBacked;
    std::string strWalletFile;

    std::set<int64_t> setKeyPool;
    std::map<CKeyID, CKeyMetadata> mapKeyMetadata;

    typedef std::map<unsigned int, CMasterKey> MasterKeyMap;
    MasterKeyMap mapMasterKeys;
    unsigned int nMasterKeyMaxID;

    CWallet()
    {
        nWalletVersion = FEATURE_BASE;
        nWalletMaxVersion = FEATURE_BASE;
        fFileBacked = false;
        nMasterKeyMaxID = 0;
        pwalletdbEncryption = NULL;
        nOrderPosNext = 0;
        nNextResend = 0;
        nLastResend = 0;
    }
    CWallet(std::string strWalletFileIn)
    {
        nWalletVersion = FEATURE_BASE;
        nWalletMaxVersion = FEATURE_BASE;
        strWalletFile = strWalletFileIn;
        fFileBacked = true;
        nMasterKeyMaxID = 0;
        pwalletdbEncryption = NULL;
        nOrderPosNext = 0;
        nNextResend = 0;
        nLastResend = 0;
    }

    std::map<uint256, CWalletTx> mapWallet;

    int64_t nOrderPosNext;
    std::map<uint256, int> mapRequestCount;

    std::map<CTxDestination, CAddressBookData> mapAddressBook;

    CPubKey vchDefaultKey;

    std::set<COutPoint> setLockedCoins;

    int64_t nTimeFirstKey;

    // check whether we are allowed to upgrade (or already support) to the named feature
    bool CanSupportFeature(enum WalletFeature wf) { AssertLockHeld(cs_wallet); return nWalletMaxVersion >= wf; }

    void AvailableCoins(std::vector<COutput>& vCoins, bool fOnlyConfirmed=true, const CCoinControl *coinControl = NULL) const;
    bool SelectCoinsMinConf(int64_t nTargetValue, int nConfMine, int nConfTheirs, std::vector<COutput> vCoins, std::set<std::pair<const CWalletTx*,unsigned int> >& setCoinsRet, int64_t& nValueRet) const;

    bool IsSpent(const COutPoint& outpoint) const;

    bool IsLockedCoin(uint256 hash, unsigned int n) const;
    void LockCoin(COutPoint& output);
    void UnlockCoin(COutPoint& output);
    void UnlockAllCoins();
    void ListLockedCoins(std::vector<COutPoint>& vOutpts);

    // keystore implementation
    // Generate a new key
    CPubKey GenerateNewKey();
    // Adds a key to the store, and saves it to disk.
    bool AddKeyPubKey(const CKey& key, const CPubKey &pubkey);
    // Adds a key to the store, without saving it to disk (used by LoadWallet)
    bool LoadKey(const CKey& key, const CPubKey &pubkey) { return CCryptoKeyStore::AddKeyPubKey(key, pubkey); }
    // Load metadata (used by LoadWallet)
    bool LoadKeyMetadata(const CPubKey &pubkey, const CKeyMetadata &metadata);

    bool LoadMinVersion(int nVersion) { AssertLockHeld(cs_wallet); nWalletVersion = nVersion; nWalletMaxVersion = std::max(nWalletMaxVersion, nVersion); return true; }

    // Adds an encrypted key to the store, and saves it to disk.
    bool AddCryptedKey(const CPubKey &vchPubKey, const std::vector<unsigned char> &vchCryptedSecret);
    // Adds an encrypted key to the store, without saving it to disk (used by LoadWallet)
    bool LoadCryptedKey(const CPubKey &vchPubKey, const std::vector<unsigned char> &vchCryptedSecret);
    bool AddCScript(const CScript& redeemScript);
    bool LoadCScript(const CScript& redeemScript) { return CCryptoKeyStore::AddCScript(redeemScript); }

    /// Adds a destination data tuple to the store, and saves it to disk
    bool AddDestData(const CTxDestination &dest, const std::string &key, const std::string &value);
    /// Erases a destination data tuple in the store and on disk
    bool EraseDestData(const CTxDestination &dest, const std::string &key);
    /// Adds a destination data tuple to the store, without saving it to disk
    bool LoadDestData(const CTxDestination &dest, const std::string &key, const std::string &value);
    /// Look up a destination data tuple in the store, return true if found false otherwise
    bool GetDestData(const CTxDestination &dest, const std::string &key, std::string *value) const;

    bool Unlock(const SecureString& strWalletPassphrase);
    bool ChangeWalletPassphrase(const SecureString& strOldWalletPassphrase, const SecureString& strNewWalletPassphrase);
    bool EncryptWallet(const SecureString& strWalletPassphrase);

    void GetKeyBirthTimes(std::map<CKeyID, int64_t> &mapKeyBirth) const;

    /** Increment the next transaction order id
        @return next transaction order id
     */
    int64_t IncOrderPosNext(CWalletDB *pwalletdb = NULL);

    typedef std::pair<CWalletTx*, CAccountingEntry*> TxPair;
    typedef std::multimap<int64_t, TxPair > TxItems;

    /** Get the wallet's activity log
        @return multimap of ordered transactions and accounting entries
        @warning Returned pointers are *only* valid within the scope of passed acentries
     */
    TxItems OrderedTxItems(std::list<CAccountingEntry>& acentries, std::string strAccount = "");

    void MarkDirty();
    bool AddToWallet(const CWalletTx& wtxIn, bool fFromLoadWallet=false);
    void SyncTransaction(const uint256 &hash, const CTransaction& tx, const CBlock* pblock);
    bool AddToWalletIfInvolvingMe(const uint256 &hash, const CTransaction& tx, const CBlock* pblock, bool fUpdate);
    void EraseFromWallet(const uint256 &hash);
    int ScanForWalletTransactions(CBlockIndex* pindexStart, bool fUpdate = false);
    void ReacceptWalletTransactions();
    void ResendWalletTransactions();
    int64_t GetBalance() const;
    int64_t GetUnconfirmedBalance() const;
    int64_t GetImmatureBalance() const;
    bool CreateTransaction(const std::vector<std::pair<CScript, int64_t> >& vecSend,
                           CWalletTx& wtxNew, CReserveKey& reservekey, int64_t& nFeeRet, std::string& strFailReason, const CCoinControl *coinControl = NULL);
    bool CreateTransaction(CScript scriptPubKey, int64_t nValue,
                           CWalletTx& wtxNew, CReserveKey& reservekey, int64_t& nFeeRet, std::string& strFailReason, const CCoinControl *coinControl = NULL);
    bool CommitTransaction(CWalletTx& wtxNew, CReserveKey& reservekey);
    std::string SendMoney(CScript scriptPubKey, int64_t nValue, CWalletTx& wtxNew);
    std::string SendMoneyToDestination(const CTxDestination &address, int64_t nValue, CWalletTx& wtxNew);

    bool NewKeyPool();
    bool TopUpKeyPool(unsigned int kpSize = 0);
    int64_t AddReserveKey(const CKeyPool& keypool);
    void ReserveKeyFromKeyPool(int64_t& nIndex, CKeyPool& keypool);
    void KeepKey(int64_t nIndex);
    void ReturnKey(int64_t nIndex);
    bool GetKeyFromPool(CPubKey &key);
    int64_t GetOldestKeyPoolTime();
    void GetAllReserveKeys(std::set<CKeyID>& setAddress) const;

    std::set< std::set<CTxDestination> > GetAddressGroupings();
    std::map<CTxDestination, int64_t> GetAddressBalances();

    std::set<CTxDestination> GetAccountAddresses(std::string strAccount) const;

    bool IsMine(const CTxIn& txin) const;
    int64_t GetDebit(const CTxIn& txin) const;
    bool IsMine(const CTxOut& txout) const
    {
        return ::IsMine(*this, txout.scriptPubKey);
    }
    int64_t GetCredit(const CTxOut& txout) const
    {
        if (!MoneyRange(txout.nValue))
            throw std::runtime_error("CWallet::GetCredit() : value out of range");
        return (IsMine(txout) ? txout.nValue : 0);
    }
    bool IsChange(const CTxOut& txout) const;
    int64_t GetChange(const CTxOut& txout) const
    {
        if (!MoneyRange(txout.nValue))
            throw std::runtime_error("CWallet::GetChange() : value out of range");
        return (IsChange(txout) ? txout.nValue : 0);
    }
    bool IsMine(const CTransaction& tx) const
    {
        BOOST_FOREACH(const CTxOut& txout, tx.vout)
            if (IsMine(txout))
                return true;
        return false;
    }
    bool IsFromMe(const CTransaction& tx) const
    {
        return (GetDebit(tx) > 0);
    }
    int64_t GetDebit(const CTransaction& tx) const
    {
        int64_t nDebit = 0;
        BOOST_FOREACH(const CTxIn& txin, tx.vin)
        {
            nDebit += GetDebit(txin);
            if (!MoneyRange(nDebit))
                throw std::runtime_error("CWallet::GetDebit() : value out of range");
        }
        return nDebit;
    }
    int64_t GetCredit(const CTransaction& tx) const
    {
        int64_t nCredit = 0;
        BOOST_FOREACH(const CTxOut& txout, tx.vout)
        {
            nCredit += GetCredit(txout);
            if (!MoneyRange(nCredit))
                throw std::runtime_error("CWallet::GetCredit() : value out of range");
        }
        return nCredit;
    }
    int64_t GetChange(const CTransaction& tx) const
    {
        int64_t nChange = 0;
        BOOST_FOREACH(const CTxOut& txout, tx.vout)
        {
            nChange += GetChange(txout);
            if (!MoneyRange(nChange))
                throw std::runtime_error("CWallet::GetChange() : value out of range");
        }
        return nChange;
    }
    void SetBestChain(const CBlockLocator& loc);

    DBErrors LoadWallet(bool& fFirstRunRet);
    DBErrors ZapWalletTxes();
    DBErrors ZapWalletTx(const CWalletTx& wtx);

    bool SetAddressBook(const CTxDestination& address, const std::string& strName, const std::string& purpose);

    bool DelAddressBook(const CTxDestination& address);

    void UpdatedTransaction(const uint256 &hashTx);

    void Inventory(const uint256 &hash)
    {
        {
            LOCK(cs_wallet);
            std::map<uint256, int>::iterator mi = mapRequestCount.find(hash);
            if (mi != mapRequestCount.end())
                (*mi).second++;
        }
    }

    unsigned int GetKeyPoolSize()
    {
        AssertLockHeld(cs_wallet); // setKeyPool
        return setKeyPool.size();
    }

    bool SetDefaultKey(const CPubKey &vchPubKey);

    // signify that a particular wallet feature is now used. this may change nWalletVersion and nWalletMaxVersion if those are lower
    bool SetMinVersion(enum WalletFeature, CWalletDB* pwalletdbIn = NULL, bool fExplicit = false);

    // change which version we're allowed to upgrade to (note that this does not immediately imply upgrading to that format)
    bool SetMaxVersion(int nVersion);

    // get the current wallet format (the oldest client version guaranteed to understand this wallet)
    int GetVersion() { AssertLockHeld(cs_wallet); return nWalletVersion; }

    // Get wallet transactions that conflict with given transaction (spend same outputs)
    std::set<uint256> GetConflicts(const uint256& txid) const;

    /** Address book entry changed.
     * @note called with lock cs_wallet held.
     */
    boost::signals2::signal<void (CWallet *wallet, const CTxDestination
            &address, const std::string &label, bool isMine,
            const std::string &purpose,
            ChangeType status)> NotifyAddressBookChanged;

    /** Wallet transaction added, removed or updated.
     * @note called with lock cs_wallet held.
     */
    boost::signals2::signal<void (CWallet *wallet, const uint256 &hashTx,
            ChangeType status)> NotifyTransactionChanged;
};

/** A key allocated from the key pool. */
class CReserveKey
{
protected:
    CWallet* pwallet;
    int64_t nIndex;
    CPubKey vchPubKey;
public:
    CReserveKey(CWallet* pwalletIn)
    {
        nIndex = -1;
        pwallet = pwalletIn;
    }

    ~CReserveKey()
    {
        ReturnKey();
    }

    void ReturnKey();
    bool GetReservedKey(CPubKey &pubkey);
    void KeepKey();
};


typedef std::map<std::string, std::string> mapValue_t;


static void ReadOrderPos(int64_t& nOrderPos, mapValue_t& mapValue)
{
    if (!mapValue.count("n"))
    {
        nOrderPos = -1; // TODO: calculate elsewhere
        return;
    }
    nOrderPos = atoi64(mapValue["n"].c_str());
}


static void WriteOrderPos(const int64_t& nOrderPos, mapValue_t& mapValue)
{
    if (nOrderPos == -1)
        return;
    mapValue["n"] = i64tostr(nOrderPos);
}


/** A transaction with a bunch of additional info that only the owner cares about.
 * It includes any unrecorded transactions needed to link it back to the block chain.
 */
class CWalletTx : public CMerkleTx
{
private:
    const CWallet* pwallet;

public:
    std::vector<CMerkleTx> vtxPrev;
    mapValue_t mapValue;
    std::vector<std::pair<std::string, std::string> > vOrderForm;
    unsigned int fTimeReceivedIsTxTime;
    unsigned int nTimeReceived;  // time received by this node
    unsigned int nTimeSmart;
    char fFromMe;
    std::string strFromAccount;
    int64_t nOrderPos;  // position in ordered transaction list

    // memory only
    mutable bool fDebitCached;
    mutable bool fCreditCached;
    mutable bool fImmatureCreditCached;
    mutable bool fAvailableCreditCached;
    mutable bool fChangeCached;
    mutable int64_t nDebitCached;
    mutable int64_t nCreditCached;
    mutable int64_t nImmatureCreditCached;
    mutable int64_t nAvailableCreditCached;
    mutable int64_t nChangeCached;

    CWalletTx()
    {
        Init(NULL);
    }

    CWalletTx(const CWallet* pwalletIn)
    {
        Init(pwalletIn);
    }

    CWalletTx(const CWallet* pwalletIn, const CMerkleTx& txIn) : CMerkleTx(txIn)
    {
        Init(pwalletIn);
    }

    CWalletTx(const CWallet* pwalletIn, const CTransaction& txIn) : CMerkleTx(txIn)
    {
        Init(pwalletIn);
    }

    void Init(const CWallet* pwalletIn)
    {
        pwallet = pwalletIn;
        vtxPrev.clear();
        mapValue.clear();
        vOrderForm.clear();
        fTimeReceivedIsTxTime = false;
        nTimeReceived = 0;
        nTimeSmart = 0;
        fFromMe = false;
        strFromAccount.clear();
        fDebitCached = false;
        fCreditCached = false;
        fImmatureCreditCached = false;
        fAvailableCreditCached = false;
        fChangeCached = false;
        nDebitCached = 0;
        nCreditCached = 0;
        nImmatureCreditCached = 0;
        nAvailableCreditCached = 0;
        nChangeCached = 0;
        nOrderPos = -1;
    }

    IMPLEMENT_SERIALIZE
    (
        CWalletTx* pthis = const_cast<CWalletTx*>(this);
        if (fRead)
            pthis->Init(NULL);
        char fSpent = false;

        if (!fRead)
        {
            pthis->mapValue["fromaccount"] = pthis->strFromAccount;

            WriteOrderPos(pthis->nOrderPos, pthis->mapValue);

            if (nTimeSmart)
                pthis->mapValue["timesmart"] = strprintf("%u", nTimeSmart);
        }

        nSerSize += SerReadWrite(s, *(CMerkleTx*)this, nType, nVersion,ser_action);
        READWRITE(vtxPrev);
        READWRITE(mapValue);
        READWRITE(vOrderForm);
        READWRITE(fTimeReceivedIsTxTime);
        READWRITE(nTimeReceived);
        READWRITE(fFromMe);
        READWRITE(fSpent);

        if (fRead)
        {
            pthis->strFromAccount = pthis->mapValue["fromaccount"];

            ReadOrderPos(pthis->nOrderPos, pthis->mapValue);

            pthis->nTimeSmart = mapValue.count("timesmart") ? (unsigned int)atoi64(pthis->mapValue["timesmart"]) : 0;
        }

        pthis->mapValue.erase("fromaccount");
        pthis->mapValue.erase("version");
        pthis->mapValue.erase("spent");
        pthis->mapValue.erase("n");
        pthis->mapValue.erase("timesmart");
    )

    // make sure balances are recalculated
    void MarkDirty()
    {
        fCreditCached = false;
        fAvailableCreditCached = false;
        fDebitCached = false;
        fChangeCached = false;
    }

    void BindWallet(CWallet *pwalletIn)
    {
        pwallet = pwalletIn;
        MarkDirty();
    }

<<<<<<< HEAD
    void MarkSpent(unsigned int nOut)
    {
        if (nOut >= vout.size())
            throw std::runtime_error("CWalletTx::MarkSpent() : nOut out of range");
        vfSpent.resize(vout.size());
        if (!vfSpent[nOut])
        {
            vfSpent[nOut] = true;
            fAvailableCreditCached = false;
        }
    }

    void MarkUnspent(unsigned int nOut)
    {
        if (nOut >= vout.size())
            throw std::runtime_error("CWalletTx::MarkUnspent() : nOut out of range");
        vfSpent.resize(vout.size());
        if (vfSpent[nOut])
        {
            vfSpent[nOut] = false;
            fAvailableCreditCached = false;
        }
    }

    bool IsSpent(unsigned int nOut) const
    {
        if (nOut >= vout.size())
            throw std::runtime_error("CWalletTx::IsSpent() : nOut out of range");
        if (nOut >= vfSpent.size())
            return false;
        return (!!vfSpent[nOut]);
    }

=======
>>>>>>> beca4789
    int64_t GetDebit() const
    {
        if (vin.empty())
            return 0;
        if (fDebitCached)
            return nDebitCached;
        nDebitCached = pwallet->GetDebit(*this);
        fDebitCached = true;
        return nDebitCached;
    }

    int64_t GetCredit(bool fUseCache=true) const
    {
        // Must wait until coinbase is safely deep enough in the chain before valuing it
        if (IsCoinBase() && GetBlocksToMaturity() > 0)
            return 0;

        // GetBalance can assume transactions in mapWallet won't change
        if (fUseCache && fCreditCached)
            return nCreditCached;
        nCreditCached = pwallet->GetCredit(*this);
        fCreditCached = true;
        return nCreditCached;
    }

    int64_t GetImmatureCredit(bool fUseCache=true) const
    {
        if (IsCoinBase() && GetBlocksToMaturity() > 0 && IsInMainChain())
        {
            if (fUseCache && fImmatureCreditCached)
                return nImmatureCreditCached;
            nImmatureCreditCached = pwallet->GetCredit(*this);
            fImmatureCreditCached = true;
            return nImmatureCreditCached;
        }

        return 0;
    }

    int64_t GetAvailableCredit(bool fUseCache=true) const
    {
        if (pwallet == 0)
            return 0;

        // Must wait until coinbase is safely deep enough in the chain before valuing it
        if (IsCoinBase() && GetBlocksToMaturity() > 0)
            return 0;

        if (fUseCache && fAvailableCreditCached)
            return nAvailableCreditCached;

        int64_t nCredit = 0;
        for (unsigned int i = 0; i < vout.size(); i++)
        {
            if (!pwallet->IsSpent(COutPoint(GetHash(), i)))
            {
                const CTxOut &txout = vout[i];
                nCredit += pwallet->GetCredit(txout);
                if (!MoneyRange(nCredit))
                    throw std::runtime_error("CWalletTx::GetAvailableCredit() : value out of range");
            }
        }

        nAvailableCreditCached = nCredit;
        fAvailableCreditCached = true;
        return nCredit;
    }


    int64_t GetChange() const
    {
        if (fChangeCached)
            return nChangeCached;
        nChangeCached = pwallet->GetChange(*this);
        fChangeCached = true;
        return nChangeCached;
    }

    void GetAmounts(std::list<std::pair<CTxDestination, int64_t> >& listReceived,
                    std::list<std::pair<CTxDestination, int64_t> >& listSent, int64_t& nFee, std::string& strSentAccount) const;

    void GetAccountAmounts(const std::string& strAccount, int64_t& nReceived,
                           int64_t& nSent, int64_t& nFee) const;

    bool IsFromMe() const
    {
        return (GetDebit() > 0);
    }

    bool IsTrusted() const
    {
        // Quick answer in most cases
        if (!IsFinalTx(*this))
            return false;
        int nDepth = GetDepthInMainChain();
        if (nDepth >= 1)
            return true;
        if (nDepth < 0)
            return false;
        if (!bSpendZeroConfChange || !IsFromMe()) // using wtx's cached debit
            return false;

        // If no confirmations but it's from us, we can still
        // consider it confirmed if all dependencies are confirmed
        std::map<uint256, const CMerkleTx*> mapPrev;
        std::vector<const CMerkleTx*> vWorkQueue;
        vWorkQueue.reserve(vtxPrev.size()+1);
        vWorkQueue.push_back(this);
        for (unsigned int i = 0; i < vWorkQueue.size(); i++)
        {
            const CMerkleTx* ptx = vWorkQueue[i];

            if (!IsFinalTx(*ptx))
                return false;
            int nPDepth = ptx->GetDepthInMainChain();
            if (nPDepth >= 1)
                continue;
            if (nPDepth < 0)
                return false;
            if (!pwallet->IsFromMe(*ptx))
                return false;

            if (mapPrev.empty())
            {
                BOOST_FOREACH(const CMerkleTx& tx, vtxPrev)
                    mapPrev[tx.GetHash()] = &tx;
            }

            BOOST_FOREACH(const CTxIn& txin, ptx->vin)
            {
                if (!mapPrev.count(txin.prevout.hash))
                    return false;
                vWorkQueue.push_back(mapPrev[txin.prevout.hash]);
            }
        }
        return true;
    }

    bool WriteToDisk();

    int64_t GetTxTime() const;
    int GetRequestCount() const;

    void AddSupportingTransactions();
    bool AcceptWalletTransaction();
    void RelayWalletTransaction();

    std::set<uint256> GetConflicts() const;
};




class COutput
{
public:
    const CWalletTx *tx;
    int i;
    int nDepth;

    COutput(const CWalletTx *txIn, int iIn, int nDepthIn)
    {
        tx = txIn; i = iIn; nDepth = nDepthIn;
    }

    std::string ToString() const
    {
        return strprintf("COutput(%s, %d, %d) [%s]", tx->GetHash().ToString().c_str(), i, nDepth, FormatMoney(tx->vout[i].nValue).c_str());
    }

    void print() const
    {
        LogPrintf("%s\n", ToString().c_str());
    }
};




/** Private key that includes an expiration date in case it never gets used. */
class CWalletKey
{
public:
    CPrivKey vchPrivKey;
    int64_t nTimeCreated;
    int64_t nTimeExpires;
    std::string strComment;
    //// todo: add something to note what created it (user, getnewaddress, change)
    ////   maybe should have a map<string, string> property map

    CWalletKey(int64_t nExpires=0)
    {
        nTimeCreated = (nExpires ? GetTime() : 0);
        nTimeExpires = nExpires;
    }

    IMPLEMENT_SERIALIZE
    (
        if (!(nType & SER_GETHASH))
            READWRITE(nVersion);
        READWRITE(vchPrivKey);
        READWRITE(nTimeCreated);
        READWRITE(nTimeExpires);
        READWRITE(strComment);
    )
};






/** Account information.
 * Stored in wallet with key "acc"+string account name.
 */
class CAccount
{
public:
    CPubKey vchPubKey;

    CAccount()
    {
        SetNull();
    }

    void SetNull()
    {
        vchPubKey = CPubKey();
    }

    IMPLEMENT_SERIALIZE
    (
        if (!(nType & SER_GETHASH))
            READWRITE(nVersion);
        READWRITE(vchPubKey);
    )
};



/** Internal transfers.
 * Database key is acentry<account><counter>.
 */
class CAccountingEntry
{
public:
    std::string strAccount;
    int64_t nCreditDebit;
    int64_t nTime;
    std::string strOtherAccount;
    std::string strComment;
    mapValue_t mapValue;
    int64_t nOrderPos;  // position in ordered transaction list
    uint64_t nEntryNo;

    CAccountingEntry()
    {
        SetNull();
    }

    void SetNull()
    {
        nCreditDebit = 0;
        nTime = 0;
        strAccount.clear();
        strOtherAccount.clear();
        strComment.clear();
        nOrderPos = -1;
    }

    IMPLEMENT_SERIALIZE
    (
        CAccountingEntry& me = *const_cast<CAccountingEntry*>(this);
        if (!(nType & SER_GETHASH))
            READWRITE(nVersion);
        // Note: strAccount is serialized as part of the key, not here.
        READWRITE(nCreditDebit);
        READWRITE(nTime);
        READWRITE(strOtherAccount);

        if (!fRead)
        {
            WriteOrderPos(nOrderPos, me.mapValue);

            if (!(mapValue.empty() && _ssExtra.empty()))
            {
                CDataStream ss(nType, nVersion);
                ss.insert(ss.begin(), '\0');
                ss << mapValue;
                ss.insert(ss.end(), _ssExtra.begin(), _ssExtra.end());
                me.strComment.append(ss.str());
            }
        }

        READWRITE(strComment);

        size_t nSepPos = strComment.find("\0", 0, 1);
        if (fRead)
        {
            me.mapValue.clear();
            if (std::string::npos != nSepPos)
            {
                CDataStream ss(std::vector<char>(strComment.begin() + nSepPos + 1, strComment.end()), nType, nVersion);
                ss >> me.mapValue;
                me._ssExtra = std::vector<char>(ss.begin(), ss.end());
            }
            ReadOrderPos(me.nOrderPos, me.mapValue);
        }
        if (std::string::npos != nSepPos)
            me.strComment.erase(nSepPos);

        me.mapValue.erase("n");
    )

private:
    std::vector<char> _ssExtra;
};

#endif<|MERGE_RESOLUTION|>--- conflicted
+++ resolved
@@ -568,42 +568,6 @@
         MarkDirty();
     }
 
-<<<<<<< HEAD
-    void MarkSpent(unsigned int nOut)
-    {
-        if (nOut >= vout.size())
-            throw std::runtime_error("CWalletTx::MarkSpent() : nOut out of range");
-        vfSpent.resize(vout.size());
-        if (!vfSpent[nOut])
-        {
-            vfSpent[nOut] = true;
-            fAvailableCreditCached = false;
-        }
-    }
-
-    void MarkUnspent(unsigned int nOut)
-    {
-        if (nOut >= vout.size())
-            throw std::runtime_error("CWalletTx::MarkUnspent() : nOut out of range");
-        vfSpent.resize(vout.size());
-        if (vfSpent[nOut])
-        {
-            vfSpent[nOut] = false;
-            fAvailableCreditCached = false;
-        }
-    }
-
-    bool IsSpent(unsigned int nOut) const
-    {
-        if (nOut >= vout.size())
-            throw std::runtime_error("CWalletTx::IsSpent() : nOut out of range");
-        if (nOut >= vfSpent.size())
-            return false;
-        return (!!vfSpent[nOut]);
-    }
-
-=======
->>>>>>> beca4789
     int64_t GetDebit() const
     {
         if (vin.empty())
