// Copyright (c) 2009-2010 Satoshi Nakamoto
// Copyright (c) 2009-2019 The Bitcoin Core developers
// Distributed under the MIT software license, see the accompanying
// file COPYING or http://www.opensource.org/licenses/mit-license.php.

#if defined(HAVE_CONFIG_H)
#include <config/bitcoin-config.h>
#endif

#include <net.h>

#include <banman.h>
#include <chainparams.h>
#include <clientversion.h>
#include <consensus/consensus.h>
#include <crypto/common.h>
#include <crypto/sha256.h>
#include <primitives/transaction.h>
#include <netbase.h>
#include <scheduler.h>
#include <ui_interface.h>
#include <util/strencodings.h>

#ifdef WIN32
#include <string.h>
#else
#include <fcntl.h>
#endif

#ifdef USE_POLL
#include <poll.h>
#endif

#ifdef USE_UPNP
#include <miniupnpc/miniupnpc.h>
#include <miniupnpc/miniwget.h>
#include <miniupnpc/upnpcommands.h>
#include <miniupnpc/upnperrors.h>
#endif

#include <unordered_map>

#include <math.h>

// Dump addresses to peers.dat every 15 minutes (900s)
static constexpr int DUMP_PEERS_INTERVAL = 15 * 60;

// We add a random period time (0 to 1 seconds) to feeler connections to prevent synchronization.
#define FEELER_SLEEP_WINDOW 1

<<<<<<< HEAD
#if !defined(HAVE_MSG_NOSIGNAL) && !defined(MSG_NOSIGNAL)
=======
// MSG_NOSIGNAL is not available on some platforms, if it doesn't exist define it as 0
#if !defined(MSG_NOSIGNAL)
>>>>>>> be92be56
#define MSG_NOSIGNAL 0
#endif

// MSG_DONTWAIT is not available on some platforms, if it doesn't exist define it as 0
#if !defined(MSG_DONTWAIT)
#define MSG_DONTWAIT 0
#endif
<<<<<<< HEAD
#ifndef IPV6_PROTECTION_LEVEL
#define IPV6_PROTECTION_LEVEL 23
#endif
#endif


namespace {
    const int MAX_OUTBOUND_CONNECTIONS = 8;
    const int MAX_FEELER_CONNECTIONS = 1;
=======
>>>>>>> be92be56

/** Used to pass flags to the Bind() function */
enum BindFlags {
    BF_NONE         = 0,
    BF_EXPLICIT     = (1U << 0),
    BF_REPORT_ERROR = (1U << 1),
    BF_WHITELIST    = (1U << 2),
};

// The set of sockets cannot be modified while waiting
// The sleep time needs to be small to avoid new sockets stalling
static const uint64_t SELECT_TIMEOUT_MILLISECONDS = 50;

const std::string NET_MESSAGE_COMMAND_OTHER = "*other*";

static const uint64_t RANDOMIZER_ID_NETGROUP = 0x6c0edd8036ef4036ULL; // SHA256("netgroup")[0:8]
static const uint64_t RANDOMIZER_ID_LOCALHOSTNONCE = 0xd93e69e2bbfa5735ULL; // SHA256("localhostnonce")[0:8]
//
// Global state variables
//
bool fDiscover = true;
bool fListen = true;
bool fRelayTxes = true;
CCriticalSection cs_mapLocalHost;
std::map<CNetAddr, LocalServiceInfo> mapLocalHost GUARDED_BY(cs_mapLocalHost);
static bool vfLimited[NET_MAX] GUARDED_BY(cs_mapLocalHost) = {};
std::string strSubVersion;

limitedmap<uint256, int64_t> mapAlreadyAskedFor(MAX_INV_SZ);

void CConnman::AddOneShot(const std::string& strDest)
{
    LOCK(cs_vOneShots);
    vOneShots.push_back(strDest);
}

unsigned short GetListenPort()
{
    return (unsigned short)(gArgs.GetArg("-port", Params().GetDefaultPort()));
}

// find 'best' local address for a particular peer
bool GetLocal(CService& addr, const CNetAddr *paddrPeer)
{
    if (!fListen)
        return false;

    int nBestScore = -1;
    int nBestReachability = -1;
    {
        LOCK(cs_mapLocalHost);
        for (const auto& entry : mapLocalHost)
        {
            int nScore = entry.second.nScore;
            int nReachability = entry.first.GetReachabilityFrom(paddrPeer);
            if (nReachability > nBestReachability || (nReachability == nBestReachability && nScore > nBestScore))
            {
                addr = CService(entry.first, entry.second.nPort);
                nBestReachability = nReachability;
                nBestScore = nScore;
            }
        }
    }
    return nBestScore >= 0;
}

//! Convert the pnSeed6 array into usable address objects.
static std::vector<CAddress> convertSeed6(const std::vector<SeedSpec6> &vSeedsIn)
{
    // It'll only connect to one or two seed nodes because once it connects,
    // it'll get a pile of addresses with newer timestamps.
    // Seed nodes are given a random 'last seen time' of between one and two
    // weeks ago.
    const int64_t nOneWeek = 7*24*60*60;
    std::vector<CAddress> vSeedsOut;
    vSeedsOut.reserve(vSeedsIn.size());
    FastRandomContext rng;
    for (const auto& seed_in : vSeedsIn) {
        struct in6_addr ip;
        memcpy(&ip, seed_in.addr, sizeof(ip));
        CAddress addr(CService(ip, seed_in.port), GetDesirableServiceFlags(NODE_NONE));
        addr.nTime = GetTime() - rng.randrange(nOneWeek) - nOneWeek;
        vSeedsOut.push_back(addr);
    }
    return vSeedsOut;
}

// get best local address for a particular peer as a CAddress
// Otherwise, return the unroutable 0.0.0.0 but filled in with
// the normal parameters, since the IP may be changed to a useful
// one by discovery.
CAddress GetLocalAddress(const CNetAddr *paddrPeer, ServiceFlags nLocalServices)
{
    CAddress ret(CService(CNetAddr(),GetListenPort()), nLocalServices);
    CService addr;
    if (GetLocal(addr, paddrPeer))
    {
        ret = CAddress(addr, nLocalServices);
    }
    ret.nTime = GetAdjustedTime();
    return ret;
}

static int GetnScore(const CService& addr)
{
    LOCK(cs_mapLocalHost);
    if (mapLocalHost.count(addr) == 0) return 0;
    return mapLocalHost[addr].nScore;
}

// Is our peer's addrLocal potentially useful as an external IP source?
bool IsPeerAddrLocalGood(CNode *pnode)
{
    CService addrLocal = pnode->GetAddrLocal();
    return fDiscover && pnode->addr.IsRoutable() && addrLocal.IsRoutable() &&
           IsReachable(addrLocal.GetNetwork());
}

// pushes our own address to a peer
void AdvertiseLocal(CNode *pnode)
{
    if (fListen && pnode->fSuccessfullyConnected)
    {
        CAddress addrLocal = GetLocalAddress(&pnode->addr, pnode->GetLocalServices());
        if (gArgs.GetBoolArg("-addrmantest", false)) {
            // use IPv4 loopback during addrmantest
            addrLocal = CAddress(CService(LookupNumeric("127.0.0.1", GetListenPort())), pnode->GetLocalServices());
        }
        // If discovery is enabled, sometimes give our peer the address it
        // tells us that it sees us as in case it has a better idea of our
        // address than we do.
        FastRandomContext rng;
        if (IsPeerAddrLocalGood(pnode) && (!addrLocal.IsRoutable() ||
             rng.randbits((GetnScore(addrLocal) > LOCAL_MANUAL) ? 3 : 1) == 0))
        {
            addrLocal.SetIP(pnode->GetAddrLocal());
        }
        if (addrLocal.IsRoutable() || gArgs.GetBoolArg("-addrmantest", false))
        {
            LogPrint(BCLog::NET, "AdvertiseLocal: advertising address %s\n", addrLocal.ToString());
            pnode->PushAddress(addrLocal, rng);
        }
    }
}

// learn a new local address
bool AddLocal(const CService& addr, int nScore)
{
    if (!addr.IsRoutable())
        return false;

    if (!fDiscover && nScore < LOCAL_MANUAL)
        return false;

    if (!IsReachable(addr))
        return false;

    LogPrintf("AddLocal(%s,%i)\n", addr.ToString(), nScore);

    {
        LOCK(cs_mapLocalHost);
        bool fAlready = mapLocalHost.count(addr) > 0;
        LocalServiceInfo &info = mapLocalHost[addr];
        if (!fAlready || nScore >= info.nScore) {
            info.nScore = nScore + (fAlready ? 1 : 0);
            info.nPort = addr.GetPort();
        }
    }

    return true;
}

bool AddLocal(const CNetAddr &addr, int nScore)
{
    return AddLocal(CService(addr, GetListenPort()), nScore);
}

void RemoveLocal(const CService& addr)
{
    LOCK(cs_mapLocalHost);
    LogPrintf("RemoveLocal(%s)\n", addr.ToString());
    mapLocalHost.erase(addr);
}

void SetReachable(enum Network net, bool reachable)
{
    if (net == NET_UNROUTABLE || net == NET_INTERNAL)
        return;
    LOCK(cs_mapLocalHost);
    vfLimited[net] = !reachable;
}

bool IsReachable(enum Network net)
{
    LOCK(cs_mapLocalHost);
    return !vfLimited[net];
}

bool IsReachable(const CNetAddr &addr)
{
    return IsReachable(addr.GetNetwork());
}

/** vote for a local address */
bool SeenLocal(const CService& addr)
{
    {
        LOCK(cs_mapLocalHost);
        if (mapLocalHost.count(addr) == 0)
            return false;
        mapLocalHost[addr].nScore++;
    }
    return true;
}


/** check whether a given address is potentially local */
bool IsLocal(const CService& addr)
{
    LOCK(cs_mapLocalHost);
    return mapLocalHost.count(addr) > 0;
}

CNode* CConnman::FindNode(const CNetAddr& ip)
{
    LOCK(cs_vNodes);
    for (CNode* pnode : vNodes) {
      if (static_cast<CNetAddr>(pnode->addr) == ip) {
            return pnode;
        }
    }
    return nullptr;
}

CNode* CConnman::FindNode(const CSubNet& subNet)
{
    LOCK(cs_vNodes);
    for (CNode* pnode : vNodes) {
        if (subNet.Match(static_cast<CNetAddr>(pnode->addr))) {
            return pnode;
        }
    }
    return nullptr;
}

CNode* CConnman::FindNode(const std::string& addrName)
{
    LOCK(cs_vNodes);
    for (CNode* pnode : vNodes) {
        if (pnode->GetAddrName() == addrName) {
            return pnode;
        }
    }
    return nullptr;
}

CNode* CConnman::FindNode(const CService& addr)
{
    LOCK(cs_vNodes);
    for (CNode* pnode : vNodes) {
        if (static_cast<CService>(pnode->addr) == addr) {
            return pnode;
        }
    }
    return nullptr;
}

bool CConnman::CheckIncomingNonce(uint64_t nonce)
{
    LOCK(cs_vNodes);
    for (const CNode* pnode : vNodes) {
        if (!pnode->fSuccessfullyConnected && !pnode->fInbound && pnode->GetLocalNonce() == nonce)
            return false;
    }
    return true;
}

/** Get the bind address for a socket as CAddress */
static CAddress GetBindAddress(SOCKET sock)
{
    CAddress addr_bind;
    struct sockaddr_storage sockaddr_bind;
    socklen_t sockaddr_bind_len = sizeof(sockaddr_bind);
    if (sock != INVALID_SOCKET) {
        if (!getsockname(sock, (struct sockaddr*)&sockaddr_bind, &sockaddr_bind_len)) {
            addr_bind.SetSockAddr((const struct sockaddr*)&sockaddr_bind);
        } else {
            LogPrint(BCLog::NET, "Warning: getsockname failed\n");
        }
    }
    return addr_bind;
}

CNode* CConnman::ConnectNode(CAddress addrConnect, const char *pszDest, bool fCountFailure, bool manual_connection)
{
    if (pszDest == nullptr) {
        if (IsLocal(addrConnect))
            return nullptr;

        // Look for an existing connection
        CNode* pnode = FindNode(static_cast<CService>(addrConnect));
        if (pnode)
        {
            LogPrintf("Failed to open new connection, already connected\n");
            return nullptr;
        }
    }

    /// debug print
    LogPrint(BCLog::NET, "trying connection %s lastseen=%.1fhrs\n",
        pszDest ? pszDest : addrConnect.ToString(),
        pszDest ? 0.0 : (double)(GetAdjustedTime() - addrConnect.nTime)/3600.0);

    // Resolve
    const int default_port = Params().GetDefaultPort();
    if (pszDest) {
        std::vector<CService> resolved;
        if (Lookup(pszDest, resolved,  default_port, fNameLookup && !HaveNameProxy(), 256) && !resolved.empty()) {
            addrConnect = CAddress(resolved[GetRand(resolved.size())], NODE_NONE);
            if (!addrConnect.IsValid()) {
                LogPrint(BCLog::NET, "Resolver returned invalid address %s for %s\n", addrConnect.ToString(), pszDest);
                return nullptr;
            }
            // It is possible that we already have a connection to the IP/port pszDest resolved to.
            // In that case, drop the connection that was just created, and return the existing CNode instead.
            // Also store the name we used to connect in that CNode, so that future FindNode() calls to that
            // name catch this early.
            LOCK(cs_vNodes);
            CNode* pnode = FindNode(static_cast<CService>(addrConnect));
            if (pnode)
            {
                pnode->MaybeSetAddrName(std::string(pszDest));
                LogPrintf("Failed to open new connection, already connected\n");
                return nullptr;
            }
        }
    }

    // Connect
    bool connected = false;
    SOCKET hSocket = INVALID_SOCKET;
    proxyType proxy;
    if (addrConnect.IsValid()) {
        bool proxyConnectionFailed = false;

        if (GetProxy(addrConnect.GetNetwork(), proxy)) {
            hSocket = CreateSocket(proxy.proxy);
            if (hSocket == INVALID_SOCKET) {
                return nullptr;
            }
            connected = ConnectThroughProxy(proxy, addrConnect.ToStringIP(), addrConnect.GetPort(), hSocket, nConnectTimeout, &proxyConnectionFailed);
        } else {
            // no proxy needed (none set for target network)
            hSocket = CreateSocket(addrConnect);
            if (hSocket == INVALID_SOCKET) {
                return nullptr;
            }
            connected = ConnectSocketDirectly(addrConnect, hSocket, nConnectTimeout, manual_connection);
        }
        if (!proxyConnectionFailed) {
            // If a connection to the node was attempted, and failure (if any) is not caused by a problem connecting to
            // the proxy, mark this as an attempt.
            addrman.Attempt(addrConnect, fCountFailure);
        }
    } else if (pszDest && GetNameProxy(proxy)) {
        hSocket = CreateSocket(proxy.proxy);
        if (hSocket == INVALID_SOCKET) {
            return nullptr;
        }
        std::string host;
        int port = default_port;
        SplitHostPort(std::string(pszDest), port, host);
        connected = ConnectThroughProxy(proxy, host, port, hSocket, nConnectTimeout, nullptr);
    }
    if (!connected) {
        CloseSocket(hSocket);
        return nullptr;
    }

    // Add node
    NodeId id = GetNewNodeId();
    uint64_t nonce = GetDeterministicRandomizer(RANDOMIZER_ID_LOCALHOSTNONCE).Write(id).Finalize();
    CAddress addr_bind = GetBindAddress(hSocket);
    CNode* pnode = new CNode(id, nLocalServices, GetBestHeight(), hSocket, addrConnect, CalculateKeyedNetGroup(addrConnect), nonce, addr_bind, pszDest ? pszDest : "", false);
    pnode->AddRef();

    return pnode;
}

void CNode::CloseSocketDisconnect()
{
    fDisconnect = true;
    LOCK(cs_hSocket);
    if (hSocket != INVALID_SOCKET)
    {
        LogPrint(BCLog::NET, "disconnecting peer=%d\n", id);
        CloseSocket(hSocket);
    }
<<<<<<< HEAD

    // in case this fails, we'll empty the recv buffer when the CNode is deleted
    TRY_LOCK(cs_vRecvMsg, lockRecv);
    if (lockRecv)
        vRecvMsg.clear();
}

void CNode::PushVersion()
{
    int nBestHeight = GetNodeSignals().GetHeight().get_value_or(0);

    int64_t nTime = (fInbound ? GetAdjustedTime() : GetTime());
    CAddress addrYou = (addr.IsRoutable() && !IsProxy(addr) ? addr : CAddress(CService("0.0.0.0", 0), addr.nServices));
    CAddress addrMe = CAddress(CService(), nLocalServices);
    GetRandBytes((unsigned char*)&nLocalHostNonce, sizeof(nLocalHostNonce));
    if (fLogIPs)
        LogPrint("net", "send version message: version %d, blocks=%d, us=%s, them=%s, peer=%d\n", PROTOCOL_VERSION, nBestHeight, addrMe.ToString(), addrYou.ToString(), id);
    else
        LogPrint("net", "send version message: version %d, blocks=%d, us=%s, peer=%d\n", PROTOCOL_VERSION, nBestHeight, addrMe.ToString(), id);
    PushMessage(NetMsgType::VERSION, PROTOCOL_VERSION, (uint64_t)nLocalServices, nTime, addrYou, addrMe,
                nLocalHostNonce, strSubVersion, nBestHeight, ::fRelayTxes);
}





banmap_t CNode::setBanned;
CCriticalSection CNode::cs_setBanned;
bool CNode::setBannedIsDirty;

void CNode::ClearBanned()
{
    {
        LOCK(cs_setBanned);
        setBanned.clear();
        setBannedIsDirty = true;
    }
    DumpBanlist(); //store banlist to disk
    uiInterface.BannedListChanged();
}

bool CNode::IsBanned(CNetAddr ip)
{
    bool fResult = false;
    {
        LOCK(cs_setBanned);
        for (banmap_t::iterator it = setBanned.begin(); it != setBanned.end(); it++)
        {
            CSubNet subNet = (*it).first;
            CBanEntry banEntry = (*it).second;

            if(subNet.Match(ip) && GetTime() < banEntry.nBanUntil)
                fResult = true;
        }
    }
    return fResult;
}

bool CNode::IsBanned(CSubNet subnet)
{
    bool fResult = false;
    {
        LOCK(cs_setBanned);
        banmap_t::iterator i = setBanned.find(subnet);
        if (i != setBanned.end())
        {
            CBanEntry banEntry = (*i).second;
            if (GetTime() < banEntry.nBanUntil)
                fResult = true;
        }
    }
    return fResult;
}

void CNode::Ban(const CNetAddr& addr, const BanReason &banReason, int64_t bantimeoffset, bool sinceUnixEpoch) {
    CSubNet subNet(addr);
    Ban(subNet, banReason, bantimeoffset, sinceUnixEpoch);
}

void CNode::Ban(const CSubNet& subNet, const BanReason &banReason, int64_t bantimeoffset, bool sinceUnixEpoch) {
    CBanEntry banEntry(GetTime());
    banEntry.banReason = banReason;
    if (bantimeoffset <= 0)
    {
        bantimeoffset = GetArg("-bantime", DEFAULT_MISBEHAVING_BANTIME);
        sinceUnixEpoch = false;
    }
    banEntry.nBanUntil = (sinceUnixEpoch ? 0 : GetTime() )+bantimeoffset;

    {
        LOCK(cs_setBanned);
        if (setBanned[subNet].nBanUntil < banEntry.nBanUntil) {
            setBanned[subNet] = banEntry;
            setBannedIsDirty = true;
        }
        else
            return;
    }
    uiInterface.BannedListChanged();
    {
        LOCK(cs_vNodes);
        BOOST_FOREACH(CNode* pnode, vNodes) {
            if (subNet.Match((CNetAddr)pnode->addr))
                pnode->fDisconnect = true;
        }
    }
    if(banReason == BanReasonManuallyAdded)
        DumpBanlist(); //store banlist to disk immediately if user requested ban
}

bool CNode::Unban(const CNetAddr &addr) {
    CSubNet subNet(addr);
    return Unban(subNet);
=======
>>>>>>> be92be56
}

bool CConnman::IsWhitelistedRange(const CNetAddr &addr) {
    for (const CSubNet& subnet : vWhitelistedRange) {
        if (subnet.Match(addr))
            return true;
    }
    return false;
}

std::string CNode::GetAddrName() const {
    LOCK(cs_addrName);
    return addrName;
}

void CNode::MaybeSetAddrName(const std::string& addrNameIn) {
    LOCK(cs_addrName);
    if (addrName.empty()) {
        addrName = addrNameIn;
    }
}

CService CNode::GetAddrLocal() const {
    LOCK(cs_addrLocal);
    return addrLocal;
}

void CNode::SetAddrLocal(const CService& addrLocalIn) {
    LOCK(cs_addrLocal);
    if (addrLocal.IsValid()) {
        error("Addr local already set for node: %i. Refusing to change from %s to %s", id, addrLocal.ToString(), addrLocalIn.ToString());
    } else {
        addrLocal = addrLocalIn;
    }
}

#undef X
#define X(name) stats.name = name
void CNode::copyStats(CNodeStats &stats)
{
    stats.nodeid = this->GetId();
    X(nServices);
    X(addr);
    X(addrBind);
    {
        LOCK(cs_filter);
        X(fRelayTxes);
    }
    X(nLastSend);
    X(nLastRecv);
    X(nTimeConnected);
    X(nTimeOffset);
    stats.addrName = GetAddrName();
    X(nVersion);
    {
        LOCK(cs_SubVer);
        X(cleanSubVer);
    }
    X(fInbound);
    X(m_manual_connection);
    X(nStartingHeight);
    {
        LOCK(cs_vSend);
        X(mapSendBytesPerMsgCmd);
        X(nSendBytes);
    }
    {
        LOCK(cs_vRecv);
        X(mapRecvBytesPerMsgCmd);
        X(nRecvBytes);
    }
    X(fWhitelisted);
    {
        LOCK(cs_feeFilter);
        X(minFeeFilter);
    }

    // It is common for nodes with good ping times to suddenly become lagged,
    // due to a new block arriving or other large transfer.
    // Merely reporting pingtime might fool the caller into thinking the node was still responsive,
    // since pingtime does not update until the ping is complete, which might take a while.
    // So, if a ping is taking an unusually long time in flight,
    // the caller can immediately detect that this is happening.
    int64_t nPingUsecWait = 0;
    if ((0 != nPingNonceSent) && (0 != nPingUsecStart)) {
        nPingUsecWait = GetTimeMicros() - nPingUsecStart;
    }

    // Raw ping time is in microseconds, but show it to user as whole seconds (Bitcoin users should be well used to small numbers with many decimal places by now :)
    stats.dPingTime = (((double)nPingUsecTime) / 1e6);
    stats.dMinPing  = (((double)nMinPingUsecTime) / 1e6);
    stats.dPingWait = (((double)nPingUsecWait) / 1e6);

    // Leave string empty if addrLocal invalid (not filled in yet)
    CService addrLocalUnlocked = GetAddrLocal();
    stats.addrLocal = addrLocalUnlocked.IsValid() ? addrLocalUnlocked.ToString() : "";
}
#undef X

bool CNode::ReceiveMsgBytes(const char *pch, unsigned int nBytes, bool& complete)
{
    complete = false;
    int64_t nTimeMicros = GetTimeMicros();
    LOCK(cs_vRecv);
    nLastRecv = nTimeMicros / 1000000;
    nRecvBytes += nBytes;
    while (nBytes > 0) {

        // get current incomplete message, or create a new one
        if (vRecvMsg.empty() ||
            vRecvMsg.back().complete())
            vRecvMsg.push_back(CNetMessage(Params().MessageStart(), SER_NETWORK, INIT_PROTO_VERSION));

        CNetMessage& msg = vRecvMsg.back();

        // absorb network data
        int handled;
        if (!msg.in_data)
            handled = msg.readHeader(pch, nBytes);
        else
            handled = msg.readData(pch, nBytes);

        if (handled < 0)
            return false;

        if (msg.in_data && msg.hdr.nMessageSize > MAX_PROTOCOL_MESSAGE_LENGTH) {
            LogPrint(BCLog::NET, "Oversized message from peer=%i, disconnecting\n", GetId());
            return false;
        }

        pch += handled;
        nBytes -= handled;

        if (msg.complete()) {
            //store received bytes per message command
            //to prevent a memory DOS, only allow valid commands
            mapMsgCmdSize::iterator i = mapRecvBytesPerMsgCmd.find(msg.hdr.pchCommand);
            if (i == mapRecvBytesPerMsgCmd.end())
                i = mapRecvBytesPerMsgCmd.find(NET_MESSAGE_COMMAND_OTHER);
            assert(i != mapRecvBytesPerMsgCmd.end());
            i->second += msg.hdr.nMessageSize + CMessageHeader::HEADER_SIZE;

            msg.nTime = nTimeMicros;
            complete = true;
        }
    }

    return true;
}

void CNode::SetSendVersion(int nVersionIn)
{
    // Send version may only be changed in the version message, and
    // only one version message is allowed per session. We can therefore
    // treat this value as const and even atomic as long as it's only used
    // once a version message has been successfully processed. Any attempt to
    // set this twice is an error.
    if (nSendVersion != 0) {
        error("Send version already set for node: %i. Refusing to change from %i to %i", id, nSendVersion, nVersionIn);
    } else {
        nSendVersion = nVersionIn;
    }
}

int CNode::GetSendVersion() const
{
    // The send version should always be explicitly set to
    // INIT_PROTO_VERSION rather than using this value until SetSendVersion
    // has been called.
    if (nSendVersion == 0) {
        error("Requesting unset send version for node: %i. Using %i", id, INIT_PROTO_VERSION);
        return INIT_PROTO_VERSION;
    }
    return nSendVersion;
}


int CNetMessage::readHeader(const char *pch, unsigned int nBytes)
{
    // copy data to temporary parsing buffer
    unsigned int nRemaining = 24 - nHdrPos;
    unsigned int nCopy = std::min(nRemaining, nBytes);

    memcpy(&hdrbuf[nHdrPos], pch, nCopy);
    nHdrPos += nCopy;

    // if header incomplete, exit
    if (nHdrPos < 24)
        return nCopy;

    // deserialize to CMessageHeader
    try {
        hdrbuf >> hdr;
    }
    catch (const std::exception&) {
        return -1;
    }

    // reject messages larger than MAX_SIZE
    if (hdr.nMessageSize > MAX_SIZE)
        return -1;

    // switch state to reading message data
    in_data = true;

    return nCopy;
}

int CNetMessage::readData(const char *pch, unsigned int nBytes)
{
    unsigned int nRemaining = hdr.nMessageSize - nDataPos;
    unsigned int nCopy = std::min(nRemaining, nBytes);

    if (vRecv.size() < nDataPos + nCopy) {
        // Allocate up to 256 KiB ahead, but never more than the total message size.
        vRecv.resize(std::min(hdr.nMessageSize, nDataPos + nCopy + 256 * 1024));
    }

    hasher.Write((const unsigned char*)pch, nCopy);
    memcpy(&vRecv[nDataPos], pch, nCopy);
    nDataPos += nCopy;

    return nCopy;
}

const uint256& CNetMessage::GetMessageHash() const
{
    assert(complete());
    if (data_hash.IsNull())
        hasher.Finalize(data_hash.begin());
    return data_hash;
}

size_t CConnman::SocketSendData(CNode *pnode) const EXCLUSIVE_LOCKS_REQUIRED(pnode->cs_vSend)
{
    auto it = pnode->vSendMsg.begin();
    size_t nSentSize = 0;

    while (it != pnode->vSendMsg.end()) {
        const auto &data = *it;
        assert(data.size() > pnode->nSendOffset);
        int nBytes = 0;
        {
            LOCK(pnode->cs_hSocket);
            if (pnode->hSocket == INVALID_SOCKET)
                break;
            nBytes = send(pnode->hSocket, reinterpret_cast<const char*>(data.data()) + pnode->nSendOffset, data.size() - pnode->nSendOffset, MSG_NOSIGNAL | MSG_DONTWAIT);
        }
        if (nBytes > 0) {
            pnode->nLastSend = GetSystemTimeInSeconds();
            pnode->nSendBytes += nBytes;
            pnode->nSendOffset += nBytes;
            nSentSize += nBytes;
            if (pnode->nSendOffset == data.size()) {
                pnode->nSendOffset = 0;
                pnode->nSendSize -= data.size();
                pnode->fPauseSend = pnode->nSendSize > nSendBufferMaxSize;
                it++;
            } else {
                // could not send full message; stop sending more
                break;
            }
        } else {
            if (nBytes < 0) {
                // error
                int nErr = WSAGetLastError();
                if (nErr != WSAEWOULDBLOCK && nErr != WSAEMSGSIZE && nErr != WSAEINTR && nErr != WSAEINPROGRESS)
                {
                    LogPrintf("socket send error %s\n", NetworkErrorString(nErr));
                    pnode->CloseSocketDisconnect();
                }
            }
            // couldn't send anything at all
            break;
        }
    }

    if (it == pnode->vSendMsg.end()) {
        assert(pnode->nSendOffset == 0);
        assert(pnode->nSendSize == 0);
    }
    pnode->vSendMsg.erase(pnode->vSendMsg.begin(), it);
    return nSentSize;
}

struct NodeEvictionCandidate
{
    NodeId id;
    int64_t nTimeConnected;
    int64_t nMinPingUsecTime;
    int64_t nLastBlockTime;
    int64_t nLastTXTime;
    bool fRelevantServices;
    bool fRelayTxes;
    bool fBloomFilter;
    CAddress addr;
    uint64_t nKeyedNetGroup;
    bool prefer_evict;
};

static bool ReverseCompareNodeMinPingTime(const NodeEvictionCandidate &a, const NodeEvictionCandidate &b)
{
    return a.nMinPingUsecTime > b.nMinPingUsecTime;
}

static bool ReverseCompareNodeTimeConnected(const NodeEvictionCandidate &a, const NodeEvictionCandidate &b)
{
    return a.nTimeConnected > b.nTimeConnected;
}

static bool CompareNetGroupKeyed(const NodeEvictionCandidate &a, const NodeEvictionCandidate &b) {
    return a.nKeyedNetGroup < b.nKeyedNetGroup;
}

static bool CompareNodeBlockTime(const NodeEvictionCandidate &a, const NodeEvictionCandidate &b)
{
    // There is a fall-through here because it is common for a node to have many peers which have not yet relayed a block.
    if (a.nLastBlockTime != b.nLastBlockTime) return a.nLastBlockTime < b.nLastBlockTime;
    if (a.fRelevantServices != b.fRelevantServices) return b.fRelevantServices;
    return a.nTimeConnected > b.nTimeConnected;
}

static bool CompareNodeTXTime(const NodeEvictionCandidate &a, const NodeEvictionCandidate &b)
{
    // There is a fall-through here because it is common for a node to have more than a few peers that have not yet relayed txn.
    if (a.nLastTXTime != b.nLastTXTime) return a.nLastTXTime < b.nLastTXTime;
    if (a.fRelayTxes != b.fRelayTxes) return b.fRelayTxes;
    if (a.fBloomFilter != b.fBloomFilter) return a.fBloomFilter;
    return a.nTimeConnected > b.nTimeConnected;
}


//! Sort an array by the specified comparator, then erase the last K elements.
template<typename T, typename Comparator>
static void EraseLastKElements(std::vector<T> &elements, Comparator comparator, size_t k)
{
    std::sort(elements.begin(), elements.end(), comparator);
    size_t eraseSize = std::min(k, elements.size());
    elements.erase(elements.end() - eraseSize, elements.end());
}

/** Try to find a connection to evict when the node is full.
 *  Extreme care must be taken to avoid opening the node to attacker
 *   triggered network partitioning.
 *  The strategy used here is to protect a small number of peers
 *   for each of several distinct characteristics which are difficult
 *   to forge.  In order to partition a node the attacker must be
 *   simultaneously better at all of them than honest peers.
 */
bool CConnman::AttemptToEvictConnection()
{
    std::vector<NodeEvictionCandidate> vEvictionCandidates;
    {
        LOCK(cs_vNodes);

        for (const CNode* node : vNodes) {
            if (node->fWhitelisted)
                continue;
            if (!node->fInbound)
                continue;
            if (node->fDisconnect)
                continue;
<<<<<<< HEAD
            NodeEvictionCandidate candidate = {node->id, node->nTimeConnected, node->nMinPingUsecTime,
                                               node->nLastBlockTime, node->nLastTXTime,
                                               (node->nServices & nRelevantServices) == nRelevantServices,
                                               node->fRelayTxes, node->pfilter != NULL, node->addr, node->nKeyedNetGroup};
=======
            LOCK(node->cs_filter);
            NodeEvictionCandidate candidate = {node->GetId(), node->nTimeConnected, node->nMinPingUsecTime,
                                               node->nLastBlockTime, node->nLastTXTime,
                                               HasAllDesirableServiceFlags(node->nServices),
                                               node->fRelayTxes, node->pfilter != nullptr, node->addr, node->nKeyedNetGroup,
                                               node->m_prefer_evict};
>>>>>>> be92be56
            vEvictionCandidates.push_back(candidate);
        }
    }

    // Protect connections with certain characteristics

    // Deterministically select 4 peers to protect by netgroup.
    // An attacker cannot predict which netgroups will be protected
    EraseLastKElements(vEvictionCandidates, CompareNetGroupKeyed, 4);
    // Protect the 8 nodes with the lowest minimum ping time.
    // An attacker cannot manipulate this metric without physically moving nodes closer to the target.
    EraseLastKElements(vEvictionCandidates, ReverseCompareNodeMinPingTime, 8);
    // Protect 4 nodes that most recently sent us transactions.
    // An attacker cannot manipulate this metric without performing useful work.
    EraseLastKElements(vEvictionCandidates, CompareNodeTXTime, 4);
    // Protect 4 nodes that most recently sent us blocks.
    // An attacker cannot manipulate this metric without performing useful work.
    EraseLastKElements(vEvictionCandidates, CompareNodeBlockTime, 4);
    // Protect the half of the remaining nodes which have been connected the longest.
    // This replicates the non-eviction implicit behavior, and precludes attacks that start later.
    EraseLastKElements(vEvictionCandidates, ReverseCompareNodeTimeConnected, vEvictionCandidates.size() / 2);

    if (vEvictionCandidates.empty()) return false;

    // If any remaining peers are preferred for eviction consider only them.
    // This happens after the other preferences since if a peer is really the best by other criteria (esp relaying blocks)
    //  then we probably don't want to evict it no matter what.
    if (std::any_of(vEvictionCandidates.begin(),vEvictionCandidates.end(),[](NodeEvictionCandidate const &n){return n.prefer_evict;})) {
        vEvictionCandidates.erase(std::remove_if(vEvictionCandidates.begin(),vEvictionCandidates.end(),
                                  [](NodeEvictionCandidate const &n){return !n.prefer_evict;}),vEvictionCandidates.end());
    }

    // Identify the network group with the most connections and youngest member.
    // (vEvictionCandidates is already sorted by reverse connect time)
    uint64_t naMostConnections;
    unsigned int nMostConnections = 0;
    int64_t nMostConnectionsTime = 0;
    std::map<uint64_t, std::vector<NodeEvictionCandidate> > mapNetGroupNodes;
    for (const NodeEvictionCandidate &node : vEvictionCandidates) {
        std::vector<NodeEvictionCandidate> &group = mapNetGroupNodes[node.nKeyedNetGroup];
        group.push_back(node);
        int64_t grouptime = group[0].nTimeConnected;

        if (group.size() > nMostConnections || (group.size() == nMostConnections && grouptime > nMostConnectionsTime)) {
            nMostConnections = group.size();
            nMostConnectionsTime = grouptime;
            naMostConnections = node.nKeyedNetGroup;
        }
    }

    // Reduce to the network group with the most connections
    vEvictionCandidates = std::move(mapNetGroupNodes[naMostConnections]);

    // Disconnect from the network group with the most connections
    NodeId evicted = vEvictionCandidates.front().id;
    LOCK(cs_vNodes);
    for (CNode* pnode : vNodes) {
        if (pnode->GetId() == evicted) {
            pnode->fDisconnect = true;
            return true;
        }
    }
    return false;
}

void CConnman::AcceptConnection(const ListenSocket& hListenSocket) {
    struct sockaddr_storage sockaddr;
    socklen_t len = sizeof(sockaddr);
    SOCKET hSocket = accept(hListenSocket.socket, (struct sockaddr*)&sockaddr, &len);
    CAddress addr;
    int nInbound = 0;
<<<<<<< HEAD
    int nMaxInbound = nMaxConnections - (MAX_OUTBOUND_CONNECTIONS + MAX_FEELER_CONNECTIONS);
=======
    int nMaxInbound = nMaxConnections - (nMaxOutbound + nMaxFeeler);
>>>>>>> be92be56

    if (hSocket != INVALID_SOCKET) {
        if (!addr.SetSockAddr((const struct sockaddr*)&sockaddr)) {
            LogPrintf("Warning: Unknown socket family\n");
        }
    }

    bool whitelisted = hListenSocket.whitelisted || IsWhitelistedRange(addr);
    {
        LOCK(cs_vNodes);
        for (const CNode* pnode : vNodes) {
            if (pnode->fInbound) nInbound++;
        }
    }

    if (hSocket == INVALID_SOCKET)
    {
        int nErr = WSAGetLastError();
        if (nErr != WSAEWOULDBLOCK)
            LogPrintf("socket error accept failed: %s\n", NetworkErrorString(nErr));
        return;
    }

    if (!fNetworkActive) {
        LogPrintf("connection from %s dropped: not accepting new connections\n", addr.ToString());
        CloseSocket(hSocket);
        return;
    }

    if (!IsSelectableSocket(hSocket))
    {
        LogPrintf("connection from %s dropped: non-selectable socket\n", addr.ToString());
        CloseSocket(hSocket);
        return;
    }

    // According to the internet TCP_NODELAY is not carried into accepted sockets
    // on all platforms.  Set it again here just to be sure.
    SetSocketNoDelay(hSocket);

    int bannedlevel = m_banman ? m_banman->IsBannedLevel(addr) : 0;

    // Don't accept connections from banned peers, but if our inbound slots aren't almost full, accept
    // if the only banning reason was an automatic misbehavior ban.
    if (!whitelisted && bannedlevel > ((nInbound + 1 < nMaxInbound) ? 1 : 0))
    {
        LogPrint(BCLog::NET, "connection from %s dropped (banned)\n", addr.ToString());
        CloseSocket(hSocket);
        return;
    }

    if (nInbound >= nMaxInbound)
    {
        if (!AttemptToEvictConnection()) {
            // No connection to evict, disconnect the new connection
            LogPrint(BCLog::NET, "failed to find an eviction candidate - connection dropped (full)\n");
            CloseSocket(hSocket);
            return;
        }
    }

    NodeId id = GetNewNodeId();
    uint64_t nonce = GetDeterministicRandomizer(RANDOMIZER_ID_LOCALHOSTNONCE).Write(id).Finalize();
    CAddress addr_bind = GetBindAddress(hSocket);

    CNode* pnode = new CNode(id, nLocalServices, GetBestHeight(), hSocket, addr, CalculateKeyedNetGroup(addr), nonce, addr_bind, "", true);
    pnode->AddRef();
    pnode->fWhitelisted = whitelisted;
    pnode->m_prefer_evict = bannedlevel > 0;
    m_msgproc->InitializeNode(pnode);

    LogPrint(BCLog::NET, "connection from %s accepted\n", addr.ToString());

    {
        LOCK(cs_vNodes);
        vNodes.push_back(pnode);
    }
}

void CConnman::DisconnectNodes()
{
    {
        LOCK(cs_vNodes);

        if (!fNetworkActive) {
            // Disconnect any connected nodes
            for (CNode* pnode : vNodes) {
                if (!pnode->fDisconnect) {
                    LogPrint(BCLog::NET, "Network not active, dropping peer=%d\n", pnode->GetId());
                    pnode->fDisconnect = true;
                }
            }
        }

        // Disconnect unused nodes
        std::vector<CNode*> vNodesCopy = vNodes;
        for (CNode* pnode : vNodesCopy)
        {
            if (pnode->fDisconnect)
            {
                // remove from vNodes
                vNodes.erase(remove(vNodes.begin(), vNodes.end(), pnode), vNodes.end());

                // release outbound grant (if any)
                pnode->grantOutbound.Release();

                // close socket and cleanup
                pnode->CloseSocketDisconnect();

                // hold in disconnected pool until all refs are released
                pnode->Release();
                vNodesDisconnected.push_back(pnode);
            }
        }
    }
    {
        // Delete disconnected nodes
        std::list<CNode*> vNodesDisconnectedCopy = vNodesDisconnected;
        for (CNode* pnode : vNodesDisconnectedCopy)
        {
            // wait until threads are done using it
            if (pnode->GetRefCount() <= 0) {
                bool fDelete = false;
                {
                    TRY_LOCK(pnode->cs_inventory, lockInv);
                    if (lockInv) {
                        TRY_LOCK(pnode->cs_vSend, lockSend);
                        if (lockSend) {
                            fDelete = true;
                        }
                    }
                }
                if (fDelete) {
                    vNodesDisconnected.remove(pnode);
                    DeleteNode(pnode);
                }
            }
        }
    }
}

void CConnman::NotifyNumConnectionsChanged()
{
    size_t vNodesSize;
    {
        LOCK(cs_vNodes);
        vNodesSize = vNodes.size();
    }
    if(vNodesSize != nPrevNodeCount) {
        nPrevNodeCount = vNodesSize;
        if(clientInterface)
            clientInterface->NotifyNumConnectionsChanged(vNodesSize);
    }
}

void CConnman::InactivityCheck(CNode *pnode)
{
    int64_t nTime = GetSystemTimeInSeconds();
    if (nTime - pnode->nTimeConnected > m_peer_connect_timeout)
    {
        if (pnode->nLastRecv == 0 || pnode->nLastSend == 0)
        {
            LogPrint(BCLog::NET, "socket no message in first %i seconds, %d %d from %d\n", m_peer_connect_timeout, pnode->nLastRecv != 0, pnode->nLastSend != 0, pnode->GetId());
            pnode->fDisconnect = true;
        }
        else if (nTime - pnode->nLastSend > TIMEOUT_INTERVAL)
        {
            LogPrintf("socket sending timeout: %is\n", nTime - pnode->nLastSend);
            pnode->fDisconnect = true;
        }
        else if (nTime - pnode->nLastRecv > (pnode->nVersion > BIP0031_VERSION ? TIMEOUT_INTERVAL : 90*60))
        {
            LogPrintf("socket receive timeout: %is\n", nTime - pnode->nLastRecv);
            pnode->fDisconnect = true;
        }
        else if (pnode->nPingNonceSent && pnode->nPingUsecStart + TIMEOUT_INTERVAL * 1000000 < GetTimeMicros())
        {
            LogPrintf("ping timeout: %fs\n", 0.000001 * (GetTimeMicros() - pnode->nPingUsecStart));
            pnode->fDisconnect = true;
        }
        else if (!pnode->fSuccessfullyConnected)
        {
            LogPrint(BCLog::NET, "version handshake timeout from %d\n", pnode->GetId());
            pnode->fDisconnect = true;
        }
    }
}

bool CConnman::GenerateSelectSet(std::set<SOCKET> &recv_set, std::set<SOCKET> &send_set, std::set<SOCKET> &error_set)
{
    for (const ListenSocket& hListenSocket : vhListenSocket) {
        recv_set.insert(hListenSocket.socket);
    }

    {
        LOCK(cs_vNodes);
        for (CNode* pnode : vNodes)
        {
            // Implement the following logic:
            // * If there is data to send, select() for sending data. As this only
            //   happens when optimistic write failed, we choose to first drain the
            //   write buffer in this case before receiving more. This avoids
            //   needlessly queueing received data, if the remote peer is not themselves
            //   receiving data. This means properly utilizing TCP flow control signalling.
            // * Otherwise, if there is space left in the receive buffer, select() for
            //   receiving data.
            // * Hand off all complete messages to the processor, to be handled without
            //   blocking here.

            bool select_recv = !pnode->fPauseRecv;
            bool select_send;
            {
                LOCK(pnode->cs_vSend);
                select_send = !pnode->vSendMsg.empty();
            }

            LOCK(pnode->cs_hSocket);
            if (pnode->hSocket == INVALID_SOCKET)
                continue;

            error_set.insert(pnode->hSocket);
            if (select_send) {
                send_set.insert(pnode->hSocket);
                continue;
            }
            if (select_recv) {
                recv_set.insert(pnode->hSocket);
            }
        }
    }

    return !recv_set.empty() || !send_set.empty() || !error_set.empty();
}

#ifdef USE_POLL
void CConnman::SocketEvents(std::set<SOCKET> &recv_set, std::set<SOCKET> &send_set, std::set<SOCKET> &error_set)
{
    std::set<SOCKET> recv_select_set, send_select_set, error_select_set;
    if (!GenerateSelectSet(recv_select_set, send_select_set, error_select_set)) {
        interruptNet.sleep_for(std::chrono::milliseconds(SELECT_TIMEOUT_MILLISECONDS));
        return;
    }

    std::unordered_map<SOCKET, struct pollfd> pollfds;
    for (SOCKET socket_id : recv_select_set) {
        pollfds[socket_id].fd = socket_id;
        pollfds[socket_id].events |= POLLIN;
    }

    for (SOCKET socket_id : send_select_set) {
        pollfds[socket_id].fd = socket_id;
        pollfds[socket_id].events |= POLLOUT;
    }

    for (SOCKET socket_id : error_select_set) {
        pollfds[socket_id].fd = socket_id;
        // These flags are ignored, but we set them for clarity
        pollfds[socket_id].events |= POLLERR|POLLHUP;
    }

    std::vector<struct pollfd> vpollfds;
    vpollfds.reserve(pollfds.size());
    for (auto it : pollfds) {
        vpollfds.push_back(std::move(it.second));
    }

    if (poll(vpollfds.data(), vpollfds.size(), SELECT_TIMEOUT_MILLISECONDS) < 0) return;

    if (interruptNet) return;

    for (struct pollfd pollfd_entry : vpollfds) {
        if (pollfd_entry.revents & POLLIN)            recv_set.insert(pollfd_entry.fd);
        if (pollfd_entry.revents & POLLOUT)           send_set.insert(pollfd_entry.fd);
        if (pollfd_entry.revents & (POLLERR|POLLHUP)) error_set.insert(pollfd_entry.fd);
    }
}
#else
void CConnman::SocketEvents(std::set<SOCKET> &recv_set, std::set<SOCKET> &send_set, std::set<SOCKET> &error_set)
{
    std::set<SOCKET> recv_select_set, send_select_set, error_select_set;
    if (!GenerateSelectSet(recv_select_set, send_select_set, error_select_set)) {
        interruptNet.sleep_for(std::chrono::milliseconds(SELECT_TIMEOUT_MILLISECONDS));
        return;
    }

    //
    // Find which sockets have data to receive
    //
    struct timeval timeout;
    timeout.tv_sec  = 0;
    timeout.tv_usec = SELECT_TIMEOUT_MILLISECONDS * 1000; // frequency to poll pnode->vSend

    fd_set fdsetRecv;
    fd_set fdsetSend;
    fd_set fdsetError;
    FD_ZERO(&fdsetRecv);
    FD_ZERO(&fdsetSend);
    FD_ZERO(&fdsetError);
    SOCKET hSocketMax = 0;

    for (SOCKET hSocket : recv_select_set) {
        FD_SET(hSocket, &fdsetRecv);
        hSocketMax = std::max(hSocketMax, hSocket);
    }

    for (SOCKET hSocket : send_select_set) {
        FD_SET(hSocket, &fdsetSend);
        hSocketMax = std::max(hSocketMax, hSocket);
    }

    for (SOCKET hSocket : error_select_set) {
        FD_SET(hSocket, &fdsetError);
        hSocketMax = std::max(hSocketMax, hSocket);
    }

    int nSelect = select(hSocketMax + 1, &fdsetRecv, &fdsetSend, &fdsetError, &timeout);

    if (interruptNet)
        return;

    if (nSelect == SOCKET_ERROR)
    {
        int nErr = WSAGetLastError();
        LogPrintf("socket select error %s\n", NetworkErrorString(nErr));
        for (unsigned int i = 0; i <= hSocketMax; i++)
            FD_SET(i, &fdsetRecv);
        FD_ZERO(&fdsetSend);
        FD_ZERO(&fdsetError);
        if (!interruptNet.sleep_for(std::chrono::milliseconds(SELECT_TIMEOUT_MILLISECONDS)))
            return;
    }

    for (SOCKET hSocket : recv_select_set) {
        if (FD_ISSET(hSocket, &fdsetRecv)) {
            recv_set.insert(hSocket);
        }
    }

    for (SOCKET hSocket : send_select_set) {
        if (FD_ISSET(hSocket, &fdsetSend)) {
            send_set.insert(hSocket);
        }
    }

    for (SOCKET hSocket : error_select_set) {
        if (FD_ISSET(hSocket, &fdsetError)) {
            error_set.insert(hSocket);
        }
    }
}
#endif

void CConnman::SocketHandler()
{
    std::set<SOCKET> recv_set, send_set, error_set;
    SocketEvents(recv_set, send_set, error_set);

    if (interruptNet) return;

    //
    // Accept new connections
    //
    for (const ListenSocket& hListenSocket : vhListenSocket)
    {
        if (hListenSocket.socket != INVALID_SOCKET && recv_set.count(hListenSocket.socket) > 0)
        {
            AcceptConnection(hListenSocket);
        }
    }

    //
    // Service each socket
    //
    std::vector<CNode*> vNodesCopy;
    {
        LOCK(cs_vNodes);
        vNodesCopy = vNodes;
        for (CNode* pnode : vNodesCopy)
            pnode->AddRef();
    }
    for (CNode* pnode : vNodesCopy)
    {
        if (interruptNet)
            return;

        //
        // Receive
        //
        bool recvSet = false;
        bool sendSet = false;
        bool errorSet = false;
        {
            LOCK(pnode->cs_hSocket);
            if (pnode->hSocket == INVALID_SOCKET)
                continue;
            recvSet = recv_set.count(pnode->hSocket) > 0;
            sendSet = send_set.count(pnode->hSocket) > 0;
            errorSet = error_set.count(pnode->hSocket) > 0;
        }
        if (recvSet || errorSet)
        {
            // typical socket buffer is 8K-64K
            char pchBuf[0x10000];
            int nBytes = 0;
            {
                LOCK(pnode->cs_hSocket);
                if (pnode->hSocket == INVALID_SOCKET)
                    continue;
                nBytes = recv(pnode->hSocket, pchBuf, sizeof(pchBuf), MSG_DONTWAIT);
            }
            if (nBytes > 0)
            {
                bool notify = false;
                if (!pnode->ReceiveMsgBytes(pchBuf, nBytes, notify))
                    pnode->CloseSocketDisconnect();
                RecordBytesRecv(nBytes);
                if (notify) {
                    size_t nSizeAdded = 0;
                    auto it(pnode->vRecvMsg.begin());
                    for (; it != pnode->vRecvMsg.end(); ++it) {
                        if (!it->complete())
                            break;
                        nSizeAdded += it->vRecv.size() + CMessageHeader::HEADER_SIZE;
                    }
                    {
                        LOCK(pnode->cs_vProcessMsg);
                        pnode->vProcessMsg.splice(pnode->vProcessMsg.end(), pnode->vRecvMsg, pnode->vRecvMsg.begin(), it);
                        pnode->nProcessQueueSize += nSizeAdded;
                        pnode->fPauseRecv = pnode->nProcessQueueSize > nReceiveFloodSize;
                    }
                    WakeMessageHandler();
                }
            }
            else if (nBytes == 0)
            {
                // socket closed gracefully
                if (!pnode->fDisconnect) {
                    LogPrint(BCLog::NET, "socket closed\n");
                }
                pnode->CloseSocketDisconnect();
            }
            else if (nBytes < 0)
            {
                // error
                int nErr = WSAGetLastError();
                if (nErr != WSAEWOULDBLOCK && nErr != WSAEMSGSIZE && nErr != WSAEINTR && nErr != WSAEINPROGRESS)
                {
                    if (!pnode->fDisconnect)
                        LogPrintf("socket recv error %s\n", NetworkErrorString(nErr));
                    pnode->CloseSocketDisconnect();
                }
            }
        }

        //
        // Send
        //
        if (sendSet)
        {
            LOCK(pnode->cs_vSend);
            size_t nBytes = SocketSendData(pnode);
            if (nBytes) {
                RecordBytesSent(nBytes);
            }
        }

        InactivityCheck(pnode);
    }
    {
        LOCK(cs_vNodes);
        for (CNode* pnode : vNodesCopy)
            pnode->Release();
    }
}

void CConnman::ThreadSocketHandler()
{
    while (!interruptNet)
    {
        DisconnectNodes();
        NotifyNumConnectionsChanged();
        SocketHandler();
    }
}

void CConnman::WakeMessageHandler()
{
    {
        std::lock_guard<std::mutex> lock(mutexMsgProc);
        fMsgProcWake = true;
    }
    condMsgProc.notify_one();
}






#ifdef USE_UPNP
static CThreadInterrupt g_upnp_interrupt;
static std::thread g_upnp_thread;
static void ThreadMapPort()
{
    std::string port = strprintf("%u", GetListenPort());
    const char * multicastif = nullptr;
    const char * minissdpdpath = nullptr;
    struct UPNPDev * devlist = nullptr;
    char lanaddr[64];

#ifndef UPNPDISCOVER_SUCCESS
    /* miniupnpc 1.5 */
    devlist = upnpDiscover(2000, multicastif, minissdpdpath, 0);
#elif MINIUPNPC_API_VERSION < 14
    /* miniupnpc 1.6 */
    int error = 0;
    devlist = upnpDiscover(2000, multicastif, minissdpdpath, 0, 0, &error);
#else
    /* miniupnpc 1.9.20150730 */
    int error = 0;
    devlist = upnpDiscover(2000, multicastif, minissdpdpath, 0, 0, 2, &error);
#endif

    struct UPNPUrls urls;
    struct IGDdatas data;
    int r;

    r = UPNP_GetValidIGD(devlist, &urls, &data, lanaddr, sizeof(lanaddr));
    if (r == 1)
    {
        if (fDiscover) {
            char externalIPAddress[40];
            r = UPNP_GetExternalIPAddress(urls.controlURL, data.first.servicetype, externalIPAddress);
            if(r != UPNPCOMMAND_SUCCESS)
                LogPrintf("UPnP: GetExternalIPAddress() returned %d\n", r);
            else
            {
                if(externalIPAddress[0])
                {
                    CNetAddr resolved;
                    if(LookupHost(externalIPAddress, resolved, false)) {
                        LogPrintf("UPnP: ExternalIPAddress = %s\n", resolved.ToString().c_str());
                        AddLocal(resolved, LOCAL_UPNP);
                    }
                }
                else
                    LogPrintf("UPnP: GetExternalIPAddress failed.\n");
            }
        }

        std::string strDesc = "Bitcoin " + FormatFullVersion();

        do {
#ifndef UPNPDISCOVER_SUCCESS
            /* miniupnpc 1.5 */
            r = UPNP_AddPortMapping(urls.controlURL, data.first.servicetype,
                                port.c_str(), port.c_str(), lanaddr, strDesc.c_str(), "TCP", 0);
#else
            /* miniupnpc 1.6 */
            r = UPNP_AddPortMapping(urls.controlURL, data.first.servicetype,
                                port.c_str(), port.c_str(), lanaddr, strDesc.c_str(), "TCP", 0, "0");
#endif

            if(r!=UPNPCOMMAND_SUCCESS)
                LogPrintf("AddPortMapping(%s, %s, %s) failed with code %d (%s)\n",
                    port, port, lanaddr, r, strupnperror(r));
            else
                LogPrintf("UPnP Port Mapping successful.\n");
        }
        while(g_upnp_interrupt.sleep_for(std::chrono::minutes(20)));

        r = UPNP_DeletePortMapping(urls.controlURL, data.first.servicetype, port.c_str(), "TCP", 0);
        LogPrintf("UPNP_DeletePortMapping() returned: %d\n", r);
        freeUPNPDevlist(devlist); devlist = nullptr;
        FreeUPNPUrls(&urls);
    } else {
        LogPrintf("No valid UPnP IGDs found\n");
        freeUPNPDevlist(devlist); devlist = nullptr;
        if (r != 0)
            FreeUPNPUrls(&urls);
    }
}

void StartMapPort()
{
    if (!g_upnp_thread.joinable()) {
        assert(!g_upnp_interrupt);
        g_upnp_thread = std::thread((std::bind(&TraceThread<void (*)()>, "upnp", &ThreadMapPort)));
    }
}

void InterruptMapPort()
{
    if(g_upnp_thread.joinable()) {
        g_upnp_interrupt();
    }
}

void StopMapPort()
{
    if(g_upnp_thread.joinable()) {
        g_upnp_thread.join();
        g_upnp_interrupt.reset();
    }
}

#else
void StartMapPort()
{
    // Intentionally left blank.
}
void InterruptMapPort()
{
    // Intentionally left blank.
}
void StopMapPort()
{
    // Intentionally left blank.
}
#endif






<<<<<<< HEAD
static std::string GetDNSHost(const CDNSSeedData& data, ServiceFlags* requiredServiceBits)
{
    //use default host for non-filter-capable seeds or if we use the default service bits (NODE_NETWORK)
    if (!data.supportsServiceBitsFiltering || *requiredServiceBits == NODE_NETWORK) {
        *requiredServiceBits = NODE_NETWORK;
        return data.host;
    }

    // See chainparams.cpp, most dnsseeds only support one or two possible servicebits hostnames
    return strprintf("x%x.%s", *requiredServiceBits, data.host);
}


void ThreadDNSAddressSeed()
=======
void CConnman::ThreadDNSAddressSeed()
>>>>>>> be92be56
{
    // goal: only query DNS seeds if address need is acute
    // Avoiding DNS seeds when we don't need them improves user privacy by
    //  creating fewer identifying DNS requests, reduces trust by giving seeds
    //  less influence on the network topology, and reduces traffic to the seeds.
    if ((addrman.size() > 0) &&
        (!gArgs.GetBoolArg("-forcednsseed", DEFAULT_FORCEDNSSEED))) {
        if (!interruptNet.sleep_for(std::chrono::seconds(11)))
            return;

        LOCK(cs_vNodes);
        int nRelevant = 0;
<<<<<<< HEAD
        for (auto pnode : vNodes) {
            nRelevant += pnode->fSuccessfullyConnected && ((pnode->nServices & nRelevantServices) == nRelevantServices);
=======
        for (const CNode* pnode : vNodes) {
            nRelevant += pnode->fSuccessfullyConnected && !pnode->fFeeler && !pnode->fOneShot && !pnode->m_manual_connection && !pnode->fInbound;
>>>>>>> be92be56
        }
        if (nRelevant >= 2) {
            LogPrintf("P2P peers available. Skipped DNS seeding.\n");
            return;
        }
    }

    const std::vector<std::string> &vSeeds = Params().DNSSeeds();
    int found = 0;

    LogPrintf("Loading addresses from DNS seeds (could take a while)\n");

    for (const std::string &seed : vSeeds) {
        if (interruptNet) {
            return;
        }
        if (HaveNameProxy()) {
            AddOneShot(seed);
        } else {
            std::vector<CNetAddr> vIPs;
            std::vector<CAddress> vAdd;
            ServiceFlags requiredServiceBits = GetDesirableServiceFlags(NODE_NONE);
            std::string host = strprintf("x%x.%s", requiredServiceBits, seed);
            CNetAddr resolveSource;
            if (!resolveSource.SetInternal(host)) {
                continue;
            }
            unsigned int nMaxIPs = 256; // Limits number of IPs learned from a DNS seed
            if (LookupHost(host.c_str(), vIPs, nMaxIPs, true))
            {
                for (const CNetAddr& ip : vIPs)
                {
                    int nOneDay = 24*3600;
                    CAddress addr = CAddress(CService(ip, Params().GetDefaultPort()), requiredServiceBits);
                    addr.nTime = GetTime() - 3*nOneDay - GetRand(4*nOneDay); // use a random age between 3 and 7 days old
                    vAdd.push_back(addr);
                    found++;
                }
                addrman.Add(vAdd, resolveSource);
            } else {
                // We now avoid directly using results from DNS Seeds which do not support service bit filtering,
                // instead using them as a oneshot to get nodes with our desired service bits.
                AddOneShot(seed);
            }
        }
    }

    LogPrintf("%d addresses found from DNS seeds\n", found);
}












void CConnman::DumpAddresses()
{
    int64_t nStart = GetTimeMillis();

    CAddrDB adb;
    adb.Write(addrman);

    LogPrint(BCLog::NET, "Flushed %d addresses to peers.dat  %dms\n",
           addrman.size(), GetTimeMillis() - nStart);
}

void CConnman::ProcessOneShot()
{
    std::string strDest;
    {
        LOCK(cs_vOneShots);
        if (vOneShots.empty())
            return;
        strDest = vOneShots.front();
        vOneShots.pop_front();
    }
    CAddress addr;
    CSemaphoreGrant grant(*semOutbound, true);
    if (grant) {
        OpenNetworkConnection(addr, false, &grant, strDest.c_str(), true);
    }
}

bool CConnman::GetTryNewOutboundPeer()
{
    return m_try_another_outbound_peer;
}

void CConnman::SetTryNewOutboundPeer(bool flag)
{
    m_try_another_outbound_peer = flag;
    LogPrint(BCLog::NET, "net: setting try another outbound peer=%s\n", flag ? "true" : "false");
}

// Return the number of peers we have over our outbound connection limit
// Exclude peers that are marked for disconnect, or are going to be
// disconnected soon (eg one-shots and feelers)
// Also exclude peers that haven't finished initial connection handshake yet
// (so that we don't decide we're over our desired connection limit, and then
// evict some peer that has finished the handshake)
int CConnman::GetExtraOutboundCount()
{
    int nOutbound = 0;
    {
        LOCK(cs_vNodes);
        for (const CNode* pnode : vNodes) {
            if (!pnode->fInbound && !pnode->m_manual_connection && !pnode->fFeeler && !pnode->fDisconnect && !pnode->fOneShot && pnode->fSuccessfullyConnected) {
                ++nOutbound;
            }
        }
    }
    return std::max(nOutbound - nMaxOutbound, 0);
}

void CConnman::ThreadOpenConnections(const std::vector<std::string> connect)
{
    // Connect to specific addresses
    if (!connect.empty())
    {
        for (int64_t nLoop = 0;; nLoop++)
        {
            ProcessOneShot();
            for (const std::string& strAddr : connect)
            {
                CAddress addr(CService(), NODE_NONE);
                OpenNetworkConnection(addr, false, nullptr, strAddr.c_str(), false, false, true);
                for (int i = 0; i < 10 && i < nLoop; i++)
                {
                    if (!interruptNet.sleep_for(std::chrono::milliseconds(500)))
                        return;
                }
            }
            if (!interruptNet.sleep_for(std::chrono::milliseconds(500)))
                return;
        }
    }

    // Initiate network connections
    int64_t nStart = GetTime();

    // Minimum time before next feeler connection (in microseconds).
    int64_t nNextFeeler = PoissonNextSend(nStart*1000*1000, FEELER_INTERVAL);
<<<<<<< HEAD
    while (true)
=======
    while (!interruptNet)
>>>>>>> be92be56
    {
        ProcessOneShot();

        if (!interruptNet.sleep_for(std::chrono::milliseconds(500)))
            return;

        CSemaphoreGrant grant(*semOutbound);
        if (interruptNet)
            return;

        // Add seed nodes if DNS seeds are all down (an infrastructure attack?).
        if (addrman.size() == 0 && (GetTime() - nStart > 60)) {
            static bool done = false;
            if (!done) {
                LogPrintf("Adding fixed seed nodes as DNS doesn't seem to be available.\n");
                CNetAddr local;
                local.SetInternal("fixedseeds");
                addrman.Add(convertSeed6(Params().FixedSeeds()), local);
                done = true;
            }
        }

        //
        // Choose an address to connect to based on most recently seen
        //
        CAddress addrConnect;

        // Only connect out to one peer per network group (/16 for IPv4).
        int nOutbound = 0;
        std::set<std::vector<unsigned char> > setConnected;
        {
            LOCK(cs_vNodes);
            for (const CNode* pnode : vNodes) {
                if (!pnode->fInbound && !pnode->m_manual_connection) {
                    // Netgroups for inbound and addnode peers are not excluded because our goal here
                    // is to not use multiple of our limited outbound slots on a single netgroup
                    // but inbound and addnode peers do not use our outbound slots.  Inbound peers
                    // also have the added issue that they're attacker controlled and could be used
                    // to prevent us from connecting to particular hosts if we used them here.
                    setConnected.insert(pnode->addr.GetGroup());
                    nOutbound++;
                }
            }
        }

        // Feeler Connections
        //
        // Design goals:
        //  * Increase the number of connectable addresses in the tried table.
        //
        // Method:
<<<<<<< HEAD
        //  * Choose a random address from new and attempt to connect to it if we can connect 
        //    successfully it is added to tried.
        //  * Start attempting feeler connections only after node finishes making outbound 
=======
        //  * Choose a random address from new and attempt to connect to it if we can connect
        //    successfully it is added to tried.
        //  * Start attempting feeler connections only after node finishes making outbound
>>>>>>> be92be56
        //    connections.
        //  * Only make a feeler connection once every few minutes.
        //
        bool fFeeler = false;
<<<<<<< HEAD
        if (nOutbound >= MAX_OUTBOUND_CONNECTIONS) {
            int64_t nTime = GetTimeMicros(); // The current time right now (in microseconds).
            if (nTime > nNextFeeler) {
                nNextFeeler = PoissonNextSend(nTime, FEELER_INTERVAL);
                fFeeler = true;
            } else {
                continue;
            }
        }

=======

        if (nOutbound >= nMaxOutbound && !GetTryNewOutboundPeer()) {
            int64_t nTime = GetTimeMicros(); // The current time right now (in microseconds).
            if (nTime > nNextFeeler) {
                nNextFeeler = PoissonNextSend(nTime, FEELER_INTERVAL);
                fFeeler = true;
            } else {
                continue;
            }
        }

        addrman.ResolveCollisions();

>>>>>>> be92be56
        int64_t nANow = GetAdjustedTime();
        int nTries = 0;
        while (!interruptNet)
        {
<<<<<<< HEAD
            CAddrInfo addr = addrman.Select(fFeeler);
=======
            CAddrInfo addr = addrman.SelectTriedCollision();
>>>>>>> be92be56

            // SelectTriedCollision returns an invalid address if it is empty.
            if (!fFeeler || !addr.IsValid()) {
                addr = addrman.Select(fFeeler);
            }

            // Require outbound connections, other than feelers, to be to distinct network groups
            if (!fFeeler && setConnected.count(addr.GetGroup())) {
                break;
            }

            // if we selected an invalid or local address, restart
            if (!addr.IsValid() || IsLocal(addr)) {
                break;
            }

            // If we didn't find an appropriate destination after trying 100 addresses fetched from addrman,
            // stop this loop, and let the outer loop run again (which sleeps, adds seed nodes, recalculates
            // already-connected network ranges, ...) before trying new addrman addresses.
            nTries++;
            if (nTries > 100)
                break;

            if (!IsReachable(addr))
                continue;

            // only consider very recently tried nodes after 30 failed attempts
            if (nANow - addr.nLastTry < 600 && nTries < 30)
                continue;

<<<<<<< HEAD
            // only consider nodes missing relevant services after 40 failed attempts and only if less than half the outbound are up.
            if ((addr.nServices & nRelevantServices) != nRelevantServices && (nTries < 40 || nOutbound >= (MAX_OUTBOUND_CONNECTIONS >> 1)))
=======
            // for non-feelers, require all the services we'll want,
            // for feelers, only require they be a full node (only because most
            // SPV clients don't have a good address DB available)
            if (!fFeeler && !HasAllDesirableServiceFlags(addr.nServices)) {
>>>>>>> be92be56
                continue;
            } else if (fFeeler && !MayHaveUsefulAddressDB(addr.nServices)) {
                continue;
            }

            // do not allow non-default ports, unless after 50 invalid addresses selected already
            if (addr.GetPort() != Params().GetDefaultPort() && nTries < 50)
                continue;

            addrConnect = addr;
            break;
        }

        if (addrConnect.IsValid()) {

            if (fFeeler) {
                // Add small amount of random noise before connection to avoid synchronization.
                int randsleep = GetRandInt(FEELER_SLEEP_WINDOW * 1000);
<<<<<<< HEAD
                MilliSleep(randsleep);
                LogPrint("net", "Making feeler connection to %s\n", addrConnect.ToString());
            }

            OpenNetworkConnection(addrConnect, (int)setConnected.size() >= std::min(nMaxConnections - 1, 2), &grant, NULL, false, fFeeler);
=======
                if (!interruptNet.sleep_for(std::chrono::milliseconds(randsleep)))
                    return;
                LogPrint(BCLog::NET, "Making feeler connection to %s\n", addrConnect.ToString());
            }

            OpenNetworkConnection(addrConnect, (int)setConnected.size() >= std::min(nMaxConnections - 1, 2), &grant, nullptr, false, fFeeler);
>>>>>>> be92be56
        }
    }
}

std::vector<AddedNodeInfo> CConnman::GetAddedNodeInfo()
{
    std::vector<AddedNodeInfo> ret;

    std::list<std::string> lAddresses(0);
    {
        LOCK(cs_vAddedNodes);
        ret.reserve(vAddedNodes.size());
        std::copy(vAddedNodes.cbegin(), vAddedNodes.cend(), std::back_inserter(lAddresses));
    }


    // Build a map of all already connected addresses (by IP:port and by name) to inbound/outbound and resolved CService
    std::map<CService, bool> mapConnected;
    std::map<std::string, std::pair<bool, CService>> mapConnectedByName;
    {
        LOCK(cs_vNodes);
        for (const CNode* pnode : vNodes) {
            if (pnode->addr.IsValid()) {
                mapConnected[pnode->addr] = pnode->fInbound;
            }
            std::string addrName = pnode->GetAddrName();
            if (!addrName.empty()) {
                mapConnectedByName[std::move(addrName)] = std::make_pair(pnode->fInbound, static_cast<const CService&>(pnode->addr));
            }
        }
    }

    for (const std::string& strAddNode : lAddresses) {
        CService service(LookupNumeric(strAddNode.c_str(), Params().GetDefaultPort()));
        AddedNodeInfo addedNode{strAddNode, CService(), false, false};
        if (service.IsValid()) {
            // strAddNode is an IP:port
            auto it = mapConnected.find(service);
            if (it != mapConnected.end()) {
                addedNode.resolvedAddress = service;
                addedNode.fConnected = true;
                addedNode.fInbound = it->second;
            }
        } else {
            // strAddNode is a name
            auto it = mapConnectedByName.find(strAddNode);
            if (it != mapConnectedByName.end()) {
                addedNode.resolvedAddress = it->second.second;
                addedNode.fConnected = true;
                addedNode.fInbound = it->second.first;
            }
        }
        ret.emplace_back(std::move(addedNode));
    }

    return ret;
}

void CConnman::ThreadOpenAddedConnections()
{
    while (true)
    {
        CSemaphoreGrant grant(*semAddnode);
        std::vector<AddedNodeInfo> vInfo = GetAddedNodeInfo();
        bool tried = false;
        for (const AddedNodeInfo& info : vInfo) {
            if (!info.fConnected) {
                if (!grant.TryAcquire()) {
                    // If we've used up our semaphore and need a new one, let's not wait here since while we are waiting
                    // the addednodeinfo state might change.
                    break;
                }
                tried = true;
                CAddress addr(CService(), NODE_NONE);
                OpenNetworkConnection(addr, false, &grant, info.strAddedNode.c_str(), false, false, true);
                if (!interruptNet.sleep_for(std::chrono::milliseconds(500)))
                    return;
            }
        }
        // Retry every 60 seconds if a connection was attempted, otherwise two seconds
        if (!interruptNet.sleep_for(std::chrono::seconds(tried ? 60 : 2)))
            return;
    }
}

// if successful, this moves the passed grant to the constructed node
<<<<<<< HEAD
bool OpenNetworkConnection(const CAddress& addrConnect, bool fCountFailure, CSemaphoreGrant *grantOutbound, const char *pszDest, bool fOneShot, bool fFeeler)
=======
void CConnman::OpenNetworkConnection(const CAddress& addrConnect, bool fCountFailure, CSemaphoreGrant *grantOutbound, const char *pszDest, bool fOneShot, bool fFeeler, bool manual_connection)
>>>>>>> be92be56
{
    //
    // Initiate outbound network connection
    //
    if (interruptNet) {
        return;
    }
    if (!fNetworkActive) {
        return;
    }
    if (!pszDest) {
        if (IsLocal(addrConnect) ||
            FindNode(static_cast<CNetAddr>(addrConnect)) || (m_banman && m_banman->IsBanned(addrConnect)) ||
            FindNode(addrConnect.ToStringIPPort()))
            return;
    } else if (FindNode(std::string(pszDest)))
        return;

    CNode* pnode = ConnectNode(addrConnect, pszDest, fCountFailure, manual_connection);

    if (!pnode)
        return;
    if (grantOutbound)
        grantOutbound->MoveTo(pnode->grantOutbound);
    if (fOneShot)
        pnode->fOneShot = true;
    if (fFeeler)
        pnode->fFeeler = true;
<<<<<<< HEAD
=======
    if (manual_connection)
        pnode->m_manual_connection = true;
>>>>>>> be92be56

    m_msgproc->InitializeNode(pnode);
    {
        LOCK(cs_vNodes);
        vNodes.push_back(pnode);
    }
}

void CConnman::ThreadMessageHandler()
{
    while (!flagInterruptMsgProc)
    {
        std::vector<CNode*> vNodesCopy;
        {
            LOCK(cs_vNodes);
            vNodesCopy = vNodes;
            for (CNode* pnode : vNodesCopy) {
                pnode->AddRef();
            }
        }

        bool fMoreWork = false;

        for (CNode* pnode : vNodesCopy)
        {
            if (pnode->fDisconnect)
                continue;

            // Receive messages
            bool fMoreNodeWork = m_msgproc->ProcessMessages(pnode, flagInterruptMsgProc);
            fMoreWork |= (fMoreNodeWork && !pnode->fPauseSend);
            if (flagInterruptMsgProc)
                return;
            // Send messages
            {
                LOCK(pnode->cs_sendProcessing);
                m_msgproc->SendMessages(pnode);
            }

            if (flagInterruptMsgProc)
                return;
        }

        {
            LOCK(cs_vNodes);
            for (CNode* pnode : vNodesCopy)
                pnode->Release();
        }

        WAIT_LOCK(mutexMsgProc, lock);
        if (!fMoreWork) {
            condMsgProc.wait_until(lock, std::chrono::steady_clock::now() + std::chrono::milliseconds(100), [this] { return fMsgProcWake; });
        }
        fMsgProcWake = false;
    }
}






bool CConnman::BindListenPort(const CService &addrBind, std::string& strError, bool fWhitelisted)
{
    strError = "";
    int nOne = 1;

    // Create socket for listening for incoming connections
    struct sockaddr_storage sockaddr;
    socklen_t len = sizeof(sockaddr);
    if (!addrBind.GetSockAddr((struct sockaddr*)&sockaddr, &len))
    {
        strError = strprintf("Error: Bind address family for %s not supported", addrBind.ToString());
        LogPrintf("%s\n", strError);
        return false;
    }

    SOCKET hListenSocket = CreateSocket(addrBind);
    if (hListenSocket == INVALID_SOCKET)
    {
        strError = strprintf("Error: Couldn't open socket for incoming connections (socket returned error %s)", NetworkErrorString(WSAGetLastError()));
        LogPrintf("%s\n", strError);
        return false;
    }

    // Allow binding if the port is still in TIME_WAIT state after
    // the program was closed and restarted.
    setsockopt(hListenSocket, SOL_SOCKET, SO_REUSEADDR, (sockopt_arg_type)&nOne, sizeof(int));

    // some systems don't have IPV6_V6ONLY but are always v6only; others do have the option
    // and enable it by default or not. Try to enable it, if possible.
    if (addrBind.IsIPv6()) {
#ifdef IPV6_V6ONLY
        setsockopt(hListenSocket, IPPROTO_IPV6, IPV6_V6ONLY, (sockopt_arg_type)&nOne, sizeof(int));
#endif
#ifdef WIN32
        int nProtLevel = PROTECTION_LEVEL_UNRESTRICTED;
        setsockopt(hListenSocket, IPPROTO_IPV6, IPV6_PROTECTION_LEVEL, (const char*)&nProtLevel, sizeof(int));
#endif
    }

    if (::bind(hListenSocket, (struct sockaddr*)&sockaddr, len) == SOCKET_ERROR)
    {
        int nErr = WSAGetLastError();
        if (nErr == WSAEADDRINUSE)
            strError = strprintf(_("Unable to bind to %s on this computer. %s is probably already running."), addrBind.ToString(), _(PACKAGE_NAME));
        else
            strError = strprintf(_("Unable to bind to %s on this computer (bind returned error %s)"), addrBind.ToString(), NetworkErrorString(nErr));
        LogPrintf("%s\n", strError);
        CloseSocket(hListenSocket);
        return false;
    }
    LogPrintf("Bound to %s\n", addrBind.ToString());

    // Listen for incoming connections
    if (listen(hListenSocket, SOMAXCONN) == SOCKET_ERROR)
    {
        strError = strprintf(_("Error: Listening for incoming connections failed (listen returned error %s)"), NetworkErrorString(WSAGetLastError()));
        LogPrintf("%s\n", strError);
        CloseSocket(hListenSocket);
        return false;
    }

    vhListenSocket.push_back(ListenSocket(hListenSocket, fWhitelisted));

    if (addrBind.IsRoutable() && fDiscover && !fWhitelisted)
        AddLocal(addrBind, LOCAL_BIND);

    return true;
}

void Discover()
{
    if (!fDiscover)
        return;

#ifdef WIN32
    // Get local host IP
    char pszHostName[256] = "";
    if (gethostname(pszHostName, sizeof(pszHostName)) != SOCKET_ERROR)
    {
        std::vector<CNetAddr> vaddr;
        if (LookupHost(pszHostName, vaddr, 0, true))
        {
            for (const CNetAddr &addr : vaddr)
            {
                if (AddLocal(addr, LOCAL_IF))
                    LogPrintf("%s: %s - %s\n", __func__, pszHostName, addr.ToString());
            }
        }
    }
#elif (HAVE_DECL_GETIFADDRS && HAVE_DECL_FREEIFADDRS)
    // Get local host ip
    struct ifaddrs* myaddrs;
    if (getifaddrs(&myaddrs) == 0)
    {
        for (struct ifaddrs* ifa = myaddrs; ifa != nullptr; ifa = ifa->ifa_next)
        {
            if (ifa->ifa_addr == nullptr) continue;
            if ((ifa->ifa_flags & IFF_UP) == 0) continue;
            if (strcmp(ifa->ifa_name, "lo") == 0) continue;
            if (strcmp(ifa->ifa_name, "lo0") == 0) continue;
            if (ifa->ifa_addr->sa_family == AF_INET)
            {
                struct sockaddr_in* s4 = (struct sockaddr_in*)(ifa->ifa_addr);
                CNetAddr addr(s4->sin_addr);
                if (AddLocal(addr, LOCAL_IF))
                    LogPrintf("%s: IPv4 %s: %s\n", __func__, ifa->ifa_name, addr.ToString());
            }
            else if (ifa->ifa_addr->sa_family == AF_INET6)
            {
                struct sockaddr_in6* s6 = (struct sockaddr_in6*)(ifa->ifa_addr);
                CNetAddr addr(s6->sin6_addr);
                if (AddLocal(addr, LOCAL_IF))
                    LogPrintf("%s: IPv6 %s: %s\n", __func__, ifa->ifa_name, addr.ToString());
            }
        }
        freeifaddrs(myaddrs);
    }
#endif
}

void CConnman::SetNetworkActive(bool active)
{
    LogPrint(BCLog::NET, "SetNetworkActive: %s\n", active);

    if (fNetworkActive == active) {
        return;
    }

    fNetworkActive = active;

    uiInterface.NotifyNetworkActiveChanged(fNetworkActive);
}

CConnman::CConnman(uint64_t nSeed0In, uint64_t nSeed1In) : nSeed0(nSeed0In), nSeed1(nSeed1In)
{
    SetTryNewOutboundPeer(false);

    Options connOptions;
    Init(connOptions);
}

NodeId CConnman::GetNewNodeId()
{
    return nLastNodeId.fetch_add(1, std::memory_order_relaxed);
}


bool CConnman::Bind(const CService &addr, unsigned int flags) {
    if (!(flags & BF_EXPLICIT) && !IsReachable(addr))
        return false;
    std::string strError;
    if (!BindListenPort(addr, strError, (flags & BF_WHITELIST) != 0)) {
        if ((flags & BF_REPORT_ERROR) && clientInterface) {
            clientInterface->ThreadSafeMessageBox(strError, "", CClientUIInterface::MSG_ERROR);
        }
        return false;
    }
    return true;
}

bool CConnman::InitBinds(const std::vector<CService>& binds, const std::vector<CService>& whiteBinds) {
    bool fBound = false;
    for (const auto& addrBind : binds) {
        fBound |= Bind(addrBind, (BF_EXPLICIT | BF_REPORT_ERROR));
    }
    for (const auto& addrBind : whiteBinds) {
        fBound |= Bind(addrBind, (BF_EXPLICIT | BF_REPORT_ERROR | BF_WHITELIST));
    }
    if (binds.empty() && whiteBinds.empty()) {
        struct in_addr inaddr_any;
        inaddr_any.s_addr = INADDR_ANY;
        struct in6_addr inaddr6_any = IN6ADDR_ANY_INIT;
        fBound |= Bind(CService(inaddr6_any, GetListenPort()), BF_NONE);
        fBound |= Bind(CService(inaddr_any, GetListenPort()), !fBound ? BF_REPORT_ERROR : BF_NONE);
    }
    return fBound;
}

bool CConnman::Start(CScheduler& scheduler, const Options& connOptions)
{
    Init(connOptions);

    {
        LOCK(cs_totalBytesRecv);
        nTotalBytesRecv = 0;
    }
    {
        LOCK(cs_totalBytesSent);
        nTotalBytesSent = 0;
        nMaxOutboundTotalBytesSentInCycle = 0;
        nMaxOutboundCycleStartTime = 0;
    }

    if (fListen && !InitBinds(connOptions.vBinds, connOptions.vWhiteBinds)) {
        if (clientInterface) {
            clientInterface->ThreadSafeMessageBox(
                _("Failed to listen on any port. Use -listen=0 if you want this."),
                "", CClientUIInterface::MSG_ERROR);
        }
        return false;
    }

    for (const auto& strDest : connOptions.vSeedNodes) {
        AddOneShot(strDest);
    }

    if (clientInterface) {
        clientInterface->InitMessage(_("Loading P2P addresses..."));
    }
    // Load addresses from peers.dat
    int64_t nStart = GetTimeMillis();
    {
        CAddrDB adb;
        if (adb.Read(addrman))
            LogPrintf("Loaded %i addresses from peers.dat  %dms\n", addrman.size(), GetTimeMillis() - nStart);
        else {
            addrman.Clear(); // Addrman can be in an inconsistent state after failure, reset it
            LogPrintf("Invalid or missing peers.dat; recreating\n");
            DumpAddresses();
        }
    }

    uiInterface.InitMessage(_("Starting network threads..."));

    uiInterface.InitMessage(_("Starting network threads..."));

    fAddressesInitialized = true;

    if (semOutbound == nullptr) {
        // initialize semaphore
<<<<<<< HEAD
        int nMaxOutbound = std::min((MAX_OUTBOUND_CONNECTIONS + MAX_FEELER_CONNECTIONS), nMaxConnections);
        semOutbound = new CSemaphore(nMaxOutbound);
=======
        semOutbound = MakeUnique<CSemaphore>(std::min((nMaxOutbound + nMaxFeeler), nMaxConnections));
    }
    if (semAddnode == nullptr) {
        // initialize semaphore
        semAddnode = MakeUnique<CSemaphore>(nMaxAddnode);
>>>>>>> be92be56
    }

    //
    // Start threads
    //
    assert(m_msgproc);
    InterruptSocks5(false);
    interruptNet.reset();
    flagInterruptMsgProc = false;

    {
        LOCK(mutexMsgProc);
        fMsgProcWake = false;
    }

    // Send and receive from sockets, accept connections
    threadSocketHandler = std::thread(&TraceThread<std::function<void()> >, "net", std::function<void()>(std::bind(&CConnman::ThreadSocketHandler, this)));

    if (!gArgs.GetBoolArg("-dnsseed", true))
        LogPrintf("DNS seeding disabled\n");
    else
        threadDNSAddressSeed = std::thread(&TraceThread<std::function<void()> >, "dnsseed", std::function<void()>(std::bind(&CConnman::ThreadDNSAddressSeed, this)));

    // Initiate outbound connections from -addnode
    threadOpenAddedConnections = std::thread(&TraceThread<std::function<void()> >, "addcon", std::function<void()>(std::bind(&CConnman::ThreadOpenAddedConnections, this)));

    if (connOptions.m_use_addrman_outgoing && !connOptions.m_specified_outgoing.empty()) {
        if (clientInterface) {
            clientInterface->ThreadSafeMessageBox(
                _("Cannot provide specific connections and have addrman find outgoing connections at the same."),
                "", CClientUIInterface::MSG_ERROR);
        }
        return false;
    }
    if (connOptions.m_use_addrman_outgoing || !connOptions.m_specified_outgoing.empty())
        threadOpenConnections = std::thread(&TraceThread<std::function<void()> >, "opencon", std::function<void()>(std::bind(&CConnman::ThreadOpenConnections, this, connOptions.m_specified_outgoing)));

    // Process messages
    threadMessageHandler = std::thread(&TraceThread<std::function<void()> >, "msghand", std::function<void()>(std::bind(&CConnman::ThreadMessageHandler, this)));

    // Dump network addresses
<<<<<<< HEAD
    scheduler.scheduleEvery(&DumpData, DUMP_ADDRESSES_INTERVAL);
}

bool StopNode()
{
    LogPrintf("StopNode()\n");
    MapPort(false);
    if (semOutbound)
        for (int i=0; i<(MAX_OUTBOUND_CONNECTIONS + MAX_FEELER_CONNECTIONS); i++)
            semOutbound->post();

    if (fAddressesInitialized)
    {
        DumpData();
        fAddressesInitialized = false;
    }
=======
    scheduler.scheduleEvery(std::bind(&CConnman::DumpAddresses, this), DUMP_PEERS_INTERVAL * 1000);
>>>>>>> be92be56

    return true;
}

class CNetCleanup
{
public:
    CNetCleanup() {}

    ~CNetCleanup()
    {
#ifdef WIN32
        // Shutdown Windows Sockets
        WSACleanup();
#endif
    }
}
instance_of_cnetcleanup;

void CConnman::Interrupt()
{
    {
        std::lock_guard<std::mutex> lock(mutexMsgProc);
        flagInterruptMsgProc = true;
    }
    condMsgProc.notify_all();

    interruptNet();
    InterruptSocks5(true);

    if (semOutbound) {
        for (int i=0; i<(nMaxOutbound + nMaxFeeler); i++) {
            semOutbound->post();
        }
    }

    if (semAddnode) {
        for (int i=0; i<nMaxAddnode; i++) {
            semAddnode->post();
        }
    }
}

void CConnman::Stop()
{
    if (threadMessageHandler.joinable())
        threadMessageHandler.join();
    if (threadOpenConnections.joinable())
        threadOpenConnections.join();
    if (threadOpenAddedConnections.joinable())
        threadOpenAddedConnections.join();
    if (threadDNSAddressSeed.joinable())
        threadDNSAddressSeed.join();
    if (threadSocketHandler.joinable())
        threadSocketHandler.join();

    if (fAddressesInitialized)
    {
        DumpAddresses();
        fAddressesInitialized = false;
    }

    // Close sockets
    for (CNode* pnode : vNodes)
        pnode->CloseSocketDisconnect();
    for (ListenSocket& hListenSocket : vhListenSocket)
        if (hListenSocket.socket != INVALID_SOCKET)
            if (!CloseSocket(hListenSocket.socket))
                LogPrintf("CloseSocket(hListenSocket) failed with error %s\n", NetworkErrorString(WSAGetLastError()));

    // clean up some globals (to help leak detection)
    for (CNode *pnode : vNodes) {
        DeleteNode(pnode);
    }
    for (CNode *pnode : vNodesDisconnected) {
        DeleteNode(pnode);
    }
    vNodes.clear();
    vNodesDisconnected.clear();
    vhListenSocket.clear();
    semOutbound.reset();
    semAddnode.reset();
}

void CConnman::DeleteNode(CNode* pnode)
{
    assert(pnode);
    bool fUpdateConnectionTime = false;
    m_msgproc->FinalizeNode(pnode->GetId(), fUpdateConnectionTime);
    if(fUpdateConnectionTime) {
        addrman.Connected(pnode->addr);
    }
    delete pnode;
}

CConnman::~CConnman()
{
    Interrupt();
    Stop();
}

size_t CConnman::GetAddressCount() const
{
    return addrman.size();
}

void CConnman::SetServices(const CService &addr, ServiceFlags nServices)
{
    addrman.SetServices(addr, nServices);
}

void CConnman::MarkAddressGood(const CAddress& addr)
{
    addrman.Good(addr);
}

void CConnman::AddNewAddresses(const std::vector<CAddress>& vAddr, const CAddress& addrFrom, int64_t nTimePenalty)
{
    addrman.Add(vAddr, addrFrom, nTimePenalty);
}

std::vector<CAddress> CConnman::GetAddresses()
{
    return addrman.GetAddr();
}

bool CConnman::AddNode(const std::string& strNode)
{
    LOCK(cs_vAddedNodes);
    for (const std::string& it : vAddedNodes) {
        if (strNode == it) return false;
    }

    vAddedNodes.push_back(strNode);
    return true;
}

bool CConnman::RemoveAddedNode(const std::string& strNode)
{
    LOCK(cs_vAddedNodes);
    for(std::vector<std::string>::iterator it = vAddedNodes.begin(); it != vAddedNodes.end(); ++it) {
        if (strNode == *it) {
            vAddedNodes.erase(it);
            return true;
        }
    }
    return false;
}

size_t CConnman::GetNodeCount(NumConnections flags)
{
    LOCK(cs_vNodes);
    if (flags == CConnman::CONNECTIONS_ALL) // Shortcut if we want total
        return vNodes.size();

    int nNum = 0;
    for (const auto& pnode : vNodes) {
        if (flags & (pnode->fInbound ? CONNECTIONS_IN : CONNECTIONS_OUT)) {
            nNum++;
        }
    }

    return nNum;
}

void CConnman::GetNodeStats(std::vector<CNodeStats>& vstats)
{
    vstats.clear();
    LOCK(cs_vNodes);
    vstats.reserve(vNodes.size());
    for (CNode* pnode : vNodes) {
        vstats.emplace_back();
        pnode->copyStats(vstats.back());
    }
}

bool CConnman::DisconnectNode(const std::string& strNode)
{
    LOCK(cs_vNodes);
    if (CNode* pnode = FindNode(strNode)) {
        pnode->fDisconnect = true;
        return true;
    }
    return false;
}

bool CConnman::DisconnectNode(const CSubNet& subnet)
{
    bool disconnected = false;
    LOCK(cs_vNodes);
    for (CNode* pnode : vNodes) {
        if (subnet.Match(pnode->addr)) {
            pnode->fDisconnect = true;
            disconnected = true;
        }
    }
    return disconnected;
}

bool CConnman::DisconnectNode(const CNetAddr& addr)
{
    return DisconnectNode(CSubNet(addr));
}

bool CConnman::DisconnectNode(NodeId id)
{
    LOCK(cs_vNodes);
    for(CNode* pnode : vNodes) {
        if (id == pnode->GetId()) {
            pnode->fDisconnect = true;
            return true;
        }
    }
    return false;
}

void CConnman::RecordBytesRecv(uint64_t bytes)
{
    LOCK(cs_totalBytesRecv);
    nTotalBytesRecv += bytes;
}

void CConnman::RecordBytesSent(uint64_t bytes)
{
    LOCK(cs_totalBytesSent);
    nTotalBytesSent += bytes;

    uint64_t now = GetTime();
    if (nMaxOutboundCycleStartTime + nMaxOutboundTimeframe < now)
    {
        // timeframe expired, reset cycle
        nMaxOutboundCycleStartTime = now;
        nMaxOutboundTotalBytesSentInCycle = 0;
    }

    // TODO, exclude whitebind peers
    nMaxOutboundTotalBytesSentInCycle += bytes;
}

void CConnman::SetMaxOutboundTarget(uint64_t limit)
{
    LOCK(cs_totalBytesSent);
    nMaxOutboundLimit = limit;
}

uint64_t CConnman::GetMaxOutboundTarget()
{
    LOCK(cs_totalBytesSent);
    return nMaxOutboundLimit;
}

uint64_t CConnman::GetMaxOutboundTimeframe()
{
    LOCK(cs_totalBytesSent);
    return nMaxOutboundTimeframe;
}

uint64_t CConnman::GetMaxOutboundTimeLeftInCycle()
{
    LOCK(cs_totalBytesSent);
    if (nMaxOutboundLimit == 0)
        return 0;

    if (nMaxOutboundCycleStartTime == 0)
        return nMaxOutboundTimeframe;

    uint64_t cycleEndTime = nMaxOutboundCycleStartTime + nMaxOutboundTimeframe;
    uint64_t now = GetTime();
    return (cycleEndTime < now) ? 0 : cycleEndTime - GetTime();
}

void CConnman::SetMaxOutboundTimeframe(uint64_t timeframe)
{
    LOCK(cs_totalBytesSent);
    if (nMaxOutboundTimeframe != timeframe)
    {
        // reset measure-cycle in case of changing
        // the timeframe
        nMaxOutboundCycleStartTime = GetTime();
    }
    nMaxOutboundTimeframe = timeframe;
}

bool CConnman::OutboundTargetReached(bool historicalBlockServingLimit)
{
    LOCK(cs_totalBytesSent);
    if (nMaxOutboundLimit == 0)
        return false;

    if (historicalBlockServingLimit)
    {
        // keep a large enough buffer to at least relay each block once
        uint64_t timeLeftInCycle = GetMaxOutboundTimeLeftInCycle();
        uint64_t buffer = timeLeftInCycle / 600 * MAX_BLOCK_SERIALIZED_SIZE;
        if (buffer >= nMaxOutboundLimit || nMaxOutboundTotalBytesSentInCycle >= nMaxOutboundLimit - buffer)
            return true;
    }
    else if (nMaxOutboundTotalBytesSentInCycle >= nMaxOutboundLimit)
        return true;

    return false;
}

uint64_t CConnman::GetOutboundTargetBytesLeft()
{
    LOCK(cs_totalBytesSent);
    if (nMaxOutboundLimit == 0)
        return 0;

    return (nMaxOutboundTotalBytesSentInCycle >= nMaxOutboundLimit) ? 0 : nMaxOutboundLimit - nMaxOutboundTotalBytesSentInCycle;
}

uint64_t CConnman::GetTotalBytesRecv()
{
    LOCK(cs_totalBytesRecv);
    return nTotalBytesRecv;
}

uint64_t CConnman::GetTotalBytesSent()
{
    LOCK(cs_totalBytesSent);
    return nTotalBytesSent;
}

ServiceFlags CConnman::GetLocalServices() const
{
    return nLocalServices;
}

void CConnman::SetBestHeight(int height)
{
    nBestHeight.store(height, std::memory_order_release);
}

int CConnman::GetBestHeight() const
{
    return nBestHeight.load(std::memory_order_acquire);
}

unsigned int CConnman::GetReceiveFloodSize() const { return nReceiveFloodSize; }

CNode::CNode(NodeId idIn, ServiceFlags nLocalServicesIn, int nMyStartingHeightIn, SOCKET hSocketIn, const CAddress& addrIn, uint64_t nKeyedNetGroupIn, uint64_t nLocalHostNonceIn, const CAddress& addrBindIn, const std::string& addrNameIn, bool fInboundIn)
    : nTimeConnected(GetSystemTimeInSeconds()),
    addr(addrIn),
    addrBind(addrBindIn),
    fInbound(fInboundIn),
    nKeyedNetGroup(nKeyedNetGroupIn),
    addrKnown(5000, 0.001),
    filterInventoryKnown(50000, 0.000001),
    id(idIn),
    nLocalHostNonce(nLocalHostNonceIn),
    nLocalServices(nLocalServicesIn),
    nMyStartingHeight(nMyStartingHeightIn)
{
    hSocket = hSocketIn;
    addrName = addrNameIn == "" ? addr.ToStringIPPort() : addrNameIn;
    strSubVer = "";
<<<<<<< HEAD
    fWhitelisted = false;
    fOneShot = false;
    fClient = false; // set by version message
    fFeeler = false;
    fInbound = fInboundIn;
    fNetworkNode = false;
    fSuccessfullyConnected = false;
    fDisconnect = false;
    nRefCount = 0;
    nSendSize = 0;
    nSendOffset = 0;
=======
>>>>>>> be92be56
    hashContinue = uint256();
    filterInventoryKnown.reset();
    pfilter = MakeUnique<CBloomFilter>();

    for (const std::string &msg : getAllNetMessageTypes())
        mapRecvBytesPerMsgCmd[msg] = 0;
    mapRecvBytesPerMsgCmd[NET_MESSAGE_COMMAND_OTHER] = 0;

    if (fLogIPs) {
        LogPrint(BCLog::NET, "Added connection to %s peer=%d\n", addrName, id);
    } else {
        LogPrint(BCLog::NET, "Added connection peer=%d\n", id);
    }
}

CNode::~CNode()
{
    CloseSocket(hSocket);
}

void CNode::AskFor(const CInv& inv)
{
    if (mapAskFor.size() > MAPASKFOR_MAX_SZ || setAskFor.size() > SETASKFOR_MAX_SZ)
        return;
    // a peer may not have multiple non-responded queue positions for a single inv item
    if (!setAskFor.insert(inv.hash).second)
        return;

    // We're using mapAskFor as a priority queue,
    // the key is the earliest time the request can be sent
    int64_t nRequestTime;
    limitedmap<uint256, int64_t>::const_iterator it = mapAlreadyAskedFor.find(inv.hash);
    if (it != mapAlreadyAskedFor.end())
        nRequestTime = it->second;
    else
        nRequestTime = 0;
    LogPrint(BCLog::NET, "askfor %s  %d (%s) peer=%d\n", inv.ToString(), nRequestTime, FormatISO8601Time(nRequestTime/1000000), id);

    // Make sure not to reuse time indexes to keep things in the same order
    int64_t nNow = GetTimeMicros() - 1000000;
    static int64_t nLastTime;
    ++nLastTime;
    nNow = std::max(nNow, nLastTime);
    nLastTime = nNow;

    // Each retry is 2 minutes after the last
    nRequestTime = std::max(nRequestTime + 2 * 60 * 1000000, nNow);
    if (it != mapAlreadyAskedFor.end())
        mapAlreadyAskedFor.update(it, nRequestTime);
    else
        mapAlreadyAskedFor.insert(std::make_pair(inv.hash, nRequestTime));
    mapAskFor.insert(std::make_pair(nRequestTime, inv));
}

bool CConnman::NodeFullyConnected(const CNode* pnode)
{
    return pnode && pnode->fSuccessfullyConnected && !pnode->fDisconnect;
}

void CConnman::PushMessage(CNode* pnode, CSerializedNetMsg&& msg)
{
    size_t nMessageSize = msg.data.size();
    size_t nTotalSize = nMessageSize + CMessageHeader::HEADER_SIZE;
    LogPrint(BCLog::NET, "sending %s (%d bytes) peer=%d\n",  SanitizeString(msg.command.c_str()), nMessageSize, pnode->GetId());

    std::vector<unsigned char> serializedHeader;
    serializedHeader.reserve(CMessageHeader::HEADER_SIZE);
    uint256 hash = Hash(msg.data.data(), msg.data.data() + nMessageSize);
    CMessageHeader hdr(Params().MessageStart(), msg.command.c_str(), nMessageSize);
    memcpy(hdr.pchChecksum, hash.begin(), CMessageHeader::CHECKSUM_SIZE);

    CVectorWriter{SER_NETWORK, INIT_PROTO_VERSION, serializedHeader, 0, hdr};

    size_t nBytesSent = 0;
    {
        LOCK(pnode->cs_vSend);
        bool optimisticSend(pnode->vSendMsg.empty());

        //log total amount of bytes per command
        pnode->mapSendBytesPerMsgCmd[msg.command] += nTotalSize;
        pnode->nSendSize += nTotalSize;

        if (pnode->nSendSize > nSendBufferMaxSize)
            pnode->fPauseSend = true;
        pnode->vSendMsg.push_back(std::move(serializedHeader));
        if (nMessageSize)
            pnode->vSendMsg.push_back(std::move(msg.data));

        // If write queue empty, attempt "optimistic write"
        if (optimisticSend == true)
            nBytesSent = SocketSendData(pnode);
    }
    if (nBytesSent)
        RecordBytesSent(nBytesSent);
}

bool CConnman::ForNode(NodeId id, std::function<bool(CNode* pnode)> func)
{
    CNode* found = nullptr;
    LOCK(cs_vNodes);
    for (auto&& pnode : vNodes) {
        if(pnode->GetId() == id) {
            found = pnode;
            break;
        }
    }
    return found != nullptr && NodeFullyConnected(found) && func(found);
}

int64_t CConnman::PoissonNextSendInbound(int64_t now, int average_interval_seconds)
{
    if (m_next_send_inv_to_incoming < now) {
        // If this function were called from multiple threads simultaneously
        // it would possible that both update the next send variable, and return a different result to their caller.
        // This is not possible in practice as only the net processing thread invokes this function.
        m_next_send_inv_to_incoming = PoissonNextSend(now, average_interval_seconds);
    }
    return m_next_send_inv_to_incoming;
}

int64_t PoissonNextSend(int64_t now, int average_interval_seconds)
{
    return now + (int64_t)(log1p(GetRand(1ULL << 48) * -0.0000000000000035527136788 /* -1/2^48 */) * average_interval_seconds * -1000000.0 + 0.5);
}

CSipHasher CConnman::GetDeterministicRandomizer(uint64_t id) const
{
    return CSipHasher(nSeed0, nSeed1).Write(id);
}

uint64_t CConnman::CalculateKeyedNetGroup(const CAddress& ad) const
{
    std::vector<unsigned char> vchNetGroup(ad.GetGroup());

    return GetDeterministicRandomizer(RANDOMIZER_ID_NETGROUP).Write(vchNetGroup.data(), vchNetGroup.size()).Finalize();
}<|MERGE_RESOLUTION|>--- conflicted
+++ resolved
@@ -48,12 +48,8 @@
 // We add a random period time (0 to 1 seconds) to feeler connections to prevent synchronization.
 #define FEELER_SLEEP_WINDOW 1
 
-<<<<<<< HEAD
-#if !defined(HAVE_MSG_NOSIGNAL) && !defined(MSG_NOSIGNAL)
-=======
 // MSG_NOSIGNAL is not available on some platforms, if it doesn't exist define it as 0
 #if !defined(MSG_NOSIGNAL)
->>>>>>> be92be56
 #define MSG_NOSIGNAL 0
 #endif
 
@@ -61,18 +57,6 @@
 #if !defined(MSG_DONTWAIT)
 #define MSG_DONTWAIT 0
 #endif
-<<<<<<< HEAD
-#ifndef IPV6_PROTECTION_LEVEL
-#define IPV6_PROTECTION_LEVEL 23
-#endif
-#endif
-
-
-namespace {
-    const int MAX_OUTBOUND_CONNECTIONS = 8;
-    const int MAX_FEELER_CONNECTIONS = 1;
-=======
->>>>>>> be92be56
 
 /** Used to pass flags to the Bind() function */
 enum BindFlags {
@@ -471,123 +455,6 @@
         LogPrint(BCLog::NET, "disconnecting peer=%d\n", id);
         CloseSocket(hSocket);
     }
-<<<<<<< HEAD
-
-    // in case this fails, we'll empty the recv buffer when the CNode is deleted
-    TRY_LOCK(cs_vRecvMsg, lockRecv);
-    if (lockRecv)
-        vRecvMsg.clear();
-}
-
-void CNode::PushVersion()
-{
-    int nBestHeight = GetNodeSignals().GetHeight().get_value_or(0);
-
-    int64_t nTime = (fInbound ? GetAdjustedTime() : GetTime());
-    CAddress addrYou = (addr.IsRoutable() && !IsProxy(addr) ? addr : CAddress(CService("0.0.0.0", 0), addr.nServices));
-    CAddress addrMe = CAddress(CService(), nLocalServices);
-    GetRandBytes((unsigned char*)&nLocalHostNonce, sizeof(nLocalHostNonce));
-    if (fLogIPs)
-        LogPrint("net", "send version message: version %d, blocks=%d, us=%s, them=%s, peer=%d\n", PROTOCOL_VERSION, nBestHeight, addrMe.ToString(), addrYou.ToString(), id);
-    else
-        LogPrint("net", "send version message: version %d, blocks=%d, us=%s, peer=%d\n", PROTOCOL_VERSION, nBestHeight, addrMe.ToString(), id);
-    PushMessage(NetMsgType::VERSION, PROTOCOL_VERSION, (uint64_t)nLocalServices, nTime, addrYou, addrMe,
-                nLocalHostNonce, strSubVersion, nBestHeight, ::fRelayTxes);
-}
-
-
-
-
-
-banmap_t CNode::setBanned;
-CCriticalSection CNode::cs_setBanned;
-bool CNode::setBannedIsDirty;
-
-void CNode::ClearBanned()
-{
-    {
-        LOCK(cs_setBanned);
-        setBanned.clear();
-        setBannedIsDirty = true;
-    }
-    DumpBanlist(); //store banlist to disk
-    uiInterface.BannedListChanged();
-}
-
-bool CNode::IsBanned(CNetAddr ip)
-{
-    bool fResult = false;
-    {
-        LOCK(cs_setBanned);
-        for (banmap_t::iterator it = setBanned.begin(); it != setBanned.end(); it++)
-        {
-            CSubNet subNet = (*it).first;
-            CBanEntry banEntry = (*it).second;
-
-            if(subNet.Match(ip) && GetTime() < banEntry.nBanUntil)
-                fResult = true;
-        }
-    }
-    return fResult;
-}
-
-bool CNode::IsBanned(CSubNet subnet)
-{
-    bool fResult = false;
-    {
-        LOCK(cs_setBanned);
-        banmap_t::iterator i = setBanned.find(subnet);
-        if (i != setBanned.end())
-        {
-            CBanEntry banEntry = (*i).second;
-            if (GetTime() < banEntry.nBanUntil)
-                fResult = true;
-        }
-    }
-    return fResult;
-}
-
-void CNode::Ban(const CNetAddr& addr, const BanReason &banReason, int64_t bantimeoffset, bool sinceUnixEpoch) {
-    CSubNet subNet(addr);
-    Ban(subNet, banReason, bantimeoffset, sinceUnixEpoch);
-}
-
-void CNode::Ban(const CSubNet& subNet, const BanReason &banReason, int64_t bantimeoffset, bool sinceUnixEpoch) {
-    CBanEntry banEntry(GetTime());
-    banEntry.banReason = banReason;
-    if (bantimeoffset <= 0)
-    {
-        bantimeoffset = GetArg("-bantime", DEFAULT_MISBEHAVING_BANTIME);
-        sinceUnixEpoch = false;
-    }
-    banEntry.nBanUntil = (sinceUnixEpoch ? 0 : GetTime() )+bantimeoffset;
-
-    {
-        LOCK(cs_setBanned);
-        if (setBanned[subNet].nBanUntil < banEntry.nBanUntil) {
-            setBanned[subNet] = banEntry;
-            setBannedIsDirty = true;
-        }
-        else
-            return;
-    }
-    uiInterface.BannedListChanged();
-    {
-        LOCK(cs_vNodes);
-        BOOST_FOREACH(CNode* pnode, vNodes) {
-            if (subNet.Match((CNetAddr)pnode->addr))
-                pnode->fDisconnect = true;
-        }
-    }
-    if(banReason == BanReasonManuallyAdded)
-        DumpBanlist(); //store banlist to disk immediately if user requested ban
-}
-
-bool CNode::Unban(const CNetAddr &addr) {
-    CSubNet subNet(addr);
-    return Unban(subNet);
-=======
->>>>>>> be92be56
 }
 
 bool CConnman::IsWhitelistedRange(const CNetAddr &addr) {
@@ -950,19 +817,12 @@
                 continue;
             if (node->fDisconnect)
                 continue;
-<<<<<<< HEAD
-            NodeEvictionCandidate candidate = {node->id, node->nTimeConnected, node->nMinPingUsecTime,
-                                               node->nLastBlockTime, node->nLastTXTime,
-                                               (node->nServices & nRelevantServices) == nRelevantServices,
-                                               node->fRelayTxes, node->pfilter != NULL, node->addr, node->nKeyedNetGroup};
-=======
             LOCK(node->cs_filter);
             NodeEvictionCandidate candidate = {node->GetId(), node->nTimeConnected, node->nMinPingUsecTime,
                                                node->nLastBlockTime, node->nLastTXTime,
                                                HasAllDesirableServiceFlags(node->nServices),
                                                node->fRelayTxes, node->pfilter != nullptr, node->addr, node->nKeyedNetGroup,
                                                node->m_prefer_evict};
->>>>>>> be92be56
             vEvictionCandidates.push_back(candidate);
         }
     }
@@ -1034,11 +894,7 @@
     SOCKET hSocket = accept(hListenSocket.socket, (struct sockaddr*)&sockaddr, &len);
     CAddress addr;
     int nInbound = 0;
-<<<<<<< HEAD
-    int nMaxInbound = nMaxConnections - (MAX_OUTBOUND_CONNECTIONS + MAX_FEELER_CONNECTIONS);
-=======
     int nMaxInbound = nMaxConnections - (nMaxOutbound + nMaxFeeler);
->>>>>>> be92be56
 
     if (hSocket != INVALID_SOCKET) {
         if (!addr.SetSockAddr((const struct sockaddr*)&sockaddr)) {
@@ -1665,24 +1521,7 @@
 
 
 
-<<<<<<< HEAD
-static std::string GetDNSHost(const CDNSSeedData& data, ServiceFlags* requiredServiceBits)
-{
-    //use default host for non-filter-capable seeds or if we use the default service bits (NODE_NETWORK)
-    if (!data.supportsServiceBitsFiltering || *requiredServiceBits == NODE_NETWORK) {
-        *requiredServiceBits = NODE_NETWORK;
-        return data.host;
-    }
-
-    // See chainparams.cpp, most dnsseeds only support one or two possible servicebits hostnames
-    return strprintf("x%x.%s", *requiredServiceBits, data.host);
-}
-
-
-void ThreadDNSAddressSeed()
-=======
 void CConnman::ThreadDNSAddressSeed()
->>>>>>> be92be56
 {
     // goal: only query DNS seeds if address need is acute
     // Avoiding DNS seeds when we don't need them improves user privacy by
@@ -1695,13 +1534,8 @@
 
         LOCK(cs_vNodes);
         int nRelevant = 0;
-<<<<<<< HEAD
-        for (auto pnode : vNodes) {
-            nRelevant += pnode->fSuccessfullyConnected && ((pnode->nServices & nRelevantServices) == nRelevantServices);
-=======
         for (const CNode* pnode : vNodes) {
             nRelevant += pnode->fSuccessfullyConnected && !pnode->fFeeler && !pnode->fOneShot && !pnode->m_manual_connection && !pnode->fInbound;
->>>>>>> be92be56
         }
         if (nRelevant >= 2) {
             LogPrintf("P2P peers available. Skipped DNS seeding.\n");
@@ -1850,11 +1684,7 @@
 
     // Minimum time before next feeler connection (in microseconds).
     int64_t nNextFeeler = PoissonNextSend(nStart*1000*1000, FEELER_INTERVAL);
-<<<<<<< HEAD
-    while (true)
-=======
     while (!interruptNet)
->>>>>>> be92be56
     {
         ProcessOneShot();
 
@@ -1906,31 +1736,13 @@
         //  * Increase the number of connectable addresses in the tried table.
         //
         // Method:
-<<<<<<< HEAD
-        //  * Choose a random address from new and attempt to connect to it if we can connect 
-        //    successfully it is added to tried.
-        //  * Start attempting feeler connections only after node finishes making outbound 
-=======
         //  * Choose a random address from new and attempt to connect to it if we can connect
         //    successfully it is added to tried.
         //  * Start attempting feeler connections only after node finishes making outbound
->>>>>>> be92be56
         //    connections.
         //  * Only make a feeler connection once every few minutes.
         //
         bool fFeeler = false;
-<<<<<<< HEAD
-        if (nOutbound >= MAX_OUTBOUND_CONNECTIONS) {
-            int64_t nTime = GetTimeMicros(); // The current time right now (in microseconds).
-            if (nTime > nNextFeeler) {
-                nNextFeeler = PoissonNextSend(nTime, FEELER_INTERVAL);
-                fFeeler = true;
-            } else {
-                continue;
-            }
-        }
-
-=======
 
         if (nOutbound >= nMaxOutbound && !GetTryNewOutboundPeer()) {
             int64_t nTime = GetTimeMicros(); // The current time right now (in microseconds).
@@ -1944,16 +1756,11 @@
 
         addrman.ResolveCollisions();
 
->>>>>>> be92be56
         int64_t nANow = GetAdjustedTime();
         int nTries = 0;
         while (!interruptNet)
         {
-<<<<<<< HEAD
-            CAddrInfo addr = addrman.Select(fFeeler);
-=======
             CAddrInfo addr = addrman.SelectTriedCollision();
->>>>>>> be92be56
 
             // SelectTriedCollision returns an invalid address if it is empty.
             if (!fFeeler || !addr.IsValid()) {
@@ -1984,15 +1791,10 @@
             if (nANow - addr.nLastTry < 600 && nTries < 30)
                 continue;
 
-<<<<<<< HEAD
-            // only consider nodes missing relevant services after 40 failed attempts and only if less than half the outbound are up.
-            if ((addr.nServices & nRelevantServices) != nRelevantServices && (nTries < 40 || nOutbound >= (MAX_OUTBOUND_CONNECTIONS >> 1)))
-=======
             // for non-feelers, require all the services we'll want,
             // for feelers, only require they be a full node (only because most
             // SPV clients don't have a good address DB available)
             if (!fFeeler && !HasAllDesirableServiceFlags(addr.nServices)) {
->>>>>>> be92be56
                 continue;
             } else if (fFeeler && !MayHaveUsefulAddressDB(addr.nServices)) {
                 continue;
@@ -2011,20 +1813,12 @@
             if (fFeeler) {
                 // Add small amount of random noise before connection to avoid synchronization.
                 int randsleep = GetRandInt(FEELER_SLEEP_WINDOW * 1000);
-<<<<<<< HEAD
-                MilliSleep(randsleep);
-                LogPrint("net", "Making feeler connection to %s\n", addrConnect.ToString());
-            }
-
-            OpenNetworkConnection(addrConnect, (int)setConnected.size() >= std::min(nMaxConnections - 1, 2), &grant, NULL, false, fFeeler);
-=======
                 if (!interruptNet.sleep_for(std::chrono::milliseconds(randsleep)))
                     return;
                 LogPrint(BCLog::NET, "Making feeler connection to %s\n", addrConnect.ToString());
             }
 
             OpenNetworkConnection(addrConnect, (int)setConnected.size() >= std::min(nMaxConnections - 1, 2), &grant, nullptr, false, fFeeler);
->>>>>>> be92be56
         }
     }
 }
@@ -2111,11 +1905,7 @@
 }
 
 // if successful, this moves the passed grant to the constructed node
-<<<<<<< HEAD
-bool OpenNetworkConnection(const CAddress& addrConnect, bool fCountFailure, CSemaphoreGrant *grantOutbound, const char *pszDest, bool fOneShot, bool fFeeler)
-=======
 void CConnman::OpenNetworkConnection(const CAddress& addrConnect, bool fCountFailure, CSemaphoreGrant *grantOutbound, const char *pszDest, bool fOneShot, bool fFeeler, bool manual_connection)
->>>>>>> be92be56
 {
     //
     // Initiate outbound network connection
@@ -2144,11 +1934,8 @@
         pnode->fOneShot = true;
     if (fFeeler)
         pnode->fFeeler = true;
-<<<<<<< HEAD
-=======
     if (manual_connection)
         pnode->m_manual_connection = true;
->>>>>>> be92be56
 
     m_msgproc->InitializeNode(pnode);
     {
@@ -2435,22 +2222,15 @@
 
     uiInterface.InitMessage(_("Starting network threads..."));
 
-    uiInterface.InitMessage(_("Starting network threads..."));
-
     fAddressesInitialized = true;
 
     if (semOutbound == nullptr) {
         // initialize semaphore
-<<<<<<< HEAD
-        int nMaxOutbound = std::min((MAX_OUTBOUND_CONNECTIONS + MAX_FEELER_CONNECTIONS), nMaxConnections);
-        semOutbound = new CSemaphore(nMaxOutbound);
-=======
         semOutbound = MakeUnique<CSemaphore>(std::min((nMaxOutbound + nMaxFeeler), nMaxConnections));
     }
     if (semAddnode == nullptr) {
         // initialize semaphore
         semAddnode = MakeUnique<CSemaphore>(nMaxAddnode);
->>>>>>> be92be56
     }
 
     //
@@ -2492,26 +2272,7 @@
     threadMessageHandler = std::thread(&TraceThread<std::function<void()> >, "msghand", std::function<void()>(std::bind(&CConnman::ThreadMessageHandler, this)));
 
     // Dump network addresses
-<<<<<<< HEAD
-    scheduler.scheduleEvery(&DumpData, DUMP_ADDRESSES_INTERVAL);
-}
-
-bool StopNode()
-{
-    LogPrintf("StopNode()\n");
-    MapPort(false);
-    if (semOutbound)
-        for (int i=0; i<(MAX_OUTBOUND_CONNECTIONS + MAX_FEELER_CONNECTIONS); i++)
-            semOutbound->post();
-
-    if (fAddressesInitialized)
-    {
-        DumpData();
-        fAddressesInitialized = false;
-    }
-=======
     scheduler.scheduleEvery(std::bind(&CConnman::DumpAddresses, this), DUMP_PEERS_INTERVAL * 1000);
->>>>>>> be92be56
 
     return true;
 }
@@ -2869,20 +2630,6 @@
     hSocket = hSocketIn;
     addrName = addrNameIn == "" ? addr.ToStringIPPort() : addrNameIn;
     strSubVer = "";
-<<<<<<< HEAD
-    fWhitelisted = false;
-    fOneShot = false;
-    fClient = false; // set by version message
-    fFeeler = false;
-    fInbound = fInboundIn;
-    fNetworkNode = false;
-    fSuccessfullyConnected = false;
-    fDisconnect = false;
-    nRefCount = 0;
-    nSendSize = 0;
-    nSendOffset = 0;
-=======
->>>>>>> be92be56
     hashContinue = uint256();
     filterInventoryKnown.reset();
     pfilter = MakeUnique<CBloomFilter>();
