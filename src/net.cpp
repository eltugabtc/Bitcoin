--- conflicted
+++ resolved
@@ -41,13 +41,6 @@
 
 #if HAVE_DECL_GETIFADDRS && HAVE_DECL_FREEIFADDRS
 #include <ifaddrs.h>
-<<<<<<< HEAD
-#endif
-
-#ifdef USE_POLL
-#include <poll.h>
-=======
->>>>>>> f6a356d2
 #endif
 
 #ifdef USE_POLL
@@ -120,16 +113,9 @@
 //
 bool fDiscover = true;
 bool fListen = true;
-<<<<<<< HEAD
-bool g_relay_txes = !DEFAULT_BLOCKSONLY;
-RecursiveMutex cs_mapLocalHost;
-std::map<CNetAddr, LocalServiceInfo> mapLocalHost TS_ITCOIN_GUARDED_BY(cs_mapLocalHost);
-static bool vfLimited[NET_MAX] TS_ITCOIN_GUARDED_BY(cs_mapLocalHost) = {};
-=======
 Mutex g_maplocalhost_mutex;
 std::map<CNetAddr, LocalServiceInfo> mapLocalHost TS_ITCOIN_GUARDED_BY(g_maplocalhost_mutex);
 static bool vfLimited[NET_MAX] TS_ITCOIN_GUARDED_BY(g_maplocalhost_mutex) = {};
->>>>>>> f6a356d2
 std::string strSubVersion;
 
 void CConnman::AddAddrFetch(const std::string& strDest)
@@ -849,11 +835,7 @@
     CVectorWriter{SER_NETWORK, INIT_PROTO_VERSION, header, 0, hdr};
 }
 
-<<<<<<< HEAD
-size_t CConnman::SocketSendData(CNode *pnode) const TS_ITCOIN_EXCLUSIVE_LOCKS_REQUIRED(pnode->cs_vSend)
-=======
 size_t CConnman::SocketSendData(CNode& node) const
->>>>>>> f6a356d2
 {
     auto it = node.vSendMsg.begin();
     size_t nSentSize = 0;
@@ -2173,17 +2155,8 @@
                 continue;
             }
 
-<<<<<<< HEAD
-            // Do not allow non-default ports, unless after 50 invalid
-            // addresses selected already. This is to prevent malicious peers
-            // from advertising themselves as a service on another host and
-            // port, causing a DoS attack as nodes around the network attempt
-            // to connect to it fruitlessly.
-            if (addr.GetPort() != Params().GetDefaultPort() && nTries < 50)
-=======
             // Do not connect to bad ports, unless 50 invalid addresses have been selected already.
             if (nTries < 50 && (addr.IsIPv4() || addr.IsIPv6()) && IsBadPort(addr.GetPort())) {
->>>>>>> f6a356d2
                 continue;
             }
 
@@ -2408,14 +2381,8 @@
             advertising_listen_addr = true;
         }
 
-<<<<<<< HEAD
-        WAIT_LOCK(mutexMsgProc, lock);
-        if (!fMoreWork) {
-            condMsgProc.wait_until(lock, std::chrono::steady_clock::now() + std::chrono::milliseconds(100), [this]() TS_ITCOIN_EXCLUSIVE_LOCKS_REQUIRED(mutexMsgProc) { return fMsgProcWake; });
-=======
         if (!m_i2p_sam_session->Accept(conn)) {
             continue;
->>>>>>> f6a356d2
         }
 
         CreateNodeFromAcceptedSocket(std::move(conn.sock), NetPermissionFlags::None,
@@ -2566,14 +2533,10 @@
 }
 
 
-<<<<<<< HEAD
-bool CConnman::Bind(const CService &addr, unsigned int flags, NetPermissionFlags permissions) {
-=======
 bool CConnman::Bind(const CService& addr_, unsigned int flags, NetPermissionFlags permissions)
 {
     const CService addr{MaybeFlipIPv6toCJDNS(addr_)};
 
->>>>>>> f6a356d2
     if (!(flags & BF_EXPLICIT) && !IsReachable(addr)) {
         return false;
     }
@@ -2585,11 +2548,7 @@
         return false;
     }
 
-<<<<<<< HEAD
-    if (addr.IsRoutable() && fDiscover && !(flags & BF_DONT_ADVERTISE) && !NetPermissions::HasFlag(permissions, NetPermissionFlags::PF_NOBAN)) {
-=======
     if (addr.IsRoutable() && fDiscover && !(flags & BF_DONT_ADVERTISE) && !NetPermissions::HasFlag(permissions, NetPermissionFlags::NoBan)) {
->>>>>>> f6a356d2
         AddLocal(addr, LOCAL_BIND);
     }
 
