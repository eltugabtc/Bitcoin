--- conflicted
+++ resolved
@@ -1163,14 +1163,9 @@
 {
 #ifdef SCHED_BATCH
     const static sched_param param{};
-<<<<<<< HEAD
-    if (pthread_setschedparam(pthread_self(), SCHED_BATCH, &param) != 0) {
-        LogPrintf("\nFailed to pthread_setschedparam: %s\n", strerror(errno));
-=======
     const int rc = pthread_setschedparam(pthread_self(), SCHED_BATCH, &param);
     if (rc != 0) {
         LogPrintf("Failed to pthread_setschedparam: %s\n", strerror(rc));
->>>>>>> dbd7a91f
     }
 #endif
 }
