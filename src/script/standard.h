--- conflicted
+++ resolved
@@ -77,7 +77,7 @@
     TX_NULL_DATA, //!< unspendable OP_RETURN script that carries data
     TX_WITNESS_V0_SCRIPTHASH,
     TX_WITNESS_V0_KEYHASH,
-<<<<<<< HEAD
+    TX_WITNESS_UNKNOWN, //!< Only for Witness versions not already defined above
 
     TX_SCRIPTHASH256,
     TX_PUBKEYHASH256,
@@ -85,9 +85,6 @@
     TX_TIMELOCKED_PUBKEYHASH,
     TX_TIMELOCKED_MULTISIG,
     TX_CONDITIONAL_STAKE,
-=======
-    TX_WITNESS_UNKNOWN, //!< Only for Witness versions not already defined above
->>>>>>> f17942a3
 };
 
 class CNoDestination {
@@ -96,8 +93,6 @@
     friend bool operator<(const CNoDestination &a, const CNoDestination &b) { return true; }
 };
 
-<<<<<<< HEAD
-=======
 struct WitnessV0ScriptHash : public uint256
 {
     WitnessV0ScriptHash() : uint256() {}
@@ -134,7 +129,6 @@
     }
 };
 
->>>>>>> f17942a3
 /**
  * A txout script template with a specific destination. It is either:
  *  * CNoDestination: no destination set
@@ -145,11 +139,8 @@
  *  * WitnessUnknown: TX_WITNESS_UNKNOWN destination (P2W???)
  *  A CTxDestination is the internal data type encoded in a bitcoin address
  */
-<<<<<<< HEAD
-typedef boost::variant<CNoDestination, CKeyID, CScriptID, CStealthAddress, CExtKeyPair, CKeyID256, CScriptID256> CTxDestination;
-=======
-typedef boost::variant<CNoDestination, CKeyID, CScriptID, WitnessV0ScriptHash, WitnessV0KeyHash, WitnessUnknown> CTxDestination;
->>>>>>> f17942a3
+typedef boost::variant<CNoDestination, CKeyID, CScriptID, WitnessV0ScriptHash, WitnessV0KeyHash, WitnessUnknown,
+    CStealthAddress, CExtKeyPair, CKeyID256, CScriptID256> CTxDestination;
 
 /** Check whether a CTxDestination is a CNoDestination. */
 bool IsValidDestination(const CTxDestination& dest);
@@ -192,16 +183,13 @@
  */
 bool ExtractDestinations(const CScript& scriptPubKey, txnouttype& typeRet, std::vector<CTxDestination>& addressRet, int& nRequiredRet);
 
-<<<<<<< HEAD
 bool ExtractStakingKeyID(const CScript &scriptPubKey, CKeyID &keyID);
 
-=======
 /**
  * Generate a Bitcoin scriptPubKey for the given CTxDestination. Returns a P2PKH
  * script for a CKeyID destination, a P2SH script for a CScriptID, and an empty
  * script for CNoDestination.
  */
->>>>>>> f17942a3
 CScript GetScriptForDestination(const CTxDestination& dest);
 
 /** Generate a P2PK script for the given pubkey. */
