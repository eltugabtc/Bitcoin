--- conflicted
+++ resolved
@@ -123,11 +123,7 @@
     SIGVERSION_WITNESS_V0 = 1,
 };
 
-<<<<<<< HEAD
 uint256 SignatureHash(const CScript &scriptCode, const CTransaction& txTo, unsigned int nIn, int nHashType, const std::vector<uint8_t>& amount, SigVersion sigversion, const PrecomputedTransactionData* cache = NULL);
-=======
-uint256 SignatureHash(const CScript &scriptCode, const CTransaction& txTo, unsigned int nIn, int nHashType, const CAmount& amount, SigVersion sigversion, const PrecomputedTransactionData* cache = nullptr);
->>>>>>> 0d3e8183
 
 class BaseSignatureChecker
 {
@@ -169,10 +165,9 @@
     virtual bool VerifySignature(const std::vector<unsigned char>& vchSig, const CPubKey& vchPubKey, const uint256& sighash) const;
 
 public:
-<<<<<<< HEAD
-    TransactionSignatureChecker(const CTransaction* txToIn, unsigned int nInIn, const std::vector<uint8_t>& amountIn) : txTo(txToIn), nIn(nInIn), amount(amountIn), txdata(NULL) {}
+    TransactionSignatureChecker(const CTransaction* txToIn, unsigned int nInIn, const std::vector<uint8_t>& amountIn) : txTo(txToIn), nIn(nInIn), amount(amountIn), txdata(nullptr) {}
     TransactionSignatureChecker(const CTransaction* txToIn, unsigned int nInIn, const std::vector<uint8_t>& amountIn, const PrecomputedTransactionData& txdataIn) : txTo(txToIn), nIn(nInIn), amount(amountIn), txdata(&txdataIn) {}
-    bool CheckSig(const std::vector<unsigned char>& scriptSig, const std::vector<unsigned char>& vchPubKey, const CScript& scriptCode, SigVersion sigversion) const;
+    bool CheckSig(const std::vector<unsigned char>& scriptSig, const std::vector<unsigned char>& vchPubKey, const CScript& scriptCode, SigVersion sigversion) const override;
     bool CheckLockTime(const CScriptNum& nLockTime) const;
     bool CheckSequence(const CScriptNum& nSequence) const;
 
@@ -185,13 +180,6 @@
     {
         return txTo && txTo->IsParticlVersion();
     }
-=======
-    TransactionSignatureChecker(const CTransaction* txToIn, unsigned int nInIn, const CAmount& amountIn) : txTo(txToIn), nIn(nInIn), amount(amountIn), txdata(nullptr) {}
-    TransactionSignatureChecker(const CTransaction* txToIn, unsigned int nInIn, const CAmount& amountIn, const PrecomputedTransactionData& txdataIn) : txTo(txToIn), nIn(nInIn), amount(amountIn), txdata(&txdataIn) {}
-    bool CheckSig(const std::vector<unsigned char>& scriptSig, const std::vector<unsigned char>& vchPubKey, const CScript& scriptCode, SigVersion sigversion) const override;
-    bool CheckLockTime(const CScriptNum& nLockTime) const override;
-    bool CheckSequence(const CScriptNum& nSequence) const override;
->>>>>>> 0d3e8183
 };
 
 class MutableTransactionSignatureChecker : public TransactionSignatureChecker
@@ -200,11 +188,7 @@
     const CTransaction txTo;
 
 public:
-<<<<<<< HEAD
-    MutableTransactionSignatureChecker(const CMutableTransaction* txToIn, unsigned int nInIn, const std::vector<uint8_t>& amount) : TransactionSignatureChecker(&txTo, nInIn, amount), txTo(*txToIn) {}
-=======
-    MutableTransactionSignatureChecker(const CMutableTransaction* txToIn, unsigned int nInIn, const CAmount& amountIn) : TransactionSignatureChecker(&txTo, nInIn, amountIn), txTo(*txToIn) {}
->>>>>>> 0d3e8183
+    MutableTransactionSignatureChecker(const CMutableTransaction* txToIn, unsigned int nInIn, const std::vector<uint8_t>& amountIn) : TransactionSignatureChecker(&txTo, nInIn, amountIn), txTo(*txToIn) {}
 };
 
 bool EvalScript(std::vector<std::vector<unsigned char> >& stack, const CScript& script, unsigned int flags, const BaseSignatureChecker& checker, SigVersion sigversion, ScriptError* error = nullptr);
