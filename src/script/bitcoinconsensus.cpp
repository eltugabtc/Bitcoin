--- conflicted
+++ resolved
@@ -93,14 +93,9 @@
 
         // Regardless of the verification result, the tx did not error.
         set_error(err, bitcoinconsensus_ERR_OK);
-<<<<<<< HEAD
-        PrecomputedTransactionData txdata(tx);
-        return VerifyScript(tx.vin[nIn].scriptSig, CScript(scriptPubKey, scriptPubKey + scriptPubKeyLen), nIn < tx.wit.vtxinwit.size() ? &tx.wit.vtxinwit[nIn].scriptWitness : NULL, flags, TransactionSignatureChecker(&tx, nIn, amount, txdata), NULL);
-=======
 
         PrecomputedTransactionData txdata(tx);
         return VerifyScript(tx.vin[nIn].scriptSig, CScript(scriptPubKey, scriptPubKey + scriptPubKeyLen), &tx.vin[nIn].scriptWitness, flags, TransactionSignatureChecker(&tx, nIn, amount, txdata), nullptr);
->>>>>>> be92be56
     } catch (const std::exception&) {
         return set_error(err, bitcoinconsensus_ERR_TX_DESERIALIZE); // Error deserializing
     }
