--- conflicted
+++ resolved
@@ -172,18 +172,10 @@
 
 void Shutdown(NodeContext& node)
 {
-<<<<<<< HEAD
-    LogPrintf("\n%s: In progress...\n", __func__);
-    static RecursiveMutex cs_Shutdown;
-    TRY_LOCK(cs_Shutdown, lockShutdown);
-    if (!lockShutdown)
-        return;
-=======
     static Mutex g_shutdown_mutex;
     TRY_LOCK(g_shutdown_mutex, lock_shutdown);
     if (!lock_shutdown) return;
     LogPrintf("%s: In progress...\n", __func__);
->>>>>>> dbd7a91f
 
     /// Note: Shutdown() must be able to handle cases in which initialization failed part of the way,
     /// for example if the data directory was found to be locked.
