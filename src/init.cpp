// Copyright (c) 2009-2010 Satoshi Nakamoto
// Copyright (c) 2009-2012 The Bitcoin developers
// Distributed under the MIT/X11 software license, see the accompanying
// file COPYING or http://www.opensource.org/licenses/mit-license.php.
#include "db.h"
#include "walletdb.h"
#include "bitcoinrpc.h"
#include "net.h"
#include "init.h"
#include "util.h"
#include "ui_interface.h"
#include <boost/filesystem.hpp>
#include <boost/filesystem/fstream.hpp>
#include <boost/filesystem/convenience.hpp>
#include <boost/interprocess/sync/file_lock.hpp>
#include <boost/algorithm/string/predicate.hpp>

#ifndef WIN32
#include <signal.h>
#endif

using namespace std;
using namespace boost;

CWallet* pwalletMain;
CClientUIInterface uiInterface;

//////////////////////////////////////////////////////////////////////////////
//
// Shutdown
//

void ExitTimeout(void* parg)
{
#ifdef WIN32
    Sleep(5000);
    ExitProcess(0);
#endif
}

void Shutdown(void* parg)
{
    static CCriticalSection cs_Shutdown;
    static bool fTaken;
    bool fFirstThread = false;
    {
        TRY_LOCK(cs_Shutdown, lockShutdown);
        if (lockShutdown)
        {
            fFirstThread = !fTaken;
            fTaken = true;
        }
    }
    static bool fExit;
    if (fFirstThread)
    {
        fShutdown = true;
        nTransactionsUpdated++;
        bitdb.Flush(false);
        StopNode();
        bitdb.Flush(true);
        boost::filesystem::remove(GetPidFile());
        UnregisterWallet(pwalletMain);
        delete pwalletMain;
        CreateThread(ExitTimeout, NULL);
        Sleep(50);
        printf("Bitcoin exited\n\n");
        fExit = true;
        exit(0);
    }
    else
    {
        while (!fExit)
            Sleep(500);
        Sleep(100);
        ExitThread(0);
    }
}

void HandleSIGTERM(int)
{
    fRequestShutdown = true;
}

void HandleSIGHUP(int)
{
    fReopenDebugLog = true;
}





//////////////////////////////////////////////////////////////////////////////
//
// Start
//
#if !defined(QT_GUI)
bool AppInit(int argc, char* argv[])
{
    bool fRet = false;
    try
    {
        //
        // Parameters
        //
        // If Qt is used, parameters/bitcoin.conf are parsed in qt/bitcoin.cpp's main()
        ParseParameters(argc, argv);
        if (!boost::filesystem::is_directory(GetDataDir(false)))
        {
            fprintf(stderr, "Error: Specified directory does not exist\n");
            Shutdown(NULL);
        }
        ReadConfigFile(mapArgs, mapMultiArgs);

        if (mapArgs.count("-?") || mapArgs.count("--help"))
        {
            // First part of help message is specific to bitcoind / RPC client
            std::string strUsage = _("Bitcoin version") + " " + FormatFullVersion() + "\n\n" +
                _("Usage:") + "\n" +
                  "  bitcoind [options]                     " + "\n" +
                  "  bitcoind [options] <command> [params]  " + _("Send command to -server or bitcoind") + "\n" +
                  "  bitcoind [options] help                " + _("List commands") + "\n" +
                  "  bitcoind [options] help <command>      " + _("Get help for a command") + "\n";

            strUsage += "\n" + HelpMessage();

            fprintf(stderr, "%s", strUsage.c_str());
            return false;
        }

        // Command-line RPC
        for (int i = 1; i < argc; i++)
            if (!IsSwitchChar(argv[i][0]) && !boost::algorithm::istarts_with(argv[i], "bitcoin:"))
                fCommandLine = true;

        if (fCommandLine)
        {
            int ret = CommandLineRPC(argc, argv);
            exit(ret);
        }

        fRet = AppInit2();
    }
    catch (std::exception& e) {
        PrintException(&e, "AppInit()");
    } catch (...) {
        PrintException(NULL, "AppInit()");
    }
    if (!fRet)
        Shutdown(NULL);
    return fRet;
}

extern void noui_connect();
int main(int argc, char* argv[])
{
    bool fRet = false;

    // Connect bitcoind signal handlers
    noui_connect();

    fRet = AppInit(argc, argv);

    if (fRet && fDaemon)
        return 0;

    return 1;
}
#endif

bool static InitError(const std::string &str)
{
    uiInterface.ThreadSafeMessageBox(str, _("Bitcoin"), CClientUIInterface::OK | CClientUIInterface::MODAL);
    return false;
}

bool static InitWarning(const std::string &str)
{
    uiInterface.ThreadSafeMessageBox(str, _("Bitcoin"), CClientUIInterface::OK | CClientUIInterface::ICON_EXCLAMATION | CClientUIInterface::MODAL);
    return true;
}


bool static Bind(const CService &addr, bool fError = true) {
    if (IsLimited(addr))
        return false;
    std::string strError;
    if (!BindListenPort(addr, strError)) {
        if (fError)
            return InitError(strError);
        return false;
    }
    return true;
}

// Core-specific options shared between UI and daemon
std::string HelpMessage()
{
    string strUsage = _("Options:") + "\n" +
        "  -conf=<file>           " + _("Specify configuration file (default: bitcoin.conf)") + "\n" +
        "  -pid=<file>            " + _("Specify pid file (default: bitcoind.pid)") + "\n" +
        "  -gen                   " + _("Generate coins") + "\n" +
        "  -gen=0                 " + _("Don't generate coins") + "\n" +
        "  -datadir=<dir>         " + _("Specify data directory") + "\n" +
        "  -dbcache=<n>           " + _("Set database cache size in megabytes (default: 25)") + "\n" +
        "  -dblogsize=<n>         " + _("Set database disk log size in megabytes (default: 100)") + "\n" +
        "  -timeout=<n>           " + _("Specify connection timeout (in milliseconds)") + "\n" +
        "  -proxy=<ip:port>       " + _("Connect through socks proxy") + "\n" +
        "  -socks=<n>             " + _("Select the version of socks proxy to use (4-5, default: 5)") + "\n" +
        "  -dns                   " + _("Allow DNS lookups for -addnode, -seednode and -connect") + "\n" +
        "  -port=<port>           " + _("Listen for connections on <port> (default: 8333 or testnet: 18333)") + "\n" +
        "  -maxconnections=<n>    " + _("Maintain at most <n> connections to peers (default: 125)") + "\n" +
        "  -addnode=<ip>          " + _("Add a node to connect to and attempt to keep the connection open") + "\n" +
        "  -connect=<ip>          " + _("Connect only to the specified node(s)") + "\n" +
        "  -seednode=<ip>         " + _("Connect to a node to retrieve peer addresses, and disconnect") + "\n" +
        "  -externalip=<ip>       " + _("Specify your own public address") + "\n" +
        "  -onlynet=<net>         " + _("Only connect to nodes in network <net> (IPv4 or IPv6)") + "\n" +
        "  -discover              " + _("Discover own IP address (default: 1 when listening and no -externalip)") + "\n" +
        "  -irc                   " + _("Find peers using internet relay chat (default: 0)") + "\n" +
        "  -listen                " + _("Accept connections from outside (default: 1 if no -proxy or -connect)") + "\n" +
        "  -bind=<addr>           " + _("Bind to given address. Use [host]:port notation for IPv6") + "\n" +
        "  -dnsseed               " + _("Find peers using DNS lookup (default: 1)") + "\n" +
        "  -banscore=<n>          " + _("Threshold for disconnecting misbehaving peers (default: 100)") + "\n" +
        "  -bantime=<n>           " + _("Number of seconds to keep misbehaving peers from reconnecting (default: 86400)") + "\n" +
        "  -maxreceivebuffer=<n>  " + _("Maximum per-connection receive buffer, <n>*1000 bytes (default: 10000)") + "\n" +
        "  -maxsendbuffer=<n>     " + _("Maximum per-connection send buffer, <n>*1000 bytes (default: 10000)") + "\n" +
#ifdef USE_UPNP
#if USE_UPNP
        "  -upnp                  " + _("Use UPnP to map the listening port (default: 1 when listening)") + "\n" +
#else
        "  -upnp                  " + _("Use UPnP to map the listening port (default: 0)") + "\n" +
#endif
#endif
        "  -detachdb              " + _("Detach block and address databases. Increases shutdown time (default: 0)") + "\n" +
        "  -paytxfee=<amt>        " + _("Fee per KB to add to transactions you send") + "\n" +
#ifdef QT_GUI
        "  -server                " + _("Accept command line and JSON-RPC commands") + "\n" +
#endif
#if !defined(WIN32) && !defined(QT_GUI)
        "  -daemon                " + _("Run in the background as a daemon and accept commands") + "\n" +
#endif
        "  -testnet               " + _("Use the test network") + "\n" +
        "  -debug                 " + _("Output extra debugging information") + "\n" +
        "  -logtimestamps         " + _("Prepend debug output with timestamp") + "\n" +
        "  -printtoconsole        " + _("Send trace/debug info to console instead of debug.log file") + "\n" +
#ifdef WIN32
        "  -printtodebugger       " + _("Send trace/debug info to debugger") + "\n" +
#endif
        "  -rpcuser=<user>        " + _("Username for JSON-RPC connections") + "\n" +
        "  -rpcpassword=<pw>      " + _("Password for JSON-RPC connections") + "\n" +
        "  -rpcport=<port>        " + _("Listen for JSON-RPC connections on <port> (default: 8332)") + "\n" +
        "  -rpcallowip=<ip>       " + _("Allow JSON-RPC connections from specified IP address") + "\n" +
        "  -rpcconnect=<ip>       " + _("Send commands to node running on <ip> (default: 127.0.0.1)") + "\n" +
        "  -blocknotify=<cmd>     " + _("Execute command when the best block changes (%s in cmd is replaced by block hash)") + "\n" +
        "  -upgradewallet         " + _("Upgrade wallet to latest format") + "\n" +
        "  -keypool=<n>           " + _("Set key pool size to <n> (default: 100)") + "\n" +
        "  -rescan                " + _("Rescan the block chain for missing wallet transactions") + "\n" +
        "  -checkblocks=<n>       " + _("How many blocks to check at startup (default: 2500, 0 = all)") + "\n" +
        "  -checklevel=<n>        " + _("How thorough the block verification is (0-6, default: 1)") + "\n" +
        "  -loadblock=<file>      " + _("Imports blocks from external blk000?.dat file") + "\n" +
        "  -?                     " + _("This help message") + "\n";

    strUsage += string() +
        _("\nSSL options: (see the Bitcoin Wiki for SSL setup instructions)") + "\n" +
        "  -rpcssl                                  " + _("Use OpenSSL (https) for JSON-RPC connections") + "\n" +
        "  -rpcsslcertificatechainfile=<file.cert>  " + _("Server certificate file (default: server.cert)") + "\n" +
        "  -rpcsslprivatekeyfile=<file.pem>         " + _("Server private key (default: server.pem)") + "\n" +
        "  -rpcsslciphers=<ciphers>                 " + _("Acceptable ciphers (default: TLSv1+HIGH:!SSLv2:!aNULL:!eNULL:!AH:!3DES:@STRENGTH)") + "\n";

    return strUsage;
}

/** Initialize bitcoin.
 *  @pre Parameters should be parsed and config file should be read.
 */
bool AppInit2()
{
    // ********************************************************* Step 1: setup
#ifdef _MSC_VER
    // Turn off microsoft heap dump noise
    _CrtSetReportMode(_CRT_WARN, _CRTDBG_MODE_FILE);
    _CrtSetReportFile(_CRT_WARN, CreateFileA("NUL", GENERIC_WRITE, 0, NULL, OPEN_EXISTING, 0, 0));
#endif
#if _MSC_VER >= 1400
    // Disable confusing "helpful" text message on abort, ctrl-c
    _set_abort_behavior(0, _WRITE_ABORT_MSG | _CALL_REPORTFAULT);
#endif
#ifndef WIN32
    umask(077);
#endif
#ifndef WIN32
    // Clean shutdown on SIGTERM
    struct sigaction sa;
    sa.sa_handler = HandleSIGTERM;
    sigemptyset(&sa.sa_mask);
    sa.sa_flags = 0;
    sigaction(SIGTERM, &sa, NULL);
    sigaction(SIGINT, &sa, NULL);

    // Reopen debug.log on SIGHUP
    struct sigaction sa_hup;
    sa_hup.sa_handler = HandleSIGHUP;
    sigemptyset(&sa_hup.sa_mask);
    sa_hup.sa_flags = 0;
    sigaction(SIGHUP, &sa_hup, NULL);
#endif

    // ********************************************************* Step 2: parameter interactions

    fTestNet = GetBoolArg("-testnet");
    if (fTestNet) {
        SoftSetBoolArg("-irc", true);
    }

<<<<<<< HEAD
    if (mapArgs.count("-bind")) {
        // when specifying an explicit binding address, you want to listen on it
        // even when -connect or -proxy is specified
        SoftSetBoolArg("-listen", true);
    }
=======
    if (mapArgs.count("-?") || mapArgs.count("--help"))
    {
        string strUsage = string() +
          _("Bitcoin version") + " " + FormatFullVersion() + "\n\n" +
          _("Usage:") + "\t\t\t\t\t\t\t\t\t\t\n" +
            "  bitcoind [options]                   \t  " + "\n" +
            "  bitcoind [options] <command> [params]\t  " + _("Send command to -server or bitcoind") + "\n" +
            "  bitcoind [options] help              \t\t  " + _("List commands") + "\n" +
            "  bitcoind [options] help <command>    \t\t  " + _("Get help for a command") + "\n" +
          _("Options:") + "\n" +
            "  -conf=<file>     \t\t  " + _("Specify configuration file (default: bitcoin.conf)") + "\n" +
            "  -pid=<file>      \t\t  " + _("Specify pid file (default: bitcoind.pid)") + "\n" +
            "  -gen             \t\t  " + _("Generate coins") + "\n" +
            "  -gen=0           \t\t  " + _("Don't generate coins") + "\n" +
            "  -txprioweighfee  \t  " + _("Weigh fees when calculating transaction priorities for mining (default: 1.0)") + "\n" +
            "  -txprioweighdepth\t  " + _("Weigh confirmation depth when calculating transaction priorities for mining (default: 1.0)") + "\n" +
            "  -min             \t\t  " + _("Start minimized") + "\n" +
            "  -splash          \t\t  " + _("Show splash screen on startup (default: 1)") + "\n" +
            "  -datadir=<dir>   \t\t  " + _("Specify data directory") + "\n" +
            "  -dbcache=<n>     \t\t  " + _("Set database cache size in megabytes (default: 25)") + "\n" +
            "  -timeout=<n>     \t  "   + _("Specify connection timeout (in milliseconds)") + "\n" +
            "  -proxy=<ip:port> \t  "   + _("Connect through socks4 proxy") + "\n" +
            "  -dns             \t  "   + _("Allow DNS lookups for addnode and connect") + "\n" +
            "  -port=<port>     \t\t  " + _("Listen for connections on <port> (default: 8333 or testnet: 18333)") + "\n" +
            "  -maxconnections=<n>\t  " + _("Maintain at most <n> connections to peers (default: 125)") + "\n" +
            "  -addnode=<ip>    \t  "   + _("Add a node to connect to and attempt to keep the connection open") + "\n" +
            "  -connect=<ip>    \t\t  " + _("Connect only to the specified node") + "\n" +
            "  -irc             \t  "   + _("Find peers using internet relay chat (default: 0)") + "\n" +
            "  -listen          \t  "   + _("Accept connections from outside (default: 1)") + "\n" +
#ifdef QT_GUI
            "  -lang=<lang>     \t\t  " + _("Set language, for example \"de_DE\" (default: system locale)") + "\n" +
#endif
            "  -dnsseed         \t  "   + _("Find peers using DNS lookup (default: 1)") + "\n" +
            "  -banscore=<n>    \t  "   + _("Threshold for disconnecting misbehaving peers (default: 100)") + "\n" +
            "  -bantime=<n>     \t  "   + _("Number of seconds to keep misbehaving peers from reconnecting (default: 86400)") + "\n" +
            "  -maxreceivebuffer=<n>\t  " + _("Maximum per-connection receive buffer, <n>*1000 bytes (default: 10000)") + "\n" +
            "  -maxsendbuffer=<n>\t  "   + _("Maximum per-connection send buffer, <n>*1000 bytes (default: 10000)") + "\n" +
#ifdef USE_UPNP
#if USE_UPNP
            "  -upnp            \t  "   + _("Use Universal Plug and Play to map the listening port (default: 1)") + "\n" +
#else
            "  -upnp            \t  "   + _("Use Universal Plug and Play to map the listening port (default: 0)") + "\n" +
#endif
#endif
            "  -paytxfee=<amt>  \t  "   + _("Fee per KB to add to transactions you send") + "\n" +
#ifdef QT_GUI
            "  -server          \t\t  " + _("Accept command line and JSON-RPC commands") + "\n" +
#endif
#if !defined(WIN32) && !defined(QT_GUI)
            "  -daemon          \t\t  " + _("Run in the background as a daemon and accept commands") + "\n" +
#endif
            "  -testnet         \t\t  " + _("Use the test network") + "\n" +
            "  -debug           \t\t  " + _("Output extra debugging information") + "\n" +
            "  -logtimestamps   \t  "   + _("Prepend debug output with timestamp") + "\n" +
            "  -printtoconsole  \t  "   + _("Send trace/debug info to console instead of debug.log file") + "\n" +
#ifdef WIN32
            "  -printtodebugger \t  "   + _("Send trace/debug info to debugger") + "\n" +
#endif
            "  -rpcuser=<user>  \t  "   + _("Username for JSON-RPC connections") + "\n" +
            "  -rpcpassword=<pw>\t  "   + _("Password for JSON-RPC connections") + "\n" +
            "  -rpcport=<port>  \t\t  " + _("Listen for JSON-RPC connections on <port> (default: 8332)") + "\n" +
            "  -rpcallowip=<ip> \t\t  " + _("Allow JSON-RPC connections from specified IP address") + "\n" +
            "  -rpcconnect=<ip> \t  "   + _("Send commands to node running on <ip> (default: 127.0.0.1)") + "\n" +
            "  -blocknotify=<cmd> "     + _("Execute command when the best block changes (%s in cmd is replaced by block hash)") + "\n" +
            "  -upgradewallet   \t  "   + _("Upgrade wallet to latest format") + "\n" +
            "  -keypool=<n>     \t  "   + _("Set key pool size to <n> (default: 100)") + "\n" +
            "  -rescan          \t  "   + _("Rescan the block chain for missing wallet transactions") + "\n" +
            "  -checkblocks=<n> \t\t  " + _("How many blocks to check at startup (default: 2500, 0 = all)") + "\n" +
            "  -checklevel=<n>  \t\t  " + _("How thorough the block verification is (0-6, default: 1)") + "\n";

#ifdef USE_SSL
        strUsage += string() +
            _("\nSSL options: (see the Bitcoin Wiki for SSL setup instructions)") + "\n" +
            "  -rpcssl                                \t  " + _("Use OpenSSL (https) for JSON-RPC connections") + "\n" +
            "  -rpcsslcertificatechainfile=<file.cert>\t  " + _("Server certificate file (default: server.cert)") + "\n" +
            "  -rpcsslprivatekeyfile=<file.pem>       \t  " + _("Server private key (default: server.pem)") + "\n" +
            "  -rpcsslciphers=<ciphers>               \t  " + _("Acceptable ciphers (default: TLSv1+HIGH:!SSLv2:!aNULL:!eNULL:!AH:!3DES:@STRENGTH)") + "\n";
#endif
>>>>>>> 02077ee8

    if (mapArgs.count("-connect")) {
        // when only connecting to trusted nodes, do not seed via DNS, or listen by default
        SoftSetBoolArg("-dnsseed", false);
        SoftSetBoolArg("-listen", false);
    }

    if (mapArgs.count("-proxy")) {
        // to protect privacy, do not listen by default if a proxy server is specified
        SoftSetBoolArg("-listen", false);
    }

    if (GetBoolArg("-listen", true)) {
        // do not map ports or try to retrieve public IP when not listening (pointless)
        SoftSetBoolArg("-upnp", false);
        SoftSetBoolArg("-discover", false);
    }

    if (mapArgs.count("-externalip")) {
        // if an explicit public IP is specified, do not try to find others
        SoftSetBoolArg("-discover", false);
    }

    // ********************************************************* Step 3: parameter-to-internal-flags

    fDebug = GetBoolArg("-debug");
    bitdb.SetDetach(GetBoolArg("-detachdb", false));

#if !defined(WIN32) && !defined(QT_GUI)
    fDaemon = GetBoolArg("-daemon");
#else
    fDaemon = false;
#endif

    if (fDaemon)
        fServer = true;
    else
        fServer = GetBoolArg("-server");

    /* force fServer when running without GUI */
#if !defined(QT_GUI)
    fServer = true;
#endif
    fPrintToConsole = GetBoolArg("-printtoconsole");
    fPrintToDebugger = GetBoolArg("-printtodebugger");
    fLogTimestamps = GetBoolArg("-logtimestamps");

    if (mapArgs.count("-timeout"))
    {
        int nNewTimeout = GetArg("-timeout", 5000);
        if (nNewTimeout > 0 && nNewTimeout < 600000)
            nConnectTimeout = nNewTimeout;
    }

    // Continue to put "/P2SH/" in the coinbase to monitor
    // BIP16 support.
    // This can be removed eventually...
    const char* pszP2SH = "/P2SH/";
    COINBASE_FLAGS << std::vector<unsigned char>(pszP2SH, pszP2SH+strlen(pszP2SH));


    if (mapArgs.count("-paytxfee"))
    {
        if (!ParseMoney(mapArgs["-paytxfee"], nTransactionFee))
            return InitError(strprintf(_("Invalid amount for -paytxfee=<amount>: '%s'"), mapArgs["-paytxfee"].c_str()));
        if (nTransactionFee > 0.25 * COIN)
            InitWarning(_("Warning: -paytxfee is set very high. This is the transaction fee you will pay if you send a transaction."));
    }

    // ********************************************************* Step 4: application initialization: dir lock, daemonize, pidfile, debug log

    // Make sure only a single Bitcoin process is using the data directory.
    boost::filesystem::path pathLockFile = GetDataDir() / ".lock";
    FILE* file = fopen(pathLockFile.string().c_str(), "a"); // empty lock file; created if it doesn't exist.
    if (file) fclose(file);
    static boost::interprocess::file_lock lock(pathLockFile.string().c_str());
    if (!lock.try_lock())
        return InitError(strprintf(_("Cannot obtain a lock on data directory %s.  Bitcoin is probably already running."), GetDataDir().string().c_str()));

#if !defined(WIN32) && !defined(QT_GUI)
    if (fDaemon)
    {
        // Daemonize
        pid_t pid = fork();
        if (pid < 0)
        {
            fprintf(stderr, "Error: fork() returned %d errno %d\n", pid, errno);
            return false;
        }
        if (pid > 0)
        {
            CreatePidFile(GetPidFile(), pid);
            return true;
        }

        pid_t sid = setsid();
        if (sid < 0)
            fprintf(stderr, "Error: setsid() returned %d errno %d\n", sid, errno);
    }
#endif

    if (!fDebug)
        ShrinkDebugFile();
    printf("\n\n\n\n\n\n\n\n\n\n\n\n\n\n\n\n\n\n\n\n");
    printf("Bitcoin version %s (%s)\n", FormatFullVersion().c_str(), CLIENT_DATE.c_str());
    printf("Startup time: %s\n", DateTimeStrFormat("%x %H:%M:%S", GetTime()).c_str());
    printf("Default data directory %s\n", GetDefaultDataDir().string().c_str());
    printf("Used data directory %s\n", GetDataDir().string().c_str());
    std::ostringstream strErrors;

    if (fDaemon)
        fprintf(stdout, "Bitcoin server starting\n");

    int64 nStart;

    // ********************************************************* Step 5: network initialization

    int nSocksVersion = GetArg("-socks", 5);

    if (nSocksVersion != 4 && nSocksVersion != 5)
        return InitError(strprintf(_("Unknown -socks proxy version requested: %i"), nSocksVersion));

    if (mapArgs.count("-onlynet")) {
        std::set<enum Network> nets;
        BOOST_FOREACH(std::string snet, mapMultiArgs["-onlynet"]) {
            enum Network net = ParseNetwork(snet);
            if (net == NET_UNROUTABLE)
                return InitError(strprintf(_("Unknown network specified in -onlynet: '%s'"), snet.c_str()));
            nets.insert(net);
        }
        for (int n = 0; n < NET_MAX; n++) {
            enum Network net = (enum Network)n;
            if (!nets.count(net))
                SetLimited(net);
        }
    }

    if (mapArgs.count("-proxy")) {
        CService addrProxy = CService(mapArgs["-proxy"], 9050);
        if (!addrProxy.IsValid())
            return InitError(strprintf(_("Invalid -proxy address: '%s'"), mapArgs["-proxy"].c_str()));

        if (!IsLimited(NET_IPV4))
            SetProxy(NET_IPV4, addrProxy, nSocksVersion);
        if (nSocksVersion > 4) {
#ifdef USE_IPV6
            if (!IsLimited(NET_IPV6))
                SetProxy(NET_IPV6, addrProxy, nSocksVersion);
#endif
            SetNameProxy(addrProxy, nSocksVersion);
        }
    }

    // see Step 2: parameter interactions for more information about these
    fNoListen = !GetBoolArg("-listen", true);
    fDiscover = GetBoolArg("-discover", true);
    fNameLookup = GetBoolArg("-dns", true);
#ifdef USE_UPNP
    fUseUPnP = GetBoolArg("-upnp", USE_UPNP);
#endif

    bool fBound = false;
    if (!fNoListen)
    {
        std::string strError;
        if (mapArgs.count("-bind")) {
            BOOST_FOREACH(std::string strBind, mapMultiArgs["-bind"]) {
                CService addrBind;
                if (!Lookup(strBind.c_str(), addrBind, GetListenPort(), false))
                    return InitError(strprintf(_("Cannot resolve -bind address: '%s'"), strBind.c_str()));
                fBound |= Bind(addrBind);
            }
        } else {
            struct in_addr inaddr_any;
            inaddr_any.s_addr = INADDR_ANY;
#ifdef USE_IPV6
            if (!IsLimited(NET_IPV6))
                fBound |= Bind(CService(in6addr_any, GetListenPort()), false);
#endif
            if (!IsLimited(NET_IPV4))
                fBound |= Bind(CService(inaddr_any, GetListenPort()), !fBound);
        }
        if (!fBound)
            return InitError(_("Failed to listen on any port. Use -listen=0 if you want this."));
    }

    if (mapArgs.count("-externalip"))
    {
        BOOST_FOREACH(string strAddr, mapMultiArgs["-externalip"]) {
            CService addrLocal(strAddr, GetListenPort(), fNameLookup);
            if (!addrLocal.IsValid())
                return InitError(strprintf(_("Cannot resolve -externalip address: '%s'"), strAddr.c_str()));
            AddLocal(CService(strAddr, GetListenPort(), fNameLookup), LOCAL_MANUAL);
        }
    }

    BOOST_FOREACH(string strDest, mapMultiArgs["-seednode"])
        AddOneShot(strDest);

    // ********************************************************* Step 6: load blockchain

    if (GetBoolArg("-loadblockindextest"))
    {
        CTxDB txdb("r");
        txdb.LoadBlockIndex();
        PrintBlockTree();
        return false;
    }

    uiInterface.InitMessage(_("Loading block index..."));
    printf("Loading block index...\n");
    nStart = GetTimeMillis();
    if (!LoadBlockIndex())
        strErrors << _("Error loading blkindex.dat") << "\n";

    // as LoadBlockIndex can take several minutes, it's possible the user
    // requested to kill bitcoin-qt during the last operation. If so, exit.
    // As the program has not fully started yet, Shutdown() is possibly overkill.
    if (fRequestShutdown)
    {
        printf("Shutdown requested. Exiting.\n");
        return false;
    }
    printf(" block index %15"PRI64d"ms\n", GetTimeMillis() - nStart);

    if (GetBoolArg("-printblockindex") || GetBoolArg("-printblocktree"))
    {
        PrintBlockTree();
        return false;
    }

    if (mapArgs.count("-printblock"))
    {
        string strMatch = mapArgs["-printblock"];
        int nFound = 0;
        for (map<uint256, CBlockIndex*>::iterator mi = mapBlockIndex.begin(); mi != mapBlockIndex.end(); ++mi)
        {
            uint256 hash = (*mi).first;
            if (strncmp(hash.ToString().c_str(), strMatch.c_str(), strMatch.size()) == 0)
            {
                CBlockIndex* pindex = (*mi).second;
                CBlock block;
                block.ReadFromDisk(pindex);
                block.BuildMerkleTree();
                block.print();
                printf("\n");
                nFound++;
            }
        }
        if (nFound == 0)
            printf("No blocks matching %s were found\n", strMatch.c_str());
        return false;
    }

    // ********************************************************* Step 7: load wallet

    uiInterface.InitMessage(_("Loading wallet..."));
    printf("Loading wallet...\n");
    nStart = GetTimeMillis();
    bool fFirstRun;
    pwalletMain = new CWallet("wallet.dat");
    int nLoadWalletRet = pwalletMain->LoadWallet(fFirstRun);
    if (nLoadWalletRet != DB_LOAD_OK)
    {
        if (nLoadWalletRet == DB_CORRUPT)
            strErrors << _("Error loading wallet.dat: Wallet corrupted") << "\n";
        else if (nLoadWalletRet == DB_TOO_NEW)
            strErrors << _("Error loading wallet.dat: Wallet requires newer version of Bitcoin") << "\n";
        else if (nLoadWalletRet == DB_NEED_REWRITE)
        {
            strErrors << _("Wallet needed to be rewritten: restart Bitcoin to complete") << "\n";
            printf("%s", strErrors.str().c_str());
            return InitError(strErrors.str());
        }
        else
            strErrors << _("Error loading wallet.dat") << "\n";
    }

    if (GetBoolArg("-upgradewallet", fFirstRun))
    {
        int nMaxVersion = GetArg("-upgradewallet", 0);
        if (nMaxVersion == 0) // the -walletupgrade without argument case
        {
            printf("Performing wallet upgrade to %i\n", FEATURE_LATEST);
            nMaxVersion = CLIENT_VERSION;
            pwalletMain->SetMinVersion(FEATURE_LATEST); // permanently upgrade the wallet immediately
        }
        else
            printf("Allowing wallet upgrade up to %i\n", nMaxVersion);
        if (nMaxVersion < pwalletMain->GetVersion())
            strErrors << _("Cannot downgrade wallet") << "\n";
        pwalletMain->SetMaxVersion(nMaxVersion);
    }

    if (fFirstRun)
    {
        // Create new keyUser and set as default key
        RandAddSeedPerfmon();

        CPubKey newDefaultKey;
        if (!pwalletMain->GetKeyFromPool(newDefaultKey, false))
            strErrors << _("Cannot initialize keypool") << "\n";
        pwalletMain->SetDefaultKey(newDefaultKey);
        if (!pwalletMain->SetAddressBookName(pwalletMain->vchDefaultKey.GetID(), ""))
            strErrors << _("Cannot write default address") << "\n";
    }

    printf("%s", strErrors.str().c_str());
    printf(" wallet      %15"PRI64d"ms\n", GetTimeMillis() - nStart);

    RegisterWallet(pwalletMain);

    CBlockIndex *pindexRescan = pindexBest;
    if (GetBoolArg("-rescan"))
        pindexRescan = pindexGenesisBlock;
    else
    {
        CWalletDB walletdb("wallet.dat");
        CBlockLocator locator;
        if (walletdb.ReadBestBlock(locator))
            pindexRescan = locator.GetBlockIndex();
    }
    if (pindexBest != pindexRescan)
    {
        uiInterface.InitMessage(_("Rescanning..."));
        printf("Rescanning last %i blocks (from block %i)...\n", pindexBest->nHeight - pindexRescan->nHeight, pindexRescan->nHeight);
        nStart = GetTimeMillis();
        pwalletMain->ScanForWalletTransactions(pindexRescan, true);
        printf(" rescan      %15"PRI64d"ms\n", GetTimeMillis() - nStart);
    }

    // ********************************************************* Step 8: import blocks

    if (mapArgs.count("-loadblock"))
    {
        BOOST_FOREACH(string strFile, mapMultiArgs["-loadblock"])
        {
            FILE *file = fopen(strFile.c_str(), "rb");
            if (file)
                LoadExternalBlockFile(file);
        }
    }

    // ********************************************************* Step 9: load peers

    uiInterface.InitMessage(_("Loading addresses..."));
    printf("Loading addresses...\n");
    nStart = GetTimeMillis();

    {
        CAddrDB adb;
        if (!adb.Read(addrman))
            printf("Invalid or missing peers.dat; recreating\n");
    }

    printf("Loaded %i addresses from peers.dat  %"PRI64d"ms\n",
           addrman.size(), GetTimeMillis() - nStart);

    // ********************************************************* Step 10: start node

    if (!CheckDiskSpace())
        return false;

    RandAddSeedPerfmon();

    //// debug print
    printf("mapBlockIndex.size() = %d\n",   mapBlockIndex.size());
    printf("nBestHeight = %d\n",            nBestHeight);
    printf("setKeyPool.size() = %d\n",      pwalletMain->setKeyPool.size());
    printf("mapWallet.size() = %d\n",       pwalletMain->mapWallet.size());
    printf("mapAddressBook.size() = %d\n",  pwalletMain->mapAddressBook.size());

    if (!CreateThread(StartNode, NULL))
        InitError(_("Error: could not start node"));

    if (fServer)
        CreateThread(ThreadRPCServer, NULL);

    // ********************************************************* Step 11: finished

    uiInterface.InitMessage(_("Done loading"));
    printf("Done loading\n");

    if (!strErrors.str().empty())
        return InitError(strErrors.str());

     // Add wallet transactions that aren't already in a block to mapTransactions
    pwalletMain->ReacceptWalletTransactions();

#if !defined(QT_GUI)
    // Loop until process is exit()ed from shutdown() function,
    // called from ThreadRPCServer thread when a "stop" command is received.
    while (1)
        Sleep(5000);
#endif

    return true;
}
<|MERGE_RESOLUTION|>--- conflicted
+++ resolved
@@ -202,6 +202,8 @@
         "  -pid=<file>            " + _("Specify pid file (default: bitcoind.pid)") + "\n" +
         "  -gen                   " + _("Generate coins") + "\n" +
         "  -gen=0                 " + _("Don't generate coins") + "\n" +
+        "  -txprioweighfee        " + _("Weigh fees when calculating transaction priorities for mining (default: 1.0)") + "\n" +
+        "  -txprioweighdepth      " + _("Weigh confirmation depth when calculating transaction priorities for mining (default: 1.0)") + "\n" +
         "  -datadir=<dir>         " + _("Specify data directory") + "\n" +
         "  -dbcache=<n>           " + _("Set database cache size in megabytes (default: 25)") + "\n" +
         "  -dblogsize=<n>         " + _("Set database disk log size in megabytes (default: 100)") + "\n" +
@@ -313,92 +315,11 @@
         SoftSetBoolArg("-irc", true);
     }
 
-<<<<<<< HEAD
     if (mapArgs.count("-bind")) {
         // when specifying an explicit binding address, you want to listen on it
         // even when -connect or -proxy is specified
         SoftSetBoolArg("-listen", true);
     }
-=======
-    if (mapArgs.count("-?") || mapArgs.count("--help"))
-    {
-        string strUsage = string() +
-          _("Bitcoin version") + " " + FormatFullVersion() + "\n\n" +
-          _("Usage:") + "\t\t\t\t\t\t\t\t\t\t\n" +
-            "  bitcoind [options]                   \t  " + "\n" +
-            "  bitcoind [options] <command> [params]\t  " + _("Send command to -server or bitcoind") + "\n" +
-            "  bitcoind [options] help              \t\t  " + _("List commands") + "\n" +
-            "  bitcoind [options] help <command>    \t\t  " + _("Get help for a command") + "\n" +
-          _("Options:") + "\n" +
-            "  -conf=<file>     \t\t  " + _("Specify configuration file (default: bitcoin.conf)") + "\n" +
-            "  -pid=<file>      \t\t  " + _("Specify pid file (default: bitcoind.pid)") + "\n" +
-            "  -gen             \t\t  " + _("Generate coins") + "\n" +
-            "  -gen=0           \t\t  " + _("Don't generate coins") + "\n" +
-            "  -txprioweighfee  \t  " + _("Weigh fees when calculating transaction priorities for mining (default: 1.0)") + "\n" +
-            "  -txprioweighdepth\t  " + _("Weigh confirmation depth when calculating transaction priorities for mining (default: 1.0)") + "\n" +
-            "  -min             \t\t  " + _("Start minimized") + "\n" +
-            "  -splash          \t\t  " + _("Show splash screen on startup (default: 1)") + "\n" +
-            "  -datadir=<dir>   \t\t  " + _("Specify data directory") + "\n" +
-            "  -dbcache=<n>     \t\t  " + _("Set database cache size in megabytes (default: 25)") + "\n" +
-            "  -timeout=<n>     \t  "   + _("Specify connection timeout (in milliseconds)") + "\n" +
-            "  -proxy=<ip:port> \t  "   + _("Connect through socks4 proxy") + "\n" +
-            "  -dns             \t  "   + _("Allow DNS lookups for addnode and connect") + "\n" +
-            "  -port=<port>     \t\t  " + _("Listen for connections on <port> (default: 8333 or testnet: 18333)") + "\n" +
-            "  -maxconnections=<n>\t  " + _("Maintain at most <n> connections to peers (default: 125)") + "\n" +
-            "  -addnode=<ip>    \t  "   + _("Add a node to connect to and attempt to keep the connection open") + "\n" +
-            "  -connect=<ip>    \t\t  " + _("Connect only to the specified node") + "\n" +
-            "  -irc             \t  "   + _("Find peers using internet relay chat (default: 0)") + "\n" +
-            "  -listen          \t  "   + _("Accept connections from outside (default: 1)") + "\n" +
-#ifdef QT_GUI
-            "  -lang=<lang>     \t\t  " + _("Set language, for example \"de_DE\" (default: system locale)") + "\n" +
-#endif
-            "  -dnsseed         \t  "   + _("Find peers using DNS lookup (default: 1)") + "\n" +
-            "  -banscore=<n>    \t  "   + _("Threshold for disconnecting misbehaving peers (default: 100)") + "\n" +
-            "  -bantime=<n>     \t  "   + _("Number of seconds to keep misbehaving peers from reconnecting (default: 86400)") + "\n" +
-            "  -maxreceivebuffer=<n>\t  " + _("Maximum per-connection receive buffer, <n>*1000 bytes (default: 10000)") + "\n" +
-            "  -maxsendbuffer=<n>\t  "   + _("Maximum per-connection send buffer, <n>*1000 bytes (default: 10000)") + "\n" +
-#ifdef USE_UPNP
-#if USE_UPNP
-            "  -upnp            \t  "   + _("Use Universal Plug and Play to map the listening port (default: 1)") + "\n" +
-#else
-            "  -upnp            \t  "   + _("Use Universal Plug and Play to map the listening port (default: 0)") + "\n" +
-#endif
-#endif
-            "  -paytxfee=<amt>  \t  "   + _("Fee per KB to add to transactions you send") + "\n" +
-#ifdef QT_GUI
-            "  -server          \t\t  " + _("Accept command line and JSON-RPC commands") + "\n" +
-#endif
-#if !defined(WIN32) && !defined(QT_GUI)
-            "  -daemon          \t\t  " + _("Run in the background as a daemon and accept commands") + "\n" +
-#endif
-            "  -testnet         \t\t  " + _("Use the test network") + "\n" +
-            "  -debug           \t\t  " + _("Output extra debugging information") + "\n" +
-            "  -logtimestamps   \t  "   + _("Prepend debug output with timestamp") + "\n" +
-            "  -printtoconsole  \t  "   + _("Send trace/debug info to console instead of debug.log file") + "\n" +
-#ifdef WIN32
-            "  -printtodebugger \t  "   + _("Send trace/debug info to debugger") + "\n" +
-#endif
-            "  -rpcuser=<user>  \t  "   + _("Username for JSON-RPC connections") + "\n" +
-            "  -rpcpassword=<pw>\t  "   + _("Password for JSON-RPC connections") + "\n" +
-            "  -rpcport=<port>  \t\t  " + _("Listen for JSON-RPC connections on <port> (default: 8332)") + "\n" +
-            "  -rpcallowip=<ip> \t\t  " + _("Allow JSON-RPC connections from specified IP address") + "\n" +
-            "  -rpcconnect=<ip> \t  "   + _("Send commands to node running on <ip> (default: 127.0.0.1)") + "\n" +
-            "  -blocknotify=<cmd> "     + _("Execute command when the best block changes (%s in cmd is replaced by block hash)") + "\n" +
-            "  -upgradewallet   \t  "   + _("Upgrade wallet to latest format") + "\n" +
-            "  -keypool=<n>     \t  "   + _("Set key pool size to <n> (default: 100)") + "\n" +
-            "  -rescan          \t  "   + _("Rescan the block chain for missing wallet transactions") + "\n" +
-            "  -checkblocks=<n> \t\t  " + _("How many blocks to check at startup (default: 2500, 0 = all)") + "\n" +
-            "  -checklevel=<n>  \t\t  " + _("How thorough the block verification is (0-6, default: 1)") + "\n";
-
-#ifdef USE_SSL
-        strUsage += string() +
-            _("\nSSL options: (see the Bitcoin Wiki for SSL setup instructions)") + "\n" +
-            "  -rpcssl                                \t  " + _("Use OpenSSL (https) for JSON-RPC connections") + "\n" +
-            "  -rpcsslcertificatechainfile=<file.cert>\t  " + _("Server certificate file (default: server.cert)") + "\n" +
-            "  -rpcsslprivatekeyfile=<file.pem>       \t  " + _("Server private key (default: server.pem)") + "\n" +
-            "  -rpcsslciphers=<ciphers>               \t  " + _("Acceptable ciphers (default: TLSv1+HIGH:!SSLv2:!aNULL:!eNULL:!AH:!3DES:@STRENGTH)") + "\n";
-#endif
->>>>>>> 02077ee8
 
     if (mapArgs.count("-connect")) {
         // when only connecting to trusted nodes, do not seed via DNS, or listen by default
