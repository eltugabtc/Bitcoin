// Copyright (c) 2009-2010 Satoshi Nakamoto
// Copyright (c) 2009-2017 The Bitcoin Core developers
// Distributed under the MIT software license, see the accompanying
// file COPYING or http://www.opensource.org/licenses/mit-license.php.

#if defined(HAVE_CONFIG_H)
#include <config/bitcoin-config.h>
#endif

<<<<<<< HEAD
#include "init.h"

#include "addrman.h"
#include "amount.h"
#include "blind.h"
#include "chain.h"
#include "chainparams.h"
#include "checkpoints.h"
#include "compat/sanity.h"
#include "consensus/validation.h"
#include "fs.h"
#include "httpserver.h"
#include "httprpc.h"
#include "key.h"
#include "validation.h"
#include "miner.h"
#include "netbase.h"
#include "net.h"
#include "net_processing.h"
#include "policy/feerate.h"
#include "policy/fees.h"
#include "policy/policy.h"
#include "rpc/server.h"
#include "rpc/register.h"
#include "rpc/blockchain.h"
#include "script/standard.h"
#include "script/sigcache.h"
#include "scheduler.h"
#include "timedata.h"
#include "txdb.h"
#include "txmempool.h"
#include "torcontrol.h"
#include "ui_interface.h"
#include "util.h"
#include "utilmoneystr.h"
#include "validationinterface.h"
#include "smsg/smessage.h"
#include "pos/miner.h"
#ifdef ENABLE_WALLET
#include "wallet/hdwallet.h"
#endif
#if ENABLE_USBDEVICE
#include "usbdevice/rpcusbdevice.h"
#endif
#include "warnings.h"
#include "anon.h"
#include "core_io.h"
=======
#include <init.h>

#include <addrman.h>
#include <amount.h>
#include <chain.h>
#include <chainparams.h>
#include <checkpoints.h>
#include <compat/sanity.h>
#include <consensus/validation.h>
#include <fs.h>
#include <httpserver.h>
#include <httprpc.h>
#include <key.h>
#include <validation.h>
#include <miner.h>
#include <netbase.h>
#include <net.h>
#include <net_processing.h>
#include <policy/feerate.h>
#include <policy/fees.h>
#include <policy/policy.h>
#include <rpc/server.h>
#include <rpc/register.h>
#include <rpc/safemode.h>
#include <rpc/blockchain.h>
#include <script/standard.h>
#include <script/sigcache.h>
#include <scheduler.h>
#include <timedata.h>
#include <txdb.h>
#include <txmempool.h>
#include <torcontrol.h>
#include <ui_interface.h>
#include <util.h>
#include <utilmoneystr.h>
#include <validationinterface.h>
#ifdef ENABLE_WALLET
#include <wallet/init.h>
#endif
#include <warnings.h>
>>>>>>> f17942a3
#include <stdint.h>
#include <stdio.h>
#include <memory>

#ifndef WIN32
#include <signal.h>
#endif

#include <boost/algorithm/string/classification.hpp>
#include <boost/algorithm/string/replace.hpp>
#include <boost/algorithm/string/split.hpp>
#include <boost/bind.hpp>
#include <boost/interprocess/sync/file_lock.hpp>
#include <boost/thread.hpp>
#include <openssl/crypto.h>

#if ENABLE_ZMQ
#include <zmq/zmqnotificationinterface.h>
#endif

bool fFeeEstimatesInitialized = false;
static const bool DEFAULT_PROXYRANDOMIZE = true;
static const bool DEFAULT_REST_ENABLE = false;
static const bool DEFAULT_STOPAFTERBLOCKIMPORT = false;

std::unique_ptr<CConnman> g_connman;
std::unique_ptr<PeerLogicValidation> peerLogic;

#if ENABLE_ZMQ
static CZMQNotificationInterface* pzmqNotificationInterface = nullptr;
#endif

#ifdef WIN32
// Win32 LevelDB doesn't use filedescriptors, and the ones used for
// accessing block files don't count towards the fd_set size limit
// anyway.
#define MIN_CORE_FILEDESCRIPTORS 0
#else
#define MIN_CORE_FILEDESCRIPTORS 150
#endif

static const char* FEE_ESTIMATES_FILENAME="fee_estimates.dat";

//////////////////////////////////////////////////////////////////////////////
//
// Shutdown
//

//
// Thread management and startup/shutdown:
//
// The network-processing threads are all part of a thread group
// created by AppInit() or the Qt main() function.
//
// A clean exit happens when StartShutdown() or the SIGTERM
// signal handler sets fRequestShutdown, which makes main thread's
// WaitForShutdown() interrupts the thread group.
// And then, WaitForShutdown() makes all other on-going threads
// in the thread group join the main thread.
// Shutdown() is then called to clean up database connections, and stop other
// threads that should only be stopped after the main network-processing
// threads have exited.
//
// Shutdown for Qt is very similar, only it uses a QTimer to detect
// fRequestShutdown getting set, and then does the normal Qt
// shutdown thing.
//

std::atomic<bool> fRequestShutdown(false);
std::atomic<bool> fDumpMempoolLater(false);

void StartShutdown()
{
    fRequestShutdown = true;
}
bool ShutdownRequested()
{
    return fRequestShutdown;
}

/**
 * This is a minimally invasive approach to shutdown on LevelDB read errors from the
 * chainstate, while keeping user interface out of the common library, which is shared
 * between bitcoind, and bitcoin-qt and non-server tools.
*/
class CCoinsViewErrorCatcher final : public CCoinsViewBacked
{
public:
    explicit CCoinsViewErrorCatcher(CCoinsView* view) : CCoinsViewBacked(view) {}
    bool GetCoin(const COutPoint &outpoint, Coin &coin) const override {
        try {
            return CCoinsViewBacked::GetCoin(outpoint, coin);
        } catch(const std::runtime_error& e) {
            uiInterface.ThreadSafeMessageBox(_("Error reading from database, shutting down."), "", CClientUIInterface::MSG_ERROR);
            LogPrintf("Error reading from database: %s\n", e.what());
            // Starting the shutdown sequence and returning false to the caller would be
            // interpreted as 'entry not found' (as opposed to unable to read data), and
            // could lead to invalid interpretation. Just exit immediately, as we can't
            // continue anyway, and all writes should be atomic.
            abort();
        }
    }
    // Writes do not need similar protection, as failure to write is handled by the caller.
};

static std::unique_ptr<CCoinsViewErrorCatcher> pcoinscatcher;
static std::unique_ptr<ECCVerifyHandle> globalVerifyHandle;

static boost::thread_group threadGroup;
static CScheduler scheduler;

void Interrupt()
{
    InterruptHTTPServer();
    InterruptHTTPRPC();
    InterruptRPC();
    InterruptREST();
    InterruptTorControl();
    if (g_connman)
        g_connman->Interrupt();
}

void Shutdown()
{
    LogPrintf("%s: In progress...\n", __func__);
    static CCriticalSection cs_Shutdown;
    TRY_LOCK(cs_Shutdown, lockShutdown);
    if (!lockShutdown)
        return;

    /// Note: Shutdown() must be able to handle cases in which initialization failed part of the way,
    /// for example if the data directory was found to be locked.
    /// Be sure that anything that writes files or flushes caches only does this if the respective
    /// module was initialized.
    RenameThread("particl-shutoff");
    mempool.AddTransactionsUpdated(1);


    StopHTTPRPC();
    StopREST();
    StopRPC();
    StopHTTPServer();
    SecureMsgShutdown();
#ifdef ENABLE_WALLET
<<<<<<< HEAD
    ShutdownThreadStakeMiner();

    for (CWalletRef pwallet : vpwallets) {
        pwallet->Flush(false);
    }
=======
    FlushWallets();
>>>>>>> f17942a3
#endif
    MapPort(false);

    // Because these depend on each-other, we make sure that neither can be
    // using the other before destroying them.
<<<<<<< HEAD
    UnregisterValidationInterface(peerLogic.get());
    if(g_connman) g_connman->Stop();
=======
    if (peerLogic) UnregisterValidationInterface(peerLogic.get());
    if (g_connman) g_connman->Stop();
>>>>>>> f17942a3
    peerLogic.reset();
    g_connman.reset();

    StopTorControl();
<<<<<<< HEAD
=======

    // After everything has been shut down, but before things get flushed, stop the
    // CScheduler/checkqueue threadGroup
    threadGroup.interrupt_all();
    threadGroup.join_all();

>>>>>>> f17942a3
    if (fDumpMempoolLater && gArgs.GetArg("-persistmempool", DEFAULT_PERSIST_MEMPOOL)) {
        DumpMempool();
    }

    if (fFeeEstimatesInitialized)
    {
        ::feeEstimator.FlushUnconfirmed(::mempool);
        fs::path est_path = GetDataDir() / FEE_ESTIMATES_FILENAME;
        CAutoFile est_fileout(fsbridge::fopen(est_path, "wb"), SER_DISK, CLIENT_VERSION);
        if (!est_fileout.IsNull())
            ::feeEstimator.Write(est_fileout);
        else
            LogPrintf("%s: Failed to write fee estimates to %s\n", __func__, est_path.string());
        fFeeEstimatesInitialized = false;
    }

    // FlushStateToDisk generates a SetBestChain callback, which we should avoid missing
    if (pcoinsTip != nullptr) {
        FlushStateToDisk();
    }

    // After there are no more peers/RPC left to give us new data which may generate
    // CValidationInterface callbacks, flush them...
    GetMainSignals().FlushBackgroundCallbacks();

    // Any future callbacks will be dropped. This should absolutely be safe - if
    // missing a callback results in an unrecoverable situation, unclean shutdown
    // would too. The only reason to do the above flushes is to let the wallet catch
    // up with our current chain to avoid any strange pruning edge cases and make
    // next startup faster by avoiding rescan.

    {
        LOCK(cs_main);
        if (pcoinsTip != nullptr) {
            FlushStateToDisk();
        }
        pcoinsTip.reset();
        pcoinscatcher.reset();
        pcoinsdbview.reset();
        pblocktree.reset();
    }
#ifdef ENABLE_WALLET
    StopWallets();
#endif

#if ENABLE_ZMQ
    if (pzmqNotificationInterface) {
        UnregisterValidationInterface(pzmqNotificationInterface);
        delete pzmqNotificationInterface;
        pzmqNotificationInterface = nullptr;
    }
#endif

#ifndef WIN32
    try {
        fs::remove(GetPidFile());
    } catch (const fs::filesystem_error& e) {
        LogPrintf("%s: Unable to remove pidfile: %s\n", __func__, e.what());
    }
#endif
    UnregisterAllValidationInterfaces();
    GetMainSignals().UnregisterBackgroundSignalScheduler();
    GetMainSignals().UnregisterWithMempoolSignals(mempool);
#ifdef ENABLE_WALLET
    CloseWallets();
#endif
    globalVerifyHandle.reset();
    ECC_Stop();
    ECC_Stop_Stealth();
    ECC_Stop_Blinding();
    LogPrintf("%s: done\n", __func__);
}

/**
 * Signal handlers are very limited in what they are allowed to do.
 * The execution context the handler is invoked in is not guaranteed,
 * so we restrict handler operations to just touching variables:
 */
static void HandleSIGTERM(int)
{
    fRequestShutdown = true;
}

static void HandleSIGHUP(int)
{
    fReopenDebugLog = true;
}

#ifndef WIN32
static void registerSignalHandler(int signal, void(*handler)(int))
{
    struct sigaction sa;
    sa.sa_handler = handler;
    sigemptyset(&sa.sa_mask);
    sa.sa_flags = 0;
    sigaction(signal, &sa, nullptr);
}
#else
BOOL WINAPI ConsoleHandler(DWORD dwType)
{
    switch(dwType)
    {
        case CTRL_C_EVENT:
            HandleSIGTERM(1);
            return TRUE;
        default:
            break;
    }
    return FALSE;
}
#endif

void OnRPCStarted()
{
    uiInterface.NotifyBlockTip.connect(&RPCNotifyBlockChange);
}

void OnRPCStopped()
{
    uiInterface.NotifyBlockTip.disconnect(&RPCNotifyBlockChange);
    RPCNotifyBlockChange(false, nullptr);
    cvBlockChange.notify_all();
    LogPrint(BCLog::RPC, "RPC stopped.\n");
}

std::string HelpMessage(HelpMessageMode mode)
{
    const auto defaultBaseParams = CreateBaseChainParams(CBaseChainParams::MAIN);
    const auto testnetBaseParams = CreateBaseChainParams(CBaseChainParams::TESTNET);
    const auto defaultChainParams = CreateChainParams(CBaseChainParams::MAIN);
    const auto testnetChainParams = CreateChainParams(CBaseChainParams::TESTNET);
    const bool showDebug = gArgs.GetBoolArg("-help-debug", false);

    // When adding new options to the categories, please keep and ensure alphabetical ordering.
    // Do not translate _(...) -help-debug options, Many technical terms, and only a very small audience, so is unnecessary stress to translators.
    std::string strUsage = HelpMessageGroup(_("Options:"));
    strUsage += HelpMessageOpt("-?", _("Print this help message and exit"));
    strUsage += HelpMessageOpt("-version", _("Print version and exit"));
    strUsage += HelpMessageOpt("-alertnotify=<cmd>", _("Execute command when a relevant alert is received or we see a really long fork (%s in cmd is replaced by message)"));
    strUsage += HelpMessageOpt("-blocknotify=<cmd>", _("Execute command when the best block changes (%s in cmd is replaced by block hash)"));
    if (showDebug)
        strUsage += HelpMessageOpt("-blocksonly", strprintf(_("Whether to operate in a blocks only mode (default: %u)"), DEFAULT_BLOCKSONLY));
    strUsage +=HelpMessageOpt("-assumevalid=<hex>", strprintf(_("If this block is in the chain assume that it and its ancestors are valid and potentially skip their script verification (0 to verify all, default: %s, testnet: %s)"), defaultChainParams->GetConsensus().defaultAssumeValid.GetHex(), testnetChainParams->GetConsensus().defaultAssumeValid.GetHex()));
    strUsage += HelpMessageOpt("-conf=<file>", strprintf(_("Specify configuration file (default: %s)"), BITCOIN_CONF_FILENAME));
    if (mode == HMM_BITCOIND)
    {
#if HAVE_DECL_DAEMON
        strUsage += HelpMessageOpt("-daemon", _("Run in the background as a daemon and accept commands"));
#endif
    }
    strUsage += HelpMessageOpt("-datadir=<dir>", _("Specify data directory"));
    if (showDebug) {
        strUsage += HelpMessageOpt("-dbbatchsize", strprintf("Maximum database write batch size in bytes (default: %u)", nDefaultDbBatchSize));
    }
    strUsage += HelpMessageOpt("-dbcache=<n>", strprintf(_("Set database cache size in megabytes (%d to %d, default: %d)"), nMinDbCache, nMaxDbCache, nDefaultDbCache));
    if (showDebug)
        strUsage += HelpMessageOpt("-feefilter", strprintf("Tell other nodes to filter invs to us by our mempool min fee (default: %u)", DEFAULT_FEEFILTER));
    strUsage += HelpMessageOpt("-loadblock=<file>", _("Imports blocks from external blk000??.dat file on startup"));
    strUsage += HelpMessageOpt("-debuglogfile=<file>", strprintf(_("Specify location of debug log file: this can be an absolute path or a path relative to the data directory (default: %s)"), DEFAULT_DEBUGLOGFILE));
    strUsage += HelpMessageOpt("-maxorphantx=<n>", strprintf(_("Keep at most <n> unconnectable transactions in memory (default: %u)"), DEFAULT_MAX_ORPHAN_TRANSACTIONS));
    strUsage += HelpMessageOpt("-maxmempool=<n>", strprintf(_("Keep the transaction memory pool below <n> megabytes (default: %u)"), DEFAULT_MAX_MEMPOOL_SIZE));
    strUsage += HelpMessageOpt("-mempoolexpiry=<n>", strprintf(_("Do not keep transactions in the mempool longer than <n> hours (default: %u)"), DEFAULT_MEMPOOL_EXPIRY));
    if (showDebug) {
        strUsage += HelpMessageOpt("-minimumchainwork=<hex>", strprintf("Minimum work assumed to exist on a valid chain in hex (default: %s, testnet: %s)", defaultChainParams->GetConsensus().nMinimumChainWork.GetHex(), testnetChainParams->GetConsensus().nMinimumChainWork.GetHex()));
    }
    strUsage += HelpMessageOpt("-persistmempool", strprintf(_("Whether to save the mempool on shutdown and load on restart (default: %u)"), DEFAULT_PERSIST_MEMPOOL));
    strUsage += HelpMessageOpt("-blockreconstructionextratxn=<n>", strprintf(_("Extra transactions to keep in memory for compact block reconstructions (default: %u)"), DEFAULT_BLOCK_RECONSTRUCTION_EXTRA_TXN));
    strUsage += HelpMessageOpt("-par=<n>", strprintf(_("Set the number of script verification threads (%u to %d, 0 = auto, <0 = leave that many cores free, default: %d)"),
        -GetNumCores(), MAX_SCRIPTCHECK_THREADS, DEFAULT_SCRIPTCHECK_THREADS));
#ifndef WIN32
    strUsage += HelpMessageOpt("-pid=<file>", strprintf(_("Specify pid file (default: %s)"), BITCOIN_PID_FILENAME));
#endif
    strUsage += HelpMessageOpt("-prune=<n>", strprintf(_("Reduce storage requirements by enabling pruning (deleting) of old blocks. This allows the pruneblockchain RPC to be called to delete specific blocks, and enables automatic pruning of old blocks if a target size in MiB is provided. This mode is incompatible with -txindex and -rescan. "
            "Warning: Reverting this setting requires re-downloading the entire blockchain. "
            "(default: 0 = disable pruning blocks, 1 = allow manual pruning via RPC, >%u = automatically prune block files to stay under the specified target size in MiB)"), MIN_DISK_SPACE_FOR_BLOCK_FILES / 1024 / 1024));
    strUsage += HelpMessageOpt("-reindex-chainstate", _("Rebuild chain state from the currently indexed blocks"));
    strUsage += HelpMessageOpt("-reindex", _("Rebuild chain state and block index from the blk*.dat files on disk"));
    strUsage += HelpMessageOpt("-skiprangeproofverify", _("Skip verifying rangeproofs when reindexing or importing."));
#ifndef WIN32
    strUsage += HelpMessageOpt("-sysperms", _("Create new files with system default permissions, instead of umask 077 (only effective with disabled wallet functionality)"));
#endif
    strUsage += HelpMessageOpt("-txindex", strprintf(_("Maintain a full transaction index, used by the getrawtransaction rpc call (default: %u)"), DEFAULT_TXINDEX));

    strUsage += HelpMessageOpt("-addressindex", strprintf(_("Maintain a full address index, used to query for the balance, txids and unspent outputs for addresses (default: %u)"), DEFAULT_ADDRESSINDEX));
    strUsage += HelpMessageOpt("-timestampindex", strprintf(_("Maintain a timestamp index for block hashes, used to query blocks hashes by a range of timestamps (default: %u)"), DEFAULT_TIMESTAMPINDEX));
    strUsage += HelpMessageOpt("-spentindex", strprintf(_("Maintain a full spent index, used to query the spending txid and input index for an outpoint (default: %u)"), DEFAULT_SPENTINDEX));

    strUsage += HelpMessageOpt("-spentindex", strprintf(_("Maintain a full spent index, used to query the spending txid and input index for an outpoint (default: %u)"), DEFAULT_SPENTINDEX));

    strUsage += HelpMessageOpt("-dbmaxopenfiles", strprintf(_("Maximum number of open files parameter passed to level-db (default: %u)"), DEFAULT_DB_MAX_OPEN_FILES));
    strUsage += HelpMessageOpt("-dbcompression", strprintf(_("Database compression parameter passed to level-db (default: %s)"), DEFAULT_DB_COMPRESSION ? "true" : "false"));

    strUsage += HelpMessageGroup(_("Connection options:"));
<<<<<<< HEAD

    strUsage += HelpMessageOpt("-findpeers", _("Node will search for peers (default: 1)"));
    strUsage += HelpMessageOpt("-addnode=<ip>", _("Add a node to connect to and attempt to keep the connection open"));
=======
    strUsage += HelpMessageOpt("-addnode=<ip>", _("Add a node to connect to and attempt to keep the connection open (see the `addnode` RPC command help for more info)"));
>>>>>>> f17942a3
    strUsage += HelpMessageOpt("-banscore=<n>", strprintf(_("Threshold for disconnecting misbehaving peers (default: %u)"), DEFAULT_BANSCORE_THRESHOLD));
    strUsage += HelpMessageOpt("-bantime=<n>", strprintf(_("Number of seconds to keep misbehaving peers from reconnecting (default: %u)"), DEFAULT_MISBEHAVING_BANTIME));
    strUsage += HelpMessageOpt("-bind=<addr>", _("Bind to given address and always listen on it. Use [host]:port notation for IPv6"));
    strUsage += HelpMessageOpt("-connect=<ip>", _("Connect only to the specified node(s); -connect=0 disables automatic connections (the rules for this peer are the same as for -addnode)"));
    strUsage += HelpMessageOpt("-discover", _("Discover own IP addresses (default: 1 when listening and no -externalip or -proxy)"));
    strUsage += HelpMessageOpt("-dns", _("Allow DNS lookups for -addnode, -seednode and -connect") + " " + strprintf(_("(default: %u)"), DEFAULT_NAME_LOOKUP));
    strUsage += HelpMessageOpt("-dnsseed", _("Query for peer addresses via DNS lookup, if low on addresses (default: 1 unless -connect used)"));
    strUsage += HelpMessageOpt("-externalip=<ip>", _("Specify your own public address"));
    strUsage += HelpMessageOpt("-forcednsseed", strprintf(_("Always query for peer addresses via DNS lookup (default: %u)"), DEFAULT_FORCEDNSSEED));
    strUsage += HelpMessageOpt("-listen", _("Accept connections from outside (default: 1 if no -proxy or -connect)"));
    strUsage += HelpMessageOpt("-listenonion", strprintf(_("Automatically create Tor hidden service (default: %d)"), DEFAULT_LISTEN_ONION));
    strUsage += HelpMessageOpt("-maxconnections=<n>", strprintf(_("Maintain at most <n> connections to peers (default: %u)"), DEFAULT_MAX_PEER_CONNECTIONS));
    strUsage += HelpMessageOpt("-maxreceivebuffer=<n>", strprintf(_("Maximum per-connection receive buffer, <n>*1000 bytes (default: %u)"), DEFAULT_MAXRECEIVEBUFFER));
    strUsage += HelpMessageOpt("-maxsendbuffer=<n>", strprintf(_("Maximum per-connection send buffer, <n>*1000 bytes (default: %u)"), DEFAULT_MAXSENDBUFFER));
    strUsage += HelpMessageOpt("-maxtimeadjustment", strprintf(_("Maximum allowed median peer time offset adjustment. Local perspective of time may be influenced by peers forward or backward by this amount. (default: %u seconds)"), DEFAULT_MAX_TIME_ADJUSTMENT));
    strUsage += HelpMessageOpt("-onion=<ip:port>", strprintf(_("Use separate SOCKS5 proxy to reach peers via Tor hidden services (default: %s)"), "-proxy"));
    strUsage += HelpMessageOpt("-onlynet=<net>", _("Only connect to nodes in network <net> (ipv4, ipv6 or onion)"));
    strUsage += HelpMessageOpt("-permitbaremultisig", strprintf(_("Relay non-P2SH multisig (default: %u)"), DEFAULT_PERMIT_BAREMULTISIG));
    strUsage += HelpMessageOpt("-peerbloomfilters", strprintf(_("Support filtering of blocks and transaction with bloom filters (default: %u)"), DEFAULT_PEERBLOOMFILTERS));
    strUsage += HelpMessageOpt("-port=<port>", strprintf(_("Listen for connections on <port> (default: %u or testnet: %u)"), defaultChainParams->GetDefaultPort(), testnetChainParams->GetDefaultPort()));
    strUsage += HelpMessageOpt("-proxy=<ip:port>", _("Connect through SOCKS5 proxy"));
    strUsage += HelpMessageOpt("-proxyrandomize", strprintf(_("Randomize credentials for every proxy connection. This enables Tor stream isolation (default: %u)"), DEFAULT_PROXYRANDOMIZE));
    strUsage += HelpMessageOpt("-seednode=<ip>", _("Connect to a node to retrieve peer addresses, and disconnect"));
    strUsage += HelpMessageOpt("-timeout=<n>", strprintf(_("Specify connection timeout in milliseconds (minimum: 1, default: %d)"), DEFAULT_CONNECT_TIMEOUT));
    strUsage += HelpMessageOpt("-torcontrol=<ip>:<port>", strprintf(_("Tor control port to use if onion listening enabled (default: %s)"), DEFAULT_TOR_CONTROL));
    strUsage += HelpMessageOpt("-torpassword=<pass>", _("Tor control port password (default: empty)"));
#ifdef USE_UPNP
#if USE_UPNP
    strUsage += HelpMessageOpt("-upnp", _("Use UPnP to map the listening port (default: 1 when listening and no -proxy)"));
#else
    strUsage += HelpMessageOpt("-upnp", strprintf(_("Use UPnP to map the listening port (default: %u)"), 0));
#endif
#endif
    strUsage += HelpMessageOpt("-whitebind=<addr>", _("Bind to given address and whitelist peers connecting to it. Use [host]:port notation for IPv6"));
    strUsage += HelpMessageOpt("-whitelist=<IP address or network>", _("Whitelist peers connecting from the given IP address (e.g. 1.2.3.4) or CIDR notated network (e.g. 1.2.3.0/24). Can be specified multiple times.") +
        " " + _("Whitelisted peers cannot be DoS banned and their transactions are always relayed, even if they are already in the mempool, useful e.g. for a gateway"));
    strUsage += HelpMessageOpt("-maxuploadtarget=<n>", strprintf(_("Tries to keep outbound traffic under the given target (in MiB per 24h), 0 = no limit (default: %d)"), DEFAULT_MAX_UPLOAD_TARGET));

    strUsage += SecureMsgGetHelpString(showDebug);

#ifdef ENABLE_WALLET
<<<<<<< HEAD
    if (fParticlMode)
        strUsage += CHDWallet::GetWalletHelpString(showDebug);
    else
        strUsage += CWallet::GetWalletHelpString(showDebug);
=======
    strUsage += GetWalletHelpString(showDebug);
>>>>>>> f17942a3
#endif

#if ENABLE_ZMQ
    strUsage += HelpMessageGroup(_("ZeroMQ notification options:"));
    strUsage += HelpMessageOpt("-zmqpubhashblock=<address>", _("Enable publish hash block in <address>"));
    strUsage += HelpMessageOpt("-zmqpubhashtx=<address>", _("Enable publish hash transaction in <address>"));
    strUsage += HelpMessageOpt("-zmqpubrawblock=<address>", _("Enable publish raw block in <address>"));
    strUsage += HelpMessageOpt("-zmqpubrawtx=<address>", _("Enable publish raw transaction in <address>"));
    strUsage += HelpMessageOpt("-zmqpubhashwtx=<address>", _("Enable publish hash transaction received by wallets in <address>"));
    strUsage += HelpMessageOpt("-zmqpubsmsg=<address>", _("Enable publish secure message in <address>"));
    strUsage += HelpMessageOpt("-serverkeyzmq=<secret_key>", _("Base64 encoded string of the z85 encoded secret key for CurveZMQ."));
    strUsage += HelpMessageOpt("-newserverkeypairzmq", _("Generate new key pair for CurveZMQ, print and exit."));
    strUsage += HelpMessageOpt("-whitelistzmq=<IP address or network>", _("Whitelist peers connecting from the given IP address (e.g. 1.2.3.4) or CIDR notated network (e.g. 1.2.3.0/24). Can be specified multiple times."));
#endif

    strUsage += HelpMessageGroup(_("Debugging/Testing options:"));
    strUsage += HelpMessageOpt("-uacomment=<cmt>", _("Append comment to the user agent string"));
    if (showDebug)
    {
        strUsage += HelpMessageOpt("-checkblocks=<n>", strprintf(_("How many blocks to check at startup (default: %u, 0 = all)"), DEFAULT_CHECKBLOCKS));
        strUsage += HelpMessageOpt("-checklevel=<n>", strprintf(_("How thorough the block verification of -checkblocks is (0-4, default: %u)"), DEFAULT_CHECKLEVEL));
        strUsage += HelpMessageOpt("-checkblockindex", strprintf("Do a full consistency check for mapBlockIndex, setBlockIndexCandidates, chainActive and mapBlocksUnlinked occasionally. Also sets -checkmempool (default: %u)", defaultChainParams->DefaultConsistencyChecks()));
        strUsage += HelpMessageOpt("-checkmempool=<n>", strprintf("Run checks every <n> transactions (default: %u)", defaultChainParams->DefaultConsistencyChecks()));
        strUsage += HelpMessageOpt("-checkpoints", strprintf("Disable expensive verification for known chain history (default: %u)", DEFAULT_CHECKPOINTS_ENABLED));
        strUsage += HelpMessageOpt("-disablesafemode", strprintf("Disable safemode, override a real safe mode event (default: %u)", DEFAULT_DISABLE_SAFEMODE));
        strUsage += HelpMessageOpt("-deprecatedrpc=<method>", "Allows deprecated RPC method(s) to be used");
        strUsage += HelpMessageOpt("-testsafemode", strprintf("Force safe mode (default: %u)", DEFAULT_TESTSAFEMODE));
        strUsage += HelpMessageOpt("-dropmessagestest=<n>", "Randomly drop 1 of every <n> network messages");
        strUsage += HelpMessageOpt("-fuzzmessagestest=<n>", "Randomly fuzz 1 of every <n> network messages");
        strUsage += HelpMessageOpt("-stopafterblockimport", strprintf("Stop running after importing blocks from disk (default: %u)", DEFAULT_STOPAFTERBLOCKIMPORT));
        strUsage += HelpMessageOpt("-stopatheight", strprintf("Stop running after reaching the given height in the main chain (default: %u)", DEFAULT_STOPATHEIGHT));

        strUsage += HelpMessageOpt("-limitancestorcount=<n>", strprintf("Do not accept transactions if number of in-mempool ancestors is <n> or more (default: %u)", DEFAULT_ANCESTOR_LIMIT));
        strUsage += HelpMessageOpt("-limitancestorsize=<n>", strprintf("Do not accept transactions whose size with all in-mempool ancestors exceeds <n> kilobytes (default: %u)", DEFAULT_ANCESTOR_SIZE_LIMIT));
        strUsage += HelpMessageOpt("-limitdescendantcount=<n>", strprintf("Do not accept transactions if any ancestor would have <n> or more in-mempool descendants (default: %u)", DEFAULT_DESCENDANT_LIMIT));
        strUsage += HelpMessageOpt("-limitdescendantsize=<n>", strprintf("Do not accept transactions if any ancestor would have more than <n> kilobytes of in-mempool descendants (default: %u).", DEFAULT_DESCENDANT_SIZE_LIMIT));
        strUsage += HelpMessageOpt("-vbparams=deployment:start:end", "Use given start/end times for specified version bits deployment (regtest-only)");
    }
    strUsage += HelpMessageOpt("-debug=<category>", strprintf(_("Output debugging information (default: %u, supplying <category> is optional)"), 0) + ". " +
        _("If <category> is not supplied or if <category> = 1, output all debugging information.") + " " + _("<category> can be:") + " " + ListLogCategories() + ".");
    strUsage += HelpMessageOpt("-debugexclude=<category>", strprintf(_("Exclude debugging information for a category. Can be used in conjunction with -debug=1 to output debug logs for all categories except one or more specified categories.")));
    strUsage += HelpMessageOpt("-help-debug", _("Show all debugging options (usage: --help -help-debug)"));
    strUsage += HelpMessageOpt("-logips", strprintf(_("Include IP addresses in debug output (default: %u)"), DEFAULT_LOGIPS));
    strUsage += HelpMessageOpt("-logtimestamps", strprintf(_("Prepend debug output with timestamp (default: %u)"), DEFAULT_LOGTIMESTAMPS));
    if (showDebug)
    {
        strUsage += HelpMessageOpt("-logtimemicros", strprintf("Add microsecond precision to debug timestamps (default: %u)", DEFAULT_LOGTIMEMICROS));
        strUsage += HelpMessageOpt("-mocktime=<n>", "Replace actual time with <n> seconds since epoch (default: 0)");
        strUsage += HelpMessageOpt("-maxsigcachesize=<n>", strprintf("Limit sum of signature cache and script execution cache sizes to <n> MiB (default: %u)", DEFAULT_MAX_SIG_CACHE_SIZE));
        strUsage += HelpMessageOpt("-maxtipage=<n>", strprintf("Maximum tip age in seconds to consider node in initial block download (default: %u)", DEFAULT_MAX_TIP_AGE));
    }
    strUsage += HelpMessageOpt("-maxtxfee=<amt>", strprintf(_("Maximum total fees (in %s) to use in a single wallet transaction or raw transaction; setting this too low may abort large transactions (default: %s)"),
        CURRENCY_UNIT, FormatMoney(DEFAULT_TRANSACTION_MAXFEE)));
    strUsage += HelpMessageOpt("-printtoconsole", _("Send trace/debug info to console instead of debug.log file"));
    if (showDebug)
    {
        strUsage += HelpMessageOpt("-printpriority", strprintf("Log transaction fee per kB when mining blocks (default: %u)", DEFAULT_PRINTPRIORITY));
    }
    strUsage += HelpMessageOpt("-shrinkdebugfile", _("Shrink debug.log file on client startup (default: 1 when no -debug)"));

    AppendParamsHelpMessages(strUsage, showDebug);

    strUsage += HelpMessageGroup(_("Node relay options:"));
    if (showDebug) {
        strUsage += HelpMessageOpt("-acceptnonstdtxn", strprintf("Relay and mine \"non-standard\" transactions (%sdefault: %u)", "testnet/regtest only; ", !testnetChainParams->RequireStandard()));
        strUsage += HelpMessageOpt("-incrementalrelayfee=<amt>", strprintf("Fee rate (in %s/kB) used to define cost of relay, used for mempool limiting and BIP 125 replacement. (default: %s)", CURRENCY_UNIT, FormatMoney(DEFAULT_INCREMENTAL_RELAY_FEE)));
        strUsage += HelpMessageOpt("-dustrelayfee=<amt>", strprintf("Fee rate (in %s/kB) used to defined dust, the value of an output such that it will cost more than its value in fees at this fee rate to spend it. (default: %s)", CURRENCY_UNIT, FormatMoney(DUST_RELAY_TX_FEE)));
    }
    strUsage += HelpMessageOpt("-bytespersigop", strprintf(_("Equivalent bytes per sigop in transactions for relay and mining (default: %u)"), DEFAULT_BYTES_PER_SIGOP));
    strUsage += HelpMessageOpt("-datacarrier", strprintf(_("Relay and mine data carrier transactions (default: %u)"), DEFAULT_ACCEPT_DATACARRIER));
    strUsage += HelpMessageOpt("-datacarriersize", strprintf(_("Maximum size of data in data carrier transactions we relay and mine (default: %u)"), MAX_OP_RETURN_RELAY));
    strUsage += HelpMessageOpt("-mempoolreplacement", strprintf(_("Enable transaction replacement in the memory pool (default: %u)"), DEFAULT_ENABLE_REPLACEMENT));
    strUsage += HelpMessageOpt("-minrelaytxfee=<amt>", strprintf(_("Fees (in %s/kB) smaller than this are considered zero fee for relaying, mining and transaction creation (default: %s)"),
        CURRENCY_UNIT, FormatMoney(DEFAULT_MIN_RELAY_TX_FEE)));
    strUsage += HelpMessageOpt("-whitelistrelay", strprintf(_("Accept relayed transactions received from whitelisted peers even when not relaying transactions (default: %d)"), DEFAULT_WHITELISTRELAY));
    strUsage += HelpMessageOpt("-whitelistforcerelay", strprintf(_("Force relay of transactions from whitelisted peers even if they violate local relay policy (default: %d)"), DEFAULT_WHITELISTFORCERELAY));

    strUsage += HelpMessageGroup(_("Block creation options:"));
    strUsage += HelpMessageOpt("-blockmaxweight=<n>", strprintf(_("Set maximum BIP141 block weight (default: %d)"), DEFAULT_BLOCK_MAX_WEIGHT));
    strUsage += HelpMessageOpt("-blockmaxsize=<n>", _("Set maximum BIP141 block weight to this * 4. Deprecated, use blockmaxweight"));
    strUsage += HelpMessageOpt("-blockmintxfee=<amt>", strprintf(_("Set lowest fee rate (in %s/kB) for transactions to be included in block creation. (default: %s)"), CURRENCY_UNIT, FormatMoney(DEFAULT_BLOCK_MIN_TX_FEE)));
    if (showDebug)
        strUsage += HelpMessageOpt("-blockversion=<n>", "Override block version to test forking scenarios");

    strUsage += HelpMessageGroup(_("RPC server options:"));
    strUsage += HelpMessageOpt("-server", _("Accept command line and JSON-RPC commands"));
    strUsage += HelpMessageOpt("-rest", strprintf(_("Accept public REST requests (default: %u)"), DEFAULT_REST_ENABLE));
    strUsage += HelpMessageOpt("-rpcbind=<addr>[:port]", _("Bind to given address to listen for JSON-RPC connections. This option is ignored unless -rpcallowip is also passed. Port is optional and overrides -rpcport. Use [host]:port notation for IPv6. This option can be specified multiple times (default: 127.0.0.1 and ::1 i.e., localhost, or if -rpcallowip has been specified, 0.0.0.0 and :: i.e., all addresses)"));
    strUsage += HelpMessageOpt("-rpccookiefile=<loc>", _("Location of the auth cookie (default: data dir)"));
    strUsage += HelpMessageOpt("-rpcuser=<user>", _("Username for JSON-RPC connections"));
    strUsage += HelpMessageOpt("-rpcpassword=<pw>", _("Password for JSON-RPC connections"));
    strUsage += HelpMessageOpt("-rpcauth=<userpw>", _("Username and hashed password for JSON-RPC connections. The field <userpw> comes in the format: <USERNAME>:<SALT>$<HASH>. A canonical python script is included in share/rpcuser. The client then connects normally using the rpcuser=<USERNAME>/rpcpassword=<PASSWORD> pair of arguments. This option can be specified multiple times"));
    strUsage += HelpMessageOpt("-rpcport=<port>", strprintf(_("Listen for JSON-RPC connections on <port> (default: %u or testnet: %u)"), defaultBaseParams->RPCPort(), testnetBaseParams->RPCPort()));
    strUsage += HelpMessageOpt("-rpcallowip=<ip>", _("Allow JSON-RPC connections from specified source. Valid for <ip> are a single IP (e.g. 1.2.3.4), a network/netmask (e.g. 1.2.3.4/255.255.255.0) or a network/CIDR (e.g. 1.2.3.4/24). This option can be specified multiple times"));
    strUsage += HelpMessageOpt("-rpcserialversion", strprintf(_("Sets the serialization of raw transaction or block hex returned in non-verbose mode, non-segwit(0) or segwit(1) (default: %d)"), DEFAULT_RPC_SERIALIZE_VERSION));
    strUsage += HelpMessageOpt("-rpcthreads=<n>", strprintf(_("Set the number of threads to service RPC calls (default: %d)"), DEFAULT_HTTP_THREADS));
    strUsage += HelpMessageOpt("-rpccorsdomain=<domain>", _("Allow JSON-RPC connections from specified domain (e.g. http://localhost:4200 or \"*\"). This needs to be set if you are using the Particl GUI in a browser."));

    strUsage += HelpMessageOpt("-displaylocaltime", _("Display human readable time strings in local timezone (default: false)"));
    strUsage += HelpMessageOpt("-displayutctime", _("Display human readable time strings in UTC (default: false)"));

    if (showDebug) {
        strUsage += HelpMessageOpt("-rpcworkqueue=<n>", strprintf("Set the depth of the work queue to service RPC calls (default: %d)", DEFAULT_HTTP_WORKQUEUE));
        strUsage += HelpMessageOpt("-rpcservertimeout=<n>", strprintf("Timeout during HTTP requests (default: %d)", DEFAULT_HTTP_SERVER_TIMEOUT));
    }

    return strUsage;
}

std::string LicenseInfo()
{
    const std::string URL_SOURCE_CODE = "<https://github.com/particl/particl-core>";
    const std::string URL_WEBSITE = "<https://particl.io/>";

    return CopyrightHolders(_("Copyright (C)")) + "\n" +
           "\n" +
           strprintf(_("Please contribute if you find %s useful. "
                       "Visit %s for further information about the software."),
               PACKAGE_NAME, URL_WEBSITE) +
           "\n" +
           strprintf(_("The source code is available from %s."),
               URL_SOURCE_CODE) +
           "\n" +
           "\n" +
           _("This is experimental software.") + "\n" +
           strprintf(_("Distributed under the MIT software license, see the accompanying file %s or %s"), "COPYING", "<https://opensource.org/licenses/MIT>") + "\n" +
           "\n" +
           strprintf(_("This product includes software developed by the OpenSSL Project for use in the OpenSSL Toolkit %s and cryptographic software written by Eric Young and UPnP software written by Thomas Bernard."), "<https://www.openssl.org>") +
           "\n";
}

static void BlockNotifyCallback(bool initialSync, const CBlockIndex *pBlockIndex)
{
    if (initialSync || !pBlockIndex)
        return;

    std::string strCmd = gArgs.GetArg("-blocknotify", "");
    if (!strCmd.empty()) {
        boost::replace_all(strCmd, "%s", pBlockIndex->GetBlockHash().GetHex());
        boost::thread t(runCommand, strCmd); // thread runs free
    }
}

static bool fHaveGenesis = false;
static CWaitableCriticalSection cs_GenesisWait;
static CConditionVariable condvar_GenesisWait;

static void BlockNotifyGenesisWait(bool, const CBlockIndex *pBlockIndex)
{
    if (pBlockIndex != nullptr) {
        {
            WaitableLock lock_GenesisWait(cs_GenesisWait);
            fHaveGenesis = true;
        }
        condvar_GenesisWait.notify_all();
    }
}

struct CImportingNow
{
    CImportingNow() {
        assert(fImporting == false);
        fImporting = true;
    }

    ~CImportingNow() {
        assert(fImporting == true);
        fImporting = false;
    }
};


// If we're using -prune with -reindex, then delete block files that will be ignored by the
// reindex.  Since reindexing works by starting at block file 0 and looping until a blockfile
// is missing, do the same here to delete any later block files after a gap.  Also delete all
// rev files since they'll be rewritten by the reindex anyway.  This ensures that vinfoBlockFile
// is in sync with what's actually on disk by the time we start downloading, so that pruning
// works correctly.
void CleanupBlockRevFiles()
{
    std::map<std::string, fs::path> mapBlockFiles;

    // Glob all blk?????.dat and rev?????.dat files from the blocks directory.
    // Remove the rev files immediately and insert the blk file paths into an
    // ordered map keyed by block file index.
    LogPrintf("Removing unusable blk?????.dat and rev?????.dat files for -reindex with -prune\n");
    fs::path blocksdir = GetDataDir() / "blocks";
    for (fs::directory_iterator it(blocksdir); it != fs::directory_iterator(); it++) {
        if (fs::is_regular_file(*it) &&
            it->path().filename().string().length() == 12 &&
            it->path().filename().string().substr(8,4) == ".dat")
        {
            if (it->path().filename().string().substr(0,3) == "blk")
                mapBlockFiles[it->path().filename().string().substr(3,5)] = it->path();
            else if (it->path().filename().string().substr(0,3) == "rev")
                remove(it->path());
        }
    }

    // Remove all block files that aren't part of a contiguous set starting at
    // zero by walking the ordered map (keys are block file indices) by
    // keeping a separate counter.  Once we hit a gap (or if 0 doesn't exist)
    // start removing block files.
    int nContigCounter = 0;
    for (const std::pair<std::string, fs::path>& item : mapBlockFiles) {
        if (atoi(item.first) == nContigCounter) {
            nContigCounter++;
            continue;
        }
        remove(item.second);
    }
}

void ThreadImport(std::vector<fs::path> vImportFiles)
{
    const CChainParams& chainparams = Params();
    RenameThread("particl-loadblk");

    fBusyImporting = true;
    {
    CImportingNow imp;

    // -reindex
    if (fReindex) {
        int nFile = 0;
        while (true) {
            CDiskBlockPos pos(nFile, 0);
            if (!fs::exists(GetBlockPosFilename(pos, "blk")))
                break; // No block files left to reindex
            FILE *file = OpenBlockFile(pos, true);
            if (!file)
                break; // This error is logged in OpenBlockFile
            LogPrintf("Reindexing block file blk%05u.dat...\n", (unsigned int)nFile);
            LoadExternalBlockFile(chainparams, file, &pos);
            nFile++;
        }
        pblocktree->WriteReindexing(false);
        fReindex = false;
        LogPrintf("Reindexing finished\n");
        // To avoid ending up in a situation without genesis block, re-try initializing (no-op if reindexing worked):
        LoadGenesisBlock(chainparams);
    }

    // hardcoded $DATADIR/bootstrap.dat
    fs::path pathBootstrap = GetDataDir() / "bootstrap.dat";
    if (fs::exists(pathBootstrap)) {
        FILE *file = fsbridge::fopen(pathBootstrap, "rb");
        if (file) {
            fs::path pathBootstrapOld = GetDataDir() / "bootstrap.dat.old";
            LogPrintf("Importing bootstrap.dat...\n");
            LoadExternalBlockFile(chainparams, file);
            RenameOver(pathBootstrap, pathBootstrapOld);
        } else {
            LogPrintf("Warning: Could not open bootstrap file %s\n", pathBootstrap.string());
        }
    }

    // -loadblock=
    for (const fs::path& path : vImportFiles) {
        FILE *file = fsbridge::fopen(path, "rb");
        if (file) {
            LogPrintf("Importing blocks file %s...\n", path.string());
            LoadExternalBlockFile(chainparams, file);
        } else {
            LogPrintf("Warning: Could not open blocks file %s\n", path.string());
        }
    }

    } // End scope of CImportingNow (set fImporting to false)

    assert(fImporting == false);
    assert(fReindex == false);

    // scan for better chains in the block chain database, that are not yet connected in the active best chain
    CValidationState state;
    if (!ActivateBestChain(state, chainparams)) {
        LogPrintf("Failed to connect best block\n");
        //StartShutdown();
    }

    if (gArgs.GetBoolArg("-stopafterblockimport", DEFAULT_STOPAFTERBLOCKIMPORT)) {
        LogPrintf("Stopping after block import\n");
        StartShutdown();
    }

    if (gArgs.GetArg("-persistmempool", DEFAULT_PERSIST_MEMPOOL)) {
        LoadMempool();
        fDumpMempoolLater = !fRequestShutdown;
    }

    fBusyImporting = false;
}

/** Sanity checks
 *  Ensure that Bitcoin is running in a usable environment with all
 *  necessary library support.
 */
bool InitSanityCheck(void)
{
    if(!ECC_InitSanityCheck()) {
        InitError("Elliptic curve cryptography sanity check failure. Aborting.");
        return false;
    }

    if (!glibc_sanity_test() || !glibcxx_sanity_test())
        return false;

    if (!Random_SanityCheck()) {
        InitError("OS cryptographic RNG sanity check failure. Aborting.");
        return false;
    }

    return true;
}

bool AppInitServers()
{
    RPCServer::OnStarted(&OnRPCStarted);
    RPCServer::OnStopped(&OnRPCStopped);
    if (!InitHTTPServer())
        return false;
    if (!StartRPC())
        return false;
    if (!StartHTTPRPC())
        return false;
    if (gArgs.GetBoolArg("-rest", DEFAULT_REST_ENABLE) && !StartREST())
        return false;
    if (!StartHTTPServer())
        return false;
    return true;
}

// Parameter interaction based on rules
void InitParameterInteraction()
{
    // when specifying an explicit binding address, you want to listen on it
    // even when -connect or -proxy is specified
    if (gArgs.IsArgSet("-bind")) {
        if (gArgs.SoftSetBoolArg("-listen", true))
            LogPrintf("%s: parameter interaction: -bind set -> setting -listen=1\n", __func__);
    }
    if (gArgs.IsArgSet("-whitebind")) {
        if (gArgs.SoftSetBoolArg("-listen", true))
            LogPrintf("%s: parameter interaction: -whitebind set -> setting -listen=1\n", __func__);
    }

    if (gArgs.IsArgSet("-connect")) {
        // when only connecting to trusted nodes, do not seed via DNS, or listen by default
        if (gArgs.SoftSetBoolArg("-dnsseed", false))
            LogPrintf("%s: parameter interaction: -connect set -> setting -dnsseed=0\n", __func__);
        if (gArgs.SoftSetBoolArg("-listen", false))
            LogPrintf("%s: parameter interaction: -connect set -> setting -listen=0\n", __func__);
    }

    if (gArgs.IsArgSet("-proxy")) {
        // to protect privacy, do not listen by default if a default proxy server is specified
        if (gArgs.SoftSetBoolArg("-listen", false))
            LogPrintf("%s: parameter interaction: -proxy set -> setting -listen=0\n", __func__);
        // to protect privacy, do not use UPNP when a proxy is set. The user may still specify -listen=1
        // to listen locally, so don't rely on this happening through -listen below.
        if (gArgs.SoftSetBoolArg("-upnp", false))
            LogPrintf("%s: parameter interaction: -proxy set -> setting -upnp=0\n", __func__);
        // to protect privacy, do not discover addresses by default
        if (gArgs.SoftSetBoolArg("-discover", false))
            LogPrintf("%s: parameter interaction: -proxy set -> setting -discover=0\n", __func__);
    }

    if (!gArgs.GetBoolArg("-listen", DEFAULT_LISTEN)) {
        // do not map ports or try to retrieve public IP when not listening (pointless)
        if (gArgs.SoftSetBoolArg("-upnp", false))
            LogPrintf("%s: parameter interaction: -listen=0 -> setting -upnp=0\n", __func__);
        if (gArgs.SoftSetBoolArg("-discover", false))
            LogPrintf("%s: parameter interaction: -listen=0 -> setting -discover=0\n", __func__);
        if (gArgs.SoftSetBoolArg("-listenonion", false))
            LogPrintf("%s: parameter interaction: -listen=0 -> setting -listenonion=0\n", __func__);
    }

    if (gArgs.IsArgSet("-externalip")) {
        // if an explicit public IP is specified, do not try to find others
        if (gArgs.SoftSetBoolArg("-discover", false))
            LogPrintf("%s: parameter interaction: -externalip set -> setting -discover=0\n", __func__);
    }

    // disable whitelistrelay in blocksonly mode
    if (gArgs.GetBoolArg("-blocksonly", DEFAULT_BLOCKSONLY)) {
        if (gArgs.SoftSetBoolArg("-whitelistrelay", false))
            LogPrintf("%s: parameter interaction: -blocksonly=1 -> setting -whitelistrelay=0\n", __func__);
    }

    // Forcing relay from whitelisted hosts implies we will accept relays from them in the first place.
    if (gArgs.GetBoolArg("-whitelistforcerelay", DEFAULT_WHITELISTFORCERELAY)) {
        if (gArgs.SoftSetBoolArg("-whitelistrelay", true))
            LogPrintf("%s: parameter interaction: -whitelistforcerelay=1 -> setting -whitelistrelay=1\n", __func__);
    }

    if (gArgs.IsArgSet("-blockmaxsize")) {
        unsigned int max_size = gArgs.GetArg("-blockmaxsize", 0);
        if (gArgs.SoftSetArg("blockmaxweight", strprintf("%d", max_size * WITNESS_SCALE_FACTOR))) {
            LogPrintf("%s: parameter interaction: -blockmaxsize=%d -> setting -blockmaxweight=%d (-blockmaxsize is deprecated!)\n", __func__, max_size, max_size * WITNESS_SCALE_FACTOR);
        } else {
            LogPrintf("%s: Ignoring blockmaxsize setting which is overridden by blockmaxweight", __func__);
        }
    }
}

static std::string ResolveErrMsg(const char * const optname, const std::string& strBind)
{
    return strprintf(_("Cannot resolve -%s address: '%s'"), optname, strBind);
}

void InitLogging()
{
    fPrintToConsole = gArgs.GetBoolArg("-printtoconsole", false);
    fLogTimestamps = gArgs.GetBoolArg("-logtimestamps", DEFAULT_LOGTIMESTAMPS);
    fLogTimeMicros = gArgs.GetBoolArg("-logtimemicros", DEFAULT_LOGTIMEMICROS);
    fLogIPs = gArgs.GetBoolArg("-logips", DEFAULT_LOGIPS);

    LogPrintf("\n\n\n\n\n\n\n\n\n\n\n\n\n\n\n\n\n\n\n\n");
<<<<<<< HEAD
    LogPrintf("Particl version %s\n", FormatFullVersion());
=======
    std::string version_string = FormatFullVersion();
#ifdef DEBUG
    version_string += " (debug build)";
#else
    version_string += " (release build)";
#endif
    LogPrintf(PACKAGE_NAME " version %s\n", version_string);
>>>>>>> f17942a3
}

namespace { // Variables internal to initialization process only

int nMaxConnections;
int nUserMaxConnections;
int nFD;
ServiceFlags nLocalServices = ServiceFlags(NODE_NETWORK | NODE_NETWORK_LIMITED);

} // namespace

[[noreturn]] static void new_handler_terminate()
{
    // Rather than throwing std::bad-alloc if allocation fails, terminate
    // immediately to (try to) avoid chain corruption.
    // Since LogPrintf may itself allocate memory, set the handler directly
    // to terminate first.
    std::set_new_handler(std::terminate);
    LogPrintf("Error: Out of memory. Terminating.\n");

    // The log was successful, terminate now.
    std::terminate();
};

bool AppInitBasicSetup()
{
    // ********************************************************* Step 1: setup
#ifdef _MSC_VER
    // Turn off Microsoft heap dump noise
    _CrtSetReportMode(_CRT_WARN, _CRTDBG_MODE_FILE);
    _CrtSetReportFile(_CRT_WARN, CreateFileA("NUL", GENERIC_WRITE, 0, nullptr, OPEN_EXISTING, 0, 0));
    // Disable confusing "helpful" text message on abort, Ctrl-C
    _set_abort_behavior(0, _WRITE_ABORT_MSG | _CALL_REPORTFAULT);
#endif
#ifdef WIN32
    // Enable Data Execution Prevention (DEP)
    // Minimum supported OS versions: WinXP SP3, WinVista >= SP1, Win Server 2008
    // A failure is non-critical and needs no further attention!
#ifndef PROCESS_DEP_ENABLE
    // We define this here, because GCCs winbase.h limits this to _WIN32_WINNT >= 0x0601 (Windows 7),
    // which is not correct. Can be removed, when GCCs winbase.h is fixed!
#define PROCESS_DEP_ENABLE 0x00000001
#endif
    typedef BOOL (WINAPI *PSETPROCDEPPOL)(DWORD);
    PSETPROCDEPPOL setProcDEPPol = (PSETPROCDEPPOL)GetProcAddress(GetModuleHandleA("Kernel32.dll"), "SetProcessDEPPolicy");
    if (setProcDEPPol != nullptr) setProcDEPPol(PROCESS_DEP_ENABLE);
#endif

    if (!SetupNetworking())
        return InitError("Initializing networking failed");

#ifndef WIN32
    if (!gArgs.GetBoolArg("-sysperms", false)) {
        umask(077);
    }

    // Clean shutdown on SIGTERM
    registerSignalHandler(SIGTERM, HandleSIGTERM);
    registerSignalHandler(SIGINT, HandleSIGTERM);

    // Reopen debug.log on SIGHUP
    registerSignalHandler(SIGHUP, HandleSIGHUP);

    // Ignore SIGPIPE, otherwise it will bring the daemon down if the client closes unexpectedly
    signal(SIGPIPE, SIG_IGN);
#else
    if (!SetConsoleCtrlHandler((PHANDLER_ROUTINE)ConsoleHandler, TRUE))
        return InitError("SetConsoleCtrlHandler failed");
#endif

    std::set_new_handler(new_handler_terminate);

    return true;
}

bool AppInitParameterInteraction()
{
    const CChainParams& chainparams = Params();
    // ********************************************************* Step 2: parameter interactions

    // also see: InitParameterInteraction()

    // if using block pruning, then disallow txindex
    if (gArgs.GetArg("-prune", 0)) {
        if (gArgs.GetBoolArg("-txindex", DEFAULT_TXINDEX))
            return InitError(_("Prune mode is incompatible with -txindex."));
    }

    // -bind and -whitebind can't be set when not listening
    size_t nUserBind = gArgs.GetArgs("-bind").size() + gArgs.GetArgs("-whitebind").size();
    if (nUserBind != 0 && !gArgs.GetBoolArg("-listen", DEFAULT_LISTEN)) {
        return InitError("Cannot set -bind or -whitebind together with -listen=0");
    }

    // Make sure enough file descriptors are available
    int nBind = std::max(nUserBind, size_t(1));
    nUserMaxConnections = gArgs.GetArg("-maxconnections", DEFAULT_MAX_PEER_CONNECTIONS);
    nMaxConnections = std::max(nUserMaxConnections, 0);

    // Trim requested connection counts, to fit into system limitations
    nMaxConnections = std::max(std::min(nMaxConnections, (int)(FD_SETSIZE - nBind - MIN_CORE_FILEDESCRIPTORS - MAX_ADDNODE_CONNECTIONS)), 0);
    nFD = RaiseFileDescriptorLimit(nMaxConnections + MIN_CORE_FILEDESCRIPTORS + MAX_ADDNODE_CONNECTIONS);
    if (nFD < MIN_CORE_FILEDESCRIPTORS)
        return InitError(_("Not enough file descriptors available."));
    nMaxConnections = std::min(nFD - MIN_CORE_FILEDESCRIPTORS - MAX_ADDNODE_CONNECTIONS, nMaxConnections);

    if (nMaxConnections < nUserMaxConnections)
        InitWarning(strprintf(_("Reducing -maxconnections from %d to %d, because of system limitations."), nUserMaxConnections, nMaxConnections));

    // ********************************************************* Step 3: parameter-to-internal-flags

    fParticlMode = !gArgs.GetBoolArg("-legacymode", false); // qa tests
    if (gArgs.GetBoolArg("-regtest", false) && !fParticlMode)
        ResetParams(CBaseChainParams::REGTEST, fParticlMode);

    if (gArgs.IsArgSet("-debug")) {
        // Special-case: if -debug=0/-nodebug is set, turn off debugging messages
        const std::vector<std::string> categories = gArgs.GetArgs("-debug");

        if (std::none_of(categories.begin(), categories.end(),
            [](std::string cat){return cat == "0" || cat == "none";})) {
            for (const auto& cat : categories) {
                uint32_t flag = 0;
                if (!GetLogCategory(&flag, &cat)) {
                    InitWarning(strprintf(_("Unsupported logging category %s=%s."), "-debug", cat));
                    continue;
                }
                logCategories |= flag;
            }
        }
    }

    // Now remove the logging categories which were explicitly excluded
    for (const std::string& cat : gArgs.GetArgs("-debugexclude")) {
        uint32_t flag = 0;
        if (!GetLogCategory(&flag, &cat)) {
            InitWarning(strprintf(_("Unsupported logging category %s=%s."), "-debugexclude", cat));
            continue;
        }
        logCategories &= ~flag;
    }

    // Check for -debugsmsg
    if (gArgs.GetBoolArg("-debugsmsg", false))
        InitWarning(_("Unsupported argument -debugnet ignored, use -debug=smsg."));
    // Check for -debugnet
    if (gArgs.GetBoolArg("-debugnet", false))
        InitWarning(_("Unsupported argument -debugnet ignored, use -debug=net."));
    // Check for -socks - as this is a privacy risk to continue, exit here
    if (gArgs.IsArgSet("-socks"))
        return InitError(_("Unsupported argument -socks found. Setting SOCKS version isn't possible anymore, only SOCKS5 proxies are supported."));
    // Check for -tor - as this is a privacy risk to continue, exit here
    if (gArgs.GetBoolArg("-tor", false))
        return InitError(_("Unsupported argument -tor found, use -onion."));

    if (gArgs.GetBoolArg("-benchmark", false))
        InitWarning(_("Unsupported argument -benchmark ignored, use -debug=bench."));

    if (gArgs.GetBoolArg("-whitelistalwaysrelay", false))
        InitWarning(_("Unsupported argument -whitelistalwaysrelay ignored, use -whitelistrelay and/or -whitelistforcerelay."));

    if (gArgs.IsArgSet("-blockminsize"))
        InitWarning("Unsupported argument -blockminsize ignored.");

    // Checkmempool and checkblockindex default to true in regtest mode
    int ratio = std::min<int>(std::max<int>(gArgs.GetArg("-checkmempool", chainparams.DefaultConsistencyChecks() ? 1 : 0), 0), 1000000);
    if (ratio != 0) {
        mempool.setSanityCheck(1.0 / ratio);
    }
    fCheckBlockIndex = gArgs.GetBoolArg("-checkblockindex", chainparams.DefaultConsistencyChecks());
    fCheckpointsEnabled = gArgs.GetBoolArg("-checkpoints", DEFAULT_CHECKPOINTS_ENABLED);

    hashAssumeValid = uint256S(gArgs.GetArg("-assumevalid", chainparams.GetConsensus().defaultAssumeValid.GetHex()));
    if (!hashAssumeValid.IsNull())
        LogPrintf("Assuming ancestors of block %s have valid signatures.\n", hashAssumeValid.GetHex());
    else
        LogPrintf("Validating signatures for all blocks.\n");

    if (gArgs.IsArgSet("-minimumchainwork")) {
        const std::string minChainWorkStr = gArgs.GetArg("-minimumchainwork", "");
        if (!IsHexNumber(minChainWorkStr)) {
            return InitError(strprintf("Invalid non-hex (%s) minimum chain work value specified", minChainWorkStr));
        }
        nMinimumChainWork = UintToArith256(uint256S(minChainWorkStr));
    } else {
        nMinimumChainWork = UintToArith256(chainparams.GetConsensus().nMinimumChainWork);
    }
    LogPrintf("Setting nMinimumChainWork=%s\n", nMinimumChainWork.GetHex());
    if (nMinimumChainWork < UintToArith256(chainparams.GetConsensus().nMinimumChainWork)) {
        LogPrintf("Warning: nMinimumChainWork set below default value of %s\n", chainparams.GetConsensus().nMinimumChainWork.GetHex());
    }

    // mempool limits
    int64_t nMempoolSizeMax = gArgs.GetArg("-maxmempool", DEFAULT_MAX_MEMPOOL_SIZE) * 1000000;
    int64_t nMempoolSizeMin = gArgs.GetArg("-limitdescendantsize", DEFAULT_DESCENDANT_SIZE_LIMIT) * 1000 * 40;
    if (nMempoolSizeMax < 0 || nMempoolSizeMax < nMempoolSizeMin)
        return InitError(strprintf(_("-maxmempool must be at least %d MB"), std::ceil(nMempoolSizeMin / 1000000.0)));
    // incremental relay fee sets the minimum feerate increase necessary for BIP 125 replacement in the mempool
    // and the amount the mempool min fee increases above the feerate of txs evicted due to mempool limiting.
    if (gArgs.IsArgSet("-incrementalrelayfee"))
    {
        CAmount n = 0;
        if (!ParseMoney(gArgs.GetArg("-incrementalrelayfee", ""), n))
            return InitError(AmountErrMsg("incrementalrelayfee", gArgs.GetArg("-incrementalrelayfee", "")));
        incrementalRelayFee = CFeeRate(n);
    }

    // -par=0 means autodetect, but nScriptCheckThreads==0 means no concurrency
    nScriptCheckThreads = gArgs.GetArg("-par", DEFAULT_SCRIPTCHECK_THREADS);
    if (nScriptCheckThreads <= 0)
        nScriptCheckThreads += GetNumCores();
    if (nScriptCheckThreads <= 1)
        nScriptCheckThreads = 0;
    else if (nScriptCheckThreads > MAX_SCRIPTCHECK_THREADS)
        nScriptCheckThreads = MAX_SCRIPTCHECK_THREADS;

    // block pruning; get the amount of disk space (in MiB) to allot for block & undo files
    int64_t nPruneArg = gArgs.GetArg("-prune", 0);
    if (nPruneArg < 0) {
        return InitError(_("Prune cannot be configured with a negative value."));
    }
    nPruneTarget = (uint64_t) nPruneArg * 1024 * 1024;
    if (nPruneArg == 1) {  // manual pruning: -prune=1
        LogPrintf("Block pruning enabled.  Use RPC call pruneblockchain(height) to manually prune block and undo files.\n");
        nPruneTarget = std::numeric_limits<uint64_t>::max();
        fPruneMode = true;
    } else if (nPruneTarget) {
        if (nPruneTarget < MIN_DISK_SPACE_FOR_BLOCK_FILES) {
            return InitError(strprintf(_("Prune configured below the minimum of %d MiB.  Please use a higher number."), MIN_DISK_SPACE_FOR_BLOCK_FILES / 1024 / 1024));
        }
        LogPrintf("Prune configured to target %uMiB on disk for block and undo files.\n", nPruneTarget / 1024 / 1024);
        fPruneMode = true;
    }

<<<<<<< HEAD
    // TODO: Check pruning
    if (fPruneMode)
    {
        LogPrintf("Block pruning disabled.  Todo.\n");
        fPruneMode = false;
    }

    RegisterAllCoreRPCCommands(tableRPC);
#ifdef ENABLE_WALLET
    RegisterWalletRPCCommands(tableRPC);
    RegisterHDWalletRPCCommands(tableRPC);
#endif
#if ENABLE_USBDEVICE
    RegisterUSBDeviceRPCCommands(tableRPC);
#endif

=======
>>>>>>> f17942a3
    nConnectTimeout = gArgs.GetArg("-timeout", DEFAULT_CONNECT_TIMEOUT);
    if (nConnectTimeout <= 0)
        nConnectTimeout = DEFAULT_CONNECT_TIMEOUT;

    if (gArgs.IsArgSet("-minrelaytxfee")) {
        CAmount n = 0;
        if (!ParseMoney(gArgs.GetArg("-minrelaytxfee", ""), n)) {
            return InitError(AmountErrMsg("minrelaytxfee", gArgs.GetArg("-minrelaytxfee", "")));
        }
        // High fee check is done afterward in WalletParameterInteraction()
        ::minRelayTxFee = CFeeRate(n);
    } else if (incrementalRelayFee > ::minRelayTxFee) {
        // Allow only setting incrementalRelayFee to control both
        ::minRelayTxFee = incrementalRelayFee;
        LogPrintf("Increasing minrelaytxfee to %s to match incrementalrelayfee\n",::minRelayTxFee.ToString());
    }

    // Sanity check argument for min fee for including tx in block
    // TODO: Harmonize which arguments need sanity checking and where that happens
    if (gArgs.IsArgSet("-blockmintxfee"))
    {
        CAmount n = 0;
        if (!ParseMoney(gArgs.GetArg("-blockmintxfee", ""), n))
            return InitError(AmountErrMsg("blockmintxfee", gArgs.GetArg("-blockmintxfee", "")));
    }

    // Feerate used to define dust.  Shouldn't be changed lightly as old
    // implementations may inadvertently create non-standard transactions
    if (gArgs.IsArgSet("-dustrelayfee"))
    {
        CAmount n = 0;
        if (!ParseMoney(gArgs.GetArg("-dustrelayfee", ""), n) || 0 == n)
            return InitError(AmountErrMsg("dustrelayfee", gArgs.GetArg("-dustrelayfee", "")));
        dustRelayFee = CFeeRate(n);
    }

    fRequireStandard = !gArgs.GetBoolArg("-acceptnonstdtxn", !chainparams.RequireStandard());
    if (chainparams.RequireStandard() && !fRequireStandard)
        return InitError(strprintf("acceptnonstdtxn is not currently supported for %s chain", chainparams.NetworkIDString()));
    nBytesPerSigOp = gArgs.GetArg("-bytespersigop", nBytesPerSigOp);

#ifdef ENABLE_WALLET
    if (!WalletParameterInteraction())
        return false;
#endif

    fIsBareMultisigStd = gArgs.GetBoolArg("-permitbaremultisig", DEFAULT_PERMIT_BAREMULTISIG);
    fAcceptDatacarrier = gArgs.GetBoolArg("-datacarrier", DEFAULT_ACCEPT_DATACARRIER);
    nMaxDatacarrierBytes = gArgs.GetArg("-datacarriersize", nMaxDatacarrierBytes);

    // Option to startup with mocktime set (used for regression testing):
    SetMockTime(gArgs.GetArg("-mocktime", 0)); // SetMockTime(0) is a no-op

    if (gArgs.GetBoolArg("-peerbloomfilters", DEFAULT_PEERBLOOMFILTERS))
        nLocalServices = ServiceFlags(nLocalServices | NODE_BLOOM);

    if (gArgs.GetArg("-rpcserialversion", DEFAULT_RPC_SERIALIZE_VERSION) < 0)
        return InitError("rpcserialversion must be non-negative.");

    if (gArgs.GetArg("-rpcserialversion", DEFAULT_RPC_SERIALIZE_VERSION) > 1)
        return InitError("unknown rpcserialversion requested.");

    nMaxTipAge = gArgs.GetArg("-maxtipage", DEFAULT_MAX_TIP_AGE);

    fEnableReplacement = gArgs.GetBoolArg("-mempoolreplacement", DEFAULT_ENABLE_REPLACEMENT);
    if ((!fEnableReplacement) && gArgs.IsArgSet("-mempoolreplacement")) {
        // Minimal effort at forwards compatibility
        std::string strReplacementModeList = gArgs.GetArg("-mempoolreplacement", "");  // default is impossible
        std::vector<std::string> vstrReplacementModes;
        boost::split(vstrReplacementModes, strReplacementModeList, boost::is_any_of(","));
        fEnableReplacement = (std::find(vstrReplacementModes.begin(), vstrReplacementModes.end(), "fee") != vstrReplacementModes.end());
    }

    if (gArgs.IsArgSet("-vbparams")) {
        // Allow overriding version bits parameters for testing
        if (!chainparams.MineBlocksOnDemand()) {
            return InitError("Version bits parameters may only be overridden on regtest.");
        }
        for (const std::string& strDeployment : gArgs.GetArgs("-vbparams")) {
            std::vector<std::string> vDeploymentParams;
            boost::split(vDeploymentParams, strDeployment, boost::is_any_of(":"));
            if (vDeploymentParams.size() != 3) {
                return InitError("Version bits parameters malformed, expecting deployment:start:end");
            }
            int64_t nStartTime, nTimeout;
            if (!ParseInt64(vDeploymentParams[1], &nStartTime)) {
                return InitError(strprintf("Invalid nStartTime (%s)", vDeploymentParams[1]));
            }
            if (!ParseInt64(vDeploymentParams[2], &nTimeout)) {
                return InitError(strprintf("Invalid nTimeout (%s)", vDeploymentParams[2]));
            }
            bool found = false;
            for (int j=0; j<(int)Consensus::MAX_VERSION_BITS_DEPLOYMENTS; ++j)
            {
                if (vDeploymentParams[0].compare(VersionBitsDeploymentInfo[j].name) == 0) {
                    UpdateVersionBitsParameters(Consensus::DeploymentPos(j), nStartTime, nTimeout);
                    found = true;
                    LogPrintf("Setting version bits activation parameters for %s to start=%ld, timeout=%ld\n", vDeploymentParams[0], nStartTime, nTimeout);
                    break;
                }
            }
            if (!found) {
                return InitError(strprintf("Invalid deployment (%s)", vDeploymentParams[0]));
            }
        }
    }
    return true;
}

static bool LockDataDirectory(bool probeOnly)
{
    // Make sure only a single Bitcoin process is using the data directory.
    fs::path datadir = GetDataDir();
    if (!LockDirectory(datadir, ".lock", probeOnly)) {
        return InitError(strprintf(_("Cannot obtain a lock on data directory %s. %s is probably already running."), datadir.string(), _(PACKAGE_NAME)));
    }
    return true;
}

bool AppInitSanityChecks()
{
    // ********************************************************* Step 4: sanity checks

    // Initialize elliptic curve code
    std::string sha256_algo = SHA256AutoDetect();
    LogPrintf("Using the '%s' SHA256 implementation\n", sha256_algo);
    RandomInit();
    ECC_Start();
    ECC_Start_Stealth();
    ECC_Start_Blinding();
    globalVerifyHandle.reset(new ECCVerifyHandle());

    // Sanity check
    if (!InitSanityCheck())
        return InitError(strprintf(_("Initialization sanity check failed. %s is shutting down."), _(PACKAGE_NAME)));

    // Probe the data directory lock to give an early error message, if possible
    // We cannot hold the data directory lock here, as the forking for daemon() hasn't yet happened,
    // and a fork will cause weird behavior to it.
    return LockDataDirectory(true);
}

bool AppInitLockDataDirectory()
{
    // After daemonization get the data directory lock again and hold on to it until exit
    // This creates a slight window for a race condition to happen, however this condition is harmless: it
    // will at most make us exit without printing a message to console.
    if (!LockDataDirectory(false)) {
        // Detailed error printed inside LockDataDirectory
        return false;
    }
    return true;
}

bool AppInitMain()
{
    const CChainParams& chainparams = Params();
    // ********************************************************* Step 4a: application initialization
#ifndef WIN32
    CreatePidFile(GetPidFile(), getpid());
#endif
    if (gArgs.GetBoolArg("-shrinkdebugfile", logCategories == BCLog::NONE)) {
        // Do this first since it both loads a bunch of debug.log into memory,
        // and because this needs to happen before any other debug.log printing
        ShrinkDebugFile();
    }

    if (fPrintToDebugLog) {
        if (!OpenDebugLog()) {
            return InitError(strprintf("Could not open debug log file %s", GetDebugLogPath().string()));
        }
    }

    if (!fLogTimestamps)
        LogPrintf("Startup time: %s\n", DateTimeStrFormat("%Y-%m-%d %H:%M:%S", GetTime()));
    LogPrintf("Default data directory %s\n", GetDefaultDataDir().string());
    LogPrintf("Using data directory %s\n", GetDataDir().string());
    LogPrintf("Using config file %s\n", GetConfigFile(gArgs.GetArg("-conf", BITCOIN_CONF_FILENAME)).string());
    LogPrintf("Using at most %i automatic connections (%i file descriptors available)\n", nMaxConnections, nFD);

    // Warn about relative -datadir path.
    if (gArgs.IsArgSet("-datadir") && !fs::path(gArgs.GetArg("-datadir", "")).is_absolute()) {
        LogPrintf("Warning: relative datadir option '%s' specified, which will be interpreted relative to the "
                  "current working directory '%s'. This is fragile, because if bitcoin is started in the future "
                  "from a different location, it will be unable to locate the current data files. There could "
                  "also be data loss if bitcoin is started while in a temporary directory.\n",
            gArgs.GetArg("-datadir", ""), fs::current_path().string());
    }

    InitSignatureCache();
    InitScriptExecutionCache();

    LogPrintf("Using %u threads for script verification\n", nScriptCheckThreads);
    if (nScriptCheckThreads) {
        for (int i=0; i<nScriptCheckThreads-1; i++)
            threadGroup.create_thread(&ThreadScriptCheck);
    }

    // Start the lightweight task scheduler thread
    CScheduler::Function serviceLoop = boost::bind(&CScheduler::serviceQueue, &scheduler);
    threadGroup.create_thread(boost::bind(&TraceThread<CScheduler::Function>, "scheduler", serviceLoop));

    GetMainSignals().RegisterBackgroundSignalScheduler(scheduler);
    GetMainSignals().RegisterWithMempoolSignals(mempool);

    /* Register RPC commands regardless of -server setting so they will be
     * available in the GUI RPC console even if external calls are disabled.
     */
    RegisterAllCoreRPCCommands(tableRPC);
#ifdef ENABLE_WALLET
    RegisterWalletRPC(tableRPC);
#endif

    /* Start the RPC server already.  It will be started in "warmup" mode
     * and not really process calls already (but it will signify connections
     * that the server is there and will be ready later).  Warmup mode will
     * be disabled when initialisation is finished.
     */
    if (gArgs.GetBoolArg("-server", false))
    {
        uiInterface.InitMessage.connect(SetRPCWarmupStatus);
        if (!AppInitServers())
            return InitError(_("Unable to start HTTP server. See debug log for details."));
    }

    int64_t nStart;

    // ********************************************************* Step 5: verify wallet database integrity
#ifdef ENABLE_WALLET
    if (!VerifyWallets())
        return false;
#endif
    // ********************************************************* Step 6: network initialization
    // Note that we absolutely cannot open any actual connections
    // until the very end ("start node") as the UTXO/block state
    // is not yet setup and may end up being set up twice if we
    // need to reindex later.

    assert(!g_connman);
    g_connman = std::unique_ptr<CConnman>(new CConnman(GetRand(std::numeric_limits<uint64_t>::max()), GetRand(std::numeric_limits<uint64_t>::max())));
    CConnman& connman = *g_connman;

    peerLogic.reset(new PeerLogicValidation(&connman, scheduler));
    RegisterValidationInterface(peerLogic.get());

    // sanitize comments per BIP-0014, format user agent and check total size
    std::vector<std::string> uacomments;
    for (const std::string& cmt : gArgs.GetArgs("-uacomment")) {
        if (cmt != SanitizeString(cmt, SAFE_CHARS_UA_COMMENT))
            return InitError(strprintf(_("User Agent comment (%s) contains unsafe characters."), cmt));
        uacomments.push_back(cmt);
    }
    strSubVersion = FormatSubVersion(CLIENT_NAME, CLIENT_VERSION, uacomments);
    if (strSubVersion.size() > MAX_SUBVERSION_LENGTH) {
        return InitError(strprintf(_("Total length of network version string (%i) exceeds maximum length (%i). Reduce the number or size of uacomments."),
            strSubVersion.size(), MAX_SUBVERSION_LENGTH));
    }

    if (gArgs.IsArgSet("-onlynet")) {
        std::set<enum Network> nets;
        for (const std::string& snet : gArgs.GetArgs("-onlynet")) {
            enum Network net = ParseNetwork(snet);
            if (net == NET_UNROUTABLE)
                return InitError(strprintf(_("Unknown network specified in -onlynet: '%s'"), snet));
            nets.insert(net);
        }
        for (int n = 0; n < NET_MAX; n++) {
            enum Network net = (enum Network)n;
            if (!nets.count(net))
                SetLimited(net);
        }
    }

    // Check for host lookup allowed before parsing any network related parameters
    fNameLookup = gArgs.GetBoolArg("-dns", DEFAULT_NAME_LOOKUP);

    bool proxyRandomize = gArgs.GetBoolArg("-proxyrandomize", DEFAULT_PROXYRANDOMIZE);
    // -proxy sets a proxy for all outgoing network traffic
    // -noproxy (or -proxy=0) as well as the empty string can be used to not set a proxy, this is the default
    std::string proxyArg = gArgs.GetArg("-proxy", "");
    SetLimited(NET_TOR);
    if (proxyArg != "" && proxyArg != "0") {
        CService proxyAddr;
        if (!Lookup(proxyArg.c_str(), proxyAddr, 9050, fNameLookup)) {
            return InitError(strprintf(_("Invalid -proxy address or hostname: '%s'"), proxyArg));
        }

        proxyType addrProxy = proxyType(proxyAddr, proxyRandomize);
        if (!addrProxy.IsValid())
            return InitError(strprintf(_("Invalid -proxy address or hostname: '%s'"), proxyArg));

        SetProxy(NET_IPV4, addrProxy);
        SetProxy(NET_IPV6, addrProxy);
        SetProxy(NET_TOR, addrProxy);
        SetNameProxy(addrProxy);
        SetLimited(NET_TOR, false); // by default, -proxy sets onion as reachable, unless -noonion later
    }

    // -onion can be used to set only a proxy for .onion, or override normal proxy for .onion addresses
    // -noonion (or -onion=0) disables connecting to .onion entirely
    // An empty string is used to not override the onion proxy (in which case it defaults to -proxy set above, or none)
    std::string onionArg = gArgs.GetArg("-onion", "");
    if (onionArg != "") {
        if (onionArg == "0") { // Handle -noonion/-onion=0
            SetLimited(NET_TOR); // set onions as unreachable
        } else {
            CService onionProxy;
            if (!Lookup(onionArg.c_str(), onionProxy, 9050, fNameLookup)) {
                return InitError(strprintf(_("Invalid -onion address or hostname: '%s'"), onionArg));
            }
            proxyType addrOnion = proxyType(onionProxy, proxyRandomize);
            if (!addrOnion.IsValid())
                return InitError(strprintf(_("Invalid -onion address or hostname: '%s'"), onionArg));
            SetProxy(NET_TOR, addrOnion);
            SetLimited(NET_TOR, false);
        }
    }

    // see Step 2: parameter interactions for more information about these
    fListen = gArgs.GetBoolArg("-listen", DEFAULT_LISTEN);
    fDiscover = gArgs.GetBoolArg("-discover", true);
    fRelayTxes = !gArgs.GetBoolArg("-blocksonly", DEFAULT_BLOCKSONLY);

    for (const std::string& strAddr : gArgs.GetArgs("-externalip")) {
        CService addrLocal;
        if (Lookup(strAddr.c_str(), addrLocal, GetListenPort(), fNameLookup) && addrLocal.IsValid())
            AddLocal(addrLocal, LOCAL_MANUAL);
        else
            return InitError(ResolveErrMsg("externalip", strAddr));
    }

#if ENABLE_ZMQ
    pzmqNotificationInterface = CZMQNotificationInterface::Create();

    if (pzmqNotificationInterface) {
        RegisterValidationInterface(pzmqNotificationInterface);
    }
#endif
    uint64_t nMaxOutboundLimit = 0; //unlimited unless -maxuploadtarget is set
    uint64_t nMaxOutboundTimeframe = MAX_UPLOAD_TIMEFRAME;

    if (gArgs.IsArgSet("-maxuploadtarget")) {
        nMaxOutboundLimit = gArgs.GetArg("-maxuploadtarget", DEFAULT_MAX_UPLOAD_TARGET)*1024*1024;
    }

    // ********************************************************* Step 7: load block chain

    fReindex = gArgs.GetBoolArg("-reindex", false);
    fSkipRangeproof = gArgs.GetBoolArg("-skiprangeproofverify", false);
    bool fReindexChainState = gArgs.GetBoolArg("-reindex-chainstate", false);

    fs::path blocksDir = GetDataDir() / "blocks";
    if (!fs::exists(blocksDir))
        fs::create_directories(blocksDir);


    // block tree db settings
    int dbMaxOpenFiles = gArgs.GetArg("-dbmaxopenfiles", DEFAULT_DB_MAX_OPEN_FILES);
    bool dbCompression = gArgs.GetBoolArg("-dbcompression", DEFAULT_DB_COMPRESSION);

    LogPrintf("Block index database configuration:\n");
    LogPrintf("* Using %d max open files\n", dbMaxOpenFiles);
    LogPrintf("* Compression is %s\n", dbCompression ? "enabled" : "disabled");

    // cache size calculations
    int64_t nTotalCache = (gArgs.GetArg("-dbcache", nDefaultDbCache) << 20);
    nTotalCache = std::max(nTotalCache, nMinDbCache << 20); // total cache cannot be less than nMinDbCache
    nTotalCache = std::min(nTotalCache, nMaxDbCache << 20); // total cache cannot be greater than nMaxDbcache
    int64_t nBlockTreeDBCache = nTotalCache / 8;

    if (gArgs.GetBoolArg("-addressindex", DEFAULT_ADDRESSINDEX) || gArgs.GetBoolArg("-spentindex", DEFAULT_SPENTINDEX))
    {
        // enable 3/4 of the cache if addressindex and/or spentindex is enabled
        nBlockTreeDBCache = nTotalCache * 3 / 4;
    } else
    {
        nBlockTreeDBCache = std::min(nBlockTreeDBCache, (gArgs.GetBoolArg("-txindex", DEFAULT_TXINDEX) ? nMaxBlockDBAndTxIndexCache : nMaxBlockDBCache) << 20);
    };

    nTotalCache -= nBlockTreeDBCache;
    int64_t nCoinDBCache = std::min(nTotalCache / 2, (nTotalCache / 4) + (1 << 23)); // use 25%-50% of the remainder for disk cache
    nCoinDBCache = std::min(nCoinDBCache, nMaxCoinsDBCache << 20); // cap total coins db cache
    nTotalCache -= nCoinDBCache;
    nCoinCacheUsage = nTotalCache; // the rest goes to in-memory cache
    int64_t nMempoolSizeMax = gArgs.GetArg("-maxmempool", DEFAULT_MAX_MEMPOOL_SIZE) * 1000000;
    LogPrintf("Cache configuration:\n");
    LogPrintf("* Max cache setting possible %.1fMiB\n", nMaxDbCache);
    LogPrintf("* Using %.1fMiB for block index database\n", nBlockTreeDBCache * (1.0 / 1024 / 1024));
    LogPrintf("* Using %.1fMiB for chain state database\n", nCoinDBCache * (1.0 / 1024 / 1024));
    LogPrintf("* Using %.1fMiB for in-memory UTXO set (plus up to %.1fMiB of unused mempool space)\n", nCoinCacheUsage * (1.0 / 1024 / 1024), nMempoolSizeMax * (1.0 / 1024 / 1024));

    bool fLoaded = false;
    while (!fLoaded && !fRequestShutdown) {
        bool fReset = fReindex;
        std::string strLoadError;

        uiInterface.InitMessage(_("Loading block index..."));

        nStart = GetTimeMillis();
        do {
            try {
                UnloadBlockIndex();
                pcoinsTip.reset();
                pcoinsdbview.reset();
                pcoinscatcher.reset();
                pblocktree.reset(new CBlockTreeDB(nBlockTreeDBCache, false, fReset));

                if (fReset) {
                    pblocktree->WriteReindexing(true);
                    //If we're reindexing in prune mode, wipe away unusable block files and all undo data files
                    if (fPruneMode)
                        CleanupBlockRevFiles();
                }

                if (fRequestShutdown) break;

                // LoadBlockIndex will load fTxIndex from the db, or set it if
                // we're reindexing. It will also load fHavePruned if we've
                // ever removed a block file from disk.
                // Note that it also sets fReindex based on the disk flag!
                // From here on out fReindex and fReset mean something different!
                if (!LoadBlockIndex(chainparams)) {
                    strLoadError = _("Error loading block database");
                    break;
                }

                // If the loaded chain has a wrong genesis, bail out immediately
                // (we're likely using a testnet datadir, or the other way around).
                if (!mapBlockIndex.empty() && mapBlockIndex.count(chainparams.GetConsensus().hashGenesisBlock) == 0)
                    return InitError(_("Incorrect or no genesis block found. Wrong datadir for network?"));

                // Check for changed -txindex state
                if (fTxIndex != gArgs.GetBoolArg("-txindex", DEFAULT_TXINDEX)) {
                    strLoadError = _("You need to rebuild the database using -reindex to change -txindex");
<<<<<<< HEAD
                    break;
                }

                // Check for changed -addressindex state
                if (fAddressIndex != gArgs.GetBoolArg("-addressindex", DEFAULT_ADDRESSINDEX)) {
                    strLoadError = _("You need to rebuild the database using -reindex to change -addressindex");
                    break;
                }

                // Check for changed -spentindex state
                if (fSpentIndex != gArgs.GetBoolArg("-spentindex", DEFAULT_SPENTINDEX)) {
                    strLoadError = _("You need to rebuild the database using -reindex to change -spentindex");
                    break;
                }

                // Check for changed -timestampindex state
                if (fTimestampIndex != gArgs.GetBoolArg("-timestampindex", DEFAULT_TIMESTAMPINDEX)) {
                    strLoadError = _("You need to rebuild the database using -reindex to change -timestampindex");
=======
>>>>>>> f17942a3
                    break;
                }

                // Check for changed -prune state.  What we are concerned about is a user who has pruned blocks
                // in the past, but is now trying to run unpruned.
                if (fHavePruned && !fPruneMode) {
                    strLoadError = _("You need to rebuild the database using -reindex to go back to unpruned mode.  This will redownload the entire blockchain");
                    break;
                }

                // At this point blocktree args are consistent with what's on disk.
                // If we're not mid-reindex (based on disk + args), add a genesis block on disk
                // (otherwise we use the one already on disk).
                // This is called again in ThreadImport after the reindex completes.
                if (!fReindex && !LoadGenesisBlock(chainparams)) {
                    strLoadError = _("Error initializing block database");
                    break;
                }

                // At this point we're either in reindex or we've loaded a useful
                // block tree into mapBlockIndex!

                pcoinsdbview.reset(new CCoinsViewDB(nCoinDBCache, false, fReset || fReindexChainState));
                pcoinscatcher.reset(new CCoinsViewErrorCatcher(pcoinsdbview.get()));

                // If necessary, upgrade from older database format.
                // This is a no-op if we cleared the coinsviewdb with -reindex or -reindex-chainstate
                if (!pcoinsdbview->Upgrade()) {
                    strLoadError = _("Error upgrading chainstate database");
                    break;
                }

                // ReplayBlocks is a no-op if we cleared the coinsviewdb with -reindex or -reindex-chainstate
                if (!ReplayBlocks(chainparams, pcoinsdbview.get())) {
                    strLoadError = _("Unable to replay blocks. You will need to rebuild the database using -reindex-chainstate.");
                    break;
                }

                // The on-disk coinsdb is now in a good state, create the cache
                pcoinsTip.reset(new CCoinsViewCache(pcoinscatcher.get()));

                bool is_coinsview_empty = fReset || fReindexChainState || pcoinsTip->GetBestBlock().IsNull();
                if (!is_coinsview_empty) {
                    // LoadChainTip sets chainActive based on pcoinsTip's best block
                    if (!LoadChainTip(chainparams)) {
                        strLoadError = _("Error initializing block database");
                        break;
                    }
                    assert(chainActive.Tip() != nullptr);
                }

                if (!fReset) {
                    // Note that RewindBlockIndex MUST run even if we're about to -reindex-chainstate.
                    // It both disconnects blocks based on chainActive, and drops block data in
                    // mapBlockIndex based on lack of available witness data.
                    uiInterface.InitMessage(_("Rewinding blocks..."));
                    if (!RewindBlockIndex(chainparams)) {
                        strLoadError = _("Unable to rewind the database to a pre-fork state. You will need to redownload the blockchain");
                        break;
                    }
                }

                if (!is_coinsview_empty) {
                    uiInterface.InitMessage(_("Verifying blocks..."));
                    if (fHavePruned && gArgs.GetArg("-checkblocks", DEFAULT_CHECKBLOCKS) > MIN_BLOCKS_TO_KEEP) {
                        LogPrintf("Prune: pruned datadir may not have more than %d blocks; only checking available blocks",
                            MIN_BLOCKS_TO_KEEP);
                    }

                    {
                        LOCK(cs_main);
                        CBlockIndex* tip = chainActive.Tip();
                        RPCNotifyBlockChange(true, tip);

                        if (tip
                            && tip != chainActive.Genesis() // genesis block can be set in the future
                            && tip->nTime > GetAdjustedTime() + MAX_FUTURE_BLOCK_TIME) {
                            strLoadError = _("The block database contains a block which appears to be from the future. "
                                        "This may be due to your computer's date and time being set incorrectly. "
                                        "Only rebuild the block database if you are sure that your computer's date and time are correct");
                            break;
                        }

                    }

                    if (!CVerifyDB().VerifyDB(chainparams, pcoinsdbview.get(), gArgs.GetArg("-checklevel", DEFAULT_CHECKLEVEL),
                                  gArgs.GetArg("-checkblocks", DEFAULT_CHECKBLOCKS))) {
                        strLoadError = _("Corrupted block database detected");
                        break;
                    }
                }
            } catch (const std::exception& e) {
                LogPrintf("%s\n", e.what());
                strLoadError = _("Error opening block database");
                break;
            }

            fLoaded = true;
        } while(false);

        if (!fLoaded && !fRequestShutdown) {
            // first suggest a reindex
            if (!fReset) {
                bool fRet = uiInterface.ThreadSafeQuestion(
                    strLoadError + ".\n\n" + _("Do you want to rebuild the block database now?"),
                    strLoadError + ".\nPlease restart with -reindex or -reindex-chainstate to recover.",
                    "", CClientUIInterface::MSG_ERROR | CClientUIInterface::BTN_ABORT);
                if (fRet) {
                    fReindex = true;
                    fRequestShutdown = false;
                } else {
                    LogPrintf("Aborted block database rebuild. Exiting.\n");
                    return false;
                }
            } else {
                return InitError(strLoadError);
            }
        }
    }

    // As LoadBlockIndex can take several minutes, it's possible the user
    // requested to kill the GUI during the last operation. If so, exit.
    // As the program has not fully started yet, Shutdown() is possibly overkill.
    if (fRequestShutdown)
    {
        LogPrintf("Shutdown requested. Exiting.\n");
        return false;
    }
    if (fLoaded) {
        LogPrintf(" block index %15dms\n", GetTimeMillis() - nStart);
    }

    fs::path est_path = GetDataDir() / FEE_ESTIMATES_FILENAME;
    CAutoFile est_filein(fsbridge::fopen(est_path, "rb"), SER_DISK, CLIENT_VERSION);
    // Allowed to fail as this file IS missing on first startup.
    if (!est_filein.IsNull())
        ::feeEstimator.Read(est_filein);
    fFeeEstimatesInitialized = true;


    SetCoreWriteGetSpentIndex(&GetSpentIndex);

    // ********************************************************* Step 8: load wallet
#ifdef ENABLE_WALLET
<<<<<<< HEAD

    if (fParticlMode)
    {
        if (!CHDWallet::InitLoadWallet())
            return InitError(_("Load HD wallet failed. Exiting."));
    } else
    {
        if (!CWallet::InitLoadWallet())
            return InitError(_("Load wallet failed. Exiting."));
    };

=======
    if (!OpenWallets())
        return false;
>>>>>>> f17942a3
#else
    LogPrintf("No wallet support compiled in!\n");
#endif

    // ********************************************************* Step 9: data directory maintenance

    // if pruning, unset the service bit and perform the initial blockstore prune
    // after any wallet rescanning has taken place.
    if (fPruneMode) {
        LogPrintf("Unsetting NODE_NETWORK on prune mode\n");
        nLocalServices = ServiceFlags(nLocalServices & ~NODE_NETWORK);
        if (!fReindex) {
            uiInterface.InitMessage(_("Pruning blockstore..."));
            PruneAndFlush();
        }
    }

    if (chainparams.GetConsensus().vDeployments[Consensus::DEPLOYMENT_SEGWIT].nTimeout != 0) {
        // Only advertise witness capabilities if they have a reasonable start time.
        // This allows us to have the code merged without a defined softfork, by setting its
        // end time to 0.
        // Note that setting NODE_WITNESS is never required: the only downside from not
        // doing so is that after activation, no upgraded nodes will fetch from you.
        nLocalServices = ServiceFlags(nLocalServices | NODE_WITNESS);
    }

    // ********************************************************* Step 10: import blocks

    if (!CheckDiskSpace())
        return false;

    // Either install a handler to notify us when genesis activates, or set fHaveGenesis directly.
    // No locking, as this happens before any background thread is started.
    if (chainActive.Tip() == nullptr) {
        uiInterface.NotifyBlockTip.connect(BlockNotifyGenesisWait);
    } else {
        fHaveGenesis = true;
    }

    if (gArgs.IsArgSet("-blocknotify"))
        uiInterface.NotifyBlockTip.connect(BlockNotifyCallback);

    std::vector<fs::path> vImportFiles;
    for (const std::string& strFile : gArgs.GetArgs("-loadblock")) {
        vImportFiles.push_back(strFile);
    }

    threadGroup.create_thread(boost::bind(&ThreadImport, vImportFiles));

    // Wait for genesis block to be processed
    {
        WaitableLock lock(cs_GenesisWait);
        while (!fHaveGenesis) {
            condvar_GenesisWait.wait(lock);
        }
        uiInterface.NotifyBlockTip.disconnect(BlockNotifyGenesisWait);
    }

    // ********************************************************* Step 10.1: start secure messaging

#ifdef ENABLE_WALLET
    assert(vpwallets.size() > 0);
    if (fParticlMode) // SMSG breaks functional tests with services flag, see version msg
    SecureMsgStart(vpwallets[0], !gArgs.GetBoolArg("-smsg", true), gArgs.GetBoolArg("-smsgscanchain", false));
#endif

    // ********************************************************* Step 11: start node

    int chain_active_height;

    //// debug print
<<<<<<< HEAD
    LogPrintf("mapBlockIndex.size() = %u\n", mapBlockIndex.size());
    LogPrintf("nBestHeight = %d\n", chainActive.Height());
=======
    {
        LOCK(cs_main);
        LogPrintf("mapBlockIndex.size() = %u\n", mapBlockIndex.size());
        chain_active_height = chainActive.Height();
    }
    LogPrintf("nBestHeight = %d\n", chain_active_height);

>>>>>>> f17942a3
    if (gArgs.GetBoolArg("-listenonion", DEFAULT_LISTEN_ONION))
        StartTorControl(threadGroup, scheduler);

    Discover(threadGroup);

    // Map ports with UPnP
    MapPort(gArgs.GetBoolArg("-upnp", DEFAULT_UPNP));

    CConnman::Options connOptions;
<<<<<<< HEAD
    connOptions.nLocalServices = fSecMsgEnabled ? ServiceFlags(nLocalServices | NODE_SMSG) : nLocalServices;
    connOptions.nRelevantServices = nRelevantServices;
=======
    connOptions.nLocalServices = nLocalServices;
>>>>>>> f17942a3
    connOptions.nMaxConnections = nMaxConnections;
    connOptions.nMaxOutbound = std::min(MAX_OUTBOUND_CONNECTIONS, connOptions.nMaxConnections);
    connOptions.nMaxAddnode = MAX_ADDNODE_CONNECTIONS;
    connOptions.nMaxFeeler = 1;
    connOptions.nBestHeight = chain_active_height;
    connOptions.uiInterface = &uiInterface;
    connOptions.m_msgproc = peerLogic.get();
    connOptions.nSendBufferMaxSize = 1000*gArgs.GetArg("-maxsendbuffer", DEFAULT_MAXSENDBUFFER);
    connOptions.nReceiveFloodSize = 1000*gArgs.GetArg("-maxreceivebuffer", DEFAULT_MAXRECEIVEBUFFER);
    connOptions.m_added_nodes = gArgs.GetArgs("-addnode");

    connOptions.nMaxOutboundTimeframe = nMaxOutboundTimeframe;
    connOptions.nMaxOutboundLimit = nMaxOutboundLimit;

    for (const std::string& strBind : gArgs.GetArgs("-bind")) {
        CService addrBind;
        if (!Lookup(strBind.c_str(), addrBind, GetListenPort(), false)) {
            return InitError(ResolveErrMsg("bind", strBind));
        }
        connOptions.vBinds.push_back(addrBind);
    }
    for (const std::string& strBind : gArgs.GetArgs("-whitebind")) {
        CService addrBind;
        if (!Lookup(strBind.c_str(), addrBind, 0, false)) {
            return InitError(ResolveErrMsg("whitebind", strBind));
        }
        if (addrBind.GetPort() == 0) {
            return InitError(strprintf(_("Need to specify a port with -whitebind: '%s'"), strBind));
        }
        connOptions.vWhiteBinds.push_back(addrBind);
    }

    for (const auto& net : gArgs.GetArgs("-whitelist")) {
        CSubNet subnet;
        LookupSubNet(net.c_str(), subnet);
        if (!subnet.IsValid())
            return InitError(strprintf(_("Invalid netmask specified in -whitelist: '%s'"), net));
        connOptions.vWhitelistedRange.push_back(subnet);
    }

    connOptions.vSeedNodes = gArgs.GetArgs("-seednode");

    // Initiate outbound connections unless connect=0
    connOptions.m_use_addrman_outgoing = !gArgs.IsArgSet("-connect");
    if (!connOptions.m_use_addrman_outgoing) {
        const auto connect = gArgs.GetArgs("-connect");
        if (connect.size() != 1 || connect[0] != "0") {
            connOptions.m_specified_outgoing = connect;
        }
    }
    if (!connman.Start(scheduler, connOptions)) {
        return false;
    }

    // ********************************************************* Step 11.1: start staking
    #ifdef ENABLE_WALLET
    if (fParticlWallet)
    {
        nMinStakeInterval = gArgs.GetArg("-minstakeinterval", 0);
        nMinerSleep = gArgs.GetArg("-minersleep", 500);
        if (!gArgs.GetBoolArg("-staking", true))
            LogPrintf("Staking disabled\n");
        else
        {
            size_t nWallets = vpwallets.size();
            assert(nWallets > 0);
            size_t nThreads = std::min(nWallets, (size_t)gArgs.GetArg("-stakingthreads", 1));

            size_t nPerThread = nWallets / nThreads;
            for (size_t i = 0; i < nThreads; ++i)
            {
                size_t nStart = nPerThread * i;
                size_t nEnd = (i == nThreads-1) ? nWallets : nPerThread * (i+1);
                StakeThread *t = new StakeThread();
                vStakeThreads.push_back(t);
                GetHDWallet(vpwallets[i])->nStakeThread = i;
                t->sName = strprintf("miner%d", i);
                t->thread = std::thread(&TraceThread<std::function<void()> >, t->sName.c_str(), std::function<void()>(std::bind(&ThreadStakeMiner, i, vpwallets, nStart, nEnd)));
            };
        }
    };
    #endif

    // ********************************************************* Step 12: finished

    SetRPCWarmupFinished();

    uiInterface.InitMessage(_("Done loading"));

#ifdef ENABLE_WALLET
    StartWallets(scheduler);
#endif

    return true;
}<|MERGE_RESOLUTION|>--- conflicted
+++ resolved
@@ -7,59 +7,11 @@
 #include <config/bitcoin-config.h>
 #endif
 
-<<<<<<< HEAD
-#include "init.h"
-
-#include "addrman.h"
-#include "amount.h"
-#include "blind.h"
-#include "chain.h"
-#include "chainparams.h"
-#include "checkpoints.h"
-#include "compat/sanity.h"
-#include "consensus/validation.h"
-#include "fs.h"
-#include "httpserver.h"
-#include "httprpc.h"
-#include "key.h"
-#include "validation.h"
-#include "miner.h"
-#include "netbase.h"
-#include "net.h"
-#include "net_processing.h"
-#include "policy/feerate.h"
-#include "policy/fees.h"
-#include "policy/policy.h"
-#include "rpc/server.h"
-#include "rpc/register.h"
-#include "rpc/blockchain.h"
-#include "script/standard.h"
-#include "script/sigcache.h"
-#include "scheduler.h"
-#include "timedata.h"
-#include "txdb.h"
-#include "txmempool.h"
-#include "torcontrol.h"
-#include "ui_interface.h"
-#include "util.h"
-#include "utilmoneystr.h"
-#include "validationinterface.h"
-#include "smsg/smessage.h"
-#include "pos/miner.h"
-#ifdef ENABLE_WALLET
-#include "wallet/hdwallet.h"
-#endif
-#if ENABLE_USBDEVICE
-#include "usbdevice/rpcusbdevice.h"
-#endif
-#include "warnings.h"
-#include "anon.h"
-#include "core_io.h"
-=======
 #include <init.h>
 
 #include <addrman.h>
 #include <amount.h>
+#include <blind.h>
 #include <chain.h>
 #include <chainparams.h>
 #include <checkpoints.h>
@@ -92,11 +44,18 @@
 #include <util.h>
 #include <utilmoneystr.h>
 #include <validationinterface.h>
+#include <smsg/smessage.h>
+#include <pos/miner.h>
 #ifdef ENABLE_WALLET
 #include <wallet/init.h>
+#include <wallet/hdwallet.h>
+#endif
+#if ENABLE_USBDEVICE
+#include <usbdevice/rpcusbdevice.h>
 #endif
 #include <warnings.h>
->>>>>>> f17942a3
+#include <anon.h>
+#include <core_io.h>
 #include <stdint.h>
 #include <stdio.h>
 #include <memory>
@@ -241,40 +200,26 @@
     StopHTTPServer();
     SecureMsgShutdown();
 #ifdef ENABLE_WALLET
-<<<<<<< HEAD
     ShutdownThreadStakeMiner();
-
-    for (CWalletRef pwallet : vpwallets) {
-        pwallet->Flush(false);
-    }
-=======
     FlushWallets();
->>>>>>> f17942a3
 #endif
     MapPort(false);
 
     // Because these depend on each-other, we make sure that neither can be
     // using the other before destroying them.
-<<<<<<< HEAD
-    UnregisterValidationInterface(peerLogic.get());
-    if(g_connman) g_connman->Stop();
-=======
     if (peerLogic) UnregisterValidationInterface(peerLogic.get());
     if (g_connman) g_connman->Stop();
->>>>>>> f17942a3
+
     peerLogic.reset();
     g_connman.reset();
 
     StopTorControl();
-<<<<<<< HEAD
-=======
 
     // After everything has been shut down, but before things get flushed, stop the
     // CScheduler/checkqueue threadGroup
     threadGroup.interrupt_all();
     threadGroup.join_all();
 
->>>>>>> f17942a3
     if (fDumpMempoolLater && gArgs.GetArg("-persistmempool", DEFAULT_PERSIST_MEMPOOL)) {
         DumpMempool();
     }
@@ -468,13 +413,9 @@
     strUsage += HelpMessageOpt("-dbcompression", strprintf(_("Database compression parameter passed to level-db (default: %s)"), DEFAULT_DB_COMPRESSION ? "true" : "false"));
 
     strUsage += HelpMessageGroup(_("Connection options:"));
-<<<<<<< HEAD
 
     strUsage += HelpMessageOpt("-findpeers", _("Node will search for peers (default: 1)"));
     strUsage += HelpMessageOpt("-addnode=<ip>", _("Add a node to connect to and attempt to keep the connection open"));
-=======
-    strUsage += HelpMessageOpt("-addnode=<ip>", _("Add a node to connect to and attempt to keep the connection open (see the `addnode` RPC command help for more info)"));
->>>>>>> f17942a3
     strUsage += HelpMessageOpt("-banscore=<n>", strprintf(_("Threshold for disconnecting misbehaving peers (default: %u)"), DEFAULT_BANSCORE_THRESHOLD));
     strUsage += HelpMessageOpt("-bantime=<n>", strprintf(_("Number of seconds to keep misbehaving peers from reconnecting (default: %u)"), DEFAULT_MISBEHAVING_BANTIME));
     strUsage += HelpMessageOpt("-bind=<addr>", _("Bind to given address and always listen on it. Use [host]:port notation for IPv6"));
@@ -516,14 +457,10 @@
     strUsage += SecureMsgGetHelpString(showDebug);
 
 #ifdef ENABLE_WALLET
-<<<<<<< HEAD
     if (fParticlMode)
         strUsage += CHDWallet::GetWalletHelpString(showDebug);
     else
-        strUsage += CWallet::GetWalletHelpString(showDebug);
-=======
-    strUsage += GetWalletHelpString(showDebug);
->>>>>>> f17942a3
+        strUsage += GetWalletHelpString(showDebug);
 #endif
 
 #if ENABLE_ZMQ
@@ -942,9 +879,6 @@
     fLogIPs = gArgs.GetBoolArg("-logips", DEFAULT_LOGIPS);
 
     LogPrintf("\n\n\n\n\n\n\n\n\n\n\n\n\n\n\n\n\n\n\n\n");
-<<<<<<< HEAD
-    LogPrintf("Particl version %s\n", FormatFullVersion());
-=======
     std::string version_string = FormatFullVersion();
 #ifdef DEBUG
     version_string += " (debug build)";
@@ -952,7 +886,6 @@
     version_string += " (release build)";
 #endif
     LogPrintf(PACKAGE_NAME " version %s\n", version_string);
->>>>>>> f17942a3
 }
 
 namespace { // Variables internal to initialization process only
@@ -1187,7 +1120,6 @@
         fPruneMode = true;
     }
 
-<<<<<<< HEAD
     // TODO: Check pruning
     if (fPruneMode)
     {
@@ -1195,17 +1127,6 @@
         fPruneMode = false;
     }
 
-    RegisterAllCoreRPCCommands(tableRPC);
-#ifdef ENABLE_WALLET
-    RegisterWalletRPCCommands(tableRPC);
-    RegisterHDWalletRPCCommands(tableRPC);
-#endif
-#if ENABLE_USBDEVICE
-    RegisterUSBDeviceRPCCommands(tableRPC);
-#endif
-
-=======
->>>>>>> f17942a3
     nConnectTimeout = gArgs.GetArg("-timeout", DEFAULT_CONNECT_TIMEOUT);
     if (nConnectTimeout <= 0)
         nConnectTimeout = DEFAULT_CONNECT_TIMEOUT;
@@ -1417,6 +1338,10 @@
     RegisterAllCoreRPCCommands(tableRPC);
 #ifdef ENABLE_WALLET
     RegisterWalletRPC(tableRPC);
+    RegisterHDWalletRPCCommands(tableRPC);
+#endif
+#if ENABLE_USBDEVICE
+    RegisterUSBDeviceRPC(tableRPC);
 #endif
 
     /* Start the RPC server already.  It will be started in "warmup" mode
@@ -1640,7 +1565,6 @@
                 // Check for changed -txindex state
                 if (fTxIndex != gArgs.GetBoolArg("-txindex", DEFAULT_TXINDEX)) {
                     strLoadError = _("You need to rebuild the database using -reindex to change -txindex");
-<<<<<<< HEAD
                     break;
                 }
 
@@ -1659,8 +1583,6 @@
                 // Check for changed -timestampindex state
                 if (fTimestampIndex != gArgs.GetBoolArg("-timestampindex", DEFAULT_TIMESTAMPINDEX)) {
                     strLoadError = _("You need to rebuild the database using -reindex to change -timestampindex");
-=======
->>>>>>> f17942a3
                     break;
                 }
 
@@ -1805,22 +1727,15 @@
 
     // ********************************************************* Step 8: load wallet
 #ifdef ENABLE_WALLET
-<<<<<<< HEAD
-
     if (fParticlMode)
     {
         if (!CHDWallet::InitLoadWallet())
             return InitError(_("Load HD wallet failed. Exiting."));
     } else
     {
-        if (!CWallet::InitLoadWallet())
-            return InitError(_("Load wallet failed. Exiting."));
+        if (!OpenWallets())
+            return false;
     };
-
-=======
-    if (!OpenWallets())
-        return false;
->>>>>>> f17942a3
 #else
     LogPrintf("No wallet support compiled in!\n");
 #endif
@@ -1892,10 +1807,6 @@
     int chain_active_height;
 
     //// debug print
-<<<<<<< HEAD
-    LogPrintf("mapBlockIndex.size() = %u\n", mapBlockIndex.size());
-    LogPrintf("nBestHeight = %d\n", chainActive.Height());
-=======
     {
         LOCK(cs_main);
         LogPrintf("mapBlockIndex.size() = %u\n", mapBlockIndex.size());
@@ -1903,7 +1814,6 @@
     }
     LogPrintf("nBestHeight = %d\n", chain_active_height);
 
->>>>>>> f17942a3
     if (gArgs.GetBoolArg("-listenonion", DEFAULT_LISTEN_ONION))
         StartTorControl(threadGroup, scheduler);
 
@@ -1913,12 +1823,7 @@
     MapPort(gArgs.GetBoolArg("-upnp", DEFAULT_UPNP));
 
     CConnman::Options connOptions;
-<<<<<<< HEAD
     connOptions.nLocalServices = fSecMsgEnabled ? ServiceFlags(nLocalServices | NODE_SMSG) : nLocalServices;
-    connOptions.nRelevantServices = nRelevantServices;
-=======
-    connOptions.nLocalServices = nLocalServices;
->>>>>>> f17942a3
     connOptions.nMaxConnections = nMaxConnections;
     connOptions.nMaxOutbound = std::min(MAX_OUTBOUND_CONNECTIONS, connOptions.nMaxConnections);
     connOptions.nMaxAddnode = MAX_ADDNODE_CONNECTIONS;
