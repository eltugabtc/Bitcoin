--- conflicted
+++ resolved
@@ -310,19 +310,8 @@
     } catch (const fs::filesystem_error& e) {
         LogPrintf("\n%s: Unable to remove PID file: %s\n", __func__, fsbridge::get_filesystem_error_message(e));
     }
-<<<<<<< HEAD
-    node.chain_clients.clear();
-    UnregisterAllValidationInterfaces();
-    GetMainSignals().UnregisterBackgroundSignalScheduler();
-    globalVerifyHandle.reset();
-    ECC_Stop();
-    if (node.mempool) node.mempool = nullptr;
-    node.scheduler.reset();
-    LogPrintf("\n%s: done\n", __func__);
-=======
 
     LogPrintf("%s: done\n", __func__);
->>>>>>> 5879bfa9
 }
 
 /**
@@ -751,13 +740,6 @@
     }
 
     // scan for better chains in the block chain database, that are not yet connected in the active best chain
-<<<<<<< HEAD
-    BlockValidationState state;
-    if (!ActivateBestChain(state, chainparams)) {
-        LogPrintf("\nFailed to connect best block (%s)\n", state.ToString());
-        StartShutdown();
-        return;
-=======
 
     // We can't hold cs_main during ActivateBestChain even though we're accessing
     // the chainman unique_ptrs since ABC requires us not to be holding cs_main, so retrieve
@@ -769,7 +751,6 @@
             StartShutdown();
             return;
         }
->>>>>>> 5879bfa9
     }
 
     if (gArgs.GetBoolArg("-stopafterblockimport", DEFAULT_STOPAFTERBLOCKIMPORT)) {
@@ -1682,13 +1663,8 @@
                     break; // out of the chainstate activation do-while
                 }
             } catch (const std::exception& e) {
-<<<<<<< HEAD
-                LogPrintf("\n%s\n", e.what());
-                strLoadError = _("Error opening block database").translated;
-=======
                 LogPrintf("%s\n", e.what());
                 strLoadError = _("Error opening block database");
->>>>>>> 5879bfa9
                 break;
             }
 
@@ -1719,15 +1695,6 @@
 
             try {
                 LOCK(cs_main);
-<<<<<<< HEAD
-                if (!is_coinsview_empty) {
-                    uiInterface.InitMessage(_("Verifying blocks...").translated);
-                    if (fHavePruned && gArgs.GetArg("-checkblocks", DEFAULT_CHECKBLOCKS) > MIN_BLOCKS_TO_KEEP) {
-                        LogPrintf("\nPrune: pruned datadir may not have more than %d blocks; only checking available blocks\n",
-                            MIN_BLOCKS_TO_KEEP);
-                    }
-=======
->>>>>>> 5879bfa9
 
                 for (CChainState* chainstate : chainman.GetAll()) {
                     if (!is_coinsview_empty(chainstate)) {
@@ -1761,15 +1728,6 @@
                     }
                 }
             } catch (const std::exception& e) {
-<<<<<<< HEAD
-                LogPrintf("\n%s\n", e.what());
-                strLoadError = _("Error opening block database").translated;
-                break;
-            }
-
-            fLoaded = true;
-            LogPrintf("\n block index %15dms\n", GetTimeMillis() - load_block_index_start_time);
-=======
                 LogPrintf("%s\n", e.what());
                 strLoadError = _("Error opening block database");
                 failed_verification = true;
@@ -1780,7 +1738,6 @@
                 fLoaded = true;
                 LogPrintf(" block index %15dms\n", GetTimeMillis() - load_block_index_start_time);
             }
->>>>>>> 5879bfa9
         } while(false);
 
         if (!fLoaded && !ShutdownRequested()) {
