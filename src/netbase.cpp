// Copyright (c) 2009-2010 Satoshi Nakamoto
// Copyright (c) 2009-2018 The Bitcoin Core developers
// Distributed under the MIT software license, see the accompanying
// file COPYING or http://www.opensource.org/licenses/mit-license.php.

#include <netbase.h>

#include <hash.h>
#include <sync.h>
#include <uint256.h>
#include <random.h>
#include <tinyformat.h>
#include <util/system.h>
#include <util/strencodings.h>

#include <atomic>

#ifndef WIN32
#include <fcntl.h>
#else
#include <codecvt>
#endif

#ifdef USE_POLL
#include <poll.h>
#endif

#if !defined(MSG_NOSIGNAL)
#define MSG_NOSIGNAL 0
#endif

// Settings
static CCriticalSection cs_proxyInfos;
static proxyType proxyInfo[NET_MAX] GUARDED_BY(cs_proxyInfos);
static proxyType nameProxy GUARDED_BY(cs_proxyInfos);
int nConnectTimeout = DEFAULT_CONNECT_TIMEOUT;
bool fNameLookup = DEFAULT_NAME_LOOKUP;

// Need ample time for negotiation for very slow proxies such as Tor (milliseconds)
static const int SOCKS5_RECV_TIMEOUT = 20 * 1000;
static std::atomic<bool> interruptSocks5Recv(false);

enum Network ParseNetwork(std::string net) {
    Downcase(net);
    if (net == "ipv4") return NET_IPV4;
    if (net == "ipv6") return NET_IPV6;
    if (net == "onion") return NET_ONION;
    if (net == "tor") {
        LogPrintf("Warning: net name 'tor' is deprecated and will be removed in the future. You should use 'onion' instead.\n");
        return NET_ONION;
    }
    return NET_UNROUTABLE;
}

std::string GetNetworkName(enum Network net) {
    switch(net)
    {
    case NET_IPV4: return "ipv4";
    case NET_IPV6: return "ipv6";
    case NET_ONION: return "onion";
    default: return "";
    }
}

bool static LookupIntern(const char *pszName, std::vector<CNetAddr>& vIP, unsigned int nMaxSolutions, bool fAllowLookup)
{
    vIP.clear();

    {
        CNetAddr addr;
        if (addr.SetSpecial(std::string(pszName))) {
            vIP.push_back(addr);
            return true;
        }
    }

    struct addrinfo aiHint;
    memset(&aiHint, 0, sizeof(struct addrinfo));

    aiHint.ai_socktype = SOCK_STREAM;
    aiHint.ai_protocol = IPPROTO_TCP;
    aiHint.ai_family = AF_UNSPEC;
    aiHint.ai_flags = fAllowLookup ? AI_ADDRCONFIG : AI_NUMERICHOST;
<<<<<<< HEAD
#endif
    struct addrinfo *aiRes = NULL;
    int nErr = getaddrinfo(pszName, NULL, &aiHint, &aiRes);
=======
    struct addrinfo *aiRes = nullptr;
    int nErr = getaddrinfo(pszName, nullptr, &aiHint, &aiRes);
>>>>>>> be92be56
    if (nErr)
        return false;

    struct addrinfo *aiTrav = aiRes;
    while (aiTrav != nullptr && (nMaxSolutions == 0 || vIP.size() < nMaxSolutions))
    {
        CNetAddr resolved;
        if (aiTrav->ai_family == AF_INET)
        {
            assert(aiTrav->ai_addrlen >= sizeof(sockaddr_in));
            resolved = CNetAddr(((struct sockaddr_in*)(aiTrav->ai_addr))->sin_addr);
        }

        if (aiTrav->ai_family == AF_INET6)
        {
            assert(aiTrav->ai_addrlen >= sizeof(sockaddr_in6));
            struct sockaddr_in6* s6 = (struct sockaddr_in6*) aiTrav->ai_addr;
            resolved = CNetAddr(s6->sin6_addr, s6->sin6_scope_id);
        }
        /* Never allow resolving to an internal address. Consider any such result invalid */
        if (!resolved.IsInternal()) {
            vIP.push_back(resolved);
        }

        aiTrav = aiTrav->ai_next;
    }

    freeaddrinfo(aiRes);

    return (vIP.size() > 0);
}

bool LookupHost(const char *pszName, std::vector<CNetAddr>& vIP, unsigned int nMaxSolutions, bool fAllowLookup)
{
    std::string strHost(pszName);
    if (strHost.empty())
        return false;
    if (strHost.front() == '[' && strHost.back() == ']') {
        strHost = strHost.substr(1, strHost.size() - 2);
    }

    return LookupIntern(strHost.c_str(), vIP, nMaxSolutions, fAllowLookup);
}

bool LookupHost(const char *pszName, CNetAddr& addr, bool fAllowLookup)
{
    std::vector<CNetAddr> vIP;
    LookupHost(pszName, vIP, 1, fAllowLookup);
    if(vIP.empty())
        return false;
    addr = vIP.front();
    return true;
}

bool Lookup(const char *pszName, std::vector<CService>& vAddr, int portDefault, bool fAllowLookup, unsigned int nMaxSolutions)
{
    if (pszName[0] == 0)
        return false;
    int port = portDefault;
    std::string hostname;
    SplitHostPort(std::string(pszName), port, hostname);

    std::vector<CNetAddr> vIP;
    bool fRet = LookupIntern(hostname.c_str(), vIP, nMaxSolutions, fAllowLookup);
    if (!fRet)
        return false;
    vAddr.resize(vIP.size());
    for (unsigned int i = 0; i < vIP.size(); i++)
        vAddr[i] = CService(vIP[i], port);
    return true;
}

bool Lookup(const char *pszName, CService& addr, int portDefault, bool fAllowLookup)
{
    std::vector<CService> vService;
    bool fRet = Lookup(pszName, vService, portDefault, fAllowLookup, 1);
    if (!fRet)
        return false;
    addr = vService[0];
    return true;
}

CService LookupNumeric(const char *pszName, int portDefault)
{
    CService addr;
    // "1.2:345" will fail to resolve the ip, but will still set the port.
    // If the ip fails to resolve, re-init the result.
    if(!Lookup(pszName, addr, portDefault, false))
        addr = CService();
    return addr;
}

struct timeval MillisToTimeval(int64_t nTimeout)
{
    struct timeval timeout;
    timeout.tv_sec  = nTimeout / 1000;
    timeout.tv_usec = (nTimeout % 1000) * 1000;
    return timeout;
}

/** SOCKS version */
enum SOCKSVersion: uint8_t {
    SOCKS4 = 0x04,
    SOCKS5 = 0x05
};

/** Values defined for METHOD in RFC1928 */
enum SOCKS5Method: uint8_t {
    NOAUTH = 0x00,        //!< No authentication required
    GSSAPI = 0x01,        //!< GSSAPI
    USER_PASS = 0x02,     //!< Username/password
    NO_ACCEPTABLE = 0xff, //!< No acceptable methods
};

/** Values defined for CMD in RFC1928 */
enum SOCKS5Command: uint8_t {
    CONNECT = 0x01,
    BIND = 0x02,
    UDP_ASSOCIATE = 0x03
};

/** Values defined for REP in RFC1928 */
enum SOCKS5Reply: uint8_t {
    SUCCEEDED = 0x00,        //!< Succeeded
    GENFAILURE = 0x01,       //!< General failure
    NOTALLOWED = 0x02,       //!< Connection not allowed by ruleset
    NETUNREACHABLE = 0x03,   //!< Network unreachable
    HOSTUNREACHABLE = 0x04,  //!< Network unreachable
    CONNREFUSED = 0x05,      //!< Connection refused
    TTLEXPIRED = 0x06,       //!< TTL expired
    CMDUNSUPPORTED = 0x07,   //!< Command not supported
    ATYPEUNSUPPORTED = 0x08, //!< Address type not supported
};

/** Values defined for ATYPE in RFC1928 */
enum SOCKS5Atyp: uint8_t {
    IPV4 = 0x01,
    DOMAINNAME = 0x03,
    IPV6 = 0x04,
};

/** Status codes that can be returned by InterruptibleRecv */
enum class IntrRecvError {
    OK,
    Timeout,
    Disconnected,
    NetworkError,
    Interrupted
};

/**
 * Read bytes from socket. This will either read the full number of bytes requested
 * or return False on error or timeout.
 * This function can be interrupted by calling InterruptSocks5()
 *
 * @param data Buffer to receive into
 * @param len  Length of data to receive
 * @param timeout  Timeout in milliseconds for receive operation
 *
 * @note This function requires that hSocket is in non-blocking mode.
 */
static IntrRecvError InterruptibleRecv(uint8_t* data, size_t len, int timeout, const SOCKET& hSocket)
{
    int64_t curTime = GetTimeMillis();
    int64_t endTime = curTime + timeout;
    // Maximum time to wait in one select call. It will take up until this time (in millis)
    // to break off in case of an interruption.
    const int64_t maxWait = 1000;
    while (len > 0 && curTime < endTime) {
        ssize_t ret = recv(hSocket, (char*)data, len, 0); // Optimistically try the recv first
        if (ret > 0) {
            len -= ret;
            data += ret;
        } else if (ret == 0) { // Unexpected disconnection
            return IntrRecvError::Disconnected;
        } else { // Other error or blocking
            int nErr = WSAGetLastError();
            if (nErr == WSAEINPROGRESS || nErr == WSAEWOULDBLOCK || nErr == WSAEINVAL) {
                if (!IsSelectableSocket(hSocket)) {
                    return IntrRecvError::NetworkError;
                }
                int timeout_ms = std::min(endTime - curTime, maxWait);
#ifdef USE_POLL
                struct pollfd pollfd = {};
                pollfd.fd = hSocket;
                pollfd.events = POLLIN | POLLOUT;
                int nRet = poll(&pollfd, 1, timeout_ms);
#else
                struct timeval tval = MillisToTimeval(timeout_ms);
                fd_set fdset;
                FD_ZERO(&fdset);
                FD_SET(hSocket, &fdset);
                int nRet = select(hSocket + 1, &fdset, nullptr, nullptr, &tval);
#endif
                if (nRet == SOCKET_ERROR) {
                    return IntrRecvError::NetworkError;
                }
            } else {
                return IntrRecvError::NetworkError;
            }
        }
        if (interruptSocks5Recv)
            return IntrRecvError::Interrupted;
        curTime = GetTimeMillis();
    }
    return len == 0 ? IntrRecvError::OK : IntrRecvError::Timeout;
}

/** Credentials for proxy authentication */
struct ProxyCredentials
{
    std::string username;
    std::string password;
};

/** Convert SOCKS5 reply to an error message */
static std::string Socks5ErrorString(uint8_t err)
{
    switch(err) {
        case SOCKS5Reply::GENFAILURE:
            return "general failure";
        case SOCKS5Reply::NOTALLOWED:
            return "connection not allowed";
        case SOCKS5Reply::NETUNREACHABLE:
            return "network unreachable";
        case SOCKS5Reply::HOSTUNREACHABLE:
            return "host unreachable";
        case SOCKS5Reply::CONNREFUSED:
            return "connection refused";
        case SOCKS5Reply::TTLEXPIRED:
            return "TTL expired";
        case SOCKS5Reply::CMDUNSUPPORTED:
            return "protocol error";
        case SOCKS5Reply::ATYPEUNSUPPORTED:
            return "address type not supported";
        default:
            return "unknown";
    }
}

/** Connect using SOCKS5 (as described in RFC1928) */
static bool Socks5(const std::string& strDest, int port, const ProxyCredentials *auth, const SOCKET& hSocket)
{
    IntrRecvError recvr;
    LogPrint(BCLog::NET, "SOCKS5 connecting %s\n", strDest);
    if (strDest.size() > 255) {
        return error("Hostname too long");
    }
    // Accepted authentication methods
    std::vector<uint8_t> vSocks5Init;
    vSocks5Init.push_back(SOCKSVersion::SOCKS5);
    if (auth) {
        vSocks5Init.push_back(0x02); // Number of methods
        vSocks5Init.push_back(SOCKS5Method::NOAUTH);
        vSocks5Init.push_back(SOCKS5Method::USER_PASS);
    } else {
        vSocks5Init.push_back(0x01); // Number of methods
        vSocks5Init.push_back(SOCKS5Method::NOAUTH);
    }
    ssize_t ret = send(hSocket, (const char*)vSocks5Init.data(), vSocks5Init.size(), MSG_NOSIGNAL);
    if (ret != (ssize_t)vSocks5Init.size()) {
        return error("Error sending to proxy");
    }
    uint8_t pchRet1[2];
    if ((recvr = InterruptibleRecv(pchRet1, 2, SOCKS5_RECV_TIMEOUT, hSocket)) != IntrRecvError::OK) {
        LogPrintf("Socks5() connect to %s:%d failed: InterruptibleRecv() timeout or other failure\n", strDest, port);
        return false;
    }
    if (pchRet1[0] != SOCKSVersion::SOCKS5) {
        return error("Proxy failed to initialize");
    }
    if (pchRet1[1] == SOCKS5Method::USER_PASS && auth) {
        // Perform username/password authentication (as described in RFC1929)
        std::vector<uint8_t> vAuth;
        vAuth.push_back(0x01); // Current (and only) version of user/pass subnegotiation
        if (auth->username.size() > 255 || auth->password.size() > 255)
            return error("Proxy username or password too long");
        vAuth.push_back(auth->username.size());
        vAuth.insert(vAuth.end(), auth->username.begin(), auth->username.end());
        vAuth.push_back(auth->password.size());
        vAuth.insert(vAuth.end(), auth->password.begin(), auth->password.end());
        ret = send(hSocket, (const char*)vAuth.data(), vAuth.size(), MSG_NOSIGNAL);
        if (ret != (ssize_t)vAuth.size()) {
            return error("Error sending authentication to proxy");
        }
        LogPrint(BCLog::PROXY, "SOCKS5 sending proxy authentication %s:%s\n", auth->username, auth->password);
        uint8_t pchRetA[2];
        if ((recvr = InterruptibleRecv(pchRetA, 2, SOCKS5_RECV_TIMEOUT, hSocket)) != IntrRecvError::OK) {
            return error("Error reading proxy authentication response");
        }
        if (pchRetA[0] != 0x01 || pchRetA[1] != 0x00) {
            return error("Proxy authentication unsuccessful");
        }
    } else if (pchRet1[1] == SOCKS5Method::NOAUTH) {
        // Perform no authentication
    } else {
        return error("Proxy requested wrong authentication method %02x", pchRet1[1]);
    }
    std::vector<uint8_t> vSocks5;
    vSocks5.push_back(SOCKSVersion::SOCKS5); // VER protocol version
    vSocks5.push_back(SOCKS5Command::CONNECT); // CMD CONNECT
    vSocks5.push_back(0x00); // RSV Reserved must be 0
    vSocks5.push_back(SOCKS5Atyp::DOMAINNAME); // ATYP DOMAINNAME
    vSocks5.push_back(strDest.size()); // Length<=255 is checked at beginning of function
    vSocks5.insert(vSocks5.end(), strDest.begin(), strDest.end());
    vSocks5.push_back((port >> 8) & 0xFF);
    vSocks5.push_back((port >> 0) & 0xFF);
    ret = send(hSocket, (const char*)vSocks5.data(), vSocks5.size(), MSG_NOSIGNAL);
    if (ret != (ssize_t)vSocks5.size()) {
        return error("Error sending to proxy");
    }
    uint8_t pchRet2[4];
    if ((recvr = InterruptibleRecv(pchRet2, 4, SOCKS5_RECV_TIMEOUT, hSocket)) != IntrRecvError::OK) {
        if (recvr == IntrRecvError::Timeout) {
            /* If a timeout happens here, this effectively means we timed out while connecting
             * to the remote node. This is very common for Tor, so do not print an
             * error message. */
            return false;
        } else {
            return error("Error while reading proxy response");
        }
    }
    if (pchRet2[0] != SOCKSVersion::SOCKS5) {
        return error("Proxy failed to accept request");
    }
    if (pchRet2[1] != SOCKS5Reply::SUCCEEDED) {
        // Failures to connect to a peer that are not proxy errors
        LogPrintf("Socks5() connect to %s:%d failed: %s\n", strDest, port, Socks5ErrorString(pchRet2[1]));
        return false;
    }
    if (pchRet2[2] != 0x00) { // Reserved field must be 0
        return error("Error: malformed proxy response");
    }
    uint8_t pchRet3[256];
    switch (pchRet2[3])
    {
        case SOCKS5Atyp::IPV4: recvr = InterruptibleRecv(pchRet3, 4, SOCKS5_RECV_TIMEOUT, hSocket); break;
        case SOCKS5Atyp::IPV6: recvr = InterruptibleRecv(pchRet3, 16, SOCKS5_RECV_TIMEOUT, hSocket); break;
        case SOCKS5Atyp::DOMAINNAME:
        {
            recvr = InterruptibleRecv(pchRet3, 1, SOCKS5_RECV_TIMEOUT, hSocket);
            if (recvr != IntrRecvError::OK) {
                return error("Error reading from proxy");
            }
            int nRecv = pchRet3[0];
            recvr = InterruptibleRecv(pchRet3, nRecv, SOCKS5_RECV_TIMEOUT, hSocket);
            break;
        }
        default: return error("Error: malformed proxy response");
    }
    if (recvr != IntrRecvError::OK) {
        return error("Error reading from proxy");
    }
    if ((recvr = InterruptibleRecv(pchRet3, 2, SOCKS5_RECV_TIMEOUT, hSocket)) != IntrRecvError::OK) {
        return error("Error reading from proxy");
    }
    LogPrint(BCLog::NET, "SOCKS5 connected %s\n", strDest);
    return true;
}

SOCKET CreateSocket(const CService &addrConnect)
{
    struct sockaddr_storage sockaddr;
    socklen_t len = sizeof(sockaddr);
    if (!addrConnect.GetSockAddr((struct sockaddr*)&sockaddr, &len)) {
        LogPrintf("Cannot create socket for %s: unsupported network\n", addrConnect.ToString());
        return INVALID_SOCKET;
    }

    SOCKET hSocket = socket(((struct sockaddr*)&sockaddr)->sa_family, SOCK_STREAM, IPPROTO_TCP);
    if (hSocket == INVALID_SOCKET)
        return INVALID_SOCKET;

    if (!IsSelectableSocket(hSocket)) {
        CloseSocket(hSocket);
        LogPrintf("Cannot create connection: non-selectable socket created (fd >= FD_SETSIZE ?)\n");
        return INVALID_SOCKET;
    }

#ifdef SO_NOSIGPIPE
    int set = 1;
    // Different way of disabling SIGPIPE on BSD
    setsockopt(hSocket, SOL_SOCKET, SO_NOSIGPIPE, (void*)&set, sizeof(int));
#endif

    //Disable Nagle's algorithm
    SetSocketNoDelay(hSocket);

    // Set to non-blocking
    if (!SetSocketNonBlocking(hSocket, true)) {
        CloseSocket(hSocket);
        LogPrintf("ConnectSocketDirectly: Setting socket to non-blocking failed, error %s\n", NetworkErrorString(WSAGetLastError()));
    }
    return hSocket;
}

template<typename... Args>
static void LogConnectFailure(bool manual_connection, const char* fmt, const Args&... args) {
    std::string error_message = tfm::format(fmt, args...);
    if (manual_connection) {
        LogPrintf("%s\n", error_message);
    } else {
        LogPrint(BCLog::NET, "%s\n", error_message);
    }
}

bool ConnectSocketDirectly(const CService &addrConnect, const SOCKET& hSocket, int nTimeout, bool manual_connection)
{
    struct sockaddr_storage sockaddr;
    socklen_t len = sizeof(sockaddr);
    if (hSocket == INVALID_SOCKET) {
        LogPrintf("Cannot connect to %s: invalid socket\n", addrConnect.ToString());
        return false;
    }
    if (!addrConnect.GetSockAddr((struct sockaddr*)&sockaddr, &len)) {
        LogPrintf("Cannot connect to %s: unsupported network\n", addrConnect.ToString());
        return false;
    }
    if (connect(hSocket, (struct sockaddr*)&sockaddr, len) == SOCKET_ERROR)
    {
        int nErr = WSAGetLastError();
        // WSAEINVAL is here because some legacy version of winsock uses it
        if (nErr == WSAEINPROGRESS || nErr == WSAEWOULDBLOCK || nErr == WSAEINVAL)
        {
#ifdef USE_POLL
            struct pollfd pollfd = {};
            pollfd.fd = hSocket;
            pollfd.events = POLLIN | POLLOUT;
            int nRet = poll(&pollfd, 1, nTimeout);
#else
            struct timeval timeout = MillisToTimeval(nTimeout);
            fd_set fdset;
            FD_ZERO(&fdset);
            FD_SET(hSocket, &fdset);
            int nRet = select(hSocket + 1, nullptr, &fdset, nullptr, &timeout);
#endif
            if (nRet == 0)
            {
                LogPrint(BCLog::NET, "connection to %s timeout\n", addrConnect.ToString());
                return false;
            }
            if (nRet == SOCKET_ERROR)
            {
                LogPrintf("select() for %s failed: %s\n", addrConnect.ToString(), NetworkErrorString(WSAGetLastError()));
                return false;
            }
            socklen_t nRetSize = sizeof(nRet);
            if (getsockopt(hSocket, SOL_SOCKET, SO_ERROR, (sockopt_arg_type)&nRet, &nRetSize) == SOCKET_ERROR)
            {
                LogPrintf("getsockopt() for %s failed: %s\n", addrConnect.ToString(), NetworkErrorString(WSAGetLastError()));
                return false;
            }
            if (nRet != 0)
            {
                LogConnectFailure(manual_connection, "connect() to %s failed after select(): %s", addrConnect.ToString(), NetworkErrorString(nRet));
                return false;
            }
        }
#ifdef WIN32
        else if (WSAGetLastError() != WSAEISCONN)
#else
        else
#endif
        {
            LogConnectFailure(manual_connection, "connect() to %s failed: %s", addrConnect.ToString(), NetworkErrorString(WSAGetLastError()));
            return false;
        }
    }
    return true;
}

bool SetProxy(enum Network net, const proxyType &addrProxy) {
    assert(net >= 0 && net < NET_MAX);
    if (!addrProxy.IsValid())
        return false;
    LOCK(cs_proxyInfos);
    proxyInfo[net] = addrProxy;
    return true;
}

bool GetProxy(enum Network net, proxyType &proxyInfoOut) {
    assert(net >= 0 && net < NET_MAX);
    LOCK(cs_proxyInfos);
    if (!proxyInfo[net].IsValid())
        return false;
    proxyInfoOut = proxyInfo[net];
    return true;
}

bool SetNameProxy(const proxyType &addrProxy) {
    if (!addrProxy.IsValid())
        return false;
    LOCK(cs_proxyInfos);
    nameProxy = addrProxy;
    return true;
}

bool GetNameProxy(proxyType &nameProxyOut) {
    LOCK(cs_proxyInfos);
    if(!nameProxy.IsValid())
        return false;
    nameProxyOut = nameProxy;
    return true;
}

bool HaveNameProxy() {
    LOCK(cs_proxyInfos);
    return nameProxy.IsValid();
}

bool IsProxy(const CNetAddr &addr) {
    LOCK(cs_proxyInfos);
    for (int i = 0; i < NET_MAX; i++) {
        if (addr == static_cast<CNetAddr>(proxyInfo[i].proxy))
            return true;
    }
    return false;
}

bool ConnectThroughProxy(const proxyType &proxy, const std::string& strDest, int port, const SOCKET& hSocket, int nTimeout, bool *outProxyConnectionFailed)
{
    // first connect to proxy server
    if (!ConnectSocketDirectly(proxy.proxy, hSocket, nTimeout, true)) {
        if (outProxyConnectionFailed)
            *outProxyConnectionFailed = true;
        return false;
    }
    // do socks negotiation
    if (proxy.randomize_credentials) {
        ProxyCredentials random_auth;
        static std::atomic_int counter(0);
        random_auth.username = random_auth.password = strprintf("%i", counter++);
        if (!Socks5(strDest, (unsigned short)port, &random_auth, hSocket)) {
            return false;
        }
    } else {
        if (!Socks5(strDest, (unsigned short)port, 0, hSocket)) {
            return false;
        }
    }
    return true;
}

bool LookupSubNet(const char* pszName, CSubNet& ret)
{
    std::string strSubnet(pszName);
    size_t slash = strSubnet.find_last_of('/');
    std::vector<CNetAddr> vIP;

    std::string strAddress = strSubnet.substr(0, slash);
    if (LookupHost(strAddress.c_str(), vIP, 1, false))
    {
        CNetAddr network = vIP[0];
        if (slash != strSubnet.npos)
        {
            std::string strNetmask = strSubnet.substr(slash + 1);
            int32_t n;
            // IPv4 addresses start at offset 12, and first 12 bytes must match, so just offset n
            if (ParseInt32(strNetmask, &n)) { // If valid number, assume /24 syntax
                ret = CSubNet(network, n);
                return ret.IsValid();
            }
            else // If not a valid number, try full netmask syntax
            {
                // Never allow lookup for netmask
                if (LookupHost(strNetmask.c_str(), vIP, 1, false)) {
                    ret = CSubNet(network, vIP[0]);
                    return ret.IsValid();
                }
            }
        }
        else
        {
            ret = CSubNet(network);
            return ret.IsValid();
        }
    }
    return false;
}

#ifdef WIN32
std::string NetworkErrorString(int err)
{
    wchar_t buf[256];
    buf[0] = 0;
    if(FormatMessageW(FORMAT_MESSAGE_FROM_SYSTEM | FORMAT_MESSAGE_IGNORE_INSERTS | FORMAT_MESSAGE_MAX_WIDTH_MASK,
            nullptr, err, MAKELANGID(LANG_NEUTRAL, SUBLANG_DEFAULT),
            buf, ARRAYSIZE(buf), nullptr))
    {
        return strprintf("%s (%d)", std::wstring_convert<std::codecvt_utf8_utf16<wchar_t>,wchar_t>().to_bytes(buf), err);
    }
    else
    {
        return strprintf("Unknown error (%d)", err);
    }
}
#else
std::string NetworkErrorString(int err)
{
    char buf[256];
    buf[0] = 0;
    /* Too bad there are two incompatible implementations of the
     * thread-safe strerror. */
    const char *s;
#ifdef STRERROR_R_CHAR_P /* GNU variant can return a pointer outside the passed buffer */
    s = strerror_r(err, buf, sizeof(buf));
#else /* POSIX variant always returns message in buffer */
    s = buf;
    if (strerror_r(err, buf, sizeof(buf)))
        buf[0] = 0;
#endif
    return strprintf("%s (%d)", s, err);
}
#endif

bool CloseSocket(SOCKET& hSocket)
{
    if (hSocket == INVALID_SOCKET)
        return false;
#ifdef WIN32
    int ret = closesocket(hSocket);
#else
    int ret = close(hSocket);
#endif
    if (ret) {
        LogPrintf("Socket close failed: %d. Error: %s\n", hSocket, NetworkErrorString(WSAGetLastError()));
    }
    hSocket = INVALID_SOCKET;
    return ret != SOCKET_ERROR;
}

bool SetSocketNonBlocking(const SOCKET& hSocket, bool fNonBlocking)
{
    if (fNonBlocking) {
#ifdef WIN32
        u_long nOne = 1;
        if (ioctlsocket(hSocket, FIONBIO, &nOne) == SOCKET_ERROR) {
#else
        int fFlags = fcntl(hSocket, F_GETFL, 0);
        if (fcntl(hSocket, F_SETFL, fFlags | O_NONBLOCK) == SOCKET_ERROR) {
#endif
            return false;
        }
    } else {
#ifdef WIN32
        u_long nZero = 0;
        if (ioctlsocket(hSocket, FIONBIO, &nZero) == SOCKET_ERROR) {
#else
        int fFlags = fcntl(hSocket, F_GETFL, 0);
        if (fcntl(hSocket, F_SETFL, fFlags & ~O_NONBLOCK) == SOCKET_ERROR) {
#endif
            return false;
        }
    }

    return true;
}

bool SetSocketNoDelay(const SOCKET& hSocket)
{
    int set = 1;
    int rc = setsockopt(hSocket, IPPROTO_TCP, TCP_NODELAY, (const char*)&set, sizeof(int));
    return rc == 0;
}

void InterruptSocks5(bool interrupt)
{
    interruptSocks5Recv = interrupt;
}<|MERGE_RESOLUTION|>--- conflicted
+++ resolved
@@ -81,14 +81,8 @@
     aiHint.ai_protocol = IPPROTO_TCP;
     aiHint.ai_family = AF_UNSPEC;
     aiHint.ai_flags = fAllowLookup ? AI_ADDRCONFIG : AI_NUMERICHOST;
-<<<<<<< HEAD
-#endif
-    struct addrinfo *aiRes = NULL;
-    int nErr = getaddrinfo(pszName, NULL, &aiHint, &aiRes);
-=======
     struct addrinfo *aiRes = nullptr;
     int nErr = getaddrinfo(pszName, nullptr, &aiHint, &aiRes);
->>>>>>> be92be56
     if (nErr)
         return false;
 
