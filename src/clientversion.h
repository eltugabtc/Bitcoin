// Copyright (c) 2009-2017 The Bitcoin Core developers
// Distributed under the MIT software license, see the accompanying
// file COPYING or http://www.opensource.org/licenses/mit-license.php.

#ifndef BITCOIN_CLIENTVERSION_H
#define BITCOIN_CLIENTVERSION_H

#if defined(HAVE_CONFIG_H)
#include <config/bitcoin-config.h>
#endif //HAVE_CONFIG_H

<<<<<<< HEAD
// Check that required client information is defined
#if !defined(CLIENT_VERSION_MAJOR) || !defined(CLIENT_VERSION_MINOR) || !defined(CLIENT_VERSION_REVISION) || !defined(CLIENT_VERSION_BUILD) || !defined(CLIENT_VERSION_IS_RELEASE) || !defined(COPYRIGHT_YEAR)
#error Client version information missing: version is not defined by bitcoin-config.h or in any other way
#endif
=======
// ppcoin version - intended for display purpose ONLY
#define PEERCOIN_VERSION_MAJOR       0
#define PEERCOIN_VERSION_MINOR       7
#define PEERCOIN_VERSION_REVISION    1
#define PEERCOIN_VERSION_BUILD       0
>>>>>>> 2a9e9a88

#if !defined(PEERCOIN_VERSION_MAJOR) || !defined(PEERCOIN_VERSION_MINOR) || !defined(PEERCOIN_VERSION_REVISION) || !defined(PEERCOIN_VERSION_BUILD)
#error Client version information missing: version is not defined by bitcoin-config.h or in any other way
#endif

/**
 * Converts the parameter X to a string after macro replacement on X has been performed.
 * Don't merge these into one macro!
 */
#define STRINGIZE(X) DO_STRINGIZE(X)
#define DO_STRINGIZE(X) #X

//! Copyright string used in Windows .rc files
#define COPYRIGHT_STR "2009-" STRINGIZE(COPYRIGHT_YEAR) " " COPYRIGHT_HOLDERS_FINAL

/**
 * bitcoind-res.rc includes this file, but it cannot cope with real c++ code.
 * WINDRES_PREPROC is defined to indicate that its pre-processor is running.
 * Anything other than a define should be guarded below.
 */

#if !defined(WINDRES_PREPROC)

#include <string>
#include <vector>

static const int CLIENT_VERSION =
                           1000000 * CLIENT_VERSION_MAJOR
                         +   10000 * CLIENT_VERSION_MINOR
                         +     100 * CLIENT_VERSION_REVISION
                         +       1 * CLIENT_VERSION_BUILD;

// note: peercoin version is used for display purpose AND to accept alerts
static const int PEERCOIN_VERSION =
                           1000000 * PEERCOIN_VERSION_MAJOR
                         +   10000 * PEERCOIN_VERSION_MINOR
                         +     100 * PEERCOIN_VERSION_REVISION
                         +       1 * PEERCOIN_VERSION_BUILD;

extern const std::string CLIENT_NAME;
extern const std::string CLIENT_BUILD;


std::string FormatFullVersion();
std::string FormatSubVersion(const std::string& name, int nClientVersion, const std::vector<std::string>& comments);

#endif // WINDRES_PREPROC

#endif // BITCOIN_CLIENTVERSION_H<|MERGE_RESOLUTION|>--- conflicted
+++ resolved
@@ -9,18 +9,15 @@
 #include <config/bitcoin-config.h>
 #endif //HAVE_CONFIG_H
 
-<<<<<<< HEAD
 // Check that required client information is defined
 #if !defined(CLIENT_VERSION_MAJOR) || !defined(CLIENT_VERSION_MINOR) || !defined(CLIENT_VERSION_REVISION) || !defined(CLIENT_VERSION_BUILD) || !defined(CLIENT_VERSION_IS_RELEASE) || !defined(COPYRIGHT_YEAR)
 #error Client version information missing: version is not defined by bitcoin-config.h or in any other way
 #endif
-=======
 // ppcoin version - intended for display purpose ONLY
 #define PEERCOIN_VERSION_MAJOR       0
-#define PEERCOIN_VERSION_MINOR       7
-#define PEERCOIN_VERSION_REVISION    1
+#define PEERCOIN_VERSION_MINOR       8
+#define PEERCOIN_VERSION_REVISION    0
 #define PEERCOIN_VERSION_BUILD       0
->>>>>>> 2a9e9a88
 
 #if !defined(PEERCOIN_VERSION_MAJOR) || !defined(PEERCOIN_VERSION_MINOR) || !defined(PEERCOIN_VERSION_REVISION) || !defined(PEERCOIN_VERSION_BUILD)
 #error Client version information missing: version is not defined by bitcoin-config.h or in any other way
