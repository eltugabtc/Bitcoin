// Copyright (c) 2009-2010 Satoshi Nakamoto
// Copyright (c) 2009-2015 The Bitcoin Core developers
// Copyright (c) 2015-2017 The Bitcoin Unlimited developers
// Copyright (c) 2016 Bitcoin Unlimited developers
// Distributed under the MIT software license, see the accompanying
// file COPYING or http://www.opensource.org/licenses/mit-license.php.

#include "main.h"

#include "addrman.h"
#include "arith_uint256.h"
#include "buip055fork.h"
#include "chainparams.h"
#include "checkpoints.h"
#include "checkqueue.h"
#include "connmgr.h"
#include "consensus/consensus.h"
#include "consensus/merkle.h"
#include "consensus/validation.h"
#include "dosman.h"
#include "expedited.h"
#include "hash.h"
#include "init.h"
#include "merkleblock.h"
#include "net.h"
#include "nodestate.h"
#include "parallel.h"
#include "policy/policy.h"
#include "pow.h"
#include "primitives/block.h"
#include "primitives/transaction.h"
#include "requestManager.h"
#include "script/script.h"
#include "script/sigcache.h"
#include "script/standard.h"
#include "thinblock.h"
#include "tinyformat.h"
#include "txdb.h"
#include "txmempool.h"
#include "ui_interface.h"
#include "undo.h"
#include "util.h"
#include "utilmoneystr.h"
#include "utilstrencodings.h"
#include "validationinterface.h"
#include "versionbits.h"

#include <algorithm>
#include <boost/algorithm/hex.hpp>
#include <boost/algorithm/string/replace.hpp>
#include <boost/filesystem.hpp>
#include <boost/filesystem/fstream.hpp>
#include <boost/math/distributions/poisson.hpp>
#include <boost/scope_exit.hpp>
#include <boost/thread.hpp>
#include <sstream>

#if defined(NDEBUG)
#error "Bitcoin cannot be compiled without assertions."
#endif

/**
 * Global state
 */

// BU variables moved to globals.cpp
// BU moved CCriticalSection cs_main;

// BU moved BlockMap mapBlockIndex;
// BU movedCChain chainActive;
CBlockIndex *pindexBestHeader = NULL;
int64_t nTimeBestReceived = 0;
// BU moved CWaitableCriticalSection csBestBlock;
// BU moved CConditionVariable cvBlockChange;
bool fImporting = false;
bool fReindex = false;
bool fTxIndex = false;
bool fHavePruned = false;
bool fPruneMode = false;
bool fIsBareMultisigStd = DEFAULT_PERMIT_BAREMULTISIG;
bool fRequireStandard = true;
unsigned int nBytesPerSigOp = DEFAULT_BYTES_PER_SIGOP;
bool fCheckBlockIndex = false;
bool fCheckpointsEnabled = DEFAULT_CHECKPOINTS_ENABLED;
size_t nCoinCacheUsage = 5000 * 300;
uint64_t nPruneTarget = 0;

CFeeRate minRelayTxFee = CFeeRate(DEFAULT_MIN_RELAY_TX_FEE);

// BU: Move global objects to a single file
extern CTxMemPool mempool;

// BU: change locking of orphan map from using cs_main to cs_orphancache.
// There is too much dependance on cs_main locks which are generally too
// broad in scope.
// Move globals to a single file
extern CCriticalSection cs_orphancache;
extern std::map<uint256, COrphanTx> mapOrphanTransactions GUARDED_BY(cs_orphancache);
extern std::map<uint256, std::set<uint256> > mapOrphanTransactionsByPrev GUARDED_BY(cs_orphancache);

int64_t nLastOrphanCheck = GetTime(); // Used in EraseOrphansByTime()
static uint64_t nBytesOrphanPool = 0; // Current in memory size of the orphan pool.

// BU: start block download at low numbers in case our peers are slow when we start
/** Number of blocks that can be requested at any given time from a single peer. */
static unsigned int MAX_BLOCKS_IN_TRANSIT_PER_PEER = 1;
/** Size of the "block download window": how far ahead of our current height do we fetch?
 *  Larger windows tolerate larger download speed differences between peer, but increase the potential
 *  degree of disordering of blocks on disk (which make reindexing and in the future perhaps pruning
 *  harder). We'll probably want to make this a per-peer adaptive value at some point. */
static unsigned int BLOCK_DOWNLOAD_WINDOW = 256;

extern CTweak<unsigned int> maxBlocksInTransitPerPeer; // override the above
extern CTweak<unsigned int> blockDownloadWindow;
extern CTweak<uint64_t> reindexTypicalBlockSize;

extern std::map<CNetAddr, ConnectionHistory> mapInboundConnectionTracker;
extern CCriticalSection cs_mapInboundConnectionTracker;

/** A cache to store headers that have arrived but can not yet be connected **/
std::map<uint256, std::pair<CBlockHeader, int64_t> > mapUnConnectedHeaders;

/**
 * Returns true if there are nRequired or more blocks of minVersion or above
 * in the last Consensus::Params::nMajorityWindow blocks, starting at pstart and going backwards.
 */
static bool IsSuperMajority(int minVersion,
    const CBlockIndex *pstart,
    unsigned nRequired,
    const Consensus::Params &consensusParams);
static void CheckBlockIndex(const Consensus::Params &consensusParams);

/** Constant stuff for coinbase transactions we create: */
CScript COINBASE_FLAGS;

const std::string strMessageMagic = "Bitcoin Signed Message:\n";

extern CStatHistory<uint64_t> nTxValidationTime;
extern CStatHistory<uint64_t> nBlockValidationTime;
extern CCriticalSection cs_blockvalidationtime;

extern CCriticalSection cs_LastBlockFile;
extern CCriticalSection cs_nBlockSequenceId;


// Internal stuff
namespace
{
struct CBlockIndexWorkComparator
{
    bool operator()(CBlockIndex *pa, CBlockIndex *pb) const
    {
        // First sort by most total work, ...
        if (pa->nChainWork > pb->nChainWork)
            return false;
        if (pa->nChainWork < pb->nChainWork)
            return true;

        // ... then by earliest time received, ...
        if (pa->nSequenceId < pb->nSequenceId)
            return false;
        if (pa->nSequenceId > pb->nSequenceId)
            return true;

        // Use pointer address as tie breaker (should only happen with blocks
        // loaded from disk, as those all have id 0).
        if (pa < pb)
            return false;
        if (pa > pb)
            return true;

        // Identical blocks.
        return false;
    }
};

CBlockIndex *pindexBestInvalid;

/**
 * The set of all CBlockIndex entries with BLOCK_VALID_TRANSACTIONS (for itself and all ancestors) and
 * as good as our current tip or better. Entries may be failed, though, and pruning nodes may be
 * missing the data for the block.
 */
std::set<CBlockIndex *, CBlockIndexWorkComparator> setBlockIndexCandidates;
/** Number of nodes with fSyncStarted. */
int nSyncStarted = 0;
/** All pairs A->B, where A (or one of its ancestors) misses transactions, but B has transactions.
 * Pruned nodes may have entries where B is missing data.
 */
std::multimap<CBlockIndex *, CBlockIndex *> mapBlocksUnlinked;

std::vector<CBlockFileInfo> vinfoBlockFile;
int nLastBlockFile = 0;
/** Global flag to indicate we should check to see if there are
 *  block/undo files that should be deleted.  Set on startup
 *  or if we allocate more file space when we're in prune mode
 */
bool fCheckForPruning = false;

/**
 * Every received block is assigned a unique and increasing identifier, so we
 * know which one to give priority in case of a fork.
 */
/** Blocks loaded from disk are assigned id 0, so start the counter at 1. */
uint32_t nBlockSequenceId = 1;

/**
 * Sources of received blocks, saved to be able to send them reject
 * messages or ban them when processing happens afterwards. Protected by
 * cs_main.
 */
std::map<uint256, NodeId> mapBlockSource;

/**
 * Filter for transactions that were recently rejected by
 * AcceptToMemoryPool. These are not rerequested until the chain tip
 * changes, at which point the entire filter is reset. Protected by
 * cs_main.
 *
 * Without this filter we'd be re-requesting txs from each of our peers,
 * increasing bandwidth consumption considerably. For instance, with 100
 * peers, half of which relay a tx we don't accept, that might be a 50x
 * bandwidth increase. A flooding attacker attempting to roll-over the
 * filter using minimum-sized, 60byte, transactions might manage to send
 * 1000/sec if we have fast peers, so we pick 120,000 to give our peers a
 * two minute window to send invs to us.
 *
 * Decreasing the false positive rate is fairly cheap, so we pick one in a
 * million to make it highly unlikely for users to have issues with this
 * filter.
 *
 * Memory used: 1.7MB
 */
boost::scoped_ptr<CRollingBloomFilter> recentRejects;
uint256 hashRecentRejectsChainTip;

/** Number of preferable block download peers. */
int nPreferredDownload = 0;

/** Dirty block index entries. */
std::set<CBlockIndex *> setDirtyBlockIndex;

/** Dirty block file entries. */
std::set<int> setDirtyFileInfo;

/** Number of peers from which we're downloading blocks. */
int nPeersWithValidatedDownloads = 0;
} // anon namespace


//////////////////////////////////////////////////////////////////////////////
//
// Registration of network node signals.
//

namespace
{
int GetHeight()
{
    LOCK(cs_main);
    return chainActive.Height();
}

void UpdatePreferredDownload(CNode *node, CNodeState *state)
{
    nPreferredDownload -= state->fPreferredDownload;

    // Whether this node should be marked as a preferred download node.
    state->fPreferredDownload = (!node->fInbound || node->fWhitelisted) && !node->fOneShot && !node->fClient;

    nPreferredDownload += state->fPreferredDownload;
}

void InitializeNode(NodeId nodeid, const CNode *pnode)
{
    LOCK(cs_main);
    CNodeState &state = mapNodeState.insert(std::make_pair(nodeid, CNodeState())).first->second;
    state.name = pnode->addrName;
    state.address = pnode->addr;
}

void FinalizeNode(NodeId nodeid)
{
    LOCK(cs_main);
    CNodeState *state = State(nodeid);

    if (state->fSyncStarted)
        nSyncStarted--;

    BOOST_FOREACH (const QueuedBlock &entry, state->vBlocksInFlight)
    {
        mapBlocksInFlight.erase(entry.hash);
    }
    nPreferredDownload -= state->fPreferredDownload;
    nPeersWithValidatedDownloads -= (state->nBlocksInFlightValidHeaders != 0);
    DbgAssert(nPeersWithValidatedDownloads >= 0, nPeersWithValidatedDownloads = 0);

    mapNodeState.erase(nodeid);

    if (mapNodeState.empty())
    {
        // Do a consistency check after the last peer is removed.  Force consistent state if production code
        DbgAssert(mapBlocksInFlight.empty(), mapBlocksInFlight.clear());
        DbgAssert(nPreferredDownload == 0, nPreferredDownload = 0);
        DbgAssert(nPeersWithValidatedDownloads == 0, nPeersWithValidatedDownloads = 0);
    }
}

// Requires cs_main.
// Returns a bool indicating whether we requested this block.
bool MarkBlockAsReceived(const uint256 &hash)
{
    std::map<uint256, std::pair<NodeId, std::list<QueuedBlock>::iterator> >::iterator itInFlight =
        mapBlocksInFlight.find(hash);
    if (itInFlight != mapBlocksInFlight.end())
    {
        // BUIP010 Xtreme Thinblocks: begin section
        int64_t getdataTime = itInFlight->second.second->nTime;
        int64_t now = GetTimeMicros();
        double nResponseTime = (double)(now - getdataTime) / 1000000.0;

        // BU:  calculate avg block response time over last 20 blocks to be used for IBD tuning
        // start at a higher number so that we don't start jamming IBD when we restart a node sync
        static double avgResponseTime = 5;
        static uint8_t blockRange = 20;
        if (avgResponseTime > 0)
            avgResponseTime -= (avgResponseTime / blockRange);
        avgResponseTime += nResponseTime / blockRange;
        if (avgResponseTime < 0.2)
        {
            MAX_BLOCKS_IN_TRANSIT_PER_PEER = 32;
        }
        else if (avgResponseTime < 0.5)
        {
            MAX_BLOCKS_IN_TRANSIT_PER_PEER = 16;
        }
        else if (avgResponseTime < 0.9)
        {
            MAX_BLOCKS_IN_TRANSIT_PER_PEER = 8;
        }
        else if (avgResponseTime < 1.4)
        {
            MAX_BLOCKS_IN_TRANSIT_PER_PEER = 4;
        }
        else if (avgResponseTime < 2.0)
        {
            MAX_BLOCKS_IN_TRANSIT_PER_PEER = 2;
        }
        else
        {
            MAX_BLOCKS_IN_TRANSIT_PER_PEER = 1;
        }

        LogPrint("thin", "Received block %s in %.2f seconds\n", hash.ToString(), nResponseTime);
        LogPrint("thin", "Average block response time is %.2f seconds\n", avgResponseTime);
        if (maxBlocksInTransitPerPeer.value != 0)
        {
            MAX_BLOCKS_IN_TRANSIT_PER_PEER = maxBlocksInTransitPerPeer.value;
        }
        if (blockDownloadWindow.value != 0)
        {
            BLOCK_DOWNLOAD_WINDOW = blockDownloadWindow.value;
        }
        LogPrint("thin", "BLOCK_DOWNLOAD_WINDOW is %d MAX_BLOCKS_IN_TRANSIT_PER_PEER is %d\n", BLOCK_DOWNLOAD_WINDOW,
            MAX_BLOCKS_IN_TRANSIT_PER_PEER);

        {
            LOCK(cs_vNodes);
            BOOST_FOREACH (CNode *pnode, vNodes)
            {
                if (pnode->mapThinBlocksInFlight.size() > 0)
                {
                    LOCK(pnode->cs_mapthinblocksinflight);
                    if (pnode->mapThinBlocksInFlight.count(hash))
                    {
                        // Only update thinstats if this is actually a thinblock and not a regular block.
                        // Sometimes we request a thinblock but then revert to requesting a regular block
                        // as can happen when the thinblock preferential timer is exceeded.
                        thindata.UpdateResponseTime(nResponseTime);
                        break;
                    }
                }
            }
        }
        // BUIP010 Xtreme Thinblocks: end section
        CNodeState *state = State(itInFlight->second.first);
        state->nBlocksInFlightValidHeaders -= itInFlight->second.second->fValidatedHeaders;
        if (state->nBlocksInFlightValidHeaders == 0 && itInFlight->second.second->fValidatedHeaders)
        {
            // Last validated block on the queue was received.
            nPeersWithValidatedDownloads--;
        }
        if (state->vBlocksInFlight.begin() == itInFlight->second.second)
        {
            // First block on the queue was received, update the start download time for the next one
            state->nDownloadingSince = std::max(state->nDownloadingSince, GetTimeMicros());
        }
        state->vBlocksInFlight.erase(itInFlight->second.second);
        state->nBlocksInFlight--;
        mapBlocksInFlight.erase(itInFlight);
        return true;
    }
    return false;
}

// BU MarkBlockAsInFlight moved out of anonymous namespace

/** Check whether the last unknown block a peer advertised is not yet known. */
void ProcessBlockAvailability(NodeId nodeid)
{
    CNodeState *state = State(nodeid);
    DbgAssert(state != NULL, return ); // node already destructed, nothing to do in production mode

    if (!state->hashLastUnknownBlock.IsNull())
    {
        BlockMap::iterator itOld = mapBlockIndex.find(state->hashLastUnknownBlock);
        if (itOld != mapBlockIndex.end() && itOld->second->nChainWork > 0)
        {
            if (state->pindexBestKnownBlock == NULL ||
                itOld->second->nChainWork >= state->pindexBestKnownBlock->nChainWork)
                state->pindexBestKnownBlock = itOld->second;
            state->hashLastUnknownBlock.SetNull();
        }
    }
}


// Requires cs_main
bool PeerHasHeader(CNodeState *state, CBlockIndex *pindex)
{
    if (state->pindexBestKnownBlock && pindex == state->pindexBestKnownBlock->GetAncestor(pindex->nHeight))
        return true;
    if (state->pindexBestHeaderSent && pindex == state->pindexBestHeaderSent->GetAncestor(pindex->nHeight))
        return true;
    return false;
}

/** Find the last common ancestor two blocks have.
 *  Both pa and pb must be non-NULL. */
CBlockIndex *LastCommonAncestor(CBlockIndex *pa, CBlockIndex *pb)
{
    if (pa->nHeight > pb->nHeight)
    {
        pa = pa->GetAncestor(pb->nHeight);
    }
    else if (pb->nHeight > pa->nHeight)
    {
        pb = pb->GetAncestor(pa->nHeight);
    }

    while (pa != pb && pa && pb)
    {
        pa = pa->pprev;
        pb = pb->pprev;
    }

    // Eventually all chain branches meet at the genesis block.
    assert(pa == pb);
    return pa;
}

/** Update pindexLastCommonBlock and add not-in-flight missing successors to vBlocks, until it has
 *  at most count entries. */
static void FindNextBlocksToDownload(NodeId nodeid, unsigned int count, std::vector<CBlockIndex *> &vBlocks)
{
    if (count == 0)
        return;

    vBlocks.reserve(vBlocks.size() + count);
    CNodeState *state = State(nodeid);
    DbgAssert(state != NULL, return );

    // Make sure pindexBestKnownBlock is up to date, we'll need it.
    ProcessBlockAvailability(nodeid);

    if (state->pindexBestKnownBlock == NULL || state->pindexBestKnownBlock->nChainWork < chainActive.Tip()->nChainWork)
    {
        // This peer has nothing interesting.
        return;
    }

    if (state->pindexLastCommonBlock == NULL)
    {
        // Bootstrap quickly by guessing a parent of our best tip is the forking point.
        // Guessing wrong in either direction is not a problem.
        state->pindexLastCommonBlock =
            chainActive[std::min(state->pindexBestKnownBlock->nHeight, chainActive.Height())];
    }

    // If the peer reorganized, our previous pindexLastCommonBlock may not be an ancestor
    // of its current tip anymore. Go back enough to fix that.
    state->pindexLastCommonBlock = LastCommonAncestor(state->pindexLastCommonBlock, state->pindexBestKnownBlock);
    if (state->pindexLastCommonBlock == state->pindexBestKnownBlock)
        return;

    std::vector<CBlockIndex *> vToFetch;
    CBlockIndex *pindexWalk = state->pindexLastCommonBlock;
    // Never fetch further than the current chain tip + the block download window.  We need to ensure
    // the if running in pruning mode we don't download too many blocks ahead and as a result use to
    // much disk space to store unconnected blocks.
    int nWindowEnd = chainActive.Height() + BLOCK_DOWNLOAD_WINDOW;

    int nMaxHeight = std::min<int>(state->pindexBestKnownBlock->nHeight, nWindowEnd + 1);
    while (pindexWalk->nHeight < nMaxHeight)
    {
        // Read up to 128 (or more, if more blocks than that are needed) successors of pindexWalk (towards
        // pindexBestKnownBlock) into vToFetch. We fetch 128, because CBlockIndex::GetAncestor may be as expensive
        // as iterating over ~100 CBlockIndex* entries anyway.
        int nToFetch = std::min(nMaxHeight - pindexWalk->nHeight, std::max<int>(count - vBlocks.size(), 128));
        vToFetch.resize(nToFetch);
        pindexWalk = state->pindexBestKnownBlock->GetAncestor(pindexWalk->nHeight + nToFetch);
        vToFetch[nToFetch - 1] = pindexWalk;
        for (unsigned int i = nToFetch - 1; i > 0; i--)
        {
            vToFetch[i - 1] = vToFetch[i]->pprev;
        }

        // Iterate over those blocks in vToFetch (in forward direction), adding the ones that
        // are not yet downloaded and not in flight to vBlocks. In the mean time, update
        // pindexLastCommonBlock as long as all ancestors are already downloaded, or if it's
        // already part of our chain (and therefore don't need it even if pruned).
        BOOST_FOREACH (CBlockIndex *pindex, vToFetch)
        {
            if (!pindex->IsValid(BLOCK_VALID_TREE))
            {
                // We consider the chain that this peer is on invalid.
                return;
            }
            if (pindex->nStatus & BLOCK_HAVE_DATA || chainActive.Contains(pindex))
            {
                if (pindex->nChainTx)
                    state->pindexLastCommonBlock = pindex;
            }
            else
            {
                // Return if we've reached the end of the download window.
                if (pindex->nHeight > nWindowEnd)
                {
                    return;
                }

                // Return if we've reached the end of the number of blocks we can download for this peer.
                vBlocks.push_back(pindex);
                if (vBlocks.size() == count)
                {
                    return;
                }
            }
        }
    }
}

} // anon namespace

/** Update tracking information about which blocks a peer is assumed to have. */
void UpdateBlockAvailability(NodeId nodeid, const uint256 &hash)
{
    CNodeState *state = State(nodeid);
    DbgAssert(state != NULL, return ); // node already destructed, nothing to do in production mode

    ProcessBlockAvailability(nodeid);

    BlockMap::iterator it = mapBlockIndex.find(hash);
    if (it != mapBlockIndex.end() && it->second->nChainWork > 0)
    {
        // An actually better block was announced.
        if (state->pindexBestKnownBlock == NULL || it->second->nChainWork >= state->pindexBestKnownBlock->nChainWork)
            state->pindexBestKnownBlock = it->second;
    }
    else
    {
        // An unknown block was announced; just assume that the latest one is the best one.
        state->hashLastUnknownBlock = hash;
    }
}

void MarkBlockAsInFlight(NodeId nodeid,
    const uint256 &hash,
    const Consensus::Params &consensusParams,
    CBlockIndex *pindex = NULL)
{
    LOCK(cs_main);
    CNodeState *state = State(nodeid);
    DbgAssert(state != NULL, return );

    // If started then clear the thinblock timer used for preferential downloading
    thindata.ClearThinBlockTimer(hash);

    // BU why mark as received? because this erases it from the inflight list.  Instead we'll check for it
    // BU removed: MarkBlockAsReceived(hash);
    std::map<uint256, std::pair<NodeId, std::list<QueuedBlock>::iterator> >::iterator itInFlight =
        mapBlocksInFlight.find(hash);
    if (itInFlight == mapBlocksInFlight.end()) // If it hasn't already been marked inflight...
    {
        int64_t nNow = GetTimeMicros();
        QueuedBlock newentry = {hash, pindex, nNow, pindex != NULL};
        std::list<QueuedBlock>::iterator it = state->vBlocksInFlight.insert(state->vBlocksInFlight.end(), newentry);
        state->nBlocksInFlight++;
        state->nBlocksInFlightValidHeaders += newentry.fValidatedHeaders;
        if (state->nBlocksInFlight == 1)
        {
            // We're starting a block download (batch) from this peer.
            state->nDownloadingSince = GetTimeMicros();
        }
        if (state->nBlocksInFlightValidHeaders == 1 && pindex != NULL)
        {
            nPeersWithValidatedDownloads++;
        }
        mapBlocksInFlight[hash] = std::make_pair(nodeid, it);
    }
}

// Requires cs_main
bool CanDirectFetch(const Consensus::Params &consensusParams)
{
    return chainActive.Tip()->GetBlockTime() > GetAdjustedTime() - consensusParams.nPowTargetSpacing * 20;
}

bool GetNodeStateStats(NodeId nodeid, CNodeStateStats &stats)
{
    CNodeRef node(connmgr->FindNodeFromId(nodeid));
    if (!node)
        return false;

    LOCK(cs_main);
    CNodeState *state = State(nodeid);
    if (state == NULL)
        return false;
    stats.nMisbehavior = node->nMisbehavior;
    stats.nSyncHeight = state->pindexBestKnownBlock ? state->pindexBestKnownBlock->nHeight : -1;
    stats.nCommonHeight = state->pindexLastCommonBlock ? state->pindexLastCommonBlock->nHeight : -1;
    BOOST_FOREACH (const QueuedBlock &queue, state->vBlocksInFlight)
    {
        if (queue.pindex)
            stats.vHeightInFlight.push_back(queue.pindex->nHeight);
    }
    return true;
}

void RegisterNodeSignals(CNodeSignals &nodeSignals)
{
    nodeSignals.GetHeight.connect(&GetHeight);
    nodeSignals.ProcessMessages.connect(&ProcessMessages);
    nodeSignals.SendMessages.connect(&SendMessages);
    nodeSignals.InitializeNode.connect(&InitializeNode);
    nodeSignals.FinalizeNode.connect(&FinalizeNode);
}

void UnregisterNodeSignals(CNodeSignals &nodeSignals)
{
    nodeSignals.GetHeight.disconnect(&GetHeight);
    nodeSignals.ProcessMessages.disconnect(&ProcessMessages);
    nodeSignals.SendMessages.disconnect(&SendMessages);
    nodeSignals.InitializeNode.disconnect(&InitializeNode);
    nodeSignals.FinalizeNode.disconnect(&FinalizeNode);
}

CBlockIndex *FindForkInGlobalIndex(const CChain &chain, const CBlockLocator &locator)
{
    // Find the first block the caller has in the main chain
    BOOST_FOREACH (const uint256 &hash, locator.vHave)
    {
        BlockMap::iterator mi = mapBlockIndex.find(hash);
        if (mi != mapBlockIndex.end())
        {
            CBlockIndex *pindex = (*mi).second;
            if (chain.Contains(pindex))
                return pindex;
        }
    }
    return chain.Genesis();
}

CCoinsViewCache *pcoinsTip = NULL;
CBlockTreeDB *pblocktree = NULL;

//////////////////////////////////////////////////////////////////////////////
//
// mapOrphanTransactions
//
static bool AlreadyHaveOrphan(uint256 hash)
{
    LOCK(cs_orphancache);
    if (mapOrphanTransactions.count(hash))
        return true;
    return false;
}
bool AddOrphanTx(const CTransaction &tx, NodeId peer) EXCLUSIVE_LOCKS_REQUIRED(cs_orphancache)
{
    AssertLockHeld(cs_orphancache);

    if (mapOrphanTransactions.empty())
        DbgAssert(nBytesOrphanPool == 0, nBytesOrphanPool = 0);

    uint256 hash = tx.GetHash();
    if (mapOrphanTransactions.count(hash))
        return false;

    // Ignore orphans larger than the largest txn size allowed.
    unsigned int sz = tx.GetSerializeSize(SER_NETWORK, CTransaction::CURRENT_VERSION);
    if (sz > MAX_STANDARD_TX_SIZE)
    {
        LogPrint("mempool", "ignoring large orphan tx (size: %u, hash: %s)\n", sz, hash.ToString());
        return false;
    }

    uint64_t txSize = RecursiveDynamicUsage(tx);
    mapOrphanTransactions[hash].tx = tx;
    mapOrphanTransactions[hash].fromPeer = peer;
    mapOrphanTransactions[hash].nEntryTime = GetTime(); // BU - Xtreme Thinblocks;
    mapOrphanTransactions[hash].nOrphanTxSize = txSize;
    BOOST_FOREACH (const CTxIn &txin, tx.vin)
        mapOrphanTransactionsByPrev[txin.prevout.hash].insert(hash);

    nBytesOrphanPool += txSize;
    LogPrint("mempool", "stored orphan tx %s bytes:%ld (mapsz %u prevsz %u), orphan pool bytes:%ld\n", hash.ToString(),
        txSize, mapOrphanTransactions.size(), mapOrphanTransactionsByPrev.size(), nBytesOrphanPool);
    return true;
}

void EraseOrphanTx(uint256 hash) EXCLUSIVE_LOCKS_REQUIRED(cs_orphancache)
{
    AssertLockHeld(cs_orphancache);

    std::map<uint256, COrphanTx>::iterator it = mapOrphanTransactions.find(hash);
    if (it == mapOrphanTransactions.end())
        return;
    BOOST_FOREACH (const CTxIn &txin, it->second.tx.vin)
    {
        std::map<uint256, std::set<uint256> >::iterator itPrev = mapOrphanTransactionsByPrev.find(txin.prevout.hash);
        if (itPrev == mapOrphanTransactionsByPrev.end())
            continue;
        itPrev->second.erase(hash);
        if (itPrev->second.empty())
            mapOrphanTransactionsByPrev.erase(itPrev);
    }

    nBytesOrphanPool -= it->second.nOrphanTxSize;
    LogPrint("mempool", "Erased orphan tx %s of size %ld bytes, orphan pool bytes:%ld\n",
        it->second.tx.GetHash().ToString(), it->second.nOrphanTxSize, nBytesOrphanPool);
    mapOrphanTransactions.erase(it);
}

// BU - Xtreme Thinblocks: begin
void EraseOrphansByTime() EXCLUSIVE_LOCKS_REQUIRED(cs_orphancache)
{
    AssertLockHeld(cs_orphancache);

    // Because we have to iterate through the entire orphan cache which can be large we don't want to check this
    // every time a tx enters the mempool but just once every 5 minutes is good enough.
    if (GetTime() < nLastOrphanCheck + 5 * 60)
        return;
    int64_t nOrphanTxCutoffTime = GetTime() - GetArg("-orphanpoolexpiry", DEFAULT_ORPHANPOOL_EXPIRY) * 60 * 60;
    std::map<uint256, COrphanTx>::iterator iter = mapOrphanTransactions.begin();
    while (iter != mapOrphanTransactions.end())
    {
        std::map<uint256, COrphanTx>::iterator mi = iter++; // increment to avoid iterator becoming invalid
        int64_t nEntryTime = mi->second.nEntryTime;
        if (nEntryTime < nOrphanTxCutoffTime)
        {
            uint256 txHash = mi->second.tx.GetHash();
            LogPrint(
                "mempool", "Erased old orphan tx %s of age %d seconds\n", txHash.ToString(), GetTime() - nEntryTime);
            EraseOrphanTx(txHash);
        }
    }

    nLastOrphanCheck = GetTime();
}
// BU - Xtreme Thinblocks: end

unsigned int LimitOrphanTxSize(unsigned int nMaxOrphans, uint64_t nMaxBytes) EXCLUSIVE_LOCKS_REQUIRED(cs_orphancache)
{
    AssertLockHeld(cs_orphancache);

    // Limit the orphan pool size by either number of transactions or the max orphan pool size allowed.
    // Limiting by pool size to 1/10th the size of the maxmempool alone is not enough because the total number
    // of txns in the pool can adversely effect the size of the bloom filter in a get_xthin message.
    unsigned int nEvicted = 0;
    while (mapOrphanTransactions.size() > nMaxOrphans || nBytesOrphanPool > nMaxBytes)
    {
        // Evict a random orphan:
        uint256 randomhash = GetRandHash();
        std::map<uint256, COrphanTx>::iterator it = mapOrphanTransactions.lower_bound(randomhash);
        if (it == mapOrphanTransactions.end())
            it = mapOrphanTransactions.begin();
        EraseOrphanTx(it->first);
        ++nEvicted;
    }
    return nEvicted;
}

bool IsFinalTx(const CTransaction &tx, int nBlockHeight, int64_t nBlockTime)
{
    if (tx.nLockTime == 0)
        return true;
    if ((int64_t)tx.nLockTime < ((int64_t)tx.nLockTime < LOCKTIME_THRESHOLD ? (int64_t)nBlockHeight : nBlockTime))
        return true;
    BOOST_FOREACH (const CTxIn &txin, tx.vin)
    {
        if (!(txin.nSequence == CTxIn::SEQUENCE_FINAL))
            return false;
    }
    return true;
}

bool CheckFinalTx(const CTransaction &tx, int flags)
{
    AssertLockHeld(cs_main);

    // By convention a negative value for flags indicates that the
    // current network-enforced consensus rules should be used. In
    // a future soft-fork scenario that would mean checking which
    // rules would be enforced for the next block and setting the
    // appropriate flags. At the present time no soft-forks are
    // scheduled, so no flags are set.
    flags = std::max(flags, 0);

    // CheckFinalTx() uses chainActive.Height()+1 to evaluate
    // nLockTime because when IsFinalTx() is called within
    // CBlock::AcceptBlock(), the height of the block *being*
    // evaluated is what is used. Thus if we want to know if a
    // transaction can be part of the *next* block, we need to call
    // IsFinalTx() with one more than chainActive.Height().
    const int nBlockHeight = chainActive.Height() + 1;

    // BIP113 will require that time-locked transactions have nLockTime set to
    // less than the median time of the previous block they're contained in.
    // When the next block is created its previous block will be the current
    // chain tip, so we use that to calculate the median time passed to
    // IsFinalTx() if LOCKTIME_MEDIAN_TIME_PAST is set.
    const int64_t nBlockTime =
        (flags & LOCKTIME_MEDIAN_TIME_PAST) ? chainActive.Tip()->GetMedianTimePast() : GetAdjustedTime();

    return IsFinalTx(tx, nBlockHeight, nBlockTime);
}

/**
 * Calculates the block height and previous block's median time past at
 * which the transaction will be considered final in the context of BIP 68.
 * Also removes from the vector of input heights any entries which did not
 * correspond to sequence locked inputs as they do not affect the calculation.
 */
static std::pair<int, int64_t> CalculateSequenceLocks(const CTransaction &tx,
    int flags,
    std::vector<int> *prevHeights,
    const CBlockIndex &block)
{
    assert(prevHeights->size() == tx.vin.size());

    // Will be set to the equivalent height- and time-based nLockTime
    // values that would be necessary to satisfy all relative lock-
    // time constraints given our view of block chain history.
    // The semantics of nLockTime are the last invalid height/time, so
    // use -1 to have the effect of any height or time being valid.
    int nMinHeight = -1;
    int64_t nMinTime = -1;

    // tx.nVersion is signed integer so requires cast to unsigned otherwise
    // we would be doing a signed comparison and half the range of nVersion
    // wouldn't support BIP 68.
    bool fEnforceBIP68 = static_cast<uint32_t>(tx.nVersion) >= 2 && flags & LOCKTIME_VERIFY_SEQUENCE;

    // Do not enforce sequence numbers as a relative lock time
    // unless we have been instructed to
    if (!fEnforceBIP68)
    {
        return std::make_pair(nMinHeight, nMinTime);
    }

    for (size_t txinIndex = 0; txinIndex < tx.vin.size(); txinIndex++)
    {
        const CTxIn &txin = tx.vin[txinIndex];

        // Sequence numbers with the most significant bit set are not
        // treated as relative lock-times, nor are they given any
        // consensus-enforced meaning at this point.
        if (txin.nSequence & CTxIn::SEQUENCE_LOCKTIME_DISABLE_FLAG)
        {
            // The height of this input is not relevant for sequence locks
            (*prevHeights)[txinIndex] = 0;
            continue;
        }

        int nCoinHeight = (*prevHeights)[txinIndex];

        if (txin.nSequence & CTxIn::SEQUENCE_LOCKTIME_TYPE_FLAG)
        {
            int64_t nCoinTime = block.GetAncestor(std::max(nCoinHeight - 1, 0))->GetMedianTimePast();
            // NOTE: Subtract 1 to maintain nLockTime semantics
            // BIP 68 relative lock times have the semantics of calculating
            // the first block or time at which the transaction would be
            // valid. When calculating the effective block time or height
            // for the entire transaction, we switch to using the
            // semantics of nLockTime which is the last invalid block
            // time or height.  Thus we subtract 1 from the calculated
            // time or height.

            // Time-based relative lock-times are measured from the
            // smallest allowed timestamp of the block containing the
            // txout being spent, which is the median time past of the
            // block prior.
            nMinTime = std::max(nMinTime, nCoinTime + (int64_t)((txin.nSequence & CTxIn::SEQUENCE_LOCKTIME_MASK)
                                                                << CTxIn::SEQUENCE_LOCKTIME_GRANULARITY) -
                                              1);
        }
        else
        {
            nMinHeight = std::max(nMinHeight, nCoinHeight + (int)(txin.nSequence & CTxIn::SEQUENCE_LOCKTIME_MASK) - 1);
        }
    }

    return std::make_pair(nMinHeight, nMinTime);
}

static bool EvaluateSequenceLocks(const CBlockIndex &block, std::pair<int, int64_t> lockPair)
{
    assert(block.pprev);
    int64_t nBlockTime = block.pprev->GetMedianTimePast();
    if (lockPair.first >= block.nHeight || lockPair.second >= nBlockTime)
        return false;

    return true;
}

bool SequenceLocks(const CTransaction &tx, int flags, std::vector<int> *prevHeights, const CBlockIndex &block)
{
    return EvaluateSequenceLocks(block, CalculateSequenceLocks(tx, flags, prevHeights, block));
}

bool TestLockPointValidity(const LockPoints *lp)
{
    AssertLockHeld(cs_main);
    assert(lp);
    // If there are relative lock times then the maxInputBlock will be set
    // If there are no relative lock times, the LockPoints don't depend on the chain
    if (lp->maxInputBlock)
    {
        // Check whether chainActive is an extension of the block at which the LockPoints
        // calculation was valid.  If not LockPoints are no longer valid
        if (!chainActive.Contains(lp->maxInputBlock))
        {
            return false;
        }
    }

    // LockPoints still valid
    return true;
}

bool CheckSequenceLocks(const CTransaction &tx, int flags, LockPoints *lp, bool useExistingLockPoints)
{
    AssertLockHeld(cs_main);
    AssertLockHeld(mempool.cs);

    CBlockIndex *tip = chainActive.Tip();
    CBlockIndex index;
    index.pprev = tip;
    // CheckSequenceLocks() uses chainActive.Height()+1 to evaluate
    // height based locks because when SequenceLocks() is called within
    // ConnectBlock(), the height of the block *being*
    // evaluated is what is used.
    // Thus if we want to know if a transaction can be part of the
    // *next* block, we need to use one more than chainActive.Height()
    index.nHeight = tip->nHeight + 1;

    std::pair<int, int64_t> lockPair;
    if (useExistingLockPoints)
    {
        assert(lp);
        lockPair.first = lp->height;
        lockPair.second = lp->time;
    }
    else
    {
        // pcoinsTip contains the UTXO set for chainActive.Tip()
        CCoinsViewMemPool viewMemPool(pcoinsTip, mempool);
        std::vector<int> prevheights;
        prevheights.resize(tx.vin.size());
        for (size_t txinIndex = 0; txinIndex < tx.vin.size(); txinIndex++)
        {
            const CTxIn &txin = tx.vin[txinIndex];
            CCoins coins;
            if (!viewMemPool.GetCoins(txin.prevout.hash, coins))
            {
                return error("%s: Missing input", __func__);
            }
            if (coins.nHeight == MEMPOOL_HEIGHT)
            {
                // Assume all mempool transaction confirm in the next block
                prevheights[txinIndex] = tip->nHeight + 1;
            }
            else
            {
                prevheights[txinIndex] = coins.nHeight;
            }
        }
        lockPair = CalculateSequenceLocks(tx, flags, &prevheights, index);
        if (lp)
        {
            lp->height = lockPair.first;
            lp->time = lockPair.second;
            // Also store the hash of the block with the highest height of
            // all the blocks which have sequence locked prevouts.
            // This hash needs to still be on the chain
            // for these LockPoint calculations to be valid
            // Note: It is impossible to correctly calculate a maxInputBlock
            // if any of the sequence locked inputs depend on unconfirmed txs,
            // except in the special case where the relative lock time/height
            // is 0, which is equivalent to no sequence lock. Since we assume
            // input height of tip+1 for mempool txs and test the resulting
            // lockPair from CalculateSequenceLocks against tip+1.  We know
            // EvaluateSequenceLocks will fail if there was a non-zero sequence
            // lock on a mempool input, so we can use the return value of
            // CheckSequenceLocks to indicate the LockPoints validity
            int maxInputHeight = 0;
            BOOST_FOREACH (int height, prevheights)
            {
                // Can ignore mempool inputs since we'll fail if they had non-zero locks
                if (height != tip->nHeight + 1)
                {
                    maxInputHeight = std::max(maxInputHeight, height);
                }
            }
            lp->maxInputBlock = tip->GetAncestor(maxInputHeight);
        }
    }
    return EvaluateSequenceLocks(index, lockPair);
}


// BU: This code is completely inaccurate if its used to determine the approximate time of transaction
// validation!!!  The sigop count in the output transactions are irrelevant, and the sigop count of the
// previous outputs are the most relevant, but not actually checked.
// The purpose of this is to limit the outputs of transactions so that other transactions' "prevout"
// is reasonably sized.
unsigned int GetLegacySigOpCount(const CTransaction &tx)
{
    unsigned int nSigOps = 0;
    BOOST_FOREACH (const CTxIn &txin, tx.vin)
    {
        nSigOps += txin.scriptSig.GetSigOpCount(false);
    }
    BOOST_FOREACH (const CTxOut &txout, tx.vout)
    {
        nSigOps += txout.scriptPubKey.GetSigOpCount(false);
    }
    return nSigOps;
}

unsigned int GetP2SHSigOpCount(const CTransaction &tx, const CCoinsViewCache &inputs)
{
    if (tx.IsCoinBase())
        return 0;

    unsigned int nSigOps = 0;
    for (unsigned int i = 0; i < tx.vin.size(); i++)
    {
        const CTxOut &prevout = inputs.GetOutputFor(tx.vin[i]);
        if (prevout.scriptPubKey.IsPayToScriptHash())
            nSigOps += prevout.scriptPubKey.GetSigOpCount(tx.vin[i].scriptSig);
    }
    return nSigOps;
}


bool CheckTransaction(const CTransaction &tx, CValidationState &state)
{
    // Basic checks that don't depend on any context
    if (tx.vin.empty())
        return state.DoS(10, false, REJECT_INVALID, "bad-txns-vin-empty");
    if (tx.vout.empty())
        return state.DoS(10, false, REJECT_INVALID, "bad-txns-vout-empty");
    // Size limits
    // BU: size limits removed
    // if (::GetSerializeSize(tx, SER_NETWORK, PROTOCOL_VERSION) > MAX_BLOCK_SIZE)
    //    return state.DoS(100, false, REJECT_INVALID, "bad-txns-oversize");

    // Check for negative or overflow output values
    CAmount nValueOut = 0;
    BOOST_FOREACH (const CTxOut &txout, tx.vout)
    {
        if (txout.nValue < 0)
            return state.DoS(100, false, REJECT_INVALID, "bad-txns-vout-negative");
        if (txout.nValue > MAX_MONEY)
            return state.DoS(100, false, REJECT_INVALID, "bad-txns-vout-toolarge");
        nValueOut += txout.nValue;
        if (!MoneyRange(nValueOut))
            return state.DoS(100, false, REJECT_INVALID, "bad-txns-txouttotal-toolarge");
    }

    // Check for duplicate inputs
    std::set<COutPoint> vInOutPoints;
    BOOST_FOREACH (const CTxIn &txin, tx.vin)
    {
        if (vInOutPoints.count(txin.prevout))
            return state.DoS(100, false, REJECT_INVALID, "bad-txns-inputs-duplicate");
        vInOutPoints.insert(txin.prevout);
    }

    if (tx.IsCoinBase())
    {
        // BU convert 100 to a constant so we can use it during generation
        if (tx.vin[0].scriptSig.size() < 2 || tx.vin[0].scriptSig.size() > MAX_COINBASE_SCRIPTSIG_SIZE)
            return state.DoS(100, false, REJECT_INVALID, "bad-cb-length");
    }
    else
    {
        BOOST_FOREACH (const CTxIn &txin, tx.vin)
            if (txin.prevout.IsNull())
                return state.DoS(10, false, REJECT_INVALID, "bad-txns-prevout-null");
    }

    return true;
}

void LimitMempoolSize(CTxMemPool &pool, size_t limit, unsigned long age)
{
    int expired = pool.Expire(GetTime() - age);
    if (expired != 0)
        LogPrint("mempool", "Expired %i transactions from the memory pool\n", expired);

    std::vector<uint256> vNoSpendsRemaining;
    pool.TrimToSize(limit, &vNoSpendsRemaining);
    BOOST_FOREACH (const uint256 &removed, vNoSpendsRemaining)
        pcoinsTip->Uncache(removed);
}

/** Convert CValidationState to a human-readable message for logging */
std::string FormatStateMessage(const CValidationState &state)
{
    return strprintf("%s%s (code %i)", state.GetRejectReason(),
        state.GetDebugMessage().empty() ? "" : ", " + state.GetDebugMessage(), state.GetRejectCode());
}

bool AcceptToMemoryPoolWorker(CTxMemPool &pool,
    CValidationState &state,
    const CTransaction &consttx,
    bool fLimitFree,
    bool *pfMissingInputs,
    bool fOverrideMempoolLimit,
    bool fRejectAbsurdFee,
    std::vector<uint256> &vHashTxnToUncache)
{
    unsigned int forkVerifyFlags = 0;
    CTransaction tx = consttx;
    unsigned int nSigOps = 0;
    ValidationResourceTracker resourceTracker;
    unsigned int nSize = 0;
    uint64_t start = GetTimeMicros();
    AssertLockHeld(cs_main);
    if (pfMissingInputs)
        *pfMissingInputs = false;

    if (!CheckTransaction(tx, state))
        return false;

    // Coinbase is only valid in a block, not as a loose transaction
    if (tx.IsCoinBase())
        return state.DoS(100, false, REJECT_INVALID, "coinbase");

    // BUIP055: reject transactions that won't work on the fork.
    // This code uses the system time to determine when to start rejecting which is inaccurate relative to the
    // actual activation time (defined by times in the blocks).
    // But its ok to reject these transactions from the mempool a little early (or late).
    if ((miningForkTime.value != 0) && (start / 1000000 >= miningForkTime.value))
    {
<<<<<<< HEAD
        forkVerifyFlags = SCRIPT_ENABLE_SIGHASH_FORKID;
        if (IsTxOpReturnInvalid(tx))
=======
        if (!ValidateBUIP055Tx(tx))
>>>>>>> bde7568d
            return state.DoS(0, false, REJECT_WRONG_FORK, "wrong-fork");
    }

    // Rather not work on nonstandard transactions (unless -testnet/-regtest)
    std::string reason;
    if (fRequireStandard && !IsStandardTx(tx, reason))
        return state.DoS(0, false, REJECT_NONSTANDARD, reason);

    // Don't relay version 2 transactions until CSV is active, and we can be
    // sure that such transactions will be mined (unless we're on
    // -testnet/-regtest).
    const CChainParams &chainparams = Params();
    if (fRequireStandard && tx.nVersion >= 2 &&
        VersionBitsTipState(chainparams.GetConsensus(), Consensus::DEPLOYMENT_CSV) != THRESHOLD_ACTIVE)
    {
        return state.DoS(0, false, REJECT_NONSTANDARD, "premature-version2-tx");
    }

    // Only accept nLockTime-using transactions that can be mined in the next
    // block; we don't want our mempool filled up with transactions that can't
    // be mined yet.
    if (!CheckFinalTx(tx, STANDARD_LOCKTIME_VERIFY_FLAGS))
        return state.DoS(0, false, REJECT_NONSTANDARD, "non-final");

    // is it already in the memory pool?
    uint256 hash = tx.GetHash();
    if (pool.exists(hash))
        return state.Invalid(false, REJECT_ALREADY_KNOWN, "txn-already-in-mempool");

    // Check for conflicts with in-memory transactions
    {
        LOCK(pool.cs); // protect pool.mapNextTx
        BOOST_FOREACH (const CTxIn &txin, tx.vin)
        {
            auto itConflicting = pool.mapNextTx.find(txin.prevout);
            if (itConflicting != pool.mapNextTx.end())
            {
                // Disable replacement feature for good
                return state.Invalid(false, REJECT_CONFLICT, "txn-mempool-conflict");
            }
        }
    }

    {
        CCoinsView dummy;
        CCoinsViewCache view(&dummy);

        CAmount nValueIn = 0;
        LockPoints lp;
        {
            LOCK(pool.cs);
            CCoinsViewMemPool viewMemPool(pcoinsTip, pool);
            view.SetBackend(viewMemPool);

            // do we already have it?
            bool fHadTxInCache = pcoinsTip->HaveCoinsInCache(hash);
            if (view.HaveCoins(hash))
            {
                if (!fHadTxInCache)
                    vHashTxnToUncache.push_back(hash);
                return state.Invalid(false, REJECT_ALREADY_KNOWN, "txn-already-known");
            }

            // do all inputs exist?
            // Note that this does not check for the presence of actual outputs (see the next check for that),
            // and only helps with filling in pfMissingInputs (to determine missing vs spent).
            BOOST_FOREACH (const CTxIn txin, tx.vin)
            {
                if (!pcoinsTip->HaveCoinsInCache(txin.prevout.hash))
                    vHashTxnToUncache.push_back(txin.prevout.hash);
                if (!view.HaveCoins(txin.prevout.hash))
                {
                    if (pfMissingInputs)
                        *pfMissingInputs = true;
                    // fMissingInputs and !state.IsInvalid() is used to detect this condition, don't set state.Invalid()
                    return false;
                }
            }

            // are the actual inputs available?
            if (!view.HaveInputs(tx))
                return state.Invalid(false, REJECT_DUPLICATE, "bad-txns-inputs-spent");

            // Bring the best block into scope
            view.GetBestBlock();

            nValueIn = view.GetValueIn(tx);

            // we have all inputs cached now, so switch back to dummy, so we don't need to keep lock on mempool
            view.SetBackend(dummy);

            // Only accept BIP68 sequence locked transactions that can be mined in the next
            // block; we don't want our mempool filled up with transactions that can't
            // be mined yet.
            // Must keep pool.cs for this unless we change CheckSequenceLocks to take a
            // CoinsViewCache instead of create its own
            if (!CheckSequenceLocks(tx, STANDARD_LOCKTIME_VERIFY_FLAGS, &lp))
                return state.DoS(0, false, REJECT_NONSTANDARD, "non-BIP68-final");
        }

        // Check for non-standard pay-to-script-hash in inputs
        if (fRequireStandard && !AreInputsStandard(tx, view))
            return state.Invalid(false, REJECT_NONSTANDARD, "bad-txns-nonstandard-inputs");

        nSigOps = GetLegacySigOpCount(tx);
        nSigOps += GetP2SHSigOpCount(tx, view);

        CAmount nValueOut = tx.GetValueOut();
        CAmount nFees = nValueIn - nValueOut;
        // nModifiedFees includes any fee deltas from PrioritiseTransaction
        CAmount nModifiedFees = nFees;
        double nPriorityDummy = 0;
        pool.ApplyDeltas(hash, nPriorityDummy, nModifiedFees);

        CAmount inChainInputValue;
        double dPriority = view.GetPriority(tx, chainActive.Height(), inChainInputValue);

        // Keep track of transactions that spend a coinbase, which we re-scan
        // during reorgs to ensure COINBASE_MATURITY is still met.
        bool fSpendsCoinbase = false;
        BOOST_FOREACH (const CTxIn &txin, tx.vin)
        {
            const CCoins *coins = view.AccessCoins(txin.prevout.hash);
            if (coins->IsCoinBase())
            {
                fSpendsCoinbase = true;
                break;
            }
        }

        CTxMemPoolEntry entry(tx, nFees, GetTime(), dPriority, chainActive.Height(), pool.HasNoInputsOf(tx),
            inChainInputValue, fSpendsCoinbase, nSigOps, lp);
        nSize = entry.GetTxSize();

// Check that the transaction doesn't have an excessive number of
// sigops, making it impossible to mine. Since the coinbase transaction
// itself can contain sigops MAX_STANDARD_TX_SIGOPS is less than
// MAX_BLOCK_SIGOPS; we still consider this an invalid rather than
// merely non-standard transaction.

#if 1
        // For testing blocks with larger numbers of sigops, we need to be able to create them by creating transactions
        // that miners can create.  This define won't be set outside of testing
        //#ifdef ALLOW_ALL_VALID_TX_IN_MEMPOOL
        if (nSigOps > BLOCKSTREAM_CORE_MAX_BLOCK_SIGOPS)
            return state.DoS(0, false, REJECT_NONSTANDARD, "bad-txns-too-many-sigops", false, strprintf("%d", nSigOps));
#else
        if ((nSigOps > MAX_STANDARD_TX_SIGOPS) || (nBytesPerSigOp && nSigOps > nSize / nBytesPerSigOp))
            return state.DoS(0, false, REJECT_NONSTANDARD, "bad-txns-too-many-sigops", false, strprintf("%d", nSigOps));
#endif

        CAmount mempoolRejectFee =
            pool.GetMinFee(GetArg("-maxmempool", DEFAULT_MAX_MEMPOOL_SIZE) * 1000000).GetFee(nSize);
        if (mempoolRejectFee > 0 && nModifiedFees < mempoolRejectFee)
        {
            return state.DoS(0, false, REJECT_INSUFFICIENTFEE, "mempool min fee not met", false,
                strprintf("%d < %d", nFees, mempoolRejectFee));
        }
        else if (GetBoolArg("-relaypriority", DEFAULT_RELAYPRIORITY) && nModifiedFees < ::minRelayTxFee.GetFee(nSize) &&
                 !AllowFree(entry.GetPriority(chainActive.Height() + 1)))
        {
            // Require that free transactions have sufficient priority to be mined in the next block.
            return state.DoS(0, false, REJECT_INSUFFICIENTFEE, "insufficient priority");
        }

        // BU - Xtreme Thinblocks Auto Mempool Limiter - begin section
        /* Continuously rate-limit free (really, very-low-fee) transactions
         * This mitigates 'penny-flooding' -- sending thousands of free transactions just to
         * be annoying or make others' transactions take longer to confirm. */
        // maximum feeCutoff in satoshi per byte
        static const double maxFeeCutoff =
            boost::lexical_cast<double>(GetArg("-maxlimitertxfee", DEFAULT_MAXLIMITERTXFEE));
        // starting value for feeCutoff in satoshi per byte
        static const double initFeeCutoff =
            boost::lexical_cast<double>(GetArg("-minlimitertxfee", DEFAULT_MINLIMITERTXFEE));
        static const int nLimitFreeRelay = GetArg("-limitfreerelay", DEFAULT_LIMITFREERELAY);

        // get current memory pool size
        uint64_t poolBytes = pool.GetTotalTxSize();

        // Calculate feeCutoff in satoshis per byte:
        //   When the feeCutoff is larger than the satoshiPerByte of the
        //   current transaction then spam blocking will be in effect. However
        //   Some free transactions will still get through based on -limitfreerelay
        static double feeCutoff;
        static double nFreeLimit = nLimitFreeRelay;
        static int64_t nLastTime;
        int64_t nNow = GetTime();

        // When the mempool starts falling use an exponentially decaying ~24 hour window:
        // nFreeLimit = nFreeLimit + ((double)(DEFAULT_LIMIT_FREE_RELAY - nFreeLimit) / pow(1.0 - 1.0/86400,
        // (double)(nNow - nLastTime)));
        nFreeLimit /= std::pow(1.0 - 1.0 / 86400, (double)(nNow - nLastTime));

        // When the mempool starts falling use an exponentially decaying ~24 hour window:
        feeCutoff *= std::pow(1.0 - 1.0 / 86400, (double)(nNow - nLastTime));

        uint64_t nLargestBlockSeen = LargestBlockSeen();

        if (poolBytes < nLargestBlockSeen)
        {
            feeCutoff = std::max(feeCutoff, initFeeCutoff);
            nFreeLimit = std::min(nFreeLimit, (double)nLimitFreeRelay);
        }
        else if (poolBytes < (nLargestBlockSeen * MAX_BLOCK_SIZE_MULTIPLIER))
        {
            // Gradually choke off what is considered a free transaction
            feeCutoff =
                std::max(feeCutoff, initFeeCutoff + ((maxFeeCutoff - initFeeCutoff) * (poolBytes - nLargestBlockSeen) /
                                                        (nLargestBlockSeen * (MAX_BLOCK_SIZE_MULTIPLIER - 1))));

            // Gradually choke off the nFreeLimit as well but leave at least DEFAULT_MIN_LIMITFREERELAY
            // So that some free transactions can still get through
            nFreeLimit = std::min(
                nFreeLimit, ((double)nLimitFreeRelay - ((double)(nLimitFreeRelay - DEFAULT_MIN_LIMITFREERELAY) *
                                                           (double)(poolBytes - nLargestBlockSeen) /
                                                           (nLargestBlockSeen * (MAX_BLOCK_SIZE_MULTIPLIER - 1)))));
            if (nFreeLimit < DEFAULT_MIN_LIMITFREERELAY)
                nFreeLimit = DEFAULT_MIN_LIMITFREERELAY;
        }
        else
        {
            feeCutoff = maxFeeCutoff;
            nFreeLimit = DEFAULT_MIN_LIMITFREERELAY;
        }

        minRelayTxFee = CFeeRate(feeCutoff * 1000);
        LogPrint("mempool",
            "MempoolBytes:%d  LimitFreeRelay:%.5g  FeeCutOff:%.4g  FeesSatoshiPerByte:%.4g  TxBytes:%d  TxFees:%d\n",
            poolBytes, nFreeLimit, ((double)::minRelayTxFee.GetFee(nSize)) / nSize, ((double)nFees) / nSize, nSize,
            nFees);
        if (fLimitFree && nFees < ::minRelayTxFee.GetFee(nSize))
        {
            static double dFreeCount;

            // Use an exponentially decaying ~10-minute window:
            dFreeCount *= std::pow(1.0 - 1.0 / 600.0, (double)(nNow - nLastTime));
            nLastTime = nNow;

            // -limitfreerelay unit is thousand-bytes-per-minute
            // At default rate it would take over a month to fill 1GB
            LogPrint("mempool", "Rate limit dFreeCount: %g => %g\n", dFreeCount, dFreeCount + nSize);
            if ((dFreeCount + nSize) >= (nFreeLimit * 10 * 1000 * nLargestBlockSeen / BLOCKSTREAM_CORE_MAX_BLOCK_SIZE))
            {
                thindata.UpdateMempoolLimiterBytesSaved(nSize);
                LogPrint(
                    "mempool", "AcceptToMemoryPool : free transaction %s rejected by rate limiter\n", hash.ToString());
                return state.DoS(0, false, REJECT_INSUFFICIENTFEE, "rate limited free transaction");
            }
            dFreeCount += nSize;
        }
        nLastTime = nNow;
        // BU - Xtreme Thinblocks Auto Mempool Limiter - end section

        // BU: we calculate the recommended fee by looking at what's in the mempool.  This starts at 0 though for an
        // empty mempool.  So set the minimum "absurd" fee to 10000 satoshies per byte.  If for some reason fees rise
        // above that, you can specify up to 100x what other txns are paying in the mempool
        if (fRejectAbsurdFee && nFees > std::max((int64_t)100L * nSize, maxTxFee.value) * 100)
            return state.Invalid(false, REJECT_HIGHFEE, "absurdly-high-fee",
                strprintf("%d > %d", nFees, std::max((int64_t)1L, maxTxFee.value) * 10000));

        // Calculate in-mempool ancestors, up to a limit.
        CTxMemPool::setEntries setAncestors;
        size_t nLimitAncestors = GetArg("-limitancestorcount", DEFAULT_ANCESTOR_LIMIT);
        size_t nLimitAncestorSize = GetArg("-limitancestorsize", DEFAULT_ANCESTOR_SIZE_LIMIT) * 1000;
        size_t nLimitDescendants = GetArg("-limitdescendantcount", DEFAULT_DESCENDANT_LIMIT);
        size_t nLimitDescendantSize = GetArg("-limitdescendantsize", DEFAULT_DESCENDANT_SIZE_LIMIT) * 1000;
        std::string errString;
        if (!pool.CalculateMemPoolAncestors(entry, setAncestors, nLimitAncestors, nLimitAncestorSize, nLimitDescendants,
                nLimitDescendantSize, errString))
        {
            return state.DoS(0, false, REJECT_NONSTANDARD, "too-long-mempool-chain", false, errString);
        }

        // Check against previous transactions
        // This is done last to help prevent CPU exhaustion denial-of-service attacks.

        if (!CheckInputsAnalyzeTx(
                tx, state, view, true, STANDARD_SCRIPT_VERIFY_FLAGS | forkVerifyFlags, true, &resourceTracker))
        {
            LogPrint("mempool", "txn CheckInputs failed");
            return false;
        }
        entry.UpdateRuntimeSigOps(resourceTracker.GetSigOps(), resourceTracker.GetSighashBytes());

        // Check again against just the consensus-critical mandatory script
        // verification flags, in case of bugs in the standard flags that cause
        // transactions to pass as valid when they're actually invalid. For
        // instance the STRICTENC flag was incorrectly allowing certain
        // CHECKSIG NOT scripts to pass, even though they were invalid.
        //
        // There is a similar check in CreateNewBlock() to prevent creating
        // invalid blocks, however allowing such transactions into the mempool
        // can be exploited as a DoS attack.
        if (!CheckInputsAnalyzeTx(tx, state, view, true, MANDATORY_SCRIPT_VERIFY_FLAGS | forkVerifyFlags, true, NULL))
        {
            return error(
                "%s: BUG! PLEASE REPORT THIS! ConnectInputs failed against MANDATORY but not STANDARD flags %s, %s",
                __func__, hash.ToString(), FormatStateMessage(state));
        }

        // Store transaction in memory
        pool.addUnchecked(hash, entry, setAncestors, !IsInitialBlockDownload());

        // trim mempool and check if tx was trimmed
        if (!fOverrideMempoolLimit)
        {
            LimitMempoolSize(pool, GetArg("-maxmempool", DEFAULT_MAX_MEMPOOL_SIZE) * 1000000,
                GetArg("-mempoolexpiry", DEFAULT_MEMPOOL_EXPIRY) * 60 * 60);
            if (!pool.exists(hash))
                return state.DoS(0, false, REJECT_INSUFFICIENTFEE, "mempool full");
        }
        // BU: update tx per second when a tx is valid and accepted
        pool.UpdateTransactionsPerSecond();
        // BU - Xtreme Thinblocks - trim the orphan pool by entry time and do not allow it to be overidden.
    }

    if (!fRejectAbsurdFee)
        SyncWithWallets(tx, NULL);

    int64_t end = GetTimeMicros();

    LogPrint("bench", "ValidateTransaction, time: %d, tx: %s, len: %d, sigops: %llu (legacy: %u), sighash: %llu, Vin: "
                      "%llu, Vout: %llu\n",
        end - start, tx.GetHash().ToString(), nSize, resourceTracker.GetSigOps(), (unsigned int)nSigOps,
        resourceTracker.GetSighashBytes(), tx.vin.size(), tx.vout.size());
    nTxValidationTime << (end - start);

    return true;
}

bool AcceptToMemoryPool(CTxMemPool &pool,
    CValidationState &state,
    const CTransaction &tx,
    bool fLimitFree,
    bool *pfMissingInputs,
    bool fOverrideMempoolLimit,
    bool fRejectAbsurdFee)
{
    std::vector<uint256> vHashTxToUncache;
    bool res = AcceptToMemoryPoolWorker(
        pool, state, tx, fLimitFree, pfMissingInputs, fOverrideMempoolLimit, fRejectAbsurdFee, vHashTxToUncache);
    if (!res)
    {
        BOOST_FOREACH (const uint256 &hashTx, vHashTxToUncache)
            pcoinsTip->Uncache(hashTx);
    }

    return res;
}

/** Return transaction in tx, and if it was found inside a block, its hash is placed in hashBlock */
bool GetTransaction(const uint256 &hash,
    CTransaction &txOut,
    const Consensus::Params &consensusParams,
    uint256 &hashBlock,
    bool fAllowSlow)
{
    CBlockIndex *pindexSlow = NULL;

    LOCK(cs_main);

    if (mempool.lookup(hash, txOut))
    {
        return true;
    }

    if (fTxIndex)
    {
        CDiskTxPos postx;
        if (pblocktree->ReadTxIndex(hash, postx))
        {
            CAutoFile file(OpenBlockFile(postx, true), SER_DISK, CLIENT_VERSION);
            if (file.IsNull())
                return error("%s: OpenBlockFile failed", __func__);
            CBlockHeader header;
            try
            {
                file >> header;
                fseek(file.Get(), postx.nTxOffset, SEEK_CUR);
                file >> txOut;
            }
            catch (const std::exception &e)
            {
                return error("%s: Deserialize or I/O error - %s", __func__, e.what());
            }
            hashBlock = header.GetHash();
            if (txOut.GetHash() != hash)
                return error("%s: txid mismatch", __func__);
            return true;
        }
    }

    if (fAllowSlow)
    { // use coin database to locate block that contains transaction, and scan it
        int nHeight = -1;
        {
            CCoinsViewCache &view = *pcoinsTip;
            const CCoins *coins = view.AccessCoins(hash);
            if (coins)
                nHeight = coins->nHeight;
        }
        if (nHeight > 0)
            pindexSlow = chainActive[nHeight];
    }

    if (pindexSlow)
    {
        CBlock block;
        if (ReadBlockFromDisk(block, pindexSlow, consensusParams))
        {
            BOOST_FOREACH (const CTransaction &tx, block.vtx)
            {
                if (tx.GetHash() == hash)
                {
                    txOut = tx;
                    hashBlock = pindexSlow->GetBlockHash();
                    return true;
                }
            }
        }
    }

    return false;
}


//////////////////////////////////////////////////////////////////////////////
//
// CBlock and CBlockIndex
//

bool WriteBlockToDisk(const CBlock &block, CDiskBlockPos &pos, const CMessageHeader::MessageStartChars &messageStart)
{
    // Open history file to append
    CAutoFile fileout(OpenBlockFile(pos), SER_DISK, CLIENT_VERSION);
    if (fileout.IsNull())
        return error("WriteBlockToDisk: OpenBlockFile failed");

    // Write index header
    unsigned int nSize = fileout.GetSerializeSize(block);
    fileout << FLATDATA(messageStart) << nSize;

    // Write block
    long fileOutPos = ftell(fileout.Get());
    if (fileOutPos < 0)
        return error("WriteBlockToDisk: ftell failed");
    pos.nPos = (unsigned int)fileOutPos;
    fileout << block;

    return true;
}

bool ReadBlockFromDisk(CBlock &block, const CDiskBlockPos &pos, const Consensus::Params &consensusParams)
{
    block.SetNull();

    // Open history file to read
    CAutoFile filein(OpenBlockFile(pos, true), SER_DISK, CLIENT_VERSION);
    if (filein.IsNull())
        return error("ReadBlockFromDisk: OpenBlockFile failed for %s", pos.ToString());

    // Read block
    try
    {
        filein >> block;
    }
    catch (const std::exception &e)
    {
        return error("%s: Deserialize or I/O error - %s at %s", __func__, e.what(), pos.ToString());
    }

    // Check the header
    if (!CheckProofOfWork(block.GetHash(), block.nBits, consensusParams))
        return error("ReadBlockFromDisk: Errors in block header at %s", pos.ToString());

    return true;
}

bool ReadBlockFromDisk(CBlock &block, const CBlockIndex *pindex, const Consensus::Params &consensusParams)
{
    if (!ReadBlockFromDisk(block, pindex->GetBlockPos(), consensusParams))
        return false;
    if (block.GetHash() != pindex->GetBlockHash())
        return error("ReadBlockFromDisk(CBlock&, CBlockIndex*): GetHash() doesn't match index for %s at %s",
            pindex->ToString(), pindex->GetBlockPos().ToString());
    return true;
}

CAmount GetBlockSubsidy(int nHeight, const Consensus::Params &consensusParams)
{
    int halvings = nHeight / consensusParams.nSubsidyHalvingInterval;
    // Force block reward to zero when right shift is undefined.
    if (halvings >= 64)
        return 0;

    CAmount nSubsidy = 50 * COIN;
    // Subsidy is cut in half every 210,000 blocks which will occur approximately every 4 years.
    nSubsidy >>= halvings;
    return nSubsidy;
}

bool fLargeWorkForkFound = false;
bool fLargeWorkInvalidChainFound = false;
CBlockIndex *pindexBestForkTip = NULL, *pindexBestForkBase = NULL;

// Execute a command, as given by -alertnotify, on certain events such as a long fork being seen
static void AlertNotify(const std::string &strMessage)
{
    uiInterface.NotifyAlertChanged();
    std::string strCmd = GetArg("-alertnotify", "");
    if (strCmd.empty())
        return;

    // Alert text should be plain ascii coming from a trusted source, but to
    // be safe we first strip anything not in safeChars, then add single quotes around
    // the whole string before passing it to the shell:
    std::string singleQuote("'");
    std::string safeStatus = SanitizeString(strMessage);
    safeStatus = singleQuote + safeStatus + singleQuote;
    boost::replace_all(strCmd, "%s", safeStatus);

    boost::thread t(runCommand, strCmd); // thread runs free
}

void CheckForkWarningConditions()
{
    AssertLockHeld(cs_main);
    // Before we get past initial download, we cannot reliably alert about forks
    // (we assume we don't get stuck on a fork before the last checkpoint)
    if (IsInitialBlockDownload())
        return;

    // If our best fork is no longer within 72 blocks (+/- 12 hours if no one mines it)
    // of our head, drop it
    if (pindexBestForkTip && chainActive.Height() - pindexBestForkTip->nHeight >= 72)
        pindexBestForkTip = NULL;

    if (pindexBestForkTip ||
        (pindexBestInvalid &&
            pindexBestInvalid->nChainWork > chainActive.Tip()->nChainWork + (GetBlockProof(*chainActive.Tip()) * 6)))
    {
        if (!fLargeWorkForkFound && pindexBestForkBase)
        {
            std::string warning = std::string("'Warning: Large-work fork detected, forking after block ") +
                                  pindexBestForkBase->phashBlock->ToString() + std::string("'");
            AlertNotify(warning);
        }
        if (pindexBestForkTip && pindexBestForkBase)
        {
            LogPrintf("%s: Warning: Large valid fork found\n  forking the chain at height %d (%s)\n  lasting to height "
                      "%d (%s).\nChain state database corruption likely.\n",
                __func__, pindexBestForkBase->nHeight, pindexBestForkBase->phashBlock->ToString(),
                pindexBestForkTip->nHeight, pindexBestForkTip->phashBlock->ToString());
            fLargeWorkForkFound = true;
        }
        else
        {
            LogPrintf("%s: Warning: Found invalid chain at least ~6 blocks longer than our best chain.\nChain state "
                      "database corruption likely.\n",
                __func__);
            fLargeWorkInvalidChainFound = true;
        }
    }
    else
    {
        fLargeWorkForkFound = false;
        fLargeWorkInvalidChainFound = false;
    }
}

void CheckForkWarningConditionsOnNewFork(CBlockIndex *pindexNewForkTip)
{
    AssertLockHeld(cs_main);
    // If we are on a fork that is sufficiently large, set a warning flag
    CBlockIndex *pfork = pindexNewForkTip;
    CBlockIndex *plonger = chainActive.Tip();
    while (pfork && pfork != plonger)
    {
        while (plonger && plonger->nHeight > pfork->nHeight)
            plonger = plonger->pprev;
        if (pfork == plonger)
            break;
        pfork = pfork->pprev;
    }

    // We define a condition where we should warn the user about as a fork of at least 7 blocks
    // with a tip within 72 blocks (+/- 12 hours if no one mines it) of ours
    // We use 7 blocks rather arbitrarily as it represents just under 10% of sustained network
    // hash rate operating on the fork.
    // or a chain that is entirely longer than ours and invalid (note that this should be detected by both)
    // We define it this way because it allows us to only store the highest fork tip (+ base) which meets
    // the 7-block condition and from this always have the most-likely-to-cause-warning fork
    if (pfork &&
        (!pindexBestForkTip || (pindexBestForkTip && pindexNewForkTip->nHeight > pindexBestForkTip->nHeight)) &&
        pindexNewForkTip->nChainWork - pfork->nChainWork > (GetBlockProof(*pfork) * 7) &&
        chainActive.Height() - pindexNewForkTip->nHeight < 72)
    {
        pindexBestForkTip = pindexNewForkTip;
        pindexBestForkBase = pfork;
    }

    CheckForkWarningConditions();
}

void static InvalidChainFound(CBlockIndex *pindexNew)
{
    if (!pindexBestInvalid || pindexNew->nChainWork > pindexBestInvalid->nChainWork)
        pindexBestInvalid = pindexNew;

    LogPrintf("%s: invalid block=%s  height=%d  log2_work=%.8g  date=%s\n", __func__,
        pindexNew->GetBlockHash().ToString(), pindexNew->nHeight,
        std::log(pindexNew->nChainWork.getdouble()) / std::log(2.0),
        DateTimeStrFormat("%Y-%m-%d %H:%M:%S", pindexNew->GetBlockTime()));
    CBlockIndex *tip = chainActive.Tip();
    assert(tip);
    LogPrintf("%s:  current best=%s  height=%d  log2_work=%.8g  date=%s\n", __func__, tip->GetBlockHash().ToString(),
        chainActive.Height(), std::log(tip->nChainWork.getdouble()) / std::log(2.0),
        DateTimeStrFormat("%Y-%m-%d %H:%M:%S", tip->GetBlockTime()));
    CheckForkWarningConditions();
}

void static InvalidBlockFound(CBlockIndex *pindex, const CValidationState &state)
{
    int nDoS = 0;
    if (state.IsInvalid(nDoS))
    {
        assert(state.GetRejectCode() < REJECT_INTERNAL); // Blocks are never rejected with internal reject codes

        std::map<uint256, NodeId>::iterator it = mapBlockSource.find(pindex->GetBlockHash());
        if (it != mapBlockSource.end())
        {
            CNodeRef node(connmgr->FindNodeFromId(it->second));

            if (node)
            {
                node->PushMessage(NetMsgType::REJECT, (std::string)NetMsgType::BLOCK,
                    (unsigned char)state.GetRejectCode(), state.GetRejectReason().substr(0, MAX_REJECT_MESSAGE_LENGTH),
                    pindex->GetBlockHash());
                if (nDoS > 0)
                    dosMan.Misbehaving(node.get(), nDoS);
            }
        }
    }
    if (!state.CorruptionPossible())
    {
        pindex->nStatus |= BLOCK_FAILED_VALID;
        setDirtyBlockIndex.insert(pindex);
        setBlockIndexCandidates.erase(pindex);
        InvalidChainFound(pindex);
    }
}

void UpdateCoins(const CTransaction &tx, CValidationState &state, CCoinsViewCache &inputs, CTxUndo &txundo, int nHeight)
{
    // mark inputs spent
    if (!tx.IsCoinBase())
    {
        txundo.vprevout.reserve(tx.vin.size());
        BOOST_FOREACH (const CTxIn &txin, tx.vin)
        {
            CCoinsModifier coins = inputs.ModifyCoins(txin.prevout.hash);
            unsigned nPos = txin.prevout.n;

            if (nPos >= coins->vout.size() || coins->vout[nPos].IsNull())
                assert(false);
            // mark an outpoint spent, and construct undo information
            txundo.vprevout.push_back(CTxInUndo(coins->vout[nPos]));
            coins->Spend(nPos);
            if (coins->vout.size() == 0)
            {
                CTxInUndo &undo = txundo.vprevout.back();
                undo.nHeight = coins->nHeight;
                undo.fCoinBase = coins->fCoinBase;
                undo.nVersion = coins->nVersion;
            }
        }
        // add outputs
        inputs.ModifyNewCoins(tx.GetHash())->FromTx(tx, nHeight);
    }
    else
    {
        // add outputs for coinbase tx
        // In this case call the full ModifyCoins which will do a database
        // lookup to be sure the coins do not already exist otherwise we do not
        // know whether to mark them fresh or not.  We want the duplicate coinbases
        // before BIP30 to still be properly overwritten.
        inputs.ModifyCoins(tx.GetHash())->FromTx(tx, nHeight);
    }
}

void UpdateCoins(const CTransaction &tx, CValidationState &state, CCoinsViewCache &inputs, int nHeight)
{
    CTxUndo txundo;
    UpdateCoins(tx, state, inputs, txundo, nHeight);
}

bool CScriptCheck::operator()()
{
    const CScript &scriptSig = ptxTo->vin[nIn].scriptSig;
    CachingTransactionSignatureChecker checker(ptxTo, nIn, amount, cacheStore);
    unsigned int sighashtype = 0;
    if (!VerifyScript(scriptSig, scriptPubKey, nFlags, checker, &error, &sighashtype))
        return false;
    if (resourceTracker)
        resourceTracker->Update(ptxTo->GetHash(), checker.GetNumSigops(), checker.GetBytesHashed());
    return true;
}

bool CScriptCheckAndAnalyze::operator()()
{
    const CScript &scriptSig = ptxTo->vin[nIn].scriptSig;
    CachingTransactionSignatureChecker checker(ptxTo, nIn, amount, cacheStore);
    unsigned int sighashtype = 0;
    if (!VerifyScript(scriptSig, scriptPubKey, nFlags, checker, &error, &sighashtype))
        return false;
    ptxToNonConst->sighashType |= sighashtype;
    if (resourceTracker)
        resourceTracker->Update(ptxTo->GetHash(), checker.GetNumSigops(), checker.GetBytesHashed());
    return true;
}

int GetSpendHeight(const CCoinsViewCache &inputs)
{
    LOCK(cs_main);
    BlockMap::iterator i = mapBlockIndex.find(inputs.GetBestBlock());
    if (i != mapBlockIndex.end())
    {
        CBlockIndex *pindexPrev = i->second;
        if (pindexPrev)
            return pindexPrev->nHeight + 1;
        else
        {
            throw std::runtime_error("GetSpendHeight(): mapBlockIndex contains null block");
        }
    }
    throw std::runtime_error("GetSpendHeight(): best block does not exist");
}

namespace Consensus
{
bool CheckTxInputs(const CTransaction &tx, CValidationState &state, const CCoinsViewCache &inputs, int nSpendHeight)
{
    // This doesn't trigger the DoS code on purpose; if it did, it would make it easier
    // for an attacker to attempt to split the network.
    if (!inputs.HaveInputs(tx))
        return state.Invalid(false, 0, "", "Inputs unavailable");

    CAmount nValueIn = 0;
    CAmount nFees = 0;
    for (unsigned int i = 0; i < tx.vin.size(); i++)
    {
        const COutPoint &prevout = tx.vin[i].prevout;
        const CCoins *coins = inputs.AccessCoins(prevout.hash);
        assert(coins);

        // If prev is coinbase, check that it's matured
        if (coins->IsCoinBase())
        {
            if (nSpendHeight - coins->nHeight < COINBASE_MATURITY)
                return state.Invalid(false, REJECT_INVALID, "bad-txns-premature-spend-of-coinbase",
                    strprintf("tried to spend coinbase at depth %d", nSpendHeight - coins->nHeight));
        }

        // Check for negative or overflow input values
        nValueIn += coins->vout[prevout.n].nValue;
        if (!MoneyRange(coins->vout[prevout.n].nValue) || !MoneyRange(nValueIn))
            return state.DoS(100, false, REJECT_INVALID, "bad-txns-inputvalues-outofrange");
    }

    if (nValueIn < tx.GetValueOut())
        return state.DoS(100, false, REJECT_INVALID, "bad-txns-in-belowout", false,
            strprintf("value in (%s) < value out (%s)", FormatMoney(nValueIn), FormatMoney(tx.GetValueOut())));

    // Tally transaction fees
    CAmount nTxFee = nValueIn - tx.GetValueOut();
    if (nTxFee < 0)
        return state.DoS(100, false, REJECT_INVALID, "bad-txns-fee-negative");
    nFees += nTxFee;
    if (!MoneyRange(nFees))
        return state.DoS(100, false, REJECT_INVALID, "bad-txns-fee-outofrange");
    return true;
}
} // namespace Consensus

bool CheckInputsAnalyzeTx(CTransaction &tx,
    CValidationState &state,
    const CCoinsViewCache &inputs,
    bool fScriptChecks,
    unsigned int flags,
    bool cacheStore,
    ValidationResourceTracker *resourceTracker,
    std::vector<CScriptCheck> *pvChecks)
{
    if (!tx.IsCoinBase())
    {
        if (!Consensus::CheckTxInputs(tx, state, inputs, GetSpendHeight(inputs)))
            return false;
        if (pvChecks)
            pvChecks->reserve(tx.vin.size());

        // The first loop above does all the inexpensive checks.
        // Only if ALL inputs pass do we perform expensive ECDSA signature checks.
        // Helps prevent CPU exhaustion attacks.

        // Skip ECDSA signature verification when connecting blocks before the
        // last block chain checkpoint. Assuming the checkpoints are valid this
        // is safe because block merkle hashes are still computed and checked,
        // and any change will be caught at the next checkpoint. Of course, if
        // the checkpoint is for a chain that's invalid due to false scriptSigs
        // this optimisation would allow an invalid chain to be accepted.
        if (fScriptChecks)
        {
            for (unsigned int i = 0; i < tx.vin.size(); i++)
            {
                const COutPoint &prevout = tx.vin[i].prevout;
                const CCoins *coins = inputs.AccessCoins(prevout.hash);
                if (!coins)
                    LogPrintf("ASSERTION: no inputs available\n");
                assert(coins);

                // Verify signature
                CScriptCheckAndAnalyze check(resourceTracker, *coins, tx, i, flags, cacheStore);
                if (pvChecks)
                {
                    pvChecks->push_back(CScriptCheck());
                    check.swap(pvChecks->back());
                }
                else if (!check())
                {
                    if (flags & STANDARD_NOT_MANDATORY_VERIFY_FLAGS)
                    {
                        // Check whether the failure was caused by a
                        // non-mandatory script verification check, such as
                        // non-standard DER encodings or non-null dummy
                        // arguments; if so, don't trigger DoS protection to
                        // avoid splitting the network between upgraded and
                        // non-upgraded nodes.
                        CScriptCheck check2(
                            NULL, *coins, tx, i, flags & ~STANDARD_NOT_MANDATORY_VERIFY_FLAGS, cacheStore);
                        if (check2())
                            return state.Invalid(
                                false, REJECT_NONSTANDARD, strprintf("non-mandatory-script-verify-flag (%s)",
                                                               ScriptErrorString(check.GetScriptError())));
                    }
                    // Failures of other flags indicate a transaction that is
                    // invalid in new blocks, e.g. a invalid P2SH. We DoS ban
                    // such nodes as they are not following the protocol. That
                    // said during an upgrade careful thought should be taken
                    // as to the correct behavior - we may want to continue
                    // peering with non-upgraded nodes even after a soft-fork
                    // super-majority vote has passed.
                    return state.DoS(100, false, REJECT_INVALID, strprintf("mandatory-script-verify-flag-failed (%s)",
                                                                     ScriptErrorString(check.GetScriptError())));
                }
            }
        }
    }

    return true;
}

bool CheckInputs(const CTransaction &tx,
    CValidationState &state,
    const CCoinsViewCache &inputs,
    bool fScriptChecks,
    unsigned int flags,
    bool cacheStore,
    ValidationResourceTracker *resourceTracker,
    std::vector<CScriptCheck> *pvChecks)
{
    if (!tx.IsCoinBase())
    {
        if (!Consensus::CheckTxInputs(tx, state, inputs, GetSpendHeight(inputs)))
            return false;
        if (pvChecks)
            pvChecks->reserve(tx.vin.size());

        // The first loop above does all the inexpensive checks.
        // Only if ALL inputs pass do we perform expensive ECDSA signature checks.
        // Helps prevent CPU exhaustion attacks.

        // Skip ECDSA signature verification when connecting blocks before the
        // last block chain checkpoint. Assuming the checkpoints are valid this
        // is safe because block merkle hashes are still computed and checked,
        // and any change will be caught at the next checkpoint. Of course, if
        // the checkpoint is for a chain that's invalid due to false scriptSigs
        // this optimisation would allow an invalid chain to be accepted.
        if (fScriptChecks)
        {
            for (unsigned int i = 0; i < tx.vin.size(); i++)
            {
                const COutPoint &prevout = tx.vin[i].prevout;
                const CCoins *coins = inputs.AccessCoins(prevout.hash);
                if (!coins)
                    LogPrintf("ASSERTION: no inputs available\n");
                assert(coins);

                // Verify signature
                CScriptCheck check(resourceTracker, *coins, tx, i, flags, cacheStore);
                if (pvChecks)
                {
                    pvChecks->push_back(CScriptCheck());
                    check.swap(pvChecks->back());
                }
                else if (!check())
                {
                    if (flags & STANDARD_NOT_MANDATORY_VERIFY_FLAGS)
                    {
                        // Check whether the failure was caused by a
                        // non-mandatory script verification check, such as
                        // non-standard DER encodings or non-null dummy
                        // arguments; if so, don't trigger DoS protection to
                        // avoid splitting the network between upgraded and
                        // non-upgraded nodes.
                        CScriptCheck check2(
                            NULL, *coins, tx, i, flags & ~STANDARD_NOT_MANDATORY_VERIFY_FLAGS, cacheStore);
                        if (check2())
                            return state.Invalid(
                                false, REJECT_NONSTANDARD, strprintf("non-mandatory-script-verify-flag (%s)",
                                                               ScriptErrorString(check.GetScriptError())));
                    }
                    // Failures of other flags indicate a transaction that is
                    // invalid in new blocks, e.g. a invalid P2SH. We DoS ban
                    // such nodes as they are not following the protocol. That
                    // said during an upgrade careful thought should be taken
                    // as to the correct behavior - we may want to continue
                    // peering with non-upgraded nodes even after a soft-fork
                    // super-majority vote has passed.
                    return state.DoS(100, false, REJECT_INVALID, strprintf("mandatory-script-verify-flag-failed (%s)",
                                                                     ScriptErrorString(check.GetScriptError())));
                }
            }
        }
    }

    return true;
}

namespace
{
bool UndoWriteToDisk(const CBlockUndo &blockundo,
    CDiskBlockPos &pos,
    const uint256 &hashBlock,
    const CMessageHeader::MessageStartChars &messageStart)
{
    // Open history file to append
    CAutoFile fileout(OpenUndoFile(pos), SER_DISK, CLIENT_VERSION);
    if (fileout.IsNull())
        return error("%s: OpenUndoFile failed", __func__);

    // Write index header
    unsigned int nSize = fileout.GetSerializeSize(blockundo);
    fileout << FLATDATA(messageStart) << nSize;

    // Write undo data
    long fileOutPos = ftell(fileout.Get());
    if (fileOutPos < 0)
        return error("%s: ftell failed", __func__);
    pos.nPos = (unsigned int)fileOutPos;
    fileout << blockundo;

    // calculate & write checksum
    CHashWriter hasher(SER_GETHASH, PROTOCOL_VERSION);
    hasher << hashBlock;
    hasher << blockundo;
    fileout << hasher.GetHash();

    return true;
}

bool UndoReadFromDisk(CBlockUndo &blockundo, const CDiskBlockPos &pos, const uint256 &hashBlock)
{
    // Open history file to read
    CAutoFile filein(OpenUndoFile(pos, true), SER_DISK, CLIENT_VERSION);
    if (filein.IsNull())
        return error("%s: OpenBlockFile failed", __func__);

    // Read block
    uint256 hashChecksum;
    try
    {
        filein >> blockundo;
        filein >> hashChecksum;
    }
    catch (const std::exception &e)
    {
        return error("%s: Deserialize or I/O error - %s", __func__, e.what());
    }

    // Verify checksum
    CHashWriter hasher(SER_GETHASH, PROTOCOL_VERSION);
    hasher << hashBlock;
    hasher << blockundo;
    if (hashChecksum != hasher.GetHash())
        return error("%s: Checksum mismatch", __func__);

    return true;
}

/** Abort with a message */
bool AbortNode(const std::string &strMessage, const std::string &userMessage = "")
{
    strMiscWarning = strMessage;
    LogPrintf("*** %s\n", strMessage);
    uiInterface.ThreadSafeMessageBox(
        userMessage.empty() ? _("Error: A fatal internal error occurred, see debug.log for details") : userMessage, "",
        CClientUIInterface::MSG_ERROR);
    StartShutdown();
    return false;
}

bool AbortNode(CValidationState &state, const std::string &strMessage, const std::string &userMessage = "")
{
    AbortNode(strMessage, userMessage);
    return state.Error(strMessage);
}

} // anon namespace

/**
 * Apply the undo operation of a CTxInUndo to the given chain state.
 * @param undo The undo object.
 * @param view The coins view to which to apply the changes.
 * @param out The out point that corresponds to the tx input.
 * @return True on success.
 */
static bool ApplyTxInUndo(const CTxInUndo &undo, CCoinsViewCache &view, const COutPoint &out)
{
    bool fClean = true;

    CCoinsModifier coins = view.ModifyCoins(out.hash);
    if (undo.nHeight != 0)
    {
        // undo data contains height: this is the last output of the prevout tx being spent
        if (!coins->IsPruned())
            fClean = fClean && error("%s: undo data overwriting existing transaction", __func__);
        coins->Clear();
        coins->fCoinBase = undo.fCoinBase;
        coins->nHeight = undo.nHeight;
        coins->nVersion = undo.nVersion;
    }
    else
    {
        if (coins->IsPruned())
            fClean = fClean && error("%s: undo data adding output to missing transaction", __func__);
    }
    if (coins->IsAvailable(out.n))
        fClean = fClean && error("%s: undo data overwriting existing output", __func__);
    if (coins->vout.size() < out.n + 1)
        coins->vout.resize(out.n + 1);
    coins->vout[out.n] = undo.txout;

    return fClean;
}

bool DisconnectBlock(const CBlock &block,
    CValidationState &state,
    const CBlockIndex *pindex,
    CCoinsViewCache &view,
    bool *pfClean)
{
    assert(pindex->GetBlockHash() == view.GetBestBlock());

    if (pfClean)
        *pfClean = false;

    bool fClean = true;

    CBlockUndo blockUndo;
    CDiskBlockPos pos = pindex->GetUndoPos();
    if (pos.IsNull())
        return error("DisconnectBlock(): no undo data available");
    if (!UndoReadFromDisk(blockUndo, pos, pindex->pprev->GetBlockHash()))
        return error("DisconnectBlock(): failure reading undo data");

    if (blockUndo.vtxundo.size() + 1 != block.vtx.size())
        return error("DisconnectBlock(): block and undo data inconsistent");

    // undo transactions in reverse order
    for (int i = block.vtx.size() - 1; i >= 0; i--)
    {
        const CTransaction &tx = block.vtx[i];
        uint256 hash = tx.GetHash();

        // Check that all outputs are available and match the outputs in the block itself
        // exactly.
        {
            CCoinsModifier outs = view.ModifyCoins(hash);
            outs->ClearUnspendable();

            CCoins outsBlock(tx, pindex->nHeight);
            // The CCoins serialization does not serialize negative numbers.
            // No network rules currently depend on the version here, so an inconsistency is harmless
            // but it must be corrected before txout nversion ever influences a network rule.
            if (outsBlock.nVersion < 0)
                outs->nVersion = outsBlock.nVersion;
            if (*outs != outsBlock)
                fClean = fClean && error("DisconnectBlock(): added transaction mismatch? database corrupted");

            // remove outputs
            outs->Clear();
        }

        // restore inputs
        if (i > 0)
        { // not coinbases
            const CTxUndo &txundo = blockUndo.vtxundo[i - 1];
            if (txundo.vprevout.size() != tx.vin.size())
                return error("DisconnectBlock(): transaction and undo data inconsistent");
            for (unsigned int j = tx.vin.size(); j-- > 0;)
            {
                const COutPoint &out = tx.vin[j].prevout;
                const CTxInUndo &undo = txundo.vprevout[j];
                if (!ApplyTxInUndo(undo, view, out))
                    fClean = false;
            }
        }
    }

    // move best block pointer to prevout block
    view.SetBestBlock(pindex->pprev->GetBlockHash());

    if (pfClean)
    {
        *pfClean = fClean;
        return true;
    }

    return fClean;
}

void static FlushBlockFile(bool fFinalize = false)
{
    LOCK(cs_LastBlockFile);

    CDiskBlockPos posOld(nLastBlockFile, 0);

    FILE *fileOld = OpenBlockFile(posOld);
    if (fileOld)
    {
        if (fFinalize)
            TruncateFile(fileOld, vinfoBlockFile[nLastBlockFile].nSize);
        FileCommit(fileOld);
        fclose(fileOld);
    }

    fileOld = OpenUndoFile(posOld);
    if (fileOld)
    {
        if (fFinalize)
            TruncateFile(fileOld, vinfoBlockFile[nLastBlockFile].nUndoSize);
        FileCommit(fileOld);
        fclose(fileOld);
    }
}

bool FindUndoPos(CValidationState &state, int nFile, CDiskBlockPos &pos, unsigned int nAddSize);


//
// Called periodically asynchronously; alerts if it smells like
// we're being fed a bad chain (blocks being generated much
// too slowly or too quickly).
//
void PartitionCheck(bool (*initialDownloadCheck)(),
    CCriticalSection &cs,
    const CBlockIndex *const &bestHeader,
    int64_t nPowTargetSpacing)
{
    if (bestHeader == NULL || initialDownloadCheck())
        return;

    static int64_t lastAlertTime = 0;
    int64_t now = GetAdjustedTime();
    if (lastAlertTime > now - 60 * 60 * 24)
        return; // Alert at most once per day

    const int SPAN_HOURS = 4;
    const int SPAN_SECONDS = SPAN_HOURS * 60 * 60;
    int BLOCKS_EXPECTED = SPAN_SECONDS / nPowTargetSpacing;

    boost::math::poisson_distribution<double> poisson(BLOCKS_EXPECTED);

    std::string strWarning;
    int64_t startTime = GetAdjustedTime() - SPAN_SECONDS;

    LOCK(cs);
    const CBlockIndex *i = bestHeader;
    int nBlocks = 0;
    while (i->GetBlockTime() >= startTime)
    {
        ++nBlocks;
        i = i->pprev;
        if (i == NULL)
            return; // Ran out of chain, we must not be fully sync'ed
    }

    // How likely is it to find that many by chance?
    double p = boost::math::pdf(poisson, nBlocks);

    LogPrint("partitioncheck", "%s: Found %d blocks in the last %d hours\n", __func__, nBlocks, SPAN_HOURS);
    LogPrint("partitioncheck", "%s: likelihood: %g\n", __func__, p);

    // Aim for one false-positive about every fifty years of normal running:
    const int FIFTY_YEARS = 50 * 365 * 24 * 60 * 60;
    double alertThreshold = 1.0 / (FIFTY_YEARS / SPAN_SECONDS);

    if (p <= alertThreshold && nBlocks < BLOCKS_EXPECTED)
    {
        // Many fewer blocks than expected: alert!
        strWarning = strprintf(
            _("WARNING: check your network connection, %d blocks received in the last %d hours (%d expected)"), nBlocks,
            SPAN_HOURS, BLOCKS_EXPECTED);
    }
    else if (p <= alertThreshold && nBlocks > BLOCKS_EXPECTED)
    {
        // Many more blocks than expected: alert!
        strWarning = strprintf(_("WARNING: abnormally high number of blocks generated, %d blocks received in the last "
                                 "%d hours (%d expected)"),
            nBlocks, SPAN_HOURS, BLOCKS_EXPECTED);
    }
    if (!strWarning.empty())
    {
        strMiscWarning = strWarning;
        AlertNotify(strWarning);
        lastAlertTime = now;
    }
}

// Protected by cs_main
VersionBitsCache versionbitscache;

int32_t ComputeBlockVersion(const CBlockIndex *pindexPrev, const Consensus::Params &params)
{
    LOCK(cs_main);
    int32_t nVersion = VERSIONBITS_TOP_BITS;

    for (int i = 0; i < (int)Consensus::MAX_VERSION_BITS_DEPLOYMENTS; i++)
    {
        ThresholdState state = VersionBitsState(pindexPrev, params, (Consensus::DeploymentPos)i, versionbitscache);
        if (state == THRESHOLD_LOCKED_IN || state == THRESHOLD_STARTED)
        {
            nVersion |= VersionBitsMask(params, (Consensus::DeploymentPos)i);
        }
    }

    return nVersion;
}

/**
 * Threshold condition checker that triggers when unknown versionbits are seen on the network.
 */
class WarningBitsConditionChecker : public AbstractThresholdConditionChecker
{
private:
    int bit;

public:
    WarningBitsConditionChecker(int bitIn) : bit(bitIn) {}
    int64_t BeginTime(const Consensus::Params &params) const { return 0; }
    int64_t EndTime(const Consensus::Params &params) const { return std::numeric_limits<int64_t>::max(); }
    int Period(const Consensus::Params &params) const { return params.nMinerConfirmationWindow; }
    int Threshold(const Consensus::Params &params) const { return params.nRuleChangeActivationThreshold; }
    bool Condition(const CBlockIndex *pindex, const Consensus::Params &params) const
    {
        return ((pindex->nVersion & VERSIONBITS_TOP_MASK) == VERSIONBITS_TOP_BITS) &&
               ((pindex->nVersion >> bit) & 1) != 0 &&
               ((UnlimitedComputeBlockVersion(pindex->pprev, params, pindex->nTime) >> bit) & 1) == 0;
    }
};

// Protected by cs_main
static ThresholdConditionCache warningcache[VERSIONBITS_NUM_BITS];

static int64_t nTimeCheck = 0;
static int64_t nTimeForks = 0;
static int64_t nTimeVerify = 0;
static int64_t nTimeConnect = 0;
static int64_t nTimeIndex = 0;
static int64_t nTimeCallbacks = 0;
static int64_t nTimeTotal = 0;

bool ConnectBlock(const CBlock &block,
    CValidationState &state,
    CBlockIndex *pindex,
    CCoinsViewCache &view,
    bool fJustCheck,
    bool fParallel)
{
    /** BU: Start Section to validate inputs - if there are parallel blocks being checked
     *      then the winner of this race will get to update the UTXO.
     */

    const CChainParams &chainparams = Params();
    AssertLockHeld(cs_main);

    int64_t nTimeStart = GetTimeMicros();

    // Check it again in case a previous version let a bad block in
    if (!CheckBlock(block, state, !fJustCheck, !fJustCheck))
        return false;

    // verify that the view's current state corresponds to the previous block
    uint256 hashPrevBlock = pindex->pprev == NULL ? uint256() : pindex->pprev->GetBlockHash();
    assert(hashPrevBlock == view.GetBestBlock());

    // Special case for the genesis block, skipping connection of its transactions
    // (its coinbase is unspendable)
    if (block.GetHash() == chainparams.GetConsensus().hashGenesisBlock)
    {
        if (!fJustCheck)
            view.SetBestBlock(pindex->GetBlockHash());
        return true;
    }

    const int64_t timeBarrier = GetTime() - (24 * 3600 * checkScriptDays.value);
    // Blocks that have various days of POW behind them makes them secure in that
    // real online nodes have checked the scripts.  Therefore, during initial block
    // download we don't need to check most of those scripts except for the most
    // recent ones.
    bool fScriptChecks = true;
    if (pindexBestHeader)
        fScriptChecks = !fCheckpointsEnabled || block.nTime > timeBarrier ||
                        (uint32_t)pindex->nHeight > pindexBestHeader->nHeight - (144 * checkScriptDays.value);

    int64_t nTime1 = GetTimeMicros();
    nTimeCheck += nTime1 - nTimeStart;
    LogPrint("bench", "    - Sanity checks: %.2fms [%.2fs]\n", 0.001 * (nTime1 - nTimeStart), nTimeCheck * 0.000001);

    // Do not allow blocks that contain transactions which 'overwrite' older transactions,
    // unless those are already completely spent.
    // If such overwrites are allowed, coinbases and transactions depending upon those
    // can be duplicated to remove the ability to spend the first instance -- even after
    // being sent to another address.
    // See BIP30 and http://r6.ca/blog/20120206T005236Z.html for more information.
    // This logic is not necessary for memory pool transactions, as AcceptToMemoryPool
    // already refuses previously-known transaction ids entirely.
    // This rule was originally applied to all blocks with a timestamp after March 15, 2012, 0:00 UTC.
    // Now that the whole chain is irreversibly beyond that time it is applied to all blocks except the
    // two in the chain that violate it. This prevents exploiting the issue against nodes during their
    // initial block download.
    bool fEnforceBIP30 = (!pindex->phashBlock) || // Enforce on CreateNewBlock invocations which don't have a hash.
                         !((pindex->nHeight == 91842 &&
                               pindex->GetBlockHash() ==
                                   uint256S("0x00000000000a4d0a398161ffc163c503763b1f4360639393e0e4c8e300e0caec")) ||
                             (pindex->nHeight == 91880 &&
                                 pindex->GetBlockHash() ==
                                     uint256S("0x00000000000743f190a18c5577a3c2d2a1f610ae9601ac046a38084ccb7cd721")));

    // Once BIP34 activated it was not possible to create new duplicate coinbases and thus other than starting
    // with the 2 existing duplicate coinbase pairs, not possible to create overwriting txs.  But by the
    // time BIP34 activated, in each of the existing pairs the duplicate coinbase had overwritten the first
    // before the first had been spent.  Since those coinbases are sufficiently buried its no longer possible to create
    // further
    // duplicate transactions descending from the known pairs either.
    // If we're on the known chain at height greater than where BIP34 activated, we can save the db accesses needed for
    // the BIP30 check.
    if (pindex->pprev) // If this isn't the genesis block
    {
        CBlockIndex *pindexBIP34height = pindex->pprev->GetAncestor(chainparams.GetConsensus().BIP34Height);
        // Only continue to enforce if we're below BIP34 activation height or the block hash at that height doesn't
        // correspond.
        fEnforceBIP30 =
            fEnforceBIP30 &&
            (!pindexBIP34height || !(pindexBIP34height->GetBlockHash() == chainparams.GetConsensus().BIP34Hash));

        if (fEnforceBIP30)
        {
            BOOST_FOREACH (const CTransaction &tx, block.vtx)
            {
                const CCoins *coins = view.AccessCoins(tx.GetHash());
                if (coins && !coins->IsPruned())
                    return state.DoS(
                        100, error("ConnectBlock(): tried to overwrite transaction"), REJECT_INVALID, "bad-txns-BIP30");
            }
        }
    }
    // BIP16 didn't become active until Apr 1 2012
    int64_t nBIP16SwitchTime = 1333238400;
    bool fStrictPayToScriptHash = (pindex->GetBlockTime() >= nBIP16SwitchTime);

    unsigned int flags = fStrictPayToScriptHash ? SCRIPT_VERIFY_P2SH : SCRIPT_VERIFY_NONE;

    if (pindex->forkActivated(miningForkTime.value))
    {
        flags |= SCRIPT_ENABLE_SIGHASH_FORKID;
    }

    // Start enforcing the DERSIG (BIP66) rules, for block.nVersion=3 blocks,
    // when 75% of the network has upgraded:
    if (block.nVersion >= 3 && IsSuperMajority(3, pindex->pprev,
                                   chainparams.GetConsensus().nMajorityEnforceBlockUpgrade, chainparams.GetConsensus()))
    {
        flags |= SCRIPT_VERIFY_DERSIG;
    }

    // Start enforcing CHECKLOCKTIMEVERIFY, (BIP65) for block.nVersion=4
    // blocks, when 75% of the network has upgraded:
    if (block.nVersion >= 4 && IsSuperMajority(4, pindex->pprev,
                                   chainparams.GetConsensus().nMajorityEnforceBlockUpgrade, chainparams.GetConsensus()))
    {
        flags |= SCRIPT_VERIFY_CHECKLOCKTIMEVERIFY;
    }

    // Start enforcing BIP68 (sequence locks) and BIP112 (CHECKSEQUENCEVERIFY) using versionbits logic.
    int nLockTimeFlags = 0;
    if (VersionBitsState(pindex->pprev, chainparams.GetConsensus(), Consensus::DEPLOYMENT_CSV, versionbitscache) ==
        THRESHOLD_ACTIVE)
    {
        flags |= SCRIPT_VERIFY_CHECKSEQUENCEVERIFY;
        nLockTimeFlags |= LOCKTIME_VERIFY_SEQUENCE;
    }

    int64_t nTime2 = GetTimeMicros();
    nTimeForks += nTime2 - nTime1;
    LogPrint("bench", "    - Fork checks: %.2fms [%.2fs]\n", 0.001 * (nTime2 - nTime1), nTimeForks * 0.000001);

    CBlockUndo blockundo;
    ValidationResourceTracker resourceTracker;
    std::vector<int> prevheights;
    CAmount nFees = 0;
    int nInputs = 0;
    unsigned int nSigOps = 0;
    CDiskTxPos pos(pindex->GetBlockPos(), GetSizeOfCompactSize(block.vtx.size()));
    std::vector<std::pair<uint256, CDiskTxPos> > vPos;
    vPos.reserve(block.vtx.size());
    blockundo.vtxundo.reserve(block.vtx.size() - 1);
    int nChecked = 0;
    int nOrphansChecked = 0;
    const arith_uint256 nStartingChainWork = chainActive.Tip()->nChainWork;

    // Create a vector for storing hashes that will be deleted from the unverified and perverified txn sets.
    // We will delete these hashes only if and when this block is the one that is accepted saving us the unnecessary
    // repeated locking and unlocking of cs_xval.
    std::vector<uint256> vHashesToDelete;

    // Create a temporary view of the UTXO set
    CCoinsViewCache viewTempCache(pcoinsTip);

    // Section for boost scoped lock on the scriptcheck_mutex
    boost::thread::id this_id(boost::this_thread::get_id());

    // Get the next available mutex and the associated scriptcheckqueue. Then lock this thread
    // with the mutex so that the checking of inputs can be done with the chosen scriptcheckqueue.
    CCheckQueue<CScriptCheck> *pScriptQueue(PV->GetScriptCheckQueue());

    // Aquire the control that is used to wait for the script threads to finish. Do this after aquiring the
    // scoped lock to ensure the scriptqueue is free and available.
    CCheckQueueControl<CScriptCheck> control(fScriptChecks && PV->ThreadCount() ? pScriptQueue : NULL);

    // Initialize a PV session.
    if (!PV->Initialize(this_id, pindex, fParallel))
        return false;

    /*********************************************************************************************
     If in PV, unlock cs_main here so we have no contention when we're checking inputs and scripts
     *********************************************************************************************/
    if (fParallel)
        LEAVE_CRITICAL_SECTION(cs_main);

    // Begin Section for Boost Scope Guard
    {
        // Scope guard to make sure cs_main is set and resources released if we encounter an exception.
        BOOST_SCOPE_EXIT(&PV, &fParallel) { PV->SetLocks(fParallel); }
        BOOST_SCOPE_EXIT_END


        // Start checking Inputs
        bool inOrphanCache;
        bool inVerifiedCache;
        // When in parallel mode then unlock cs_main for this loop to give any other threads
        // a chance to process in parallel. This is crucial for parallel validation to work.
        // NOTE: the only place where cs_main is needed is if we hit PV->ChainWorkHasChanged, which
        //       internally grabs the cs_main lock when needed.
        for (unsigned int i = 0; i < block.vtx.size(); i++)
        {
            const CTransaction &tx = block.vtx[i];

            nInputs += tx.vin.size();
            nSigOps += GetLegacySigOpCount(tx);
            // if (nSigOps > MAX_BLOCK_SIGOPS)
            //    return state.DoS(100, error("ConnectBlock(): too many sigops"),
            //                    REJECT_INVALID, "bad-blk-sigops");

            if (!tx.IsCoinBase())
            {
                if (!viewTempCache.HaveInputs(tx))
                {
                    // If we were validating at the same time as another block and the other block wins the validation
                    // race
                    // and updates the UTXO first, then we may end up here with missing inputs.  Therefore we checke to
                    // see
                    // if the chainwork has advanced or if we recieved a quit and if so return without DOSing the node.
                    if (PV->ChainWorkHasChanged(nStartingChainWork) || PV->QuitReceived(this_id, fParallel))
                    {
                        return false;
                    }
                    return state.DoS(100, error("ConnectBlock(): inputs missing/spent"), REJECT_INVALID,
                        "bad-txns-inputs-missingorspent");
                }

                // Check that transaction is BIP68 final
                // BIP68 lock checks (as opposed to nLockTime checks) must
                // be in ConnectBlock because they require the UTXO set
                prevheights.resize(tx.vin.size());
                for (size_t j = 0; j < tx.vin.size(); j++)
                {
                    prevheights[j] = viewTempCache.AccessCoins(tx.vin[j].prevout.hash)->nHeight;
                }

                if (!SequenceLocks(tx, nLockTimeFlags, &prevheights, *pindex))
                {
                    return state.DoS(100, error("%s: contains a non-BIP68-final transaction", __func__), REJECT_INVALID,
                        "bad-txns-nonfinal");
                }

                if (fStrictPayToScriptHash)
                {
                    // Add in sigops done by pay-to-script-hash inputs;
                    // this is to prevent a "rogue miner" from creating
                    // an incredibly-expensive-to-validate block.
                    nSigOps += GetP2SHSigOpCount(tx, viewTempCache);
                    // if (nSigOps > MAX_BLOCK_SIGOPS)
                    //    return state.DoS(100, error("ConnectBlock(): too many sigops"),
                    //                     REJECT_INVALID, "bad-blk-sigops");
                }

                nFees += viewTempCache.GetValueIn(tx) - tx.GetValueOut();

                // Only check inputs when the tx hash in not in the setPreVerifiedTxHash as would only
                // happen if this were a regular block or when a tx is found within the returning XThinblock.
                uint256 hash = tx.GetHash();
                {
                    {
                        LOCK(cs_xval);
                        inOrphanCache = setUnVerifiedOrphanTxHash.count(hash);
                        inVerifiedCache = setPreVerifiedTxHash.count(hash);
                    } /* We don't want to hold the lock while inputs are being checked or we'll slow down the competing
                         thread, if there is one */

                    if ((inOrphanCache) || (!inVerifiedCache && !inOrphanCache))
                    {
                        LogPrint("parallel_2", "checking inputs for tx: %d\n", i);
                        if (inOrphanCache)
                            nOrphansChecked++;

                        std::vector<CScriptCheck> vChecks;
                        bool fCacheResults = fJustCheck; /* Don't cache results if we're actually connecting blocks
                                                            (still consult the cache, though) */
                        if (!CheckInputs(tx, state, viewTempCache, fScriptChecks, flags, fCacheResults,
                                &resourceTracker, PV->ThreadCount() ? &vChecks : NULL))
                        {
                            return error("ConnectBlock(): CheckInputs on %s failed with %s", tx.GetHash().ToString(),
                                FormatStateMessage(state));
                        }
                        control.Add(vChecks);
                        nChecked++;
                    }
                    else
                    {
                        vHashesToDelete.push_back(hash);
                    }
                }
            }

            CTxUndo undoDummy;
            if (i > 0)
            {
                blockundo.vtxundo.push_back(CTxUndo());
            }
            UpdateCoins(tx, state, viewTempCache, i == 0 ? undoDummy : blockundo.vtxundo.back(), pindex->nHeight);
            vPos.push_back(std::make_pair(tx.GetHash(), pos));
            pos.nTxOffset += ::GetSerializeSize(tx, SER_DISK, CLIENT_VERSION);

            if (PV->QuitReceived(this_id, fParallel))
            {
                return false;
            }

            // This is for testing PV and slowing down the validation of inputs. This makes it easier to create
            // and run python regression tests and is an testing feature.
            if (GetArg("-pvtest", false))
                MilliSleep(1000);
        }
        LogPrint("thin", "Number of CheckInputs() performed: %d  Orphan count: %d\n", nChecked, nOrphansChecked);


        // Wait for all sig check threads to finish before updating utxo
        LogPrint("parallel", "Waiting for script threads to finish\n");
        if (!control.Wait())
        {
            // if we end up here then the signature verification failed and we must re-lock cs_main before returning.
            return state.DoS(100, false);
        }
        if (PV->QuitReceived(this_id, fParallel))
        {
            return false;
        }

        CAmount blockReward = nFees + GetBlockSubsidy(pindex->nHeight, chainparams.GetConsensus());
        if (block.vtx[0].GetValueOut() > blockReward)
            return state.DoS(100, error("ConnectBlock(): coinbase pays too much (actual=%d vs limit=%d)",
                                      block.vtx[0].GetValueOut(), blockReward),
                REJECT_INVALID, "bad-cb-amount");

        if (fJustCheck)
            return true;


        /*****************************************************************************************************************
         *                         Start update of UTXO, if this block wins the validation race *
         *****************************************************************************************************************/
        // If in PV mode and we win the race then we lock everyone out by taking cs_main but before updating the UTXO
        // and
        // terminating any competing threads.
    } // cs_main is re-aquired automatically as we go out of scope from the BOOST scope guard

    // Last check for chain work just in case the thread manages to get here before being terminated.
    if (PV->ChainWorkHasChanged(nStartingChainWork) || PV->QuitReceived(this_id, fParallel))
    {
        return false; // no need to lock cs_main before returning as it should already be locked.
    }

    // Quit any competing threads may be validating which have the same previous block before updating the UTXO.
    PV->QuitCompetingThreads(block.GetBlockHeader().hashPrevBlock);

    // Flush the temporary UTXO view to the base view (the in memory UTXO main cache)
    int64_t nUpdateCoinsTimeBegin = GetTimeMicros();
    LogPrint("parallel", "Updating UTXO for %s\n", block.GetHash().ToString());
    viewTempCache.Flush();

    int64_t nUpdateCoinsTimeEnd = GetTimeMicros();
    LogPrint("bench", "      - Update Coins %.3fms\n", nUpdateCoinsTimeEnd - nUpdateCoinsTimeBegin);

    int64_t nTime3 = GetTimeMicros();
    nTimeConnect += nTime3 - nTime2;
    LogPrint("bench", "      - Connect %u transactions: %.2fms (%.3fms/tx, %.3fms/txin) [%.2fs]\n",
        (unsigned)block.vtx.size(), 0.001 * (nTime3 - nTime2), 0.001 * (nTime3 - nTime2) / block.vtx.size(),
        nInputs <= 1 ? 0 : 0.001 * (nTime3 - nTime2) / (nInputs - 1), nTimeConnect * 0.000001);

    int64_t nTime4 = GetTimeMicros();
    nTimeVerify += nTime4 - nTime2;
    LogPrint("bench", "    - Verify %u txins: %.2fms (%.3fms/txin) [%.2fs]\n", nInputs - 1, 0.001 * (nTime4 - nTime2),
        nInputs <= 1 ? 0 : 0.001 * (nTime4 - nTime2) / (nInputs - 1), nTimeVerify * 0.000001);


    // Write undo information to disk
    if (pindex->GetUndoPos().IsNull() || !pindex->IsValid(BLOCK_VALID_SCRIPTS))
    {
        if (pindex->GetUndoPos().IsNull())
        {
            CDiskBlockPos pos;
            if (!FindUndoPos(state, pindex->nFile, pos, ::GetSerializeSize(blockundo, SER_DISK, CLIENT_VERSION) + 40))
                return error("ConnectBlock(): FindUndoPos failed");


            uint256 prevHash;
            if (pindex->pprev) // genesis block prev hash is 0
                prevHash = pindex->pprev->GetBlockHash();
            else
                prevHash.SetNull();
            if (!UndoWriteToDisk(blockundo, pos, prevHash, chainparams.MessageStart()))
                return AbortNode(state, "Failed to write undo data");


            // update nUndoPos in block index
            pindex->nUndoPos = pos.nPos;
            pindex->nStatus |= BLOCK_HAVE_UNDO;
        }

        pindex->RaiseValidity(BLOCK_VALID_SCRIPTS);
        setDirtyBlockIndex.insert(pindex);
    }

    if (fTxIndex)
        if (!pblocktree->WriteTxIndex(vPos))
            return AbortNode(state, "Failed to write transaction index");

    // add this block to the view's block chain (the main UTXO in memory cache)
    view.SetBestBlock(pindex->GetBlockHash());

    int64_t nTime5 = GetTimeMicros();
    nTimeIndex += nTime5 - nTime4;
    LogPrint("bench", "    - Index writing: %.2fms [%.2fs]\n", 0.001 * (nTime5 - nTime4), nTimeIndex * 0.000001);

    // Watch for changes to the previous coinbase transaction.
    static uint256 hashPrevBestCoinBase;
    GetMainSignals().UpdatedTransaction(hashPrevBestCoinBase);
    hashPrevBestCoinBase = block.vtx[0].GetHash();

    int64_t nTime6 = GetTimeMicros();
    nTimeCallbacks += nTime6 - nTime5;
    LogPrint("bench", "    - Callbacks: %.2fms [%.2fs]\n", 0.001 * (nTime6 - nTime5), nTimeCallbacks * 0.000001);

    PV->Cleanup(block, pindex); // NOTE: this must be run whether in fParallel or not!

    // Delete hashes from unverified and preverified sets that will no longer be needed after the block is accepted.
    {
        LOCK(cs_xval);
        BOOST_FOREACH (const uint256 hash, vHashesToDelete)
        {
            setPreVerifiedTxHash.erase(hash);
            setUnVerifiedOrphanTxHash.erase(hash);
        }
    }

    return true;
}

enum FlushStateMode
{
    FLUSH_STATE_NONE,
    FLUSH_STATE_IF_NEEDED,
    FLUSH_STATE_PERIODIC,
    FLUSH_STATE_ALWAYS
};

/**
 * Update the on-disk chain state.
 * The caches and indexes are flushed depending on the mode we're called with
 * if they're too large, if it's been a while since the last write,
 * or always and in all cases if we're in prune mode and are deleting files.
 */
bool static FlushStateToDisk(CValidationState &state, FlushStateMode mode)
{
    const CChainParams &chainparams = Params();
    LOCK2(cs_main, cs_LastBlockFile);
    static int64_t nLastWrite = 0;
    static int64_t nLastFlush = 0;
    static int64_t nLastSetChain = 0;
    std::set<int> setFilesToPrune;
    bool fFlushForPrune = false;
    try
    {
        if (fPruneMode && fCheckForPruning && !fReindex)
        {
            FindFilesToPrune(setFilesToPrune, chainparams.PruneAfterHeight());
            fCheckForPruning = false;
            if (!setFilesToPrune.empty())
            {
                fFlushForPrune = true;
                if (!fHavePruned)
                {
                    pblocktree->WriteFlag("prunedblockfiles", true);
                    fHavePruned = true;
                }
            }
        }
        int64_t nNow = GetTimeMicros();
        // Avoid writing/flushing immediately after startup.
        if (nLastWrite == 0)
        {
            nLastWrite = nNow;
        }
        if (nLastFlush == 0)
        {
            nLastFlush = nNow;
        }
        if (nLastSetChain == 0)
        {
            nLastSetChain = nNow;
        }
        size_t cacheSize = pcoinsTip->DynamicMemoryUsage();
        // The cache is large and close to the limit, but we have time now (not in the middle of a block processing).
        bool fCacheLarge = mode == FLUSH_STATE_PERIODIC && cacheSize * (10.0 / 9) > nCoinCacheUsage;
        // The cache is over the limit, we have to write now.
        bool fCacheCritical = mode == FLUSH_STATE_IF_NEEDED && cacheSize > nCoinCacheUsage;
        // It's been a while since we wrote the block index to disk. Do this frequently, so we don't need to redownload
        // after a crash.
        bool fPeriodicWrite =
            mode == FLUSH_STATE_PERIODIC && nNow > nLastWrite + (int64_t)DATABASE_WRITE_INTERVAL * 1000000;
        // It's been very long since we flushed the cache. Do this infrequently, to optimize cache usage.
        bool fPeriodicFlush =
            mode == FLUSH_STATE_PERIODIC && nNow > nLastFlush + (int64_t)DATABASE_FLUSH_INTERVAL * 1000000;
        // Combine all conditions that result in a full cache flush.
        bool fDoFullFlush =
            (mode == FLUSH_STATE_ALWAYS) || fCacheLarge || fCacheCritical || fPeriodicFlush || fFlushForPrune;
        // Write blocks and block index to disk.
        if (fDoFullFlush || fPeriodicWrite)
        {
            // Depend on nMinDiskSpace to ensure we can write block index
            if (!CheckDiskSpace(0))
                return state.Error("out of disk space");
            // First make sure all block and undo data is flushed to disk.
            FlushBlockFile();
            // Then update all block file information (which may refer to block and undo files).
            {
                std::vector<std::pair<int, const CBlockFileInfo *> > vFiles;
                vFiles.reserve(setDirtyFileInfo.size());
                for (std::set<int>::iterator it = setDirtyFileInfo.begin(); it != setDirtyFileInfo.end();)
                {
                    vFiles.push_back(std::make_pair(*it, &vinfoBlockFile[*it]));
                    setDirtyFileInfo.erase(it++);
                }
                std::vector<const CBlockIndex *> vBlocks;
                vBlocks.reserve(setDirtyBlockIndex.size());
                for (std::set<CBlockIndex *>::iterator it = setDirtyBlockIndex.begin(); it != setDirtyBlockIndex.end();)
                {
                    vBlocks.push_back(*it);
                    setDirtyBlockIndex.erase(it++);
                }
                if (!pblocktree->WriteBatchSync(vFiles, nLastBlockFile, vBlocks))
                {
                    return AbortNode(state, "Files to write to block index database");
                }
            }
            // Finally remove any pruned files
            if (fFlushForPrune)
                UnlinkPrunedFiles(setFilesToPrune);
            nLastWrite = nNow;
        }
        // Flush best chain related state. This can only be done if the blocks / block index write was also done.
        if (fDoFullFlush)
        {
            // Typical CCoins structures on disk are around 128 bytes in size.
            // Pushing a new one to the database can cause it to be written
            // twice (once in the log, and once in the tables). This is already
            // an overestimation, as most will delete an existing entry or
            // overwrite one. Still, use a conservative safety factor of 2.
            if (!CheckDiskSpace(128 * 2 * 2 * pcoinsTip->GetCacheSize()))
                return state.Error("out of disk space");
            // Flush the chainstate (which may refer to block index entries).
            if (!pcoinsTip->Flush())
                return AbortNode(state, "Failed to write to coin database");
            nLastFlush = nNow;
        }
        if (fDoFullFlush || ((mode == FLUSH_STATE_ALWAYS || mode == FLUSH_STATE_PERIODIC) &&
                                nNow > nLastSetChain + (int64_t)DATABASE_WRITE_INTERVAL * 1000000))
        {
            // Update best block in wallet (so we can detect restored wallets).
            GetMainSignals().SetBestChain(chainActive.GetLocator());
            nLastSetChain = nNow;
        }
    }
    catch (const std::runtime_error &e)
    {
        return AbortNode(state, std::string("System error while flushing: ") + e.what());
    }
    return true;
}

void FlushStateToDisk()
{
    CValidationState state;
    FlushStateToDisk(state, FLUSH_STATE_ALWAYS);
}

void PruneAndFlush()
{
    CValidationState state;
    fCheckForPruning = true;
    FlushStateToDisk(state, FLUSH_STATE_NONE);
}

/** Update chainActive and related internal data structures. */
void static UpdateTip(CBlockIndex *pindexNew)
{
    const CChainParams &chainParams = Params();
    chainActive.SetTip(pindexNew);

    // New best block
    nTimeBestReceived = GetTime();
    mempool.AddTransactionsUpdated(1);

    LogPrintf("%s: new best=%s  height=%d bits=%d log2_work=%.8g  tx=%lu  date=%s progress=%f  cache=%.1fMiB(%utx)\n",
        __func__, chainActive.Tip()->GetBlockHash().ToString(), chainActive.Height(), chainActive.Tip()->nBits,
        log(chainActive.Tip()->nChainWork.getdouble()) / log(2.0), (unsigned long)chainActive.Tip()->nChainTx,
        DateTimeStrFormat("%Y-%m-%d %H:%M:%S", chainActive.Tip()->GetBlockTime()),
        Checkpoints::GuessVerificationProgress(chainParams.Checkpoints(), chainActive.Tip()),
        pcoinsTip->DynamicMemoryUsage() * (1.0 / (1 << 20)), pcoinsTip->GetCacheSize());

    UpdateBUIP055Globals(pindexNew);
    cvBlockChange.notify_all();

    // Check the version of the last 100 blocks to see if we need to upgrade:
    static bool fWarned = false;
    if (!IsInitialBlockDownload())
    {
        int nUpgraded = 0;
        const CBlockIndex *pindex = chainActive.Tip();
        for (int bit = 0; bit < VERSIONBITS_NUM_BITS; bit++)
        {
            WarningBitsConditionChecker checker(bit);
            ThresholdState state = checker.GetStateFor(pindex, chainParams.GetConsensus(), warningcache[bit]);
            if (state == THRESHOLD_ACTIVE || state == THRESHOLD_LOCKED_IN)
            {
                if (state == THRESHOLD_ACTIVE)
                {
                    strMiscWarning = strprintf(_("Warning: unknown new rules activated (versionbit %i)"), bit);
                    if (!fWarned)
                    {
                        AlertNotify(strMiscWarning);
                        fWarned = true;
                    }
                }
                else
                {
                    LogPrintf("%s: unknown new rules are about to activate (versionbit %i)\n", __func__, bit);
                }
            }
        }
        int32_t anUnexpectedVersion = 0;
        for (int i = 0; i < 100 && pindex != NULL; i++)
        {
            int32_t nExpectedVersion =
                UnlimitedComputeBlockVersion(pindex->pprev, chainParams.GetConsensus(), pindex->nTime);
            if (pindex->nVersion > VERSIONBITS_LAST_OLD_BLOCK_VERSION && (pindex->nVersion & ~nExpectedVersion) != 0)
            {
                anUnexpectedVersion = pindex->nVersion;
                ++nUpgraded;
            }
            pindex = pindex->pprev;
        }
        if (nUpgraded > 0)
            LogPrintf("%s: %d of last 100 blocks have unexpected version. One example: 0x%x\n", __func__, nUpgraded,
                anUnexpectedVersion);
        if (nUpgraded > 100 / 2)
        {
            // strMiscWarning is read by GetWarnings(), called by Qt and the JSON-RPC code to warn the user:
            strMiscWarning =
                _("Warning: Unknown block versions being mined! It's possible unknown rules are in effect");
            if (!fWarned)
            {
                AlertNotify(strMiscWarning);
                fWarned = true;
            }
        }
    }
}

/** Disconnect chainActive's tip. You probably want to call mempool.removeForReorg and manually re-limit mempool size
 * after this, with cs_main held. */
bool static DisconnectTip(CValidationState &state, const Consensus::Params &consensusParams)
{
    AssertLockHeld(cs_main);

    CBlockIndex *pindexDelete = chainActive.Tip();
    assert(pindexDelete);
    // Read block from disk.
    CBlock block;
    if (!ReadBlockFromDisk(block, pindexDelete, consensusParams))
        return AbortNode(state, "Failed to read block");
    // Apply the block atomically to the chain state.
    int64_t nStart = GetTimeMicros();
    {
        CCoinsViewCache view(pcoinsTip);
        if (!DisconnectBlock(block, state, pindexDelete, view))
            return error("DisconnectTip(): DisconnectBlock %s failed", pindexDelete->GetBlockHash().ToString());
        bool result = view.Flush();
        assert(result);
    }
    LogPrint("bench", "- Disconnect block: %.2fms\n", (GetTimeMicros() - nStart) * 0.001);
    // Write the chain state to disk, if necessary.
    if (!FlushStateToDisk(state, FLUSH_STATE_IF_NEEDED))
        return false;
    // Resurrect mempool transactions from the disconnected block.
    std::vector<uint256> vHashUpdate;
    BOOST_FOREACH (const CTransaction &tx, block.vtx)
    {
        // ignore validation errors in resurrected transactions
        std::list<CTransaction> removed;
        CValidationState stateDummy;
        if (tx.IsCoinBase() || !AcceptToMemoryPool(mempool, stateDummy, tx, false, NULL, true))
        {
            mempool.remove(tx, removed, true);
        }
        else if (mempool.exists(tx.GetHash()))
        {
            vHashUpdate.push_back(tx.GetHash());
        }
    }
    // AcceptToMemoryPool/addUnchecked all assume that new mempool entries have
    // no in-mempool children, which is generally not true when adding
    // previously-confirmed transactions back to the mempool.
    // UpdateTransactionsFromBlock finds descendants of any transactions in this
    // block that were added back and cleans up the mempool state.
    mempool.UpdateTransactionsFromBlock(vHashUpdate);
    // Update chainActive and related variables.
    UpdateTip(pindexDelete->pprev);
    // Let wallets know transactions went from 1-confirmed to
    // 0-confirmed or conflicted:
    BOOST_FOREACH (const CTransaction &tx, block.vtx)
    {
        SyncWithWallets(tx, NULL);
    }

    return true;
}

static int64_t nTimeReadFromDisk = 0;
static int64_t nTimeConnectTotal = 0;
static int64_t nTimeFlush = 0;
static int64_t nTimeChainState = 0;
static int64_t nTimePostConnect = 0;

/**
 * Connect a new block to chainActive. pblock is either NULL or a pointer to a CBlock
 * corresponding to pindexNew, to bypass loading it again from disk.
 */
bool static ConnectTip(CValidationState &state,
    const CChainParams &chainparams,
    CBlockIndex *pindexNew,
    const CBlock *pblock,
    bool fParallel)
{
    AssertLockHeld(cs_main);

    // With PV there is a special case where one chain may be in the process of connecting several blocks but then
    // a second chain also begins to connect blocks and its block beat the first chains block to advance the tip.
    // As a result pindexNew->prev on the first chain will no longer match the chaintip as the second chain continues
    // connecting blocks. Therefore we must return "false" rather than "assert" as was previously the case.
    // assert(pindexNew->pprev == chainActive.Tip());
    if (pindexNew->pprev != chainActive.Tip())
        return false;

    // Read block from disk.
    int64_t nTime1 = GetTimeMicros();
    CBlock block;
    if (!pblock)
    {
        if (!ReadBlockFromDisk(block, pindexNew, chainparams.GetConsensus()))
            return AbortNode(state, "Failed to read block");
        pblock = &block;
    }
    // Apply the block atomically to the chain state.
    int64_t nTime2 = GetTimeMicros();
    nTimeReadFromDisk += nTime2 - nTime1;
    int64_t nTime3;
    LogPrint(
        "bench", "  - Load block from disk: %.2fms [%.2fs]\n", (nTime2 - nTime1) * 0.001, nTimeReadFromDisk * 0.000001);
    {
        CCoinsViewCache view(pcoinsTip);
        bool rv = ConnectBlock(*pblock, state, pindexNew, view, false, fParallel);
        GetMainSignals().BlockChecked(*pblock, state);
        if (!rv)
        {
            if (state.IsInvalid())
            {
                InvalidBlockFound(pindexNew, state);
                return error("ConnectTip(): ConnectBlock %s failed", pindexNew->GetBlockHash().ToString());
            }
            return false;
        }
        mapBlockSource.erase(pindexNew->GetBlockHash());
        nTime3 = GetTimeMicros();
        nTimeConnectTotal += nTime3 - nTime2;
        LogPrint(
            "bench", "  - Connect total: %.2fms [%.2fs]\n", (nTime3 - nTime2) * 0.001, nTimeConnectTotal * 0.000001);
        bool result = view.Flush();
        assert(result);
    }
    int64_t nTime4 = GetTimeMicros();
    nTimeFlush += nTime4 - nTime3;
    LogPrint("bench", "  - Flush: %.2fms [%.2fs]\n", (nTime4 - nTime3) * 0.001, nTimeFlush * 0.000001);
    // Write the chain state to disk, if necessary.
    if (!FlushStateToDisk(state, FLUSH_STATE_IF_NEEDED))
        return false;
    int64_t nTime5 = GetTimeMicros();
    nTimeChainState += nTime5 - nTime4;
    LogPrint(
        "bench", "  - Writing chainstate: %.2fms [%.2fs]\n", (nTime5 - nTime4) * 0.001, nTimeChainState * 0.000001);
    // Remove conflicting transactions from the mempool.
    std::list<CTransaction> txConflicted;
    mempool.removeForBlock(pblock->vtx, pindexNew->nHeight, txConflicted, !IsInitialBlockDownload());
    // Update chainActive & related variables.
    UpdateTip(pindexNew);
    // Tell wallet about transactions that went from mempool
    // to conflicted:
    BOOST_FOREACH (const CTransaction &tx, txConflicted)
    {
        SyncWithWallets(tx, NULL);
    }
    // ... and about transactions that got confirmed:
    BOOST_FOREACH (const CTransaction &tx, pblock->vtx)
    {
        SyncWithWallets(tx, pblock);
    }

    int64_t nTime6 = GetTimeMicros();
    nTimePostConnect += nTime6 - nTime5;
    nTimeTotal += nTime6 - nTime1;
    LogPrint(
        "bench", "  - Connect postprocess: %.2fms [%.2fs]\n", (nTime6 - nTime5) * 0.001, nTimePostConnect * 0.000001);
    LogPrint("bench", "- Connect block: %.2fms [%.2fs]\n", (nTime6 - nTime1) * 0.001, nTimeTotal * 0.000001);
    return true;
}

/**
 * Return the tip of the chain with the most work in it, that isn't
 * known to be invalid (it's however far from certain to be valid).
 */
CBlockIndex *FindMostWorkChain()
{
    do
    {
        CBlockIndex *pindexNew = NULL;

        // Find the best candidate header.
        {
            std::set<CBlockIndex *, CBlockIndexWorkComparator>::reverse_iterator it = setBlockIndexCandidates.rbegin();
            if (it == setBlockIndexCandidates.rend())
                return NULL;
            pindexNew = *it;
        }

        // Check whether all blocks on the path between the currently active chain and the candidate are valid.
        // Just going until the active chain is an optimization, as we know all blocks in it are valid already.
        CBlockIndex *pindexTest = pindexNew;
        bool fInvalidAncestor = false;
        uint64_t depth = 0;
        bool fFailedChain = false;
        bool fMissingData = false;
        bool fRecentExcessive = false; // Has there been a excessive block within our accept depth?
        // Was there an excessive block prior to our accept depth (if so we ignore the accept depth -- this chain has
        // already been accepted as valid)
        bool fOldExcessive = false;
        // follow the chain all the way back to where it joins the current active chain.
        while (pindexTest && !chainActive.Contains(pindexTest))
        {
            assert(pindexTest->nChainTx || pindexTest->nHeight == 0);

            // Pruned nodes may have entries in setBlockIndexCandidates for
            // which block files have been deleted.  Remove those as candidates
            // for the most work chain if we come across them; we can't switch
            // to a chain unless we have all the non-active-chain parent blocks.
            fFailedChain = pindexTest->nStatus & BLOCK_FAILED_MASK;
            fMissingData = !(pindexTest->nStatus & BLOCK_HAVE_DATA);
            if (depth < excessiveAcceptDepth)
            {
                // Unlimited: deny this candidate chain if there's a recent excessive block
                fRecentExcessive |= ((pindexTest->nStatus & BLOCK_EXCESSIVE) != 0);
            }
            else
            {
                // Unlimited: unless there is an even older excessive block
                fOldExcessive |= ((pindexTest->nStatus & BLOCK_EXCESSIVE) != 0);
            }

            if (fFailedChain | fMissingData | fRecentExcessive)
                break;
            pindexTest = pindexTest->pprev;
            depth++;
        }

        // If there was a recent excessive block, check a certain distance beyond the acceptdepth to see if this chain
        // has already seen an excessive block... if it has then allow the chain.
        // This stops the client from always tracking excessiveDepth blocks behind the chain tip in a situation where
        // lots of excessive blocks are being created.
        // But after a while with no excessive blocks, we reset and our reluctance to accept an excessive block resumes
        // on this chain.
        // An alternate algorithm would be to move the excessive block size up to match the size of the accepted block,
        // but this changes a user-defined field and is awkward to code because
        // block sizes are not saved.
        if ((fRecentExcessive && !fOldExcessive) && (depth < excessiveAcceptDepth + EXCESSIVE_BLOCK_CHAIN_RESET))
        {
            CBlockIndex *chain = pindexTest;
            // skip accept depth blocks, we are looking for an older excessive
            while (chain && (depth < excessiveAcceptDepth))
            {
                chain = chain->pprev;
                depth++;
            }

            while (chain && (depth < excessiveAcceptDepth + EXCESSIVE_BLOCK_CHAIN_RESET))
            {
                fOldExcessive |= ((chain->nStatus & BLOCK_EXCESSIVE) != 0);
                chain = chain->pprev;
                depth++;
            }
        }

        // Conditions where we want to reject the chain
        if (fFailedChain || fMissingData || (fRecentExcessive && !fOldExcessive))
        {
            // Candidate chain is not usable (either invalid or missing data)
            if (fFailedChain && (pindexBestInvalid == NULL || pindexNew->nChainWork > pindexBestInvalid->nChainWork))
                pindexBestInvalid = pindexNew;
            CBlockIndex *pindexFailed = pindexNew;
            // Remove the entire chain from the set.
            while (pindexTest != pindexFailed)
            {
                if (fFailedChain)
                {
                    pindexFailed->nStatus |= BLOCK_FAILED_CHILD;
                }
                else if (fMissingData || (fRecentExcessive && !fOldExcessive))
                {
                    // If we're missing data, then add back to mapBlocksUnlinked,
                    // so that if the block arrives in the future we can try adding
                    // to setBlockIndexCandidates again.
                    mapBlocksUnlinked.insert(std::make_pair(pindexFailed->pprev, pindexFailed));
                }
                setBlockIndexCandidates.erase(pindexFailed);
                pindexFailed = pindexFailed->pprev;
            }
            setBlockIndexCandidates.erase(pindexTest);
            fInvalidAncestor = true;
        }

        if (!fInvalidAncestor)
            return pindexNew;
    } while (true);
    DbgAssert(0, return NULL); // should never get here
}

/** Delete all entries in setBlockIndexCandidates that are worse than the current tip. */
static void PruneBlockIndexCandidates()
{
    // Note that we can't delete the current block itself, as we may need to return to it later in case a
    // reorganization to a better block fails.
    std::set<CBlockIndex *, CBlockIndexWorkComparator>::iterator it = setBlockIndexCandidates.begin();
    while (it != setBlockIndexCandidates.end() && setBlockIndexCandidates.value_comp()(*it, chainActive.Tip()))
    {
        setBlockIndexCandidates.erase(it++);
    }
    // Either the current tip or a successor of it we're working towards is left in setBlockIndexCandidates.
    assert(!setBlockIndexCandidates.empty());
}

/**
 * Try to make some progress towards making pindexMostWork the active block.
 * pblock is either NULL or a pointer to a CBlock corresponding to pindexMostWork.
 */
static bool ActivateBestChainStep(CValidationState &state,
    const CChainParams &chainparams,
    CBlockIndex *pindexMostWork,
    const CBlock *pblock,
    bool fParallel)
{
    AssertLockHeld(cs_main);
    bool fInvalidFound = false;
    const CBlockIndex *pindexOldTip = chainActive.Tip();
    const CBlockIndex *pindexFork = chainActive.FindFork(pindexMostWork);
    CBlockIndex *pindexNewMostWork;

    bool fBlocksDisconnected = false;
    boost::thread::id this_id(boost::this_thread::get_id()); // get this thread's id

    while (chainActive.Tip() && chainActive.Tip() != pindexFork)
    {
        // When running in parallel block validation mode it is possible that this competing block could get to this
        // point just after the chaintip had already been advanced.  If that were to happen then it could initiate a
        // re-org when in fact a Quit had already been called on this thread.  So we do a check if Quit was previously
        // called and return if true.
        if (PV->QuitReceived(this_id, fParallel))
            return false;

        PV->IsReorgInProgress(this_id, true, fParallel); // indicate that this thread has now initiated a re-org

        // Disconnect active blocks which are no longer in the best chain.
        if (!DisconnectTip(state, chainparams.GetConsensus()))
            return false;

        if (fParallel && !fBlocksDisconnected)
            PV->StopAllValidationThreads(this_id);

        fBlocksDisconnected = true;
    }

    // Build list of new blocks to connect.
    std::vector<CBlockIndex *> vpindexToConnect;
    bool fContinue = true;
    /** Parallel Validation: fBlock determines whether we pass a block or NULL to ConnectTip().
     *  If the pindexMostWork has been extended while we have been validating the last block then we
     *  want to pass a NULL so that the next block is read from disk, because we will definitely not
     *  have the block.
     */
    bool fBlock = true;
    int nHeight = pindexFork ? pindexFork->nHeight : -1;
    while (fContinue && nHeight < pindexMostWork->nHeight)
    {
        // During IBD if there are many blocks to connect still it could be a while before shutting down
        // and the user may think the shutdown has hung, so return here and stop connecting any remaining
        // blocks.
        if (ShutdownRequested())
            return false;

        // Don't iterate the entire list of potential improvements toward the best tip, as we likely only need
        // a few blocks along the way.
        int nTargetHeight = std::min(nHeight + (int)BLOCK_DOWNLOAD_WINDOW, pindexMostWork->nHeight);
        vpindexToConnect.clear();
        CBlockIndex *pindexIter = pindexMostWork->GetAncestor(nTargetHeight);
        while (pindexIter && pindexIter->nHeight != nHeight)
        {
            vpindexToConnect.push_back(pindexIter);
            pindexIter = pindexIter->pprev;
        }
        nHeight = nTargetHeight;

        // Connect new blocks.
        CBlockIndex *pindexNewTip;
        BOOST_REVERSE_FOREACH (CBlockIndex *pindexConnect, vpindexToConnect)
        {
            // Check if the best chain has changed while we were disconnecting or processing blocks.
            // If so then we need to return and continue processing the newer chain.
            pindexNewMostWork = FindMostWorkChain();
            if (!pindexMostWork)
                return false;

            if (pindexNewMostWork->nChainWork > pindexMostWork->nChainWork)
            {
                LogPrint("parallel", "Returning because chain work has changed while connecting blocks\n");
                return true;
            }

            if (!ConnectTip(state, chainparams, pindexConnect,
                    pindexConnect == pindexMostWork && fBlock ? pblock : NULL, fParallel))
            {
                if (state.IsInvalid())
                {
                    // The block violates a consensus rule.
                    if (!state.CorruptionPossible())
                        InvalidChainFound(vpindexToConnect.back());
                    state = CValidationState();
                    fInvalidFound = true;
                    fContinue = false;
                    break;
                }
                else
                {
                    // A system error occurred (disk space, database error, ...) or a Parallel Validation was
                    // terminated.
                    return false;
                }
            }
            else
            {
                pindexNewTip = pindexConnect;

                // Update the syncd status after each block is handled
                IsChainNearlySyncdInit();
                IsInitialBlockDownloadInit();

                if (!IsInitialBlockDownload())
                {
                    // Notify external zmq listeners about the new tip.
                    GetMainSignals().UpdatedBlockTip(pindexConnect);
                }

                // Update the UI at least every 5 seconds just in case we get in a long loop
                // as can happen during IBD.  We need an atomic here because there may be other
                // threads running concurrently.
                static std::atomic<int64_t> nLastUpdate = {GetTime()};
                if (nLastUpdate.load() < GetTime() - 5)
                {
                    uiInterface.NotifyBlockTip(true, pindexNewTip);
                    nLastUpdate.store(GetTime());
                }

                PruneBlockIndexCandidates();
                if (!pindexOldTip || chainActive.Tip()->nChainWork > pindexOldTip->nChainWork)
                {
                    /* BU: these are commented out for parallel validation:
                           We must always continue so as to find if the pindexMostWork has advanced while we've
                           been trying to connect the last block.
                    // We're in a better position than we were. Return temporarily to release the lock.
                    fContinue = false;
                    break;
                    */
                }
            }
        }

        if (fInvalidFound)
            break; // stop processing more blocks if the last one was invalid.

        // Notify the UI with the new block tip information.
        if (pindexMostWork->nHeight >= nHeight && pindexNewTip != NULL)
            uiInterface.NotifyBlockTip(true, pindexNewTip);

        if (fContinue)
        {
            pindexMostWork = FindMostWorkChain();
            if (!pindexMostWork)
                return false;
        }
        fBlock = false; // read next blocks from disk

        // Update the syncd status after each block is handled
        IsChainNearlySyncdInit();
        IsInitialBlockDownloadInit();
    }


    // Relay Inventory
    CBlockIndex *pindexNewTip = chainActive.Tip();
    if (pindexFork != pindexNewTip)
    {
        if (!IsInitialBlockDownload())
        {
            // Find the hashes of all blocks that weren't previously in the best chain.
            std::vector<uint256> vHashes;
            CBlockIndex *pindexToAnnounce = pindexNewTip;
            while (pindexToAnnounce != pindexFork)
            {
                vHashes.push_back(pindexToAnnounce->GetBlockHash());
                pindexToAnnounce = pindexToAnnounce->pprev;
                if (vHashes.size() == MAX_BLOCKS_TO_ANNOUNCE)
                {
                    // Limit announcements in case of a huge reorganization.
                    // Rely on the peer's synchronization mechanism in that case.
                    break;
                }
            }
            // Relay inventory, but don't relay old inventory during initial block download.
            int nBlockEstimate = 0;
            if (fCheckpointsEnabled)
                nBlockEstimate = Checkpoints::GetTotalBlocksEstimate(chainparams.Checkpoints());
            {
                LOCK(cs_vNodes);
                BOOST_FOREACH (CNode *pnode, vNodes)
                {
                    if (chainActive.Height() >
                        (pnode->nStartingHeight != -1 ? pnode->nStartingHeight - 2000 : nBlockEstimate))
                    {
                        BOOST_REVERSE_FOREACH (const uint256 &hash, vHashes)
                        {
                            pnode->PushBlockHash(hash);
                        }
                    }
                }
            }
        }
    }

    if (fBlocksDisconnected)
    {
        mempool.removeForReorg(pcoinsTip, chainActive.Tip()->nHeight + 1, STANDARD_LOCKTIME_VERIFY_FLAGS);
        LimitMempoolSize(mempool, GetArg("-maxmempool", DEFAULT_MAX_MEMPOOL_SIZE) * 1000000,
            GetArg("-mempoolexpiry", DEFAULT_MEMPOOL_EXPIRY) * 60 * 60);
    }
    mempool.check(pcoinsTip);

    // Callbacks/notifications for a new best chain.
    if (fInvalidFound)
    {
        CheckForkWarningConditionsOnNewFork(vpindexToConnect.back());
        return false;
    }
    else
        CheckForkWarningConditions();

    return true;
}

/**
 * Make the best chain active, in multiple steps. The result is either failure
 * or an activated best chain. pblock is either NULL or a pointer to a block
 * that is already loaded (to avoid loading it again from disk).
 */
bool ActivateBestChain(CValidationState &state, const CChainParams &chainparams, const CBlock *pblock, bool fParallel)
{
    CBlockIndex *pindexMostWork = NULL;
    LOCK(cs_main);

    bool fOneDone = false;
    do
    {
        boost::this_thread::interruption_point();
        if (ShutdownRequested())
            return false;

        CBlockIndex *pindexOldTip = chainActive.Tip();
        pindexMostWork = FindMostWorkChain();
        if (!pindexMostWork)
            return true;


        // This is needed for PV because FindMostWorkChain does not necessarily return the block with the lowest
        // nSequenceId
        if (fParallel && pblock)
        {
            std::set<CBlockIndex *, CBlockIndexWorkComparator>::reverse_iterator it = setBlockIndexCandidates.rbegin();
            while (it != setBlockIndexCandidates.rend())
            {
                if ((*it)->nChainWork == pindexMostWork->nChainWork)
                    if ((*it)->nSequenceId < pindexMostWork->nSequenceId)
                        pindexMostWork = *it;
                it++;
            }
        }

        // Whether we have anything to do at all.
        if (chainActive.Tip() != NULL)
        {
            if (pindexMostWork->nChainWork <= chainActive.Tip()->nChainWork)
                return true;
        }

        //** PARALLEL BLOCK VALIDATION
        // Find the CBlockIndex of this block if this blocks previous hash matches the old chaintip.  In the
        // case of parallel block validation we may have two or more blocks processing at the same time however
        // their block headers may not represent what is considered the best block as returned by pindexMostWork.
        // Therefore we must supply the blockindex of this block explicitly as being the one with potentially
        // the most work and which will subsequently advance the chain tip if it wins the validation race.
        if (pblock != NULL && pindexOldTip != NULL && chainActive.Tip() != chainActive.Genesis() && fParallel)
        {
            if (pblock->GetBlockHeader().hashPrevBlock == *pindexOldTip->phashBlock)
            {
                BlockMap::iterator mi = mapBlockIndex.find(pblock->GetHash());
                if (mi == mapBlockIndex.end())
                {
                    LogPrintf("Could not find block in mapBlockIndex: %s\n", pblock->GetHash().ToString());
                    return false;
                }
                else
                {
                    // Because we are potentially working with a block that is not the pindexMostWork as returned by
                    // FindMostWorkChain() but rather are forcing it to point to this block we must check again if
                    // this block has enough work to advance the tip.
                    pindexMostWork = (*mi).second;
                    if (pindexMostWork->nChainWork <= pindexOldTip->nChainWork)
                    {
                        return false;
                    }
                }
            }
        }

        // If there is a reorg happening then we can not activate this chain *unless* it
        // has more work that the currently processing reorg chain.  In that case we must terminate the reorg
        // extend this chain instead.
        if (!fOneDone && PV && PV->IsReorgInProgress())
        {
            // find out if this block and chain are more work than the chain
            // being reorg'd to.  If not then just return.  If so then kill the reorg and
            // start connecting this chain.
            if (pindexMostWork->nChainWork > PV->MaxWorkChainBeingProcessed())
            {
                // kill all validating threads except our own.
                boost::thread::id this_id(boost::this_thread::get_id());
                PV->StopAllValidationThreads(this_id);
            }
            else
                return true;
        }

        if (!ActivateBestChainStep(state, chainparams, pindexMostWork,
                ((pblock) && pblock->GetHash() == pindexMostWork->GetBlockHash() ? pblock : NULL), fParallel))
            return false;

        // Check if the best chain has changed while we were processing blocks.  If so then we need to
        // continue processing the newer chain.  This satisfies a rare edge case where we have initiated
        // a reorg to another chain but before the reorg is complete we end up reorging to a different
        // chain. Set pblock to NULL here to make sure as we continue we get blocks from disk.
        pindexMostWork = FindMostWorkChain();
        if (!pindexMostWork)
            return false;
        pblock = NULL;
        fOneDone = true;
    } while (pindexMostWork->nChainWork > chainActive.Tip()->nChainWork);
    CheckBlockIndex(chainparams.GetConsensus());

    // Write changes periodically to disk.
    if (!FlushStateToDisk(state, FLUSH_STATE_PERIODIC))
        return false;

    return true;
}

bool InvalidateBlock(CValidationState &state, const Consensus::Params &consensusParams, CBlockIndex *pindex)
{
    AssertLockHeld(cs_main);

    // Mark the block itself as invalid.
    pindex->nStatus |= BLOCK_FAILED_VALID;
    setDirtyBlockIndex.insert(pindex);
    setBlockIndexCandidates.erase(pindex);

    while (chainActive.Contains(pindex))
    {
        CBlockIndex *pindexWalk = chainActive.Tip();
        pindexWalk->nStatus |= BLOCK_FAILED_CHILD;
        setDirtyBlockIndex.insert(pindexWalk);
        setBlockIndexCandidates.erase(pindexWalk);
        // ActivateBestChain considers blocks already in chainActive
        // unconditionally valid already, so force disconnect away from it.
        if (!DisconnectTip(state, consensusParams))
        {
            mempool.removeForReorg(pcoinsTip, chainActive.Tip()->nHeight + 1, STANDARD_LOCKTIME_VERIFY_FLAGS);
            return false;
        }
    }

    LimitMempoolSize(mempool, GetArg("-maxmempool", DEFAULT_MAX_MEMPOOL_SIZE) * 1000000,
        GetArg("-mempoolexpiry", DEFAULT_MEMPOOL_EXPIRY) * 60 * 60);

    // The resulting new best tip may not be in setBlockIndexCandidates anymore, so
    // add it again.
    BlockMap::iterator it = mapBlockIndex.begin();
    while (it != mapBlockIndex.end())
    {
        if (it->second->IsValid(BLOCK_VALID_TRANSACTIONS) && it->second->nChainTx &&
            !setBlockIndexCandidates.value_comp()(it->second, chainActive.Tip()))
        {
            setBlockIndexCandidates.insert(it->second);
        }
        it++;
    }

    InvalidChainFound(pindex);
    mempool.removeForReorg(pcoinsTip, chainActive.Tip()->nHeight + 1, STANDARD_LOCKTIME_VERIFY_FLAGS);
    uiInterface.NotifyBlockTip(IsInitialBlockDownload(), pindex->pprev);
    return true;
}

bool ReconsiderBlock(CValidationState &state, CBlockIndex *pindex)
{
    AssertLockHeld(cs_main);

    int nHeight = pindex->nHeight;

    // Remove the invalidity flag from this block and all its descendants.
    BlockMap::iterator it = mapBlockIndex.begin();
    while (it != mapBlockIndex.end())
    {
        if (!it->second->IsValid() && it->second->GetAncestor(nHeight) == pindex)
        {
            it->second->nStatus &= ~BLOCK_FAILED_MASK;
            setDirtyBlockIndex.insert(it->second);
            if (it->second->IsValid(BLOCK_VALID_TRANSACTIONS) && it->second->nChainTx &&
                setBlockIndexCandidates.value_comp()(chainActive.Tip(), it->second))
            {
                setBlockIndexCandidates.insert(it->second);
            }
            if (it->second == pindexBestInvalid)
            {
                // Reset invalid block marker if it was pointing to one of those.
                pindexBestInvalid = NULL;
            }
        }
        it++;
    }

    // Remove the invalidity flag from all ancestors too.
    while (pindex != NULL)
    {
        if (pindex->nStatus & BLOCK_FAILED_MASK)
        {
            pindex->nStatus &= ~BLOCK_FAILED_MASK;
            setDirtyBlockIndex.insert(pindex);
        }
        pindex = pindex->pprev;
    }
    return true;
}

CBlockIndex *AddToBlockIndex(const CBlockHeader &block)
{
    // Check for duplicate
    uint256 hash = block.GetHash();
    BlockMap::iterator it = mapBlockIndex.find(hash);
    if (it != mapBlockIndex.end())
        return it->second;

    // Construct new block index object
    CBlockIndex *pindexNew = new CBlockIndex(block);
    assert(pindexNew);
    // We assign the sequence id to blocks only when the full data is available,
    // to avoid miners withholding blocks but broadcasting headers, to get a
    // competitive advantage.
    pindexNew->nSequenceId = 0;
    BlockMap::iterator mi = mapBlockIndex.insert(std::make_pair(hash, pindexNew)).first;
    pindexNew->phashBlock = &((*mi).first);
    BlockMap::iterator miPrev = mapBlockIndex.find(block.hashPrevBlock);
    if (miPrev != mapBlockIndex.end())
    {
        pindexNew->pprev = (*miPrev).second;
        pindexNew->nHeight = pindexNew->pprev->nHeight + 1;
        pindexNew->BuildSkip();
    }
    pindexNew->nChainWork = (pindexNew->pprev ? pindexNew->pprev->nChainWork : 0) + GetBlockProof(*pindexNew);
    pindexNew->RaiseValidity(BLOCK_VALID_TREE);
    if (pindexBestHeader == NULL || pindexBestHeader->nChainWork < pindexNew->nChainWork)
        pindexBestHeader = pindexNew;

    setDirtyBlockIndex.insert(pindexNew);

    return pindexNew;
}

/** Mark a block as having its data received and checked (up to BLOCK_VALID_TRANSACTIONS). */
bool ReceivedBlockTransactions(const CBlock &block,
    CValidationState &state,
    CBlockIndex *pindexNew,
    const CDiskBlockPos &pos)
{
    pindexNew->nTx = block.vtx.size();
    pindexNew->nChainTx = 0;
    pindexNew->nFile = pos.nFile;
    pindexNew->nDataPos = pos.nPos;
    pindexNew->nUndoPos = 0;
    pindexNew->nStatus |= BLOCK_HAVE_DATA;
    if (block.fExcessive)
        pindexNew->nStatus |= BLOCK_EXCESSIVE;
    pindexNew->RaiseValidity(BLOCK_VALID_TRANSACTIONS);
    setDirtyBlockIndex.insert(pindexNew);

    if (pindexNew->pprev == NULL || pindexNew->pprev->nChainTx)
    {
        // If pindexNew is the genesis block or all parents are BLOCK_VALID_TRANSACTIONS.
        std::deque<CBlockIndex *> queue;
        queue.push_back(pindexNew);

        // Recursively process any descendant blocks that now may be eligible to be connected.
        while (!queue.empty())
        {
            CBlockIndex *pindex = queue.front();
            queue.pop_front();
            pindex->nChainTx = (pindex->pprev ? pindex->pprev->nChainTx : 0) + pindex->nTx;
            {
                LOCK(cs_nBlockSequenceId);
                pindex->nSequenceId = nBlockSequenceId++;
            }
            if (chainActive.Tip() == NULL || !setBlockIndexCandidates.value_comp()(pindex, chainActive.Tip()))
            {
                setBlockIndexCandidates.insert(pindex);
            }
            std::pair<std::multimap<CBlockIndex *, CBlockIndex *>::iterator,
                std::multimap<CBlockIndex *, CBlockIndex *>::iterator>
                range = mapBlocksUnlinked.equal_range(pindex);
            while (range.first != range.second)
            {
                std::multimap<CBlockIndex *, CBlockIndex *>::iterator it = range.first;
                queue.push_back(it->second);
                range.first++;
                mapBlocksUnlinked.erase(it);
            }
        }
    }
    else
    {
        if (pindexNew->pprev && pindexNew->pprev->IsValid(BLOCK_VALID_TREE))
        {
            mapBlocksUnlinked.insert(std::make_pair(pindexNew->pprev, pindexNew));
        }
    }

    return true;
}

bool FindBlockPos(CValidationState &state,
    CDiskBlockPos &pos,
    unsigned int nAddSize,
    unsigned int nHeight,
    uint64_t nTime,
    bool fKnown = false)
{
    LOCK(cs_LastBlockFile);

    unsigned int nFile = fKnown ? pos.nFile : nLastBlockFile;
    if (vinfoBlockFile.size() <= nFile)
    {
        vinfoBlockFile.resize(nFile + 1);
    }

    if (!fKnown)
    {
        while (vinfoBlockFile[nFile].nSize + nAddSize >= MAX_BLOCKFILE_SIZE)
        {
            nFile++;
            if (vinfoBlockFile.size() <= nFile)
            {
                vinfoBlockFile.resize(nFile + 1);
            }
        }
        pos.nFile = nFile;
        pos.nPos = vinfoBlockFile[nFile].nSize;
    }

    if ((int)nFile != nLastBlockFile)
    {
        if (!fKnown)
        {
            LogPrintf("Leaving block file %i: %s\n", nLastBlockFile, vinfoBlockFile[nLastBlockFile].ToString());
        }
        FlushBlockFile(!fKnown);
        nLastBlockFile = nFile;
    }

    vinfoBlockFile[nFile].AddBlock(nHeight, nTime);
    if (fKnown)
        vinfoBlockFile[nFile].nSize = std::max(pos.nPos + nAddSize, vinfoBlockFile[nFile].nSize);
    else
        vinfoBlockFile[nFile].nSize += nAddSize;

    if (!fKnown)
    {
        unsigned int nOldChunks = (pos.nPos + BLOCKFILE_CHUNK_SIZE - 1) / BLOCKFILE_CHUNK_SIZE;
        unsigned int nNewChunks = (vinfoBlockFile[nFile].nSize + BLOCKFILE_CHUNK_SIZE - 1) / BLOCKFILE_CHUNK_SIZE;
        if (nNewChunks > nOldChunks)
        {
            if (fPruneMode)
                fCheckForPruning = true;
            if (CheckDiskSpace(nNewChunks * BLOCKFILE_CHUNK_SIZE - pos.nPos))
            {
                FILE *file = OpenBlockFile(pos);
                if (file)
                {
                    LogPrintf("Pre-allocating up to position 0x%x in blk%05u.dat\n", nNewChunks * BLOCKFILE_CHUNK_SIZE,
                        pos.nFile);
                    AllocateFileRange(file, pos.nPos, nNewChunks * BLOCKFILE_CHUNK_SIZE - pos.nPos);
                    fclose(file);
                }
            }
            else
                return state.Error("out of disk space");
        }
    }

    setDirtyFileInfo.insert(nFile);
    return true;
}

bool FindUndoPos(CValidationState &state, int nFile, CDiskBlockPos &pos, unsigned int nAddSize)
{
    pos.nFile = nFile;

    LOCK(cs_LastBlockFile);

    unsigned int nNewSize;
    pos.nPos = vinfoBlockFile[nFile].nUndoSize;
    nNewSize = vinfoBlockFile[nFile].nUndoSize += nAddSize;
    setDirtyFileInfo.insert(nFile);

    unsigned int nOldChunks = (pos.nPos + UNDOFILE_CHUNK_SIZE - 1) / UNDOFILE_CHUNK_SIZE;
    unsigned int nNewChunks = (nNewSize + UNDOFILE_CHUNK_SIZE - 1) / UNDOFILE_CHUNK_SIZE;
    if (nNewChunks > nOldChunks)
    {
        if (fPruneMode)
            fCheckForPruning = true;
        if (CheckDiskSpace(nNewChunks * UNDOFILE_CHUNK_SIZE - pos.nPos))
        {
            FILE *file = OpenUndoFile(pos);
            if (file)
            {
                LogPrintf(
                    "Pre-allocating up to position 0x%x in rev%05u.dat\n", nNewChunks * UNDOFILE_CHUNK_SIZE, pos.nFile);
                AllocateFileRange(file, pos.nPos, nNewChunks * UNDOFILE_CHUNK_SIZE - pos.nPos);
                fclose(file);
            }
        }
        else
            return state.Error("out of disk space");
    }

    return true;
}

bool CheckBlockHeader(const CBlockHeader &block, CValidationState &state, bool fCheckPOW)
{
    // Check proof of work matches claimed amount
    if (fCheckPOW && !CheckProofOfWork(block.GetHash(), block.nBits, Params().GetConsensus()))
        return state.DoS(50, error("CheckBlockHeader(): proof of work failed"), REJECT_INVALID, "high-hash");

    // Check timestamp
    if (block.GetBlockTime() > GetAdjustedTime() + 2 * 60 * 60)
        return state.Invalid(
            error("CheckBlockHeader(): block timestamp too far in the future"), REJECT_INVALID, "time-too-new");

    return true;
}

bool CheckBlock(const CBlock &block, CValidationState &state, bool fCheckPOW, bool fCheckMerkleRoot, bool fConservative)
{
    // These are checks that are independent of context.

    if (block.fChecked)
        return true;

    // Check that the header is valid (particularly PoW).  This is mostly
    // redundant with the call in AcceptBlockHeader.
    if (!CheckBlockHeader(block, state, fCheckPOW))
        return false;

    // Check the merkle root.
    if (fCheckMerkleRoot)
    {
        bool mutated;
        uint256 hashMerkleRoot2 = BlockMerkleRoot(block, &mutated);
        if (block.hashMerkleRoot != hashMerkleRoot2)
            return state.DoS(
                100, error("CheckBlock(): hashMerkleRoot mismatch"), REJECT_INVALID, "bad-txnmrklroot", true);

        // Check for merkle tree malleability (CVE-2012-2459): repeating sequences
        // of transactions in a block without affecting the merkle root of a block,
        // while still invalidating it.
        if (mutated)
            return state.DoS(
                100, error("CheckBlock(): duplicate transaction"), REJECT_INVALID, "bad-txns-duplicate", true);
    }

    // All potential-corruption validation must be done before we do any
    // transaction validation, as otherwise we may mark the header as invalid
    // because we receive the wrong transactions for it.

    // Size limits
    if (block.nBlockSize == 0)
        block.nBlockSize = ::GetSerializeSize(block, SER_NETWORK, PROTOCOL_VERSION);

    // || block.vtx.size() > MAX_BLOCK_SIZE || ::GetSerializeSize(block, SER_NETWORK, PROTOCOL_VERSION) >
    // MAX_BLOCK_SIZE)
    if (block.vtx.empty())
        return state.DoS(100, error("CheckBlock(): size limits failed"), REJECT_INVALID, "bad-blk-length");

    // First transaction must be coinbase, the rest must not be
    if (block.vtx.empty() || !block.vtx[0].IsCoinBase())
        return state.DoS(100, error("CheckBlock(): first tx is not coinbase"), REJECT_INVALID, "bad-cb-missing");
    for (unsigned int i = 1; i < block.vtx.size(); i++)
        if (block.vtx[i].IsCoinBase())
            return state.DoS(100, error("CheckBlock(): more than one coinbase"), REJECT_INVALID, "bad-cb-multiple");

    // Check transactions
    BOOST_FOREACH (const CTransaction &tx, block.vtx)
        if (!CheckTransaction(tx, state))
            return error("CheckBlock(): CheckTransaction of %s failed with %s", tx.GetHash().ToString(),
                FormatStateMessage(state));

    uint64_t nSigOps = 0;
    // BU: count the number of transactions in case the CheckExcessive function wants to use this as criteria
    uint64_t nTx = 0;
    uint64_t nLargestTx = 0; // BU: track the longest transaction

    BOOST_FOREACH (const CTransaction &tx, block.vtx)
    {
        nTx++;
        nSigOps += GetLegacySigOpCount(tx);
        uint64_t nTxSize = ::GetSerializeSize(tx, SER_NETWORK, PROTOCOL_VERSION);
        if (nTxSize > nLargestTx)
            nLargestTx = nTxSize;
    }

    // BU only enforce sigops during block generation not acceptance
    if (fConservative && (nSigOps > BLOCKSTREAM_CORE_MAX_BLOCK_SIGOPS))
        return state.DoS(100, error("CheckBlock(): out-of-bounds SigOpCount"), REJECT_INVALID, "bad-blk-sigops", true);

    if (fCheckPOW && fCheckMerkleRoot)
        block.fChecked = true;

    // BU: Check whether this block exceeds what we want to relay.
    block.fExcessive = CheckExcessive(block, block.nBlockSize, nSigOps, nTx, nLargestTx);

    return true;
}

bool CheckIndexAgainstCheckpoint(const CBlockIndex *pindexPrev,
    CValidationState &state,
    const CChainParams &chainparams,
    const uint256 &hash)
{
    if (*pindexPrev->phashBlock == chainparams.GetConsensus().hashGenesisBlock)
        return true;

    int nHeight = pindexPrev->nHeight + 1;
    // Don't accept any forks from the main chain prior to last checkpoint
    CBlockIndex *pcheckpoint = Checkpoints::GetLastCheckpoint(chainparams.Checkpoints());
    if (pcheckpoint && nHeight < pcheckpoint->nHeight)
        return state.DoS(100, error("%s: forked chain older than last checkpoint (height %d)", __func__, nHeight));

    return true;
}

bool ContextualCheckBlockHeader(const CBlockHeader &block, CValidationState &state, CBlockIndex *const pindexPrev)
{
    const Consensus::Params &consensusParams = Params().GetConsensus();
    // Check proof of work
    if (block.nBits != GetNextWorkRequired(pindexPrev, &block, consensusParams))
        return state.DoS(100, error("%s: incorrect proof of work", __func__), REJECT_INVALID, "bad-diffbits");

    // Check timestamp against prev
    if (block.GetBlockTime() <= pindexPrev->GetMedianTimePast())
        return state.Invalid(error("%s: block's timestamp is too early", __func__), REJECT_INVALID, "time-too-old");

    // Reject block.nVersion=1 blocks when 95% (75% on testnet) of the network has upgraded:
    if (block.nVersion < 2 &&
        IsSuperMajority(2, pindexPrev, consensusParams.nMajorityRejectBlockOutdated, consensusParams))
        return state.Invalid(error("%s: rejected nVersion=1 block", __func__), REJECT_OBSOLETE, "bad-version");

    // Reject block.nVersion=2 blocks when 95% (75% on testnet) of the network has upgraded:
    if (block.nVersion < 3 &&
        IsSuperMajority(3, pindexPrev, consensusParams.nMajorityRejectBlockOutdated, consensusParams))
        return state.Invalid(error("%s: rejected nVersion=2 block", __func__), REJECT_OBSOLETE, "bad-version");

    // Reject block.nVersion=3 blocks when 95% (75% on testnet) of the network has upgraded:
    if (block.nVersion < 4 &&
        IsSuperMajority(4, pindexPrev, consensusParams.nMajorityRejectBlockOutdated, consensusParams))
        return state.Invalid(error("%s : rejected nVersion=3 block", __func__), REJECT_OBSOLETE, "bad-version");

    return true;
}

bool ContextualCheckBlock(const CBlock &block, CValidationState &state, CBlockIndex *const pindexPrev)
{
    const int nHeight = pindexPrev == NULL ? 0 : pindexPrev->nHeight + 1;
    const Consensus::Params &consensusParams = Params().GetConsensus();

    // Start enforcing BIP113 (Median Time Past) using versionbits logic.
    int nLockTimeFlags = 0;
    if (VersionBitsState(pindexPrev, consensusParams, Consensus::DEPLOYMENT_CSV, versionbitscache) == THRESHOLD_ACTIVE)
    {
        nLockTimeFlags |= LOCKTIME_MEDIAN_TIME_PAST;
    }

    int64_t nLockTimeCutoff =
        (nLockTimeFlags & LOCKTIME_MEDIAN_TIME_PAST) ? pindexPrev->GetMedianTimePast() : block.GetBlockTime();

    // Check that all transactions are finalized
    BOOST_FOREACH (const CTransaction &tx, block.vtx)
    {
        if (!IsFinalTx(tx, nHeight, nLockTimeCutoff))
        {
            return state.DoS(
                10, error("%s: contains a non-final transaction", __func__), REJECT_INVALID, "bad-txns-nonfinal");
        }
    }

    // Enforce block.nVersion=2 rule that the coinbase starts with serialized block height
    // if 750 of the last 1,000 blocks are version 2 or greater (51/100 if testnet):
    if (block.nVersion >= 2 &&
        IsSuperMajority(2, pindexPrev, consensusParams.nMajorityEnforceBlockUpgrade, consensusParams))
    {
        CScript expect = CScript() << nHeight;
        if (block.vtx[0].vin[0].scriptSig.size() < expect.size() ||
            !std::equal(expect.begin(), expect.end(), block.vtx[0].vin[0].scriptSig.begin()))
        {
            int blockCoinbaseHeight = block.GetHeight();
            uint256 hashp = block.hashPrevBlock;
            uint256 hash = block.GetHash();
            return state.DoS(100, error("%s: block height mismatch in coinbase, expected %d, got %d, block is %s, "
                                        "parent block is %s, pprev is %s",
                                      __func__, nHeight, blockCoinbaseHeight, hash.ToString(), hashp.ToString(),
                                      pindexPrev->phashBlock->ToString()),
                REJECT_INVALID, "bad-cb-height");
        }
    }

    // BUIP055 enforce that the fork block is > 1MB
    // (note subsequent blocks can be <= 1MB...)
    if (pindexPrev && pindexPrev->forkAtNextBlock(miningForkTime.value))
    {
        DbgAssert(block.nBlockSize, );
        if (block.nBlockSize <= BLOCKSTREAM_CORE_MAX_BLOCK_SIZE)
        {
            uint256 hash = block.GetHash();
            return state.DoS(100,
                error("%s: BUIP055 fork block (%s, height %d) must exceed %d, but this block is %d bytes", __func__,
                                 hash.ToString(), nHeight, BLOCKSTREAM_CORE_MAX_BLOCK_SIZE, block.nBlockSize),
                REJECT_INVALID, "bad-blk-too-small");
        }
    }
    // BUIP055 check soft-fork items, such as tx targeted to the 1MB chain
    if (pindexPrev && pindexPrev->IsforkActiveOnNextBlock(miningForkTime.value))
    {
<<<<<<< HEAD
        return ValidateBUIP055Block(block, state);
=======
        return ValidateBUIP055Block(block, state, nHeight);
>>>>>>> bde7568d
    }

    return true;
}

bool AcceptBlockHeader(const CBlockHeader &block,
    CValidationState &state,
    const CChainParams &chainparams,
    CBlockIndex **ppindex)
{
    AssertLockHeld(cs_main);
    // Check for duplicate
    uint256 hash = block.GetHash();
    CBlockIndex *pindex = NULL;
    if (hash != chainparams.GetConsensus().hashGenesisBlock)
    {
        BlockMap::iterator miSelf = mapBlockIndex.find(hash);
        if (miSelf != mapBlockIndex.end())
        {
            // Block header is already known.
            pindex = miSelf->second;
            if (ppindex)
                *ppindex = pindex;
            if (pindex->nStatus & BLOCK_FAILED_MASK)
                return state.Invalid(error("%s: block is marked invalid", __func__), 0, "duplicate");
            return true;
        }

        if (!CheckBlockHeader(block, state))
            return false;

        // Get prev block index
        CBlockIndex *pindexPrev = NULL;
        BlockMap::iterator mi = mapBlockIndex.find(block.hashPrevBlock);
        if (mi == mapBlockIndex.end())
            return state.DoS(10, error("%s: previous block %s not found while accepting %s", __func__,
                                     block.hashPrevBlock.ToString(), hash.ToString()),
                0, "bad-prevblk");
        pindexPrev = (*mi).second;
        if (pindexPrev->nStatus & BLOCK_FAILED_MASK)
            return state.DoS(100, error("%s: previous block invalid", __func__), REJECT_INVALID, "bad-prevblk");

        assert(pindexPrev);
        if (fCheckpointsEnabled && !CheckIndexAgainstCheckpoint(pindexPrev, state, chainparams, hash))
            return error("%s: CheckIndexAgainstCheckpoint(): %s", __func__, state.GetRejectReason().c_str());

        if (!ContextualCheckBlockHeader(block, state, pindexPrev))
            return false;
    }
    if (pindex == NULL)
        pindex = AddToBlockIndex(block);

    if (ppindex)
        *ppindex = pindex;

    return true;
}

/** Store block on disk. If dbp is non-NULL, the file is known to already reside on disk */
static bool AcceptBlock(const CBlock &block,
    CValidationState &state,
    const CChainParams &chainparams,
    CBlockIndex **ppindex,
    bool fRequested,
    CDiskBlockPos *dbp)
{
    AssertLockHeld(cs_main);

    CBlockIndex *&pindex = *ppindex;

    if (!AcceptBlockHeader(block, state, chainparams, &pindex))
        return false;

    LogPrint("parallel", "Check Block %s with chain work %s block height %d\n", pindex->phashBlock->ToString(),
        pindex->nChainWork.ToString(), pindex->nHeight);

    // Try to process all requested blocks that we don't have, but only
    // process an unrequested block if it's new and has enough work to
    // advance our tip, and isn't too many blocks ahead.
    bool fAlreadyHave = pindex->nStatus & BLOCK_HAVE_DATA;
    bool fHasMoreWork = (chainActive.Tip() ? pindex->nChainWork > chainActive.Tip()->nChainWork : true);
    // Blocks that are too out-of-order needlessly limit the effectiveness of
    // pruning, because pruning will not delete block files that contain any
    // blocks which are too close in height to the tip.  Apply this test
    // regardless of whether pruning is enabled; it should generally be safe to
    // not process unrequested blocks.
    bool fTooFarAhead = (pindex->nHeight > int(chainActive.Height() + MIN_BLOCKS_TO_KEEP));

    // TODO: deal better with return value and error conditions for duplicate
    // and unrequested blocks.
    if (fAlreadyHave)
        return true;
    if (!fRequested)
    { // If we didn't ask for it:
        if (pindex->nTx != 0)
            return true; // This is a previously-processed block that was pruned
        if (!fHasMoreWork)
            return true; // Don't process less-work chains
        if (fTooFarAhead)
            return true; // Block height is too high
    }

    if ((!CheckBlock(block, state)) || !ContextualCheckBlock(block, state, pindex->pprev))
    {
        if (state.IsInvalid() && !state.CorruptionPossible())
        {
            pindex->nStatus |= BLOCK_FAILED_VALID;
            setDirtyBlockIndex.insert(pindex);
        }
        return false;
    }

    int nHeight = pindex->nHeight;

    // Write block to history file
    try
    {
        unsigned int nBlockSize = ::GetSerializeSize(block, SER_DISK, CLIENT_VERSION);
        CDiskBlockPos blockPos;
        if (dbp != NULL)
            blockPos = *dbp;
        if (!FindBlockPos(state, blockPos, nBlockSize + 8, nHeight, block.GetBlockTime(), dbp != NULL))
            return error("AcceptBlock(): FindBlockPos failed");
        if (dbp == NULL)
            if (!WriteBlockToDisk(block, blockPos, chainparams.MessageStart()))
                AbortNode(state, "Failed to write block");
        if (!ReceivedBlockTransactions(block, state, pindex, blockPos))
            return error("AcceptBlock(): ReceivedBlockTransactions failed");
    }
    catch (const std::runtime_error &e)
    {
        return AbortNode(state, std::string("System error: ") + e.what());
    }

    if (fCheckForPruning)
        FlushStateToDisk(state, FLUSH_STATE_NONE); // we just allocated more disk space for block files

    return true;
}

static bool IsSuperMajority(int minVersion,
    const CBlockIndex *pstart,
    unsigned nRequired,
    const Consensus::Params &consensusParams)
{
    unsigned int nFound = 0;
    for (int i = 0; i < consensusParams.nMajorityWindow && nFound < nRequired && pstart != NULL; i++)
    {
        if (pstart->nVersion >= minVersion)
            ++nFound;
        pstart = pstart->pprev;
    }
    return (nFound >= nRequired);
}


bool ProcessNewBlock(CValidationState &state,
    const CChainParams &chainparams,
    CNode *pfrom,
    const CBlock *pblock,
    bool fForceProcessing,
    CDiskBlockPos *dbp,
    bool fParallel)
{
    int64_t start = GetTimeMicros();
    LogPrint("thin", "Processing new block %s from peer %s (%d).\n", pblock->GetHash().ToString(),
        pfrom ? pfrom->addrName.c_str() : "myself", pfrom ? pfrom->id : 0);
    // Preliminary checks
    if (!CheckBlockHeader(*pblock, state, true))
    { // block header is bad
        // demerit the sender
        return error("%s: CheckBlockHeader FAILED", __func__);
    }
    if (IsChainNearlySyncd())
        SendExpeditedBlock(*pblock, pfrom);

    bool checked = CheckBlock(*pblock, state);
    if (!checked)
    {
        int byteLen = ::GetSerializeSize(*pblock, SER_NETWORK, PROTOCOL_VERSION);
        LogPrintf("Invalid block: ver:%x time:%d Tx size:%d len:%d\n", pblock->nVersion, pblock->nTime,
            pblock->vtx.size(), byteLen);
    }

    // WARNING: cs_main is not locked here throughout but is released and then re-locked during ActivateBestChain
    //          If you lock cs_main throughout ProcessNewBlock then you will in effect prevent PV from happening.
    //          TODO: in order to lock cs_main all the way through we must remove the locking from ActivateBestChain
    //                but it will require great care because ActivateBestChain requires cs_main however it is also
    //                called from other places.  Currently it seems best to leave cs_main here as is.
    {
        LOCK(cs_main);
        uint256 hash = pblock->GetHash();
        bool fRequested = MarkBlockAsReceived(hash);
        fRequested |= fForceProcessing;
        if (!checked)
        {
            return error("%s: CheckBlock FAILED", __func__);
        }

        // Store to disk
        CBlockIndex *pindex = NULL;
        bool ret = AcceptBlock(*pblock, state, chainparams, &pindex, fRequested, dbp);
        if (pindex && pfrom)
        {
            mapBlockSource[pindex->GetBlockHash()] = pfrom->GetId();
        }
        CheckBlockIndex(chainparams.GetConsensus());
        if (!ret)
        {
            // BU TODO: if block comes out of order (before its parent) this will happen.  We should cache the block
            // until the parents arrive.
            return error("%s: AcceptBlock FAILED", __func__);
        }

        // We must indicate to the request manager that the block was received only after it has
        // been stored to disk. Doing so prevents unnecessary re-requests.
        CInv inv(MSG_BLOCK, hash);
        requester.Received(inv, pfrom);
    }

    if (!ActivateBestChain(state, chainparams, pblock, fParallel))
    {
        if (state.IsInvalid() || state.IsError())
            return error("%s: ActivateBestChain failed", __func__);
        else
            return false;
    }

    int64_t end = GetTimeMicros();

    uint64_t maxTxSize = 0;
    uint64_t maxVin = 0;
    uint64_t maxVout = 0;
    CTransaction txIn;
    CTransaction txOut;
    CTransaction txLen;

    for (unsigned int i = 0; i < pblock->vtx.size(); i++)
    {
        if (pblock->vtx[i].vin.size() > maxVin)
        {
            maxVin = pblock->vtx[i].vin.size();
            txIn = pblock->vtx[i];
        }
        if (pblock->vtx[i].vout.size() > maxVout)
        {
            maxVout = pblock->vtx[i].vout.size();
            txOut = pblock->vtx[i];
        }
        uint64_t len = ::GetSerializeSize(pblock->vtx[i], SER_NETWORK, PROTOCOL_VERSION);
        if (len > maxTxSize)
        {
            maxTxSize = len;
            txLen = pblock->vtx[i];
        }
    }

    LogPrint("bench",
        "ProcessNewBlock, time: %d, block: %s, len: %d, numTx: %d, maxVin: %llu, maxVout: %llu, maxTx:%llu\n",
        end - start, pblock->GetHash().ToString(), pblock->nBlockSize, pblock->vtx.size(), maxVin, maxVout, maxTxSize);
    LogPrint("bench", "tx: %s, vin: %llu, vout: %llu, len: %d\n", txIn.GetHash().ToString(), txIn.vin.size(),
        txIn.vout.size(), ::GetSerializeSize(txIn, SER_NETWORK, PROTOCOL_VERSION));
    LogPrint("bench", "tx: %s, vin: %llu, vout: %llu, len: %d\n", txOut.GetHash().ToString(), txOut.vin.size(),
        txOut.vout.size(), ::GetSerializeSize(txOut, SER_NETWORK, PROTOCOL_VERSION));
    LogPrint("bench", "tx: %s, vin: %llu, vout: %llu, len: %d\n", txLen.GetHash().ToString(), txLen.vin.size(),
        txLen.vout.size(), ::GetSerializeSize(txLen, SER_NETWORK, PROTOCOL_VERSION));

    LOCK(cs_blockvalidationtime);
    nBlockValidationTime << (end - start);
    return true;
}

bool TestBlockValidity(CValidationState &state,
    const CChainParams &chainparams,
    const CBlock &block,
    CBlockIndex *pindexPrev,
    bool fCheckPOW,
    bool fCheckMerkleRoot)
{
    AssertLockHeld(cs_main);
    assert(pindexPrev && pindexPrev == chainActive.Tip());
    if (fCheckpointsEnabled && !CheckIndexAgainstCheckpoint(pindexPrev, state, chainparams, block.GetHash()))
        return error("%s: CheckIndexAgainstCheckpoint(): %s", __func__, state.GetRejectReason().c_str());

    CCoinsViewCache viewNew(pcoinsTip);
    CBlockIndex indexDummy(block);
    indexDummy.pprev = pindexPrev;
    indexDummy.nHeight = pindexPrev->nHeight + 1;

    // NOTE: CheckBlockHeader is called by CheckBlock
    if (!ContextualCheckBlockHeader(block, state, pindexPrev))
        return false;
    if (!CheckBlock(block, state, fCheckPOW, fCheckMerkleRoot))
        return false;
    if (!ContextualCheckBlock(block, state, pindexPrev))
        return false;
    if (!ConnectBlock(block, state, &indexDummy, viewNew, true))
        return false;
    assert(state.IsValid());

    return true;
}

/**
 * BLOCK PRUNING CODE
 */

/* Calculate the amount of disk space the block & undo files currently use */
uint64_t CalculateCurrentUsage()
{
    uint64_t retval = 0;
    BOOST_FOREACH (const CBlockFileInfo &file, vinfoBlockFile)
    {
        retval += file.nSize + file.nUndoSize;
    }
    return retval;
}

/* Prune a block file (modify associated database entries)*/
void PruneOneBlockFile(const int fileNumber)
{
    for (BlockMap::iterator it = mapBlockIndex.begin(); it != mapBlockIndex.end(); ++it)
    {
        CBlockIndex *pindex = it->second;
        if (pindex->nFile == fileNumber)
        {
            pindex->nStatus &= ~BLOCK_HAVE_DATA;
            pindex->nStatus &= ~BLOCK_HAVE_UNDO;
            pindex->nFile = 0;
            pindex->nDataPos = 0;
            pindex->nUndoPos = 0;
            setDirtyBlockIndex.insert(pindex);

            // Prune from mapBlocksUnlinked -- any block we prune would have
            // to be downloaded again in order to consider its chain, at which
            // point it would be considered as a candidate for
            // mapBlocksUnlinked or setBlockIndexCandidates.
            std::pair<std::multimap<CBlockIndex *, CBlockIndex *>::iterator,
                std::multimap<CBlockIndex *, CBlockIndex *>::iterator>
                range = mapBlocksUnlinked.equal_range(pindex->pprev);
            while (range.first != range.second)
            {
                std::multimap<CBlockIndex *, CBlockIndex *>::iterator it = range.first;
                range.first++;
                if (it->second == pindex)
                {
                    mapBlocksUnlinked.erase(it);
                }
            }
        }
    }

    vinfoBlockFile[fileNumber].SetNull();
    setDirtyFileInfo.insert(fileNumber);
}


void UnlinkPrunedFiles(std::set<int> &setFilesToPrune)
{
    for (std::set<int>::iterator it = setFilesToPrune.begin(); it != setFilesToPrune.end(); ++it)
    {
        CDiskBlockPos pos(*it, 0);
        boost::filesystem::remove(GetBlockPosFilename(pos, "blk"));
        boost::filesystem::remove(GetBlockPosFilename(pos, "rev"));
        LogPrintf("Prune: %s deleted blk/rev (%05u)\n", __func__, *it);
    }
}

/* Calculate the block/rev files that should be deleted to remain under target*/
void FindFilesToPrune(std::set<int> &setFilesToPrune, uint64_t nPruneAfterHeight)
{
    LOCK2(cs_main, cs_LastBlockFile);
    if (chainActive.Tip() == NULL || nPruneTarget == 0)
    {
        return;
    }
    if ((uint64_t)chainActive.Tip()->nHeight <= nPruneAfterHeight)
    {
        return;
    }

    unsigned int nLastBlockWeCanPrune = chainActive.Tip()->nHeight - MIN_BLOCKS_TO_KEEP;
    uint64_t nCurrentUsage = CalculateCurrentUsage();
    // We don't check to prune until after we've allocated new space for files
    // So we should leave a buffer under our target to account for another allocation
    // before the next pruning.
    uint64_t nBuffer = BLOCKFILE_CHUNK_SIZE + UNDOFILE_CHUNK_SIZE;
    uint64_t nBytesToPrune;
    int count = 0;

    if (nCurrentUsage + nBuffer >= nPruneTarget)
    {
        for (int fileNumber = 0; fileNumber < nLastBlockFile; fileNumber++)
        {
            nBytesToPrune = vinfoBlockFile[fileNumber].nSize + vinfoBlockFile[fileNumber].nUndoSize;

            if (vinfoBlockFile[fileNumber].nSize == 0)
                continue;

            if (nCurrentUsage + nBuffer < nPruneTarget) // are we below our target?
                break;

            // don't prune files that could have a block within MIN_BLOCKS_TO_KEEP of the main chain's tip but keep
            // scanning
            if (vinfoBlockFile[fileNumber].nHeightLast > nLastBlockWeCanPrune)
                continue;

            PruneOneBlockFile(fileNumber);
            // Queue up the files for removal
            setFilesToPrune.insert(fileNumber);
            nCurrentUsage -= nBytesToPrune;
            count++;
        }
    }

    LogPrint("prune", "Prune: target=%dMiB actual=%dMiB diff=%dMiB max_prune_height=%d removed %d blk/rev pairs\n",
        nPruneTarget / 1024 / 1024, nCurrentUsage / 1024 / 1024,
        ((int64_t)nPruneTarget - (int64_t)nCurrentUsage) / 1024 / 1024, nLastBlockWeCanPrune, count);
}

bool CheckDiskSpace(uint64_t nAdditionalBytes)
{
    uint64_t nFreeBytesAvailable = boost::filesystem::space(GetDataDir()).available;

    // Check for nMinDiskSpace bytes (currently 50MB)
    if (nFreeBytesAvailable < nMinDiskSpace + nAdditionalBytes)
        return AbortNode("Disk space is low!", _("Error: Disk space is low!"));

    return true;
}

FILE *OpenDiskFile(const CDiskBlockPos &pos, const char *prefix, bool fReadOnly)
{
    if (pos.IsNull())
        return NULL;
    boost::filesystem::path path = GetBlockPosFilename(pos, prefix);
    boost::filesystem::create_directories(path.parent_path());
    FILE *file = fopen(path.string().c_str(), "rb+");
    if (!file && !fReadOnly)
        file = fopen(path.string().c_str(), "wb+");
    if (!file)
    {
        LogPrintf("Unable to open file %s\n", path.string());
        return NULL;
    }
    if (pos.nPos)
    {
        if (fseek(file, pos.nPos, SEEK_SET))
        {
            LogPrintf("Unable to seek to position %u of %s\n", pos.nPos, path.string());
            fclose(file);
            return NULL;
        }
    }
    return file;
}

FILE *OpenBlockFile(const CDiskBlockPos &pos, bool fReadOnly) { return OpenDiskFile(pos, "blk", fReadOnly); }
FILE *OpenUndoFile(const CDiskBlockPos &pos, bool fReadOnly) { return OpenDiskFile(pos, "rev", fReadOnly); }
boost::filesystem::path GetBlockPosFilename(const CDiskBlockPos &pos, const char *prefix)
{
    return GetDataDir() / "blocks" / strprintf("%s%05u.dat", prefix, pos.nFile);
}

CBlockIndex *InsertBlockIndex(uint256 hash)
{
    if (hash.IsNull())
        return NULL;

    // Return existing
    BlockMap::iterator mi = mapBlockIndex.find(hash);
    if (mi != mapBlockIndex.end())
        return (*mi).second;

    // Create new
    CBlockIndex *pindexNew = new CBlockIndex();
    if (!pindexNew)
        throw std::runtime_error("LoadBlockIndex(): new CBlockIndex failed");
    mi = mapBlockIndex.insert(std::make_pair(hash, pindexNew)).first;
    pindexNew->phashBlock = &((*mi).first);

    return pindexNew;
}

bool static LoadBlockIndexDB()
{
    const CChainParams &chainparams = Params();
    if (!pblocktree->LoadBlockIndexGuts())
        return false;

    boost::this_thread::interruption_point();

    // Calculate nChainWork
    std::vector<std::pair<int, CBlockIndex *> > vSortedByHeight;
    vSortedByHeight.reserve(mapBlockIndex.size());
    BOOST_FOREACH (const PAIRTYPE(uint256, CBlockIndex *) & item, mapBlockIndex)
    {
        CBlockIndex *pindex = item.second;
        vSortedByHeight.push_back(std::make_pair(pindex->nHeight, pindex));
    }
    std::sort(vSortedByHeight.begin(), vSortedByHeight.end());
    BOOST_FOREACH (const PAIRTYPE(int, CBlockIndex *) & item, vSortedByHeight)
    {
        CBlockIndex *pindex = item.second;
        pindex->nChainWork = (pindex->pprev ? pindex->pprev->nChainWork : 0) + GetBlockProof(*pindex);
        // We can link the chain of blocks for which we've received transactions at some point.
        // Pruned nodes may have deleted the block.
        if (pindex->nTx > 0)
        {
            if (pindex->pprev)
            {
                if (pindex->pprev->nChainTx)
                {
                    pindex->nChainTx = pindex->pprev->nChainTx + pindex->nTx;
                }
                else
                {
                    pindex->nChainTx = 0;
                    mapBlocksUnlinked.insert(std::make_pair(pindex->pprev, pindex));
                }
            }
            else
            {
                pindex->nChainTx = pindex->nTx;
            }
        }
        if (pindex->IsValid(BLOCK_VALID_TRANSACTIONS) && (pindex->nChainTx || pindex->pprev == NULL))
            setBlockIndexCandidates.insert(pindex);
        if (pindex->nStatus & BLOCK_FAILED_MASK &&
            (!pindexBestInvalid || pindex->nChainWork > pindexBestInvalid->nChainWork))
            pindexBestInvalid = pindex;
        if (pindex->pprev)
            pindex->BuildSkip();
        if (pindex->IsValid(BLOCK_VALID_TREE) &&
            (pindexBestHeader == NULL || CBlockIndexWorkComparator()(pindexBestHeader, pindex)))
            pindexBestHeader = pindex;
    }

    // Load block file info
    pblocktree->ReadLastBlockFile(nLastBlockFile);
    vinfoBlockFile.resize(nLastBlockFile + 1);
    LogPrintf("%s: last block file = %i\n", __func__, nLastBlockFile);
    for (int nFile = 0; nFile <= nLastBlockFile; nFile++)
    {
        pblocktree->ReadBlockFileInfo(nFile, vinfoBlockFile[nFile]);
    }
    LogPrintf("%s: last block file info: %s\n", __func__, vinfoBlockFile[nLastBlockFile].ToString());
    for (int nFile = nLastBlockFile + 1; true; nFile++)
    {
        CBlockFileInfo info;
        if (pblocktree->ReadBlockFileInfo(nFile, info))
        {
            vinfoBlockFile.push_back(info);
        }
        else
        {
            break;
        }
    }

    // Check presence of blk files
    LogPrintf("Checking all blk files are present...\n");
    std::set<int> setBlkDataFiles;
    BOOST_FOREACH (const PAIRTYPE(uint256, CBlockIndex *) & item, mapBlockIndex)
    {
        CBlockIndex *pindex = item.second;
        if (pindex->nStatus & BLOCK_HAVE_DATA)
        {
            setBlkDataFiles.insert(pindex->nFile);
        }
    }
    for (std::set<int>::iterator it = setBlkDataFiles.begin(); it != setBlkDataFiles.end(); it++)
    {
        CDiskBlockPos pos(*it, 0);
        if (CAutoFile(OpenBlockFile(pos, true), SER_DISK, CLIENT_VERSION).IsNull())
        {
            return false;
        }
    }

    // Check whether we have ever pruned block & undo files
    pblocktree->ReadFlag("prunedblockfiles", fHavePruned);
    if (fHavePruned)
        LogPrintf("LoadBlockIndexDB(): Block files have previously been pruned\n");

    // Check whether we need to continue reindexing
    bool fReindexing = false;
    pblocktree->ReadReindexing(fReindexing);
    fReindex |= fReindexing;

    // Check whether we have a transaction index
    pblocktree->ReadFlag("txindex", fTxIndex);
    LogPrintf("%s: transaction index %s\n", __func__, fTxIndex ? "enabled" : "disabled");

    // Load pointer to end of best chain
    BlockMap::iterator it = mapBlockIndex.find(pcoinsTip->GetBestBlock());
    if (it == mapBlockIndex.end())
        return true;
    chainActive.SetTip(it->second);

    PruneBlockIndexCandidates();

    LogPrintf("%s: hashBestChain=%s height=%d date=%s progress=%f\n", __func__,
        chainActive.Tip()->GetBlockHash().ToString(), chainActive.Height(),
        DateTimeStrFormat("%Y-%m-%d %H:%M:%S", chainActive.Tip()->GetBlockTime()),
        Checkpoints::GuessVerificationProgress(chainparams.Checkpoints(), chainActive.Tip()));

    return true;
}

CVerifyDB::CVerifyDB() { uiInterface.ShowProgress(_("Verifying blocks..."), 0); }
CVerifyDB::~CVerifyDB() { uiInterface.ShowProgress("", 100); }
bool CVerifyDB::VerifyDB(const CChainParams &chainparams, CCoinsView *coinsview, int nCheckLevel, int nCheckDepth)
{
    LOCK(cs_main);
    if (chainActive.Tip() == NULL || chainActive.Tip()->pprev == NULL)
        return true;

    // Verify blocks in the best chain
    if (nCheckDepth <= 0)
        nCheckDepth = 1000000000; // suffices until the year 19000
    if (nCheckDepth > chainActive.Height())
        nCheckDepth = chainActive.Height();
    nCheckLevel = std::max(0, std::min(4, nCheckLevel));
    LogPrintf("Verifying last %i blocks at level %i\n", nCheckDepth, nCheckLevel);
    CCoinsViewCache coins(coinsview);
    CBlockIndex *pindexState = chainActive.Tip();
    CBlockIndex *pindexFailure = NULL;
    int nGoodTransactions = 0;
    CValidationState state;
    for (CBlockIndex *pindex = chainActive.Tip(); pindex && pindex->pprev; pindex = pindex->pprev)
    {
        boost::this_thread::interruption_point();
        uiInterface.ShowProgress(_("Verifying blocks..."),
            std::max(1, std::min(99, (int)(((double)(chainActive.Height() - pindex->nHeight)) / (double)nCheckDepth *
                                           (nCheckLevel >= 4 ? 50 : 100)))));
        if (pindex->nHeight < chainActive.Height() - nCheckDepth)
            break;
        if (fPruneMode && !(pindex->nStatus & BLOCK_HAVE_DATA))
        {
            // If pruning, only go back as far as we have data.
            LogPrintf("VerifyDB(): block verification stopping at height %d (pruning, no data)\n", pindex->nHeight);
            break;
        }
        CBlock block;
        // check level 0: read from disk
        if (!ReadBlockFromDisk(block, pindex, chainparams.GetConsensus()))
            return error("VerifyDB(): *** ReadBlockFromDisk failed at %d, hash=%s", pindex->nHeight,
                pindex->GetBlockHash().ToString());
        // check level 1: verify block validity
        if (nCheckLevel >= 1 && !CheckBlock(block, state))
            return error(
                "VerifyDB(): *** found bad block at %d, hash=%s\n", pindex->nHeight, pindex->GetBlockHash().ToString());
        // check level 2: verify undo validity
        if (nCheckLevel >= 2 && pindex)
        {
            CBlockUndo undo;
            CDiskBlockPos pos = pindex->GetUndoPos();
            if (!pos.IsNull())
            {
                if (!UndoReadFromDisk(undo, pos, pindex->pprev->GetBlockHash()))
                    return error("VerifyDB(): *** found bad undo data at %d, hash=%s\n", pindex->nHeight,
                        pindex->GetBlockHash().ToString());
            }
        }
        // check level 3: check for inconsistencies during memory-only disconnect of tip blocks
        if (nCheckLevel >= 3 && pindex == pindexState &&
            (coins.DynamicMemoryUsage() + pcoinsTip->DynamicMemoryUsage()) <= nCoinCacheUsage)
        {
            bool fClean = true;
            if (!DisconnectBlock(block, state, pindex, coins, &fClean))
                return error("VerifyDB(): *** irrecoverable inconsistency in block data at %d, hash=%s",
                    pindex->nHeight, pindex->GetBlockHash().ToString());
            pindexState = pindex->pprev;
            if (!fClean)
            {
                nGoodTransactions = 0;
                pindexFailure = pindex;
            }
            else
                nGoodTransactions += block.vtx.size();
        }
        if (ShutdownRequested())
            return true;
    }
    if (pindexFailure)
        return error(
            "VerifyDB(): *** coin database inconsistencies found (last %i blocks, %i good transactions before that)\n",
            chainActive.Height() - pindexFailure->nHeight + 1, nGoodTransactions);

    // check level 4: try reconnecting blocks
    if (nCheckLevel >= 4)
    {
        CBlockIndex *pindex = pindexState;
        while (pindex != chainActive.Tip())
        {
            boost::this_thread::interruption_point();
            uiInterface.ShowProgress(_("Verifying blocks..."),
                std::max(1, std::min(99, 100 - (int)(((double)(chainActive.Height() - pindex->nHeight)) /
                                                     (double)nCheckDepth * 50))));
            pindex = chainActive.Next(pindex);
            CBlock block;
            if (!ReadBlockFromDisk(block, pindex, chainparams.GetConsensus()))
                return error("VerifyDB(): *** ReadBlockFromDisk failed at %d, hash=%s", pindex->nHeight,
                    pindex->GetBlockHash().ToString());
            if (!ConnectBlock(block, state, pindex, coins))
                return error("VerifyDB(): *** found unconnectable block at %d, hash=%s", pindex->nHeight,
                    pindex->GetBlockHash().ToString());
        }
    }

    LogPrintf("No coin database inconsistencies in last %i blocks (%i transactions)\n",
        chainActive.Height() - pindexState->nHeight, nGoodTransactions);

    return true;
}

void UnloadBlockIndex()
{
    {
        LOCK(cs_orphancache);
        mapOrphanTransactions.clear();
        mapOrphanTransactionsByPrev.clear();
        nBytesOrphanPool = 0;
    }

    LOCK(cs_main);
    mapUnConnectedHeaders.clear();
    setBlockIndexCandidates.clear();
    chainActive.SetTip(NULL);
    pindexBestInvalid = NULL;
    pindexBestHeader = NULL;
    mempool.clear();
    nSyncStarted = 0;
    mapBlocksUnlinked.clear();
    vinfoBlockFile.clear();
    nLastBlockFile = 0;
    nBlockSequenceId = 1;
    mapBlockSource.clear();
    mapBlocksInFlight.clear();
    nPreferredDownload = 0;
    setDirtyBlockIndex.clear();
    setDirtyFileInfo.clear();
    mapNodeState.clear();
    recentRejects.reset(NULL);
    versionbitscache.Clear();
    for (int b = 0; b < VERSIONBITS_NUM_BITS; b++)
    {
        warningcache[b].clear();
    }

    BOOST_FOREACH (BlockMap::value_type &entry, mapBlockIndex)
    {
        delete entry.second;
    }
    mapBlockIndex.clear();
    fHavePruned = false;
}

bool LoadBlockIndex()
{
    // Load block index from databases
    if (!fReindex && !LoadBlockIndexDB())
        return false;
    return true;
}

bool InitBlockIndex(const CChainParams &chainparams)
{
    LOCK(cs_main);

    // Initialize global variables that cannot be constructed at startup.
    recentRejects.reset(new CRollingBloomFilter(120000, 0.000001));

    // Check whether we're already initialized
    if (chainActive.Genesis() != NULL)
        return true;

    // Use the provided setting for -txindex in the new database
    fTxIndex = GetBoolArg("-txindex", DEFAULT_TXINDEX);
    pblocktree->WriteFlag("txindex", fTxIndex);
    LogPrintf("Initializing databases...\n");

    // Only add the genesis block if not reindexing (in which case we reuse the one already on disk)
    if (!fReindex)
    {
        try
        {
            CBlock &block = const_cast<CBlock &>(chainparams.GenesisBlock());
            // Start new block file
            unsigned int nBlockSize = ::GetSerializeSize(block, SER_DISK, CLIENT_VERSION);
            CDiskBlockPos blockPos;
            CValidationState state;
            if (!FindBlockPos(state, blockPos, nBlockSize + 8, 0, block.GetBlockTime()))
                return error("LoadBlockIndex(): FindBlockPos failed");
            if (!WriteBlockToDisk(block, blockPos, chainparams.MessageStart()))
                return error("LoadBlockIndex(): writing genesis block to disk failed");
            CBlockIndex *pindex = AddToBlockIndex(block);
            if (!ReceivedBlockTransactions(block, state, pindex, blockPos))
                return error("LoadBlockIndex(): genesis block not accepted");
            if (!ActivateBestChain(state, chainparams, &block, false))
                return error("LoadBlockIndex(): genesis block cannot be activated");
            // Force a chainstate write so that when we VerifyDB in a moment, it doesn't check stale data
            return FlushStateToDisk(state, FLUSH_STATE_ALWAYS);
        }
        catch (const std::runtime_error &e)
        {
            return error("LoadBlockIndex(): failed to initialize block database: %s", e.what());
        }
    }

    return true;
}

bool LoadExternalBlockFile(const CChainParams &chainparams, FILE *fileIn, CDiskBlockPos *dbp)
{
    // Map of disk positions for blocks with unknown parent (only used for reindex)
    static std::multimap<uint256, CDiskBlockPos> mapBlocksUnknownParent;
    int64_t nStart = GetTimeMillis();

    int nLoaded = 0;
    try
    {
        // This takes over fileIn and calls fclose() on it in the CBufferedFile destructor
        CBufferedFile blkdat(fileIn, 2 * (reindexTypicalBlockSize.value + MESSAGE_START_SIZE + sizeof(unsigned int)),
            reindexTypicalBlockSize.value + MESSAGE_START_SIZE + sizeof(unsigned int), SER_DISK, CLIENT_VERSION);
        uint64_t nRewind = blkdat.GetPos();
        while (!blkdat.eof())
        {
            boost::this_thread::interruption_point();

            blkdat.SetPos(nRewind);
            nRewind++; // start one byte further next time, in case of failure
            blkdat.SetLimit(); // remove former limit
            unsigned int nSize = 0;
            try
            {
                // locate a header
                unsigned char buf[MESSAGE_START_SIZE];
                blkdat.FindByte(chainparams.MessageStart()[0]);
                // FindByte peeks 1 ahead and locates the file pointer AT the byte, not at the next one as is typical
                // for file ops.  So if we rewind, we want to go one further.
                nRewind = blkdat.GetPos() + 1;
                blkdat >> FLATDATA(buf);
                if (memcmp(buf, chainparams.MessageStart(), MESSAGE_START_SIZE))
                    continue;
                // read size
                // BU NOTE: if we ever get to 4GB blocks the block size data structure will overflow since this is
                // defined as unsigned int (32 bits)
                blkdat >> nSize;
                if (nSize < 80) // BU allow variable block size || nSize > BU_MAX_BLOCK_SIZE)
                {
                    LogPrint("reindex", "Reindex error: Short block: %d\n", nSize);
                    continue;
                }
                if (nSize > 256 * 1024 * 1024)
                {
                    LogPrint("reindex", "Reindex warning: Gigantic block: %d\n", nSize);
                }
                blkdat.GrowTo(2 * (nSize + MESSAGE_START_SIZE + sizeof(unsigned int)));
            }
            catch (const std::exception &)
            {
                // no valid block header found; don't complain
                break;
            }
            try
            {
                // read block
                uint64_t nBlockPos = blkdat.GetPos();
                if (dbp)
                    dbp->nPos = nBlockPos;
                blkdat.SetLimit(nBlockPos + nSize);
                blkdat.SetPos(nBlockPos); // Unnecessary, I just got the position
                CBlock block;
                blkdat >> block;
                nRewind = blkdat.GetPos();

                // detect out of order blocks, and store them for later
                uint256 hash = block.GetHash();
                if (hash != chainparams.GetConsensus().hashGenesisBlock &&
                    mapBlockIndex.find(block.hashPrevBlock) == mapBlockIndex.end())
                {
                    LogPrint("reindex", "%s: Out of order block %s (created %s), parent %s not known\n", __func__,
                        hash.ToString(), DateTimeStrFormat("%Y-%m-%d", block.nTime), block.hashPrevBlock.ToString());
                    if (dbp)
                        mapBlocksUnknownParent.insert(std::make_pair(block.hashPrevBlock, *dbp));
                    continue;
                }

                // process in case the block isn't known yet
                if (mapBlockIndex.count(hash) == 0 || (mapBlockIndex[hash]->nStatus & BLOCK_HAVE_DATA) == 0)
                {
                    CValidationState state;
                    if (ProcessNewBlock(state, chainparams, NULL, &block, true, dbp, false))
                        nLoaded++;
                    if (state.IsError())
                        break;
                }
                else if (hash != chainparams.GetConsensus().hashGenesisBlock &&
                         mapBlockIndex[hash]->nHeight % 1000 == 0)
                {
                    LogPrint("reindex", "Block Import: already had block %s at height %d\n", hash.ToString(),
                        mapBlockIndex[hash]->nHeight);
                }

                // Recursively process earlier encountered successors of this block
                std::deque<uint256> queue;
                queue.push_back(hash);
                while (!queue.empty())
                {
                    uint256 head = queue.front();
                    queue.pop_front();
                    std::pair<std::multimap<uint256, CDiskBlockPos>::iterator,
                        std::multimap<uint256, CDiskBlockPos>::iterator>
                        range = mapBlocksUnknownParent.equal_range(head);
                    while (range.first != range.second)
                    {
                        std::multimap<uint256, CDiskBlockPos>::iterator it = range.first;
                        if (ReadBlockFromDisk(block, it->second, chainparams.GetConsensus()))
                        {
                            LogPrintf("%s: Processing out of order child %s of %s\n", __func__,
                                block.GetHash().ToString(), head.ToString());
                            CValidationState dummy;
                            if (ProcessNewBlock(dummy, chainparams, NULL, &block, true, &it->second, false))
                            {
                                nLoaded++;
                                queue.push_back(block.GetHash());
                            }
                        }
                        range.first++;
                        mapBlocksUnknownParent.erase(it);
                    }
                }
            }
            catch (const std::exception &e)
            {
                LogPrintf("%s: Deserialize or I/O error - %s\n", __func__, e.what());
            }
        }
    }
    catch (const std::runtime_error &e)
    {
        AbortNode(std::string("System error: ") + e.what());
    }
    if (nLoaded > 0)
        LogPrintf("Loaded %i blocks from external file in %dms\n", nLoaded, GetTimeMillis() - nStart);
    return nLoaded > 0;
}

void static CheckBlockIndex(const Consensus::Params &consensusParams)
{
    if (!fCheckBlockIndex)
    {
        return;
    }

    LOCK(cs_main);

    // During a reindex, we read the genesis block and call CheckBlockIndex before ActivateBestChain,
    // so we have the genesis block in mapBlockIndex but no active chain.  (A few of the tests when
    // iterating the block tree require that chainActive has been initialized.)
    if (chainActive.Height() < 0)
    {
        assert(mapBlockIndex.size() <= 1);
        return;
    }
    // Build forward-pointing map of the entire block tree.
    std::multimap<CBlockIndex *, CBlockIndex *> forward;
    for (BlockMap::iterator it = mapBlockIndex.begin(); it != mapBlockIndex.end(); it++)
    {
        forward.insert(std::make_pair(it->second->pprev, it->second));
    }

    assert(forward.size() == mapBlockIndex.size());

    std::pair<std::multimap<CBlockIndex *, CBlockIndex *>::iterator,
        std::multimap<CBlockIndex *, CBlockIndex *>::iterator>
        rangeGenesis = forward.equal_range(NULL);
    CBlockIndex *pindex = rangeGenesis.first->second;
    rangeGenesis.first++;
    assert(rangeGenesis.first == rangeGenesis.second); // There is only one index entry with parent NULL.

    // Iterate over the entire block tree, using depth-first search.
    // Along the way, remember whether there are blocks on the path from genesis
    // block being explored which are the first to have certain properties.
    size_t nNodes = 0;
    int nHeight = 0;
    CBlockIndex *pindexFirstInvalid = NULL; // Oldest ancestor of pindex which is invalid.
    CBlockIndex *pindexFirstMissing = NULL; // Oldest ancestor of pindex which does not have BLOCK_HAVE_DATA.
    CBlockIndex *pindexFirstNeverProcessed = NULL; // Oldest ancestor of pindex for which nTx == 0.
    // Oldest ancestor of pindex which does not have BLOCK_VALID_TREE (regardless of being valid or not).
    CBlockIndex *pindexFirstNotTreeValid = NULL;
    // Oldest ancestor of pindex which does not have BLOCK_VALID_TRANSACTIONS (regardless of being valid or not).
    CBlockIndex *pindexFirstNotTransactionsValid = NULL;
    // Oldest ancestor of pindex which does not have BLOCK_VALID_CHAIN (regardless of being valid or not).
    CBlockIndex *pindexFirstNotChainValid = NULL;
    // Oldest ancestor of pindex which does not have BLOCK_VALID_SCRIPTS (regardless of being valid or not).
    CBlockIndex *pindexFirstNotScriptsValid = NULL;
    while (pindex != NULL)
    {
        nNodes++;
        if (pindexFirstInvalid == NULL && pindex->nStatus & BLOCK_FAILED_VALID)
            pindexFirstInvalid = pindex;
        if (pindexFirstMissing == NULL && !(pindex->nStatus & BLOCK_HAVE_DATA))
            pindexFirstMissing = pindex;
        if (pindexFirstNeverProcessed == NULL && pindex->nTx == 0)
            pindexFirstNeverProcessed = pindex;
        if (pindex->pprev != NULL && pindexFirstNotTreeValid == NULL &&
            (pindex->nStatus & BLOCK_VALID_MASK) < BLOCK_VALID_TREE)
            pindexFirstNotTreeValid = pindex;
        if (pindex->pprev != NULL && pindexFirstNotTransactionsValid == NULL &&
            (pindex->nStatus & BLOCK_VALID_MASK) < BLOCK_VALID_TRANSACTIONS)
            pindexFirstNotTransactionsValid = pindex;
        if (pindex->pprev != NULL && pindexFirstNotChainValid == NULL &&
            (pindex->nStatus & BLOCK_VALID_MASK) < BLOCK_VALID_CHAIN)
            pindexFirstNotChainValid = pindex;
        if (pindex->pprev != NULL && pindexFirstNotScriptsValid == NULL &&
            (pindex->nStatus & BLOCK_VALID_MASK) < BLOCK_VALID_SCRIPTS)
            pindexFirstNotScriptsValid = pindex;

        // Begin: actual consistency checks.
        if (pindex->pprev == NULL)
        {
            // Genesis block checks.
            assert(pindex->GetBlockHash() == consensusParams.hashGenesisBlock); // Genesis block's hash must match.
            assert(pindex == chainActive.Genesis()); // The current active chain's genesis block must be this block.
        }
        // nSequenceId can't be set for blocks that aren't linked
        if (pindex->nChainTx == 0)
            assert(pindex->nSequenceId == 0);
        // VALID_TRANSACTIONS is equivalent to nTx > 0 for all nodes (whether or not pruning has occurred).
        // HAVE_DATA is only equivalent to nTx > 0 (or VALID_TRANSACTIONS) if no pruning has occurred.
        if (!fHavePruned)
        {
            // If we've never pruned, then HAVE_DATA should be equivalent to nTx > 0
            assert(!(pindex->nStatus & BLOCK_HAVE_DATA) == (pindex->nTx == 0));
            assert(pindexFirstMissing == pindexFirstNeverProcessed);
        }
        else
        {
            // If we have pruned, then we can only say that HAVE_DATA implies nTx > 0
            if (pindex->nStatus & BLOCK_HAVE_DATA)
                assert(pindex->nTx > 0);
        }
        if (pindex->nStatus & BLOCK_HAVE_UNDO)
            assert(pindex->nStatus & BLOCK_HAVE_DATA);
        // This is pruning-independent.
        assert(((pindex->nStatus & BLOCK_VALID_MASK) >= BLOCK_VALID_TRANSACTIONS) == (pindex->nTx > 0));
        // All parents having had data (at some point) is equivalent to all parents being VALID_TRANSACTIONS, which is
        // equivalent to nChainTx being set.
        // nChainTx != 0 is used to signal that all parent blocks have been processed (but may have been pruned).
        assert((pindexFirstNeverProcessed != NULL) == (pindex->nChainTx == 0));
        assert((pindexFirstNotTransactionsValid != NULL) == (pindex->nChainTx == 0));
        assert(pindex->nHeight == nHeight); // nHeight must be consistent.
        // For every block except the genesis block, the chainwork must be larger than the parent's.
        assert(pindex->pprev == NULL || pindex->nChainWork >= pindex->pprev->nChainWork);
        // The pskip pointer must point back for all but the first 2 blocks.
        assert(nHeight < 2 || (pindex->pskip && (pindex->pskip->nHeight < nHeight)));
        assert(pindexFirstNotTreeValid == NULL); // All mapBlockIndex entries must at least be TREE valid
        // TREE valid implies all parents are TREE valid
        if ((pindex->nStatus & BLOCK_VALID_MASK) >= BLOCK_VALID_TREE)
            assert(pindexFirstNotTreeValid == NULL);
        // CHAIN valid implies all parents are CHAIN valid
        if ((pindex->nStatus & BLOCK_VALID_MASK) >= BLOCK_VALID_CHAIN)
            assert(pindexFirstNotChainValid == NULL);
        // SCRIPTS valid implies all parents are SCRIPTS valid
        if ((pindex->nStatus & BLOCK_VALID_MASK) >= BLOCK_VALID_SCRIPTS)
            assert(pindexFirstNotScriptsValid == NULL);
        if (pindexFirstInvalid == NULL)
        {
            // Checks for not-invalid blocks.
            // The failed mask cannot be set for blocks without invalid parents.
            assert((pindex->nStatus & BLOCK_FAILED_MASK) == 0);
        }

        /*  This section does not apply to PV since blocks can arrive and be processed in potentially any order.
            Leaving the commented section for now for further review.
        if (!CBlockIndexWorkComparator()(pindex, chainActive.Tip()) && pindexFirstNeverProcessed == NULL) {
            if (pindexFirstInvalid == NULL) {
                // If this block sorts at least as good as the current tip and
                // is valid and we have all data for its parents, it must be in
                // setBlockIndexCandidates.  chainActive.Tip() must also be there
                // even if some data has been pruned.

                // PV:  this is no longer true under certain condition for PV - leaving it in here for further review
                // BU: if the chain is excessive it won't be on the list of active chain candidates
                //if ((!chainContainsExcessive(pindex)) && (pindexFirstMissing == NULL || pindex == chainActive.Tip()) )
                //    assert(setBlockIndexCandidates.count(pindex));

                    // If some parent is missing, then it could be that this block was in
                    // setBlockIndexCandidates but had to be removed because of the missing data.
                    // In this case it must be in mapBlocksUnlinked -- see test below.
            }
        // If this block sorts worse than the current tip or some ancestor's block has never been seen, it cannot be in
        setBlockIndexCandidates.
        } else {
            assert(setBlockIndexCandidates.count(pindex) == 0);
        }
        */

        // Check whether this block is in mapBlocksUnlinked.
        std::pair<std::multimap<CBlockIndex *, CBlockIndex *>::iterator,
            std::multimap<CBlockIndex *, CBlockIndex *>::iterator>
            rangeUnlinked = mapBlocksUnlinked.equal_range(pindex->pprev);
        bool foundInUnlinked = false;
        while (rangeUnlinked.first != rangeUnlinked.second)
        {
            assert(rangeUnlinked.first->first == pindex->pprev);
            if (rangeUnlinked.first->second == pindex)
            {
                foundInUnlinked = true;
                break;
            }
            rangeUnlinked.first++;
        }
        if (pindex->pprev && (pindex->nStatus & BLOCK_HAVE_DATA) && pindexFirstNeverProcessed != NULL &&
            pindexFirstInvalid == NULL)
        {
            // If this block has block data available, some parent was never received, and has no invalid parents, it
            // must be in mapBlocksUnlinked.
            assert(foundInUnlinked);
        }
        // Can't be in mapBlocksUnlinked if we don't HAVE_DATA
        if (!(pindex->nStatus & BLOCK_HAVE_DATA))
            assert(!foundInUnlinked);
        // BU: blocks that are excessive are placed in the unlinked map
        if ((pindexFirstMissing == NULL) && (!chainContainsExcessive(pindex)))
        {
            assert(!foundInUnlinked); // We aren't missing data for any parent -- cannot be in mapBlocksUnlinked.
        }
        if (pindex->pprev && (pindex->nStatus & BLOCK_HAVE_DATA) && pindexFirstNeverProcessed == NULL &&
            pindexFirstMissing != NULL)
        {
            // We HAVE_DATA for this block, have received data for all parents at some point, but we're currently
            // missing data for some parent.
            assert(fHavePruned); // We must have pruned.
            // This block may have entered mapBlocksUnlinked if:
            //  - it has a descendant that at some point had more work than the
            //    tip, and
            //  - we tried switching to that descendant but were missing
            //    data for some intermediate block between chainActive and the
            //    tip.
            // So if this block is itself better than chainActive.Tip() and it wasn't in
            // setBlockIndexCandidates, then it must be in mapBlocksUnlinked.
            if (!CBlockIndexWorkComparator()(pindex, chainActive.Tip()) && setBlockIndexCandidates.count(pindex) == 0)
            {
                if (pindexFirstInvalid == NULL)
                {
                    assert(foundInUnlinked);
                }
            }
        }
        // assert(pindex->GetBlockHash() == pindex->GetBlockHeader().GetHash()); // Perhaps too slow
        // End: actual consistency checks.

        // Try descending into the first subnode.
        std::pair<std::multimap<CBlockIndex *, CBlockIndex *>::iterator,
            std::multimap<CBlockIndex *, CBlockIndex *>::iterator>
            range = forward.equal_range(pindex);
        if (range.first != range.second)
        {
            // A subnode was found.
            pindex = range.first->second;
            nHeight++;
            continue;
        }
        // This is a leaf node.
        // Move upwards until we reach a node of which we have not yet visited the last child.
        while (pindex)
        {
            // We are going to either move to a parent or a sibling of pindex.
            // If pindex was the first with a certain property, unset the corresponding variable.
            if (pindex == pindexFirstInvalid)
                pindexFirstInvalid = NULL;
            if (pindex == pindexFirstMissing)
                pindexFirstMissing = NULL;
            if (pindex == pindexFirstNeverProcessed)
                pindexFirstNeverProcessed = NULL;
            if (pindex == pindexFirstNotTreeValid)
                pindexFirstNotTreeValid = NULL;
            if (pindex == pindexFirstNotTransactionsValid)
                pindexFirstNotTransactionsValid = NULL;
            if (pindex == pindexFirstNotChainValid)
                pindexFirstNotChainValid = NULL;
            if (pindex == pindexFirstNotScriptsValid)
                pindexFirstNotScriptsValid = NULL;
            // Find our parent.
            CBlockIndex *pindexPar = pindex->pprev;
            // Find which child we just visited.
            std::pair<std::multimap<CBlockIndex *, CBlockIndex *>::iterator,
                std::multimap<CBlockIndex *, CBlockIndex *>::iterator>
                rangePar = forward.equal_range(pindexPar);
            while (rangePar.first->second != pindex)
            {
                // Our parent must have at least the node we're coming from as child.
                assert(rangePar.first != rangePar.second);
                rangePar.first++;
            }
            // Proceed to the next one.
            rangePar.first++;
            if (rangePar.first != rangePar.second)
            {
                // Move to the sibling.
                pindex = rangePar.first->second;
                break;
            }
            else
            {
                // Move up further.
                pindex = pindexPar;
                nHeight--;
                continue;
            }
        }
    }

    // Check that we actually traversed the entire map.
    assert(nNodes == forward.size());
}

std::string GetWarnings(const std::string &strFor)
{
    std::string strStatusBar;
    std::string strRPC;
    std::string strGUI;

    if (!CLIENT_VERSION_IS_RELEASE)
    {
        strStatusBar =
            "This is a pre-release test build - use at your own risk - do not use for mining or merchant applications";
        strGUI = _(
            "This is a pre-release test build - use at your own risk - do not use for mining or merchant applications");
    }

    if (GetBoolArg("-testsafemode", DEFAULT_TESTSAFEMODE))
        strStatusBar = strRPC = strGUI = "testsafemode enabled";

    // Misc warnings like out of disk space and clock is wrong
    if (strMiscWarning != "")
    {
        strStatusBar = strGUI = strMiscWarning;
    }

    if (fLargeWorkForkFound)
    {
        strStatusBar = strRPC =
            "Warning: The network does not appear to fully agree! Some miners appear to be experiencing issues.";
        strGUI =
            _("Warning: The network does not appear to fully agree! Some miners appear to be experiencing issues.");
    }
    else if (fLargeWorkInvalidChainFound)
    {
        strStatusBar = strRPC = "Warning: We do not appear to fully agree with our peers! You may need to upgrade, or "
                                "other nodes may need to upgrade.";
        strGUI = _("Warning: We do not appear to fully agree with our peers! You may need to upgrade, or other nodes "
                   "may need to upgrade.");
    }

    if (strFor == "gui")
        return strGUI;
    else if (strFor == "statusbar")
        return strStatusBar;
    else if (strFor == "rpc")
        return strRPC;
    assert(!"GetWarnings(): invalid parameter");
    return "error";
}


//////////////////////////////////////////////////////////////////////////////
//
// Messages
//


bool AlreadyHave(const CInv &inv) EXCLUSIVE_LOCKS_REQUIRED(cs_main)
{
    AssertLockHeld(cs_main);

    switch (inv.type)
    {
    case MSG_TX:
    {
        // remove assertions from P2P code, but this should hold: assert(recentRejects);
        if (chainActive.Tip()->GetBlockHash() != hashRecentRejectsChainTip)
        {
            // If the chain tip has changed previously rejected transactions
            // might be now valid, e.g. due to a nLockTime'd tx becoming valid,
            // or a double-spend. Reset the rejects filter and give those
            // txs a second chance.
            hashRecentRejectsChainTip = chainActive.Tip()->GetBlockHash();
            if (recentRejects)
            {
                recentRejects->reset();
            }
            else
            {
                recentRejects.reset(new CRollingBloomFilter(120000, 0.000001));
            }
        }
        bool rrc = recentRejects ? recentRejects->contains(inv.hash) : false;
        return rrc || mempool.exists(inv.hash) || AlreadyHaveOrphan(inv.hash) || pcoinsTip->HaveCoins(inv.hash);
    }
    case MSG_BLOCK:
    case MSG_XTHINBLOCK:
    case MSG_THINBLOCK:
    {
        // The Request Manager functionality requires that we return true only when we actually have received
        // the block and not when we have received the header only.  Otherwise the request manager may not
        // be able to update its block source in order to make re-requests.
        BlockMap::iterator mi = mapBlockIndex.find(inv.hash);
        if (mi == mapBlockIndex.end())
            return false;
        if (!(mi->second->nStatus & BLOCK_HAVE_DATA))
            return false;
        return true;
    }
    }
    // Don't know what it is, just say we already got one
    return true;
}

void static ProcessGetData(CNode *pfrom, const Consensus::Params &consensusParams)
{
    std::deque<CInv>::iterator it = pfrom->vRecvGetData.begin();

    std::vector<CInv> vNotFound;

    LOCK(cs_main);

    while (it != pfrom->vRecvGetData.end())
    {
        // Don't bother if send buffer is too full to respond anyway
        if (pfrom->nSendSize >= SendBufferSize())
            break;

        const CInv &inv = *it;
        {
            boost::this_thread::interruption_point();
            it++;

            // BUIP010 Xtreme Thinblocks: if (inv.type == MSG_BLOCK || inv.type == MSG_FILTERED_BLOCK)
            if (inv.type == MSG_BLOCK || inv.type == MSG_FILTERED_BLOCK || inv.type == MSG_THINBLOCK ||
                inv.type == MSG_XTHINBLOCK)
            {
                bool send = false;
                BlockMap::iterator mi = mapBlockIndex.find(inv.hash);
                if (mi != mapBlockIndex.end())
                {
                    if (chainActive.Contains(mi->second))
                    {
                        send = true;
                    }
                    else
                    {
                        static const int nOneMonth = 30 * 24 * 60 * 60;
                        // To prevent fingerprinting attacks, only send blocks outside of the active
                        // chain if they are valid, and no more than a month older (both in time, and in
                        // best equivalent proof of work) than the best header chain we know about.
                        send = mi->second->IsValid(BLOCK_VALID_SCRIPTS) && (pindexBestHeader != NULL) &&
                               (pindexBestHeader->GetBlockTime() - mi->second->GetBlockTime() < nOneMonth) &&
                               (GetBlockProofEquivalentTime(
                                    *pindexBestHeader, *mi->second, *pindexBestHeader, consensusParams) < nOneMonth);
                        if (!send)
                        {
                            LogPrintf("%s: ignoring request from peer=%i for old block that isn't in the main chain\n",
                                __func__, pfrom->GetId());
                        }
                        else
                        { // BU: don't relay excessive blocks
                            if (mi->second->nStatus & BLOCK_EXCESSIVE)
                                send = false;
                            if (!send)
                                LogPrintf("%s: ignoring request from peer=%i for excessive block of height %d not on "
                                          "the main chain\n",
                                    __func__, pfrom->GetId(), mi->second->nHeight);
                        }
                        // BU: in the future we can throttle old block requests by setting send=false if we are out of
                        // bandwidth
                    }
                }
                // disconnect node in case we have reached the outbound limit for serving historical blocks
                // never disconnect whitelisted nodes
                static const int nOneWeek = 7 * 24 * 60 * 60; // assume > 1 week = historical
                if (send && CNode::OutboundTargetReached(true) &&
                    (((pindexBestHeader != NULL) &&
                         (pindexBestHeader->GetBlockTime() - mi->second->GetBlockTime() > nOneWeek)) ||
                        inv.type == MSG_FILTERED_BLOCK) &&
                    !pfrom->fWhitelisted)
                {
                    LogPrint("net", "historical block serving limit reached, disconnect peer=%d\n", pfrom->GetId());

                    // disconnect node
                    pfrom->fDisconnect = true;
                    send = false;
                }
                // Pruned nodes may have deleted the block, so check whether
                // it's available before trying to send.
                if (send && (mi->second->nStatus & BLOCK_HAVE_DATA))
                {
                    // Send block from disk
                    CBlock block;
                    if (!ReadBlockFromDisk(block, (*mi).second, consensusParams))
                    {
                        // its possible that I know about it but haven't stored it yet
                        LogPrint("thin", "unable to load block %s from disk\n",
                            (*mi).second->phashBlock ? (*mi).second->phashBlock->ToString() : "");
                        // no response
                    }
                    else
                    {
                        if (inv.type == MSG_BLOCK)
                        {
                            pfrom->blocksSent += 1;
                            pfrom->PushMessage(NetMsgType::BLOCK, block);
                        }

                        // BUIP010 Xtreme Thinblocks: begin section
                        else if (inv.type == MSG_THINBLOCK || inv.type == MSG_XTHINBLOCK)
                        {
                            LogPrint("thin", "Sending xthin by INV queue getdata message\n");
                            SendXThinBlock(block, pfrom, inv);
                        }
                        // BUIP010 Xtreme Thinblocks: end section

                        else // MSG_FILTERED_BLOCK)
                        {
                            LOCK(pfrom->cs_filter);
                            if (pfrom->pfilter)
                            {
                                CMerkleBlock merkleBlock(block, *pfrom->pfilter);
                                pfrom->PushMessage(NetMsgType::MERKLEBLOCK, merkleBlock);
                                pfrom->blocksSent += 1;
                                // CMerkleBlock just contains hashes, so also push any transactions in the block the
                                // client did not see
                                // This avoids hurting performance by pointlessly requiring a round-trip
                                // Note that there is currently no way for a node to request any single transactions we
                                // didn't send here -
                                // they must either disconnect and retry or request the full block.
                                // Thus, the protocol spec specified allows for us to provide duplicate txn here,
                                // however we MUST always provide at least what the remote peer needs
                                typedef std::pair<unsigned int, uint256> PairType;
                                BOOST_FOREACH (PairType &pair, merkleBlock.vMatchedTxn)
                                {
                                    pfrom->txsSent += 1;
                                    pfrom->PushMessage(NetMsgType::TX, block.vtx[pair.first]);
                                }
                            }
                            // else
                            // no response
                        }

                        // Trigger the peer node to send a getblocks request for the next batch of inventory
                        if (inv.hash == pfrom->hashContinue)
                        {
                            // Bypass PushInventory, this must send even if redundant,
                            // and we want it right after the last block so they don't
                            // wait for other stuff first.
                            std::vector<CInv> vInv;
                            vInv.push_back(CInv(MSG_BLOCK, chainActive.Tip()->GetBlockHash()));
                            pfrom->PushMessage(NetMsgType::INV, vInv);
                            pfrom->hashContinue.SetNull();
                        }
                    }
                }
            }
            else if (inv.IsKnownType())
            {
                // Send stream from relay memory
                bool pushed = false;
                {
                    CDataStream cd(0, 0);
                    if (1)
                    {
                        // BU: We need to release this lock before push message or there is a potential deadlock because
                        // cs_vSend is often taken before cs_mapRelay
                        LOCK(cs_mapRelay);
                        std::map<CInv, CDataStream>::iterator mi = mapRelay.find(inv);
                        if (mi != mapRelay.end())
                        {
                            cd = (*mi).second; // I have to copy, because .second may be deleted once lock is released
                            pushed = true;
                        }
                    }
                    if (pushed)
                    {
                        pfrom->PushMessage(inv.GetCommand(), cd);
                    }
                }
                if (!pushed && inv.type == MSG_TX)
                {
                    CTransaction tx;
                    if (mempool.lookup(inv.hash, tx))
                    {
                        CDataStream ss(SER_NETWORK, PROTOCOL_VERSION);
                        ss.reserve(1000);
                        ss << tx;
                        pfrom->PushMessage(NetMsgType::TX, ss);
                        pushed = true;
                        pfrom->txsSent += 1;
                    }
                }
                if (!pushed)
                {
                    vNotFound.push_back(inv);
                }
            }

            // Track requests for our stuff.
            GetMainSignals().Inventory(inv.hash);

            // BUIP010 Xtreme Thinblocks: if (inv.type == MSG_BLOCK || inv.type == MSG_FILTERED_BLOCK)
            if (inv.type == MSG_BLOCK || inv.type == MSG_FILTERED_BLOCK || inv.type == MSG_THINBLOCK ||
                inv.type == MSG_XTHINBLOCK)
                break;
        }
    }

    pfrom->vRecvGetData.erase(pfrom->vRecvGetData.begin(), it);

    if (!vNotFound.empty())
    {
        // Let the peer know that we didn't find what it asked for, so it doesn't
        // have to wait around forever. Currently only SPV clients actually care
        // about this message: it's needed when they are recursively walking the
        // dependencies of relevant unconfirmed transactions. SPV clients want to
        // do that because they want to know about (and store and rebroadcast and
        // risk analyze) the dependencies of transactions relevant to them, without
        // having to download the entire memory pool.
        pfrom->PushMessage(NetMsgType::NOTFOUND, vNotFound);
    }
}

bool ProcessMessage(CNode *pfrom, std::string strCommand, CDataStream &vRecv, int64_t nTimeReceived)
{
    int64_t receiptTime = GetTime();
    const CChainParams &chainparams = Params();
    RandAddSeedPerfmon();
    unsigned int msgSize = vRecv.size(); // BU for statistics
    UpdateRecvStats(pfrom, strCommand, msgSize, nTimeReceived);
    LogPrint("net", "received: %s (%u bytes) peer=%d\n", SanitizeString(strCommand), msgSize, pfrom->id);
    if (mapArgs.count("-dropmessagestest") && GetRand(atoi(mapArgs["-dropmessagestest"])) == 0)
    {
        LogPrintf("dropmessagestest DROPPING RECV MESSAGE\n");
        return true;
    }

    if (!(nLocalServices & NODE_BLOOM) &&
        (strCommand == NetMsgType::FILTERLOAD || strCommand == NetMsgType::FILTERADD ||
            strCommand == NetMsgType::FILTERCLEAR))
    {
        if (pfrom->nVersion >= NO_BLOOM_VERSION)
        {
            dosMan.Misbehaving(pfrom, 100);
            return false;
        }
        else
        {
            pfrom->fDisconnect = true;
            return false;
        }
    }


    if (strCommand == NetMsgType::VERSION)
    {
        // Each connection can only send one version message
        if (pfrom->nVersion != 0)
        {
            pfrom->PushMessage(
                NetMsgType::REJECT, strCommand, REJECT_DUPLICATE, std::string("Duplicate version message"));
            pfrom->fDisconnect = true;
            return error("Duplicate version message received - disconnecting peer=%s version=%s", pfrom->GetLogName(),
                pfrom->cleanSubVer);
        }

        int64_t nTime;
        CAddress addrMe;
        CAddress addrFrom;
        uint64_t nNonce = 1;
        vRecv >> pfrom->nVersion >> pfrom->nServices >> nTime >> addrMe;

        CheckNodeSupportForThinBlocks(); // BUIP010 Xtreme Thinblocks

        if (pfrom->nVersion < MIN_PEER_PROTO_VERSION)
        {
            // ban peers older than this proto version
            pfrom->PushMessage(NetMsgType::REJECT, strCommand, REJECT_OBSOLETE,
                strprintf("Protocol Version must be %d or greater", MIN_PEER_PROTO_VERSION));
            dosMan.Misbehaving(pfrom, 100);
            return error("Using obsolete protocol version %i - banning peer=%d version=%s ip=%s", pfrom->nVersion,
                pfrom->GetId(), pfrom->cleanSubVer, pfrom->addrName.c_str());
        }

        if (pfrom->nVersion == 10300)
            pfrom->nVersion = 300;
        if (!vRecv.empty())
            vRecv >> addrFrom >> nNonce;
        if (!vRecv.empty())
        {
            vRecv >> LIMITED_STRING(pfrom->strSubVer, MAX_SUBVERSION_LENGTH);
            pfrom->cleanSubVer = SanitizeString(pfrom->strSubVer);
        }
        if (!vRecv.empty())
            vRecv >> pfrom->nStartingHeight;
        if (!vRecv.empty())
            vRecv >> pfrom->fRelayTxes; // set to true after we get the first filter* message
        else
            pfrom->fRelayTxes = true;

        // Disconnect if we connected to ourself
        if (nNonce == nLocalHostNonce && nNonce > 1)
        {
            LogPrintf("connected to self at %s, disconnecting\n", pfrom->addr.ToString());
            pfrom->fDisconnect = true;
            return true;
        }

        pfrom->addrLocal = addrMe;
        if (pfrom->fInbound && addrMe.IsRoutable())
        {
            SeenLocal(addrMe);
        }

        // Be shy and don't send version until we hear
        if (pfrom->fInbound)
            pfrom->PushVersion();

        pfrom->fClient = !(pfrom->nServices & NODE_NETWORK);

        // Potentially mark this peer as a preferred download peer.
        UpdatePreferredDownload(pfrom, State(pfrom->GetId()));

        // Send VERACK handshake message
        pfrom->PushMessage(NetMsgType::VERACK);
        pfrom->fVerackSent = true;

        // Change version
        pfrom->ssSend.SetVersion(std::min(pfrom->nVersion, PROTOCOL_VERSION));

        if (!pfrom->fInbound)
        {
            // Advertise our address
            if (fListen && !IsInitialBlockDownload())
            {
                CAddress addr = GetLocalAddress(&pfrom->addr);
                if (addr.IsRoutable())
                {
                    LogPrint("net", "ProcessMessages: advertising address %s\n", addr.ToString());
                    pfrom->PushAddress(addr);
                }
                else if (IsPeerAddrLocalGood(pfrom))
                {
                    addr.SetIP(pfrom->addrLocal);
                    LogPrint("net", "ProcessMessages: advertising address %s\n", addr.ToString());
                    pfrom->PushAddress(addr);
                }
            }

            // Get recent addresses
            if (pfrom->fOneShot || pfrom->nVersion >= CADDR_TIME_VERSION || addrman.size() < 1000)
            {
                pfrom->PushMessage(NetMsgType::GETADDR);
                pfrom->fGetAddr = true;
            }
            addrman.Good(pfrom->addr);
        }
        else
        {
            if (((CNetAddr)pfrom->addr) == (CNetAddr)addrFrom)
            {
                addrman.Add(addrFrom, addrFrom);
                addrman.Good(addrFrom);
            }
        }

        std::string remoteAddr;
        if (fLogIPs)
            remoteAddr = ", peeraddr=" + pfrom->addr.ToString();

        LogPrint("net", "receive version message: %s: version %d, blocks=%d, us=%s, peer=%d%s\n", pfrom->cleanSubVer,
            pfrom->nVersion, pfrom->nStartingHeight, addrMe.ToString(), pfrom->id, remoteAddr);

        int64_t nTimeOffset = nTime - GetTime();
        pfrom->nTimeOffset = nTimeOffset;
        AddTimeData(pfrom->addr, nTimeOffset);

        // Feeler connections exist only to verify if address is online.
        if (pfrom->fFeeler)
        {
            // Should never occur but if it does correct the value.
            // We can't have an inbound "feeler" connection, so the value must be improperly set.
            DbgAssert(pfrom->fInbound == false, pfrom->fFeeler = false);
            if (pfrom->fInbound == false)
                pfrom->fDisconnect = true;
        }
    }


    else if (pfrom->nVersion == 0 && !pfrom->fWhitelisted)
    {
        // Must have version message before anything else (Although we may send our VERSION before
        // we receive theirs, it would not be possible to receive their VERACK before their VERSION).
        pfrom->fDisconnect = true;
        return error("%s receieved before VERSION message - disconnecting peer=%s", strCommand, pfrom->GetLogName());
    }


    else if (strCommand == NetMsgType::VERACK)
    {
        // If we haven't sent a VERSION message yet then we should not get a VERACK message.
        if (pfrom->tVersionSent < 0)
        {
            pfrom->fDisconnect = true;
            return error("VERACK received but we never sent a VERSION message - disconnecting peer=%s version=%s",
                pfrom->GetLogName(), pfrom->cleanSubVer);
        }
        if (pfrom->fSuccessfullyConnected)
        {
            pfrom->fDisconnect = true;
            return error("duplicate VERACK received - disconnecting peer=%s version=%s", pfrom->GetLogName(),
                pfrom->cleanSubVer);
        }

        pfrom->fSuccessfullyConnected = true;
        pfrom->SetRecvVersion(std::min(pfrom->nVersion, PROTOCOL_VERSION));

        // Mark this node as currently connected, so we update its timestamp later.
        if (pfrom->fNetworkNode)
            pfrom->fCurrentlyConnected = true;

        if (pfrom->nVersion >= SENDHEADERS_VERSION)
        {
            // Tell our peer we prefer to receive headers rather than inv's
            // We send this to non-NODE NETWORK peers as well, because even
            // non-NODE NETWORK peers can announce blocks (such as pruning
            // nodes)

            pfrom->PushMessage(NetMsgType::SENDHEADERS);
        }

        // BU expedited procecessing requires the exchange of the listening port id but we have to send it in a separate
        // version
        // message because we don't know if in the future Core will append more data to the end of the current VERSION
        // message.
        // The BUVERSION should be after the VERACK message otherwise Core may flag an error if another messaged shows
        // up before the VERACK is received.
        // The BUVERSION message is active from the protocol EXPEDITED_VERSION onwards.
        if (pfrom->nVersion >= EXPEDITED_VERSION)
        {
            pfrom->PushMessage(NetMsgType::BUVERSION, GetListenPort());
            pfrom->fBUVersionSent = true;
        }
    }


    else if (!pfrom->fSuccessfullyConnected && GetTime() - pfrom->tVersionSent > VERACK_TIMEOUT &&
             pfrom->tVersionSent >= 0)
    {
        // If verack is not received within timeout then disconnect.
        // The peer may be slow so disconnect them only, to give them another chance if they try to re-connect.
        // If they are a bad peer and keep trying to reconnect and still do not VERACK, they will eventually
        // get banned by the connection slot algorithm which tracks disconnects and reconnects.
        pfrom->fDisconnect = true;
        LogPrint("net", "ERROR: disconnecting - VERACK not received within %d seconds for peer=%s version=%s\n",
            VERACK_TIMEOUT, pfrom->GetLogName(), pfrom->cleanSubVer);

        // update connection tracker which is used by the connection slot algorithm.
        LOCK(cs_mapInboundConnectionTracker);
        CNetAddr ipAddress = (CNetAddr)pfrom->addr;
        mapInboundConnectionTracker[ipAddress].nEvictions += 1;
        mapInboundConnectionTracker[ipAddress].nLastEvictionTime = GetTime();

        return true; // return true so we don't get any process message failures in the log.
    }


    else if (strCommand == NetMsgType::ADDR)
    {
        std::vector<CAddress> vAddr;
        vRecv >> vAddr;

        // Don't want addr from older versions unless seeding
        if (pfrom->nVersion < CADDR_TIME_VERSION && addrman.size() > 1000)
            return true;
        if (vAddr.size() > 1000)
        {
            dosMan.Misbehaving(pfrom, 20);
            return error("message addr size() = %u", vAddr.size());
        }

        // Store the new addresses
        std::vector<CAddress> vAddrOk;
        int64_t nNow = GetAdjustedTime();
        int64_t nSince = nNow - 10 * 60;
        BOOST_FOREACH (CAddress &addr, vAddr)
        {
            boost::this_thread::interruption_point();

            if (addr.nTime <= 100000000 || addr.nTime > nNow + 10 * 60)
                addr.nTime = nNow - 5 * 24 * 60 * 60;
            pfrom->AddAddressKnown(addr);
            bool fReachable = IsReachable(addr);
            if (addr.nTime > nSince && !pfrom->fGetAddr && vAddr.size() <= 10 && addr.IsRoutable())
            {
                // Relay to a limited number of other nodes
                {
                    LOCK(cs_vNodes);
                    // Use deterministic randomness to send to the same nodes for 24 hours
                    // at a time so the addrKnowns of the chosen nodes prevent repeats
                    static uint256 hashSalt;
                    if (hashSalt.IsNull())
                        hashSalt = GetRandHash();
                    uint64_t hashAddr = addr.GetHash();
                    uint256 hashRand = ArithToUint256(
                        UintToArith256(hashSalt) ^ (hashAddr << 32) ^ ((GetTime() + hashAddr) / (24 * 60 * 60)));
                    hashRand = Hash(BEGIN(hashRand), END(hashRand));
                    std::multimap<uint256, CNode *> mapMix;
                    BOOST_FOREACH (CNode *pnode, vNodes)
                    {
                        if (pnode->nVersion < CADDR_TIME_VERSION)
                            continue;
                        unsigned int nPointer;
                        memcpy(&nPointer, &pnode, sizeof(nPointer));
                        uint256 hashKey = ArithToUint256(UintToArith256(hashRand) ^ nPointer);
                        hashKey = Hash(BEGIN(hashKey), END(hashKey));
                        mapMix.insert(std::make_pair(hashKey, pnode));
                    }
                    int nRelayNodes = fReachable ? 2 : 1; // limited relaying of addresses outside our network(s)
                    for (std::multimap<uint256, CNode *>::iterator mi = mapMix.begin();
                         mi != mapMix.end() && nRelayNodes-- > 0; ++mi)
                        ((*mi).second)->PushAddress(addr);
                }
            }
            // Do not store addresses outside our network
            if (fReachable)
                vAddrOk.push_back(addr);
        }
        addrman.Add(vAddrOk, pfrom->addr, 2 * 60 * 60);
        if (vAddr.size() < 1000)
            pfrom->fGetAddr = false;
        if (pfrom->fOneShot)
            pfrom->fDisconnect = true;
    }

    else if (strCommand == NetMsgType::SENDHEADERS)
    {
        LOCK(cs_main);
        State(pfrom->GetId())->fPreferHeaders = true;
    }


    else if (strCommand == NetMsgType::INV)
    {
        std::vector<CInv> vInv;
        vRecv >> vInv;

        // Message Consistency Checking
        //   Check size == 0 to be intolerant of an empty and useless request.
        //   Validate that INVs are a valid type and not null.
        if (vInv.size() > MAX_INV_SZ || vInv.empty())
        {
            dosMan.Misbehaving(pfrom, 20);
            return error("message inv size() = %u", vInv.size());
        }
        for (unsigned int nInv = 0; nInv < vInv.size(); nInv++)
        {
            const CInv &inv = vInv[nInv];
            if (!((inv.type == MSG_TX) || (inv.type == MSG_BLOCK)) || inv.hash.IsNull())
            {
                dosMan.Misbehaving(pfrom, 20);
                return error("message inv invalid type = %u or is null hash %s", inv.type, inv.hash.ToString());
            }
        }

        bool fBlocksOnly = GetBoolArg("-blocksonly", DEFAULT_BLOCKSONLY);

        // Allow whitelisted peers to send data other than blocks in blocks only mode if whitelistrelay is true
        if (pfrom->fWhitelisted && GetBoolArg("-whitelistrelay", DEFAULT_WHITELISTRELAY))
            fBlocksOnly = false;

        LOCK(cs_main);

        for (unsigned int nInv = 0; nInv < vInv.size(); nInv++)
        {
            const CInv &inv = vInv[nInv];

            boost::this_thread::interruption_point();

            bool fAlreadyHave = AlreadyHave(inv);
            LogPrint("net", "got inv: %s  %s peer=%d\n", inv.ToString(), fAlreadyHave ? "have" : "new", pfrom->id);

            if (inv.type == MSG_BLOCK)
            {
                UpdateBlockAvailability(pfrom->GetId(), inv.hash);
                // RE !IsInitialBlockDownload(): We do not want to get the block if the system is executing the initial
                // block download because
                // blocks are stored in block files in the order of arrival.  So grabbing blocks "early" will cause new
                // blocks to be sprinkled
                // throughout older block files.  This will stop those files from being pruned.
                // !IsInitialBlockDownload() can be removed if
                // a better block storage system is devised.
                if ((!fAlreadyHave && !fImporting && !fReindex && !IsInitialBlockDownload()) ||
                    // BU request && !mapBlocksInFlight.count(inv.hash)) {
                    (!fAlreadyHave && !fImporting && !fReindex && Params().NetworkIDString() == "regtest"))
                {
                    requester.AskFor(inv, pfrom);
                }
                else
                {
                    LogPrint("net", "skipping request of block %s.  already have: %d  importing: %d  reindex: %d  "
                                    "isChainNearlySyncd: %d\n",
                        inv.hash.ToString(), fAlreadyHave, fImporting, fReindex, IsChainNearlySyncd());
                }
            }
            else
            {
                pfrom->AddInventoryKnown(inv);
                if (fBlocksOnly)
                    LogPrint("net", "transaction (%s) inv sent in violation of protocol peer=%d\n", inv.hash.ToString(),
                        pfrom->id);
                // RE !IsInitialBlockDownload(): during IBD, its a waste of bandwidth to grab transactions, they will
                // likely be included
                // in blocks that we IBD download anyway.  This is especially important as transaction volumes increase.
                else if (!fAlreadyHave && !fImporting && !fReindex && !IsInitialBlockDownload())
                    requester.AskFor(inv, pfrom); // BU manage outgoing requests.  was: pfrom->AskFor(inv);
            }

            // Track requests for our stuff
            GetMainSignals().Inventory(inv.hash);

            if (pfrom->nSendSize > (SendBufferSize() * 2))
            {
                dosMan.Misbehaving(pfrom, 50);
                return error("send buffer size() = %u", pfrom->nSendSize);
            }
        }
    }


    else if (strCommand == NetMsgType::GETDATA)
    {
        std::vector<CInv> vInv;
        vRecv >> vInv;
        // BU check size == 0 to be intolerant of an empty and useless request
        if ((vInv.size() > MAX_INV_SZ) || (vInv.size() == 0))
        {
            dosMan.Misbehaving(pfrom, 20);
            return error("message getdata size() = %u", vInv.size());
        }

        // Validate that INVs are a valid type
        for (unsigned int nInv = 0; nInv < vInv.size(); nInv++)
        {
            const CInv &inv = vInv[nInv];
            if (!((inv.type == MSG_TX) || (inv.type == MSG_BLOCK) || (inv.type == MSG_FILTERED_BLOCK) ||
                    (inv.type == MSG_THINBLOCK) || (inv.type == MSG_XTHINBLOCK)))
            {
                dosMan.Misbehaving(pfrom, 20);
                return error("message inv invalid type = %u", inv.type);
            }
            // inv.hash does not need validation, since SHA2556 hash can be any value
        }


        if (fDebug || (vInv.size() != 1))
            LogPrint("net", "received getdata (%u invsz) peer=%d\n", vInv.size(), pfrom->id);

        if ((fDebug && vInv.size() > 0) || (vInv.size() == 1))
            LogPrint("net", "received getdata for: %s peer=%d\n", vInv[0].ToString(), pfrom->id);

        pfrom->vRecvGetData.insert(pfrom->vRecvGetData.end(), vInv.begin(), vInv.end());
        ProcessGetData(pfrom, chainparams.GetConsensus());
    }


    else if (strCommand == NetMsgType::GETBLOCKS)
    {
        CBlockLocator locator;
        uint256 hashStop;
        vRecv >> locator >> hashStop;

        LOCK(cs_main);

        // Find the last block the caller has in the main chain
        CBlockIndex *pindex = FindForkInGlobalIndex(chainActive, locator);

        // Send the rest of the chain
        if (pindex)
            pindex = chainActive.Next(pindex);
        int nLimit = 500;
        LogPrint("net", "getblocks %d to %s limit %d from peer=%d\n", (pindex ? pindex->nHeight : -1),
            hashStop.IsNull() ? "end" : hashStop.ToString(), nLimit, pfrom->id);
        for (; pindex; pindex = chainActive.Next(pindex))
        {
            if (pindex->GetBlockHash() == hashStop)
            {
                LogPrint("net", "  getblocks stopping at %d %s\n", pindex->nHeight, pindex->GetBlockHash().ToString());
                break;
            }
            // If pruning, don't inv blocks unless we have on disk and are likely to still have
            // for some reasonable time window (1 hour) that block relay might require.
            const int nPrunedBlocksLikelyToHave =
                MIN_BLOCKS_TO_KEEP - 3600 / chainparams.GetConsensus().nPowTargetSpacing;
            if (fPruneMode && (!(pindex->nStatus & BLOCK_HAVE_DATA) ||
                                  pindex->nHeight <= chainActive.Tip()->nHeight - nPrunedBlocksLikelyToHave))
            {
                LogPrint("net", " getblocks stopping, pruned or too old block at %d %s\n", pindex->nHeight,
                    pindex->GetBlockHash().ToString());
                break;
            }
            pfrom->PushInventory(CInv(MSG_BLOCK, pindex->GetBlockHash()));
            if (--nLimit <= 0)
            {
                // When this block is requested, we'll send an inv that'll
                // trigger the peer to getblocks the next batch of inventory.
                LogPrint(
                    "net", "  getblocks stopping at limit %d %s\n", pindex->nHeight, pindex->GetBlockHash().ToString());
                pfrom->hashContinue = pindex->GetBlockHash();
                break;
            }
        }
    }


    else if (strCommand == NetMsgType::GETHEADERS)
    {
        CBlockLocator locator;
        uint256 hashStop;
        vRecv >> locator >> hashStop;

        if (IsInitialBlockDownload() && !pfrom->fWhitelisted)
        {
            LogPrint("net", "Ignoring getheaders from peer=%d because node is in initial block download\n", pfrom->id);
            return true;
        }

        LOCK(cs_main);
        CNodeState *nodestate = State(pfrom->GetId());
        CBlockIndex *pindex = NULL;
        if (locator.IsNull())
        {
            // If locator is null, return the hashStop block
            BlockMap::iterator mi = mapBlockIndex.find(hashStop);
            if (mi == mapBlockIndex.end())
                return true;
            pindex = (*mi).second;
        }
        else
        {
            // Find the last block the caller has in the main chain
            pindex = FindForkInGlobalIndex(chainActive, locator);
            if (pindex)
                pindex = chainActive.Next(pindex);
        }

        // we must use CBlocks, as CBlockHeaders won't include the 0x00 nTx count at the end
        std::vector<CBlock> vHeaders;
        int nLimit = MAX_HEADERS_RESULTS;
        LogPrint("net", "getheaders height %d for block %s from peer %s\n", (pindex ? pindex->nHeight : -1),
            hashStop.ToString(), pfrom->GetLogName());
        for (; pindex; pindex = chainActive.Next(pindex))
        {
            vHeaders.push_back(pindex->GetBlockHeader());
            if (--nLimit <= 0 || pindex->GetBlockHash() == hashStop)
                break;
        }
        // pindex can be NULL either if we sent chainActive.Tip() OR
        // if our peer has chainActive.Tip() (and thus we are sending an empty
        // headers message). In both cases it's safe to update
        // pindexBestHeaderSent to be our tip.
        nodestate->pindexBestHeaderSent = pindex ? pindex : chainActive.Tip();
        pfrom->PushMessage(NetMsgType::HEADERS, vHeaders);
    }


    else if (strCommand == NetMsgType::TX)
    {
        // Stop processing the transaction early if
        // We are in blocks only mode and peer is either not whitelisted or whitelistrelay is off
        if (GetBoolArg("-blocksonly", DEFAULT_BLOCKSONLY) &&
            (!pfrom->fWhitelisted || !GetBoolArg("-whitelistrelay", DEFAULT_WHITELISTRELAY)))
        {
            LogPrint("net", "transaction sent in violation of protocol peer=%d\n", pfrom->id);
            return true;
        }

        std::vector<uint256> vWorkQueue;
        std::vector<uint256> vEraseQueue;
        CTransaction tx;
        vRecv >> tx;

        CInv inv(MSG_TX, tx.GetHash());
        pfrom->AddInventoryKnown(inv);
        requester.Received(inv, pfrom, msgSize);

        LOCK(cs_main);

        bool fMissingInputs = false;
        CValidationState state;

        pfrom->setAskFor.erase(inv.hash);
        mapAlreadyAskedFor.erase(inv.hash);

        // Check for recently rejected (and do other quick existence checks)
        if (!AlreadyHave(inv) && AcceptToMemoryPool(mempool, state, tx, true, &fMissingInputs))
        {
            mempool.check(pcoinsTip);
            RelayTransaction(tx);
            vWorkQueue.push_back(inv.hash);

            LogPrint("mempool", "AcceptToMemoryPool: peer=%d: accepted %s (poolsz %u txn, %u kB)\n", pfrom->id,
                tx.GetHash().ToString(), mempool.size(), mempool.DynamicMemoryUsage() / 1000);

            // Recursively process any orphan transactions that depended on this one
            LOCK(cs_orphancache);
            std::set<NodeId> setMisbehaving;
            for (unsigned int i = 0; i < vWorkQueue.size(); i++)
            {
                std::map<uint256, std::set<uint256> >::iterator itByPrev =
                    mapOrphanTransactionsByPrev.find(vWorkQueue[i]);
                if (itByPrev == mapOrphanTransactionsByPrev.end())
                    continue;
                for (std::set<uint256>::iterator mi = itByPrev->second.begin(); mi != itByPrev->second.end(); ++mi)
                {
                    const uint256 &orphanHash = *mi;

                    // Make sure we actually have an entry on the orphan cache. While this should never fail because
                    // we always erase orphans and any mapOrphanTransactionsByPrev at the same time, still we need to
                    // be sure.
                    bool fOk = true;
                    DbgAssert(mapOrphanTransactions.count(orphanHash), fOk = false);
                    if (!fOk)
                        continue;

                    const CTransaction &orphanTx = mapOrphanTransactions[orphanHash].tx;
                    NodeId fromPeer = mapOrphanTransactions[orphanHash].fromPeer;
                    bool fMissingInputs2 = false;
                    // Use a dummy CValidationState so someone can't setup nodes to counter-DoS based on orphan
                    // resolution (that is, feeding people an invalid transaction based on LegitTxX in order to get
                    // anyone relaying LegitTxX banned)
                    CValidationState stateDummy;


                    if (setMisbehaving.count(fromPeer))
                        continue;
                    if (AcceptToMemoryPool(mempool, stateDummy, orphanTx, true, &fMissingInputs2))
                    {
                        LogPrint("mempool", "   accepted orphan tx %s\n", orphanHash.ToString());
                        RelayTransaction(orphanTx);
                        vWorkQueue.push_back(orphanHash);
                        vEraseQueue.push_back(orphanHash);
                    }
                    else if (!fMissingInputs2)
                    {
                        int nDos = 0;
                        if (stateDummy.IsInvalid(nDos) && nDos > 0)
                        {
                            // Punish peer that gave us an invalid orphan tx
                            dosMan.Misbehaving(fromPeer, nDos);
                            setMisbehaving.insert(fromPeer);
                            LogPrint("mempool", "   invalid orphan tx %s\n", orphanHash.ToString());
                        }
                        // Has inputs but not accepted to mempool
                        // Probably non-standard or insufficient fee/priority
                        LogPrint("mempool", "   removed orphan tx %s\n", orphanHash.ToString());
                        vEraseQueue.push_back(orphanHash);
                        if (recentRejects)
                            recentRejects->insert(orphanHash); // should always be true
                    }
                    mempool.check(pcoinsTip);
                }
            }
            BOOST_FOREACH (uint256 hash, vEraseQueue)
                EraseOrphanTx(hash);

            //  BU: Xtreme thinblocks - purge orphans that are too old
            EraseOrphansByTime();
        }
        else if (fMissingInputs)
        {
            LOCK(cs_orphancache);
            AddOrphanTx(tx, pfrom->GetId());

            // DoS prevention: do not allow mapOrphanTransactions to grow unbounded
            static unsigned int nMaxOrphanTx =
                (unsigned int)std::max((int64_t)0, GetArg("-maxorphantx", DEFAULT_MAX_ORPHAN_TRANSACTIONS));
            static uint64_t nMaxOrphanPoolSize =
                (uint64_t)std::max((int64_t)0, (GetArg("-maxmempool", DEFAULT_MAX_MEMPOOL_SIZE) * 1000000 / 10));
            unsigned int nEvicted = LimitOrphanTxSize(nMaxOrphanTx, nMaxOrphanPoolSize);
            if (nEvicted > 0)
                LogPrint("mempool", "mapOrphan overflow, removed %u tx\n", nEvicted);
        }
        else
        {
            if (recentRejects)
                recentRejects->insert(tx.GetHash()); // should always be true

            if (pfrom->fWhitelisted && GetBoolArg("-whitelistforcerelay", DEFAULT_WHITELISTFORCERELAY))
            {
                // Always relay transactions received from whitelisted peers, even
                // if they were already in the mempool or rejected from it due
                // to policy, allowing the node to function as a gateway for
                // nodes hidden behind it.
                //
                // Never relay transactions that we would assign a non-zero DoS
                // score for, as we expect peers to do the same with us in that
                // case.
                int nDoS = 0;
                if (!state.IsInvalid(nDoS) || nDoS == 0)
                {
                    LogPrintf("Force relaying tx %s from whitelisted peer=%d\n", tx.GetHash().ToString(), pfrom->id);
                    RelayTransaction(tx);
                }
                else
                {
                    LogPrintf("Not relaying invalid transaction %s from whitelisted peer=%d (%s)\n",
                        tx.GetHash().ToString(), pfrom->id, FormatStateMessage(state));
                }
            }
        }
        int nDoS = 0;
        if (state.IsInvalid(nDoS))
        {
            LogPrint("mempoolrej", "%s from peer=%d was not accepted: %s\n", tx.GetHash().ToString(), pfrom->id,
                FormatStateMessage(state));
            if (state.GetRejectCode() < REJECT_INTERNAL) // Never send AcceptToMemoryPool's internal codes over P2P
                pfrom->PushMessage(NetMsgType::REJECT, strCommand, (unsigned char)state.GetRejectCode(),
                    state.GetRejectReason().substr(0, MAX_REJECT_MESSAGE_LENGTH), inv.hash);
            if (nDoS > 0)
                dosMan.Misbehaving(pfrom, nDoS);
        }
        FlushStateToDisk(state, FLUSH_STATE_PERIODIC);
    }


    else if (strCommand == NetMsgType::HEADERS && !fImporting && !fReindex) // Ignore headers received while importing
    {
        std::vector<CBlockHeader> headers;

        // Bypass the normal CBlock deserialization, as we don't want to risk deserializing 2000 full blocks.
        unsigned int nCount = ReadCompactSize(vRecv);
        if (nCount > MAX_HEADERS_RESULTS)
        {
            dosMan.Misbehaving(pfrom, 20);
            return error("headers message size = %u", nCount);
        }
        headers.resize(nCount);
        for (unsigned int n = 0; n < nCount; n++)
        {
            vRecv >> headers[n];
            ReadCompactSize(vRecv); // ignore tx count; assume it is 0.
        }

        LOCK(cs_main);

        // Nothing interesting. Stop asking this peers for more headers.
        if (nCount == 0)
            return true;

        // Check all headers to make sure they are continuous before attempting to accept them.
        // This prevents and attacker from keeping us from doing direct fetch by giving us out
        // of order headers.
        bool fNewUnconnectedHeaders = false;
        uint256 hashLastBlock;
        hashLastBlock.SetNull();
        for (const CBlockHeader &header : headers)
        {
            // check that the first header has a previous block in the blockindex.
            if (hashLastBlock.IsNull())
            {
                BlockMap::iterator mi = mapBlockIndex.find(header.hashPrevBlock);
                if (mi != mapBlockIndex.end())
                    hashLastBlock = header.hashPrevBlock;
            }

            // Add this header to the map if it doesn't connect to a previous header
            if (header.hashPrevBlock != hashLastBlock)
            {
                // If we still haven't finished downloading the initial headers during node sync and we get
                // an out of order header then we must disconnect the node so that we can finish downloading
                // initial headers from a diffeent peer. An out of order header at this point is likely an attack
                // to prevent the node from syncing.
                if (header.GetBlockTime() < GetAdjustedTime() - 24 * 60 * 60)
                {
                    pfrom->fDisconnect = true;
                    return error("non-continuous-headers sequence during node sync - disconnecting peer=%s",
                        pfrom->GetLogName());
                }
                fNewUnconnectedHeaders = true;
            }

            // if we have an unconnected header then add every following header to the unconnected headers cache.
            if (fNewUnconnectedHeaders)
            {
                uint256 hash = header.GetHash();
                if (mapUnConnectedHeaders.size() < MAX_UNCONNECTED_HEADERS)
                    mapUnConnectedHeaders[hash] = std::make_pair(header, GetTime());

                // update hashLastUnknownBlock so that we'll be able to download the block from this peer even
                // if we receive the headers, which will connect this one, from a different peer.
                UpdateBlockAvailability(pfrom->GetId(), hash);
            }

            hashLastBlock = header.GetHash();
        }
        // return without error if we have an unconnected header.  This way we can try to connect it when the next
        // header arrives.
        if (fNewUnconnectedHeaders)
            return true;

        // If possible add any previously unconnected headers to the headers vector and remove any expired entries.
        std::map<uint256, std::pair<CBlockHeader, int64_t> >::iterator mi = mapUnConnectedHeaders.begin();
        while (mi != mapUnConnectedHeaders.end())
        {
            std::map<uint256, std::pair<CBlockHeader, int64_t> >::iterator toErase = mi;

            // Add the header if it connects to the previous header
            if (headers.back().GetHash() == (*mi).second.first.hashPrevBlock)
            {
                headers.push_back((*mi).second.first);
                mapUnConnectedHeaders.erase(toErase);

                // if you found one to connect then search from the beginning again in case there is another
                // that will connect to this new header that was added.
                mi = mapUnConnectedHeaders.begin();
                continue;
            }

            // Remove any entries that have been in the cache too long.  Unconnected headers should only exist
            // for a very short while, typically just a second or two.
            int64_t nTimeHeaderArrived = (*mi).second.second;
            uint256 headerHash = (*mi).first;
            mi++;
            if (GetTime() - nTimeHeaderArrived >= UNCONNECTED_HEADERS_TIMEOUT)
            {
                mapUnConnectedHeaders.erase(toErase);
            }
            // At this point we know the headers in the list received are known to be in order, therefore,
            // check if the header is equal to some other header in the list. If so then remove it from the cache.
            else
            {
                for (const CBlockHeader &header : headers)
                {
                    if (header.GetHash() == headerHash)
                    {
                        mapUnConnectedHeaders.erase(toErase);
                        break;
                    }
                }
            }
        }

        // Check and accept each header in order from youngest block to oldest
        CBlockIndex *pindexLast = NULL;
        for (const CBlockHeader &header : headers)
        {
            CValidationState state;
            if (!AcceptBlockHeader(header, state, chainparams, &pindexLast))
            {
                int nDoS;
                if (state.IsInvalid(nDoS))
                {
                    if (nDoS > 0)
                        dosMan.Misbehaving(pfrom, nDoS);
                    return error("invalid header received");
                }
            }
            PV->UpdateMostWorkOurFork(header);
        }

        if (pindexLast)
            UpdateBlockAvailability(pfrom->GetId(), pindexLast->GetBlockHash());

        if (nCount == MAX_HEADERS_RESULTS && pindexLast)
        {
            // Headers message had its maximum size; the peer may have more headers.
            // TODO: optimize: if pindexLast is an ancestor of chainActive.Tip or pindexBestHeader, continue
            // from there instead.
            LogPrint("net", "more getheaders (%d) to end to peer=%s (startheight:%d)\n", pindexLast->nHeight,
                pfrom->GetLogName(), pfrom->nStartingHeight);
            pfrom->PushMessage(NetMsgType::GETHEADERS, chainActive.GetLocator(pindexLast), uint256());
        }

        bool fCanDirectFetch = CanDirectFetch(chainparams.GetConsensus());
        CNodeState *nodestate = State(pfrom->GetId());

        // During the initial peer handshake we must receive the initial headers which should be greater
        // than or equal to our block height at the time of requesting GETHEADERS. This is because the peer has
        // advertised a height >= to our own. Furthermore, because the headers max returned is as much as 2000 this
        // could not be a mainnet re-org.
        if (!nodestate->fFirstHeadersReceived)
        {
            // We want to make sure that the peer doesn't just send us any old valid header. The block height of the
            // last header they send us should be equal to our block height at the time we made the GETHEADERS request.
            if (pindexLast && nodestate->nFirstHeadersExpectedHeight <= pindexLast->nHeight)
            {
                nodestate->fFirstHeadersReceived = true;
                LogPrint("net", "Initial headers received for peer=%s\n", pfrom->GetLogName());
            }

            // Allow for very large reorgs (> 2000 blocks) on the nol test chain or other test net.
            if (Params().NetworkIDString() != "main" && Params().NetworkIDString() != "regtest")
                nodestate->fFirstHeadersReceived = true;
        }

        // update the syncd status.  This should come before we make calls to requester.AskFor().
        IsChainNearlySyncdInit();
        IsInitialBlockDownloadInit();

        // If this set of headers is valid and ends in a block with at least as
        // much work as our tip, download as much as possible.
        if (fCanDirectFetch && pindexLast && pindexLast->IsValid(BLOCK_VALID_TREE) &&
            chainActive.Tip()->nChainWork <= pindexLast->nChainWork)
        {
            // Set tweak value.  Mostly used in testing direct fetch.
            if (maxBlocksInTransitPerPeer.value != 0)
                MAX_BLOCKS_IN_TRANSIT_PER_PEER = maxBlocksInTransitPerPeer.value;

            std::vector<CBlockIndex *> vToFetch;
            CBlockIndex *pindexWalk = pindexLast;
            // Calculate all the blocks we'd need to switch to pindexLast.
            while (pindexWalk && !chainActive.Contains(pindexWalk))
            {
                vToFetch.push_back(pindexWalk);
                pindexWalk = pindexWalk->pprev;
            }

            // Download as much as possible, from earliest to latest.
            unsigned int nAskFor = 0;
            BOOST_REVERSE_FOREACH (CBlockIndex *pindex, vToFetch)
            {
                // pindex must be nonnull because we populated vToFetch a few lines above
                CInv inv(MSG_BLOCK, pindex->GetBlockHash());
                if (!AlreadyHave(inv))
                {
                    requester.AskFor(inv, pfrom);
                    LogPrint("req", "AskFor block via headers direct fetch %s (%d) peer=%d\n",
                        pindex->GetBlockHash().ToString(), pindex->nHeight, pfrom->id);
                    nAskFor++;
                }
                // We don't care about how many blocks are in flight.  We just need to make sure we don't
                // ask for more than the maximum allowed per peer because the request manager will take care
                // of any duplicate requests.
                if (nAskFor >= MAX_BLOCKS_IN_TRANSIT_PER_PEER)
                {
                    LogPrint("net", "Large reorg, could only direct fetch %d blocks\n", nAskFor);
                    break;
                }
            }
            if (nAskFor > 1)
            {
                LogPrint("net", "Downloading blocks toward %s (%d) via headers direct fetch\n",
                    pindexLast->GetBlockHash().ToString(), pindexLast->nHeight);
            }
        }

        CheckBlockIndex(chainparams.GetConsensus());
    }

    // BUIP010 Xtreme Thinblocks: begin section
    else if (strCommand == NetMsgType::GET_XTHIN && !fImporting && !fReindex && IsThinBlocksEnabled())
    {
        if (!pfrom->ThinBlockCapable())
        {
            dosMan.Misbehaving(pfrom, 100);
            return error("Thinblock message received from a non thinblock node, peer=%d", pfrom->GetId());
        }

        // Check for Misbehaving and DOS
        // If they make more than 20 requests in 10 minutes then disconnect them
        {
            LOCK(cs_vNodes);
            if (pfrom->nGetXthinLastTime <= 0)
                pfrom->nGetXthinLastTime = GetTime();
            uint64_t nNow = GetTime();
            pfrom->nGetXthinCount *= std::pow(1.0 - 1.0 / 600.0, (double)(nNow - pfrom->nGetXthinLastTime));
            pfrom->nGetXthinLastTime = nNow;
            pfrom->nGetXthinCount += 1;
            LogPrint("thin", "nGetXthinCount is %f\n", pfrom->nGetXthinCount);
            if (chainparams.NetworkIDString() == "main") // other networks have variable mining rates
            {
                if (pfrom->nGetXthinCount >= 20)
                {
                    dosMan.Misbehaving(pfrom, 100); // If they exceed the limit then disconnect them
                    return error("requesting too many get_xthin");
                }
            }
        }

        CBloomFilter filterMemPool;
        CInv inv;
        vRecv >> inv >> filterMemPool;

        // Message consistency checking
        if (!((inv.type == MSG_XTHINBLOCK) || (inv.type == MSG_THINBLOCK)) || inv.hash.IsNull())
        {
            dosMan.Misbehaving(pfrom, 100);
            return error("invalid get_xthin type=%u hash=%s", inv.type, inv.hash.ToString());
        }


        // Validates that the filter is reasonably sized.
        LoadFilter(pfrom, &filterMemPool);
        {
            LOCK(cs_main);
            BlockMap::iterator mi = mapBlockIndex.find(inv.hash);
            if (mi == mapBlockIndex.end())
            {
                dosMan.Misbehaving(pfrom, 100);
                return error("Peer %s (%d) requested nonexistent block %s", pfrom->addrName.c_str(), pfrom->id,
                    inv.hash.ToString());
            }

            CBlock block;
            const Consensus::Params &consensusParams = Params().GetConsensus();
            if (!ReadBlockFromDisk(block, (*mi).second, consensusParams))
            {
                // We don't have the block yet, although we know about it.
                return error("Peer %s (%d) requested block %s that cannot be read", pfrom->addrName.c_str(), pfrom->id,
                    inv.hash.ToString());
            }
            else
            {
                SendXThinBlock(block, pfrom, inv);
            }
        }
    }


    else if (strCommand == NetMsgType::XPEDITEDREQUEST)
    {
        return HandleExpeditedRequest(vRecv, pfrom);
    }


    else if (strCommand == NetMsgType::XPEDITEDBLK)
    {
        // ignore the expedited message unless we are at the chain tip...
        if (!fImporting && !fReindex && !IsInitialBlockDownload())
        {
            if (!HandleExpeditedBlock(vRecv, pfrom))
            {
                dosMan.Misbehaving(pfrom, 5);
                return false;
            }
        }
    }


    // BUVERSION is used to pass BU specific version information similar to NetMsgType::VERSION
    // and is exchanged after the VERSION and VERACK are both sent and received.
    else if (strCommand == NetMsgType::BUVERSION)
    {
        // If we never sent a VERACK message then we should not get a BUVERSION message.
        if (!pfrom->fVerackSent)
        {
            dosMan.Misbehaving(pfrom, 100);
            return error("BUVERSION received but we never sent a VERACK message - banning peer=%d version=%s ip=%s",
                pfrom->GetId(), pfrom->cleanSubVer, pfrom->addrName.c_str());
        }
        // Each connection can only send one version message
        if (pfrom->addrFromPort != 0)
        {
            pfrom->PushMessage(
                NetMsgType::REJECT, strCommand, REJECT_DUPLICATE, std::string("Duplicate BU version message"));
            dosMan.Misbehaving(pfrom, 100);
            return error("Duplicate BU version message received from peer=%d version=%s ip=%s", pfrom->GetId(),
                pfrom->cleanSubVer, pfrom->addrName.c_str());
        }

        // addrFromPort is needed for connecting and initializing Xpedited forwarding.
        vRecv >> pfrom->addrFromPort;
        pfrom->PushMessage(NetMsgType::BUVERACK);
    }
    // Final handshake for BU specific version information similar to NetMsgType::VERACK
    else if (strCommand == NetMsgType::BUVERACK)
    {
        // If we never sent a BUVERSION message then we should not get a VERACK message.
        if (!pfrom->fBUVersionSent)
        {
            dosMan.Misbehaving(pfrom, 100);
            return error("BUVERACK received but we never sent a BUVERSION message - banning peer=%d version=%s ip=%s",
                pfrom->GetId(), pfrom->cleanSubVer, pfrom->addrName.c_str());
        }

        // This step done after final handshake
        CheckAndRequestExpeditedBlocks(pfrom);
    }

    else if (strCommand == NetMsgType::XTHINBLOCK && !fImporting && !fReindex && !IsInitialBlockDownload() &&
             IsThinBlocksEnabled())
    {
        return CXThinBlock::HandleMessage(vRecv, pfrom, strCommand, 0);
    }


    else if (strCommand == NetMsgType::THINBLOCK && !fImporting && !fReindex && !IsInitialBlockDownload() &&
             IsThinBlocksEnabled())
    {
        return CThinBlock::HandleMessage(vRecv, pfrom);
    }


    else if (strCommand == NetMsgType::GET_XBLOCKTX && !fImporting && !fReindex && !IsInitialBlockDownload() &&
             IsThinBlocksEnabled())
    {
        return CXRequestThinBlockTx::HandleMessage(vRecv, pfrom);
    }


    else if (strCommand == NetMsgType::XBLOCKTX && !fImporting && !fReindex && !IsInitialBlockDownload() &&
             IsThinBlocksEnabled())
    {
        return CXThinBlockTx::HandleMessage(vRecv, pfrom);
    }
    // BUIP010 Xtreme Thinblocks: end section


    else if (strCommand == NetMsgType::BLOCK && !fImporting && !fReindex) // Ignore blocks received while importing
    {
        CBlock block;
        vRecv >> block;

        CInv inv(MSG_BLOCK, block.GetHash());
        LogPrint("blk", "received block %s peer=%d\n", inv.hash.ToString(), pfrom->id);
        UnlimitedLogBlock(block, inv.hash.ToString(), receiptTime);

        if (IsChainNearlySyncd()) // BU send the received block out expedited channels quickly
        {
            CValidationState state;
            if (CheckBlockHeader(block, state, true)) // block header is fine
                SendExpeditedBlock(block, pfrom);
        }

        // Message consistency checking
        // NOTE: consistency checking is handled by checkblock() which is called during
        //       ProcessNewBlock() during HandleBlockMessage.
        PV->HandleBlockMessage(pfrom, strCommand, block, inv);
    }


    else if (strCommand == NetMsgType::GETADDR)
    {
        // This asymmetric behavior for inbound and outbound connections was introduced
        // to prevent a fingerprinting attack: an attacker can send specific fake addresses
        // to users' AddrMan and later request them by sending getaddr messages.
        // Making nodes which are behind NAT and can only make outgoing connections ignore
        // the getaddr message mitigates the attack.
        if (!pfrom->fInbound)
        {
            LogPrint("net", "Ignoring \"getaddr\" from outbound connection. peer=%d\n", pfrom->id);
            return true;
        }

        // Only send one GetAddr response per connection to reduce resource waste
        //  and discourage addr stamping of INV announcements.
        if (pfrom->fSentAddr)
        {
            LogPrint("net", "Ignoring repeated \"getaddr\". peer=%d\n", pfrom->id);
            return true;
        }
        pfrom->fSentAddr = true;

        pfrom->vAddrToSend.clear();
        std::vector<CAddress> vAddr = addrman.GetAddr();
        BOOST_FOREACH (const CAddress &addr, vAddr)
            pfrom->PushAddress(addr);
    }


    else if (strCommand == NetMsgType::MEMPOOL)
    {
        if (CNode::OutboundTargetReached(false) && !pfrom->fWhitelisted)
        {
            LogPrint("net", "mempool request with bandwidth limit reached, disconnect peer=%d\n", pfrom->GetId());
            pfrom->fDisconnect = true;
            return true;
        }
        std::vector<uint256> vtxid;
        if (1) // Keep this lock for as short as possible, causing 2.6 second locks
        {
            LOCK2(cs_main, pfrom->cs_filter);
            mempool.queryHashes(vtxid);
        }
        std::vector<CInv> vInv;
        BOOST_FOREACH (uint256 &hash, vtxid)
        {
            CInv inv(MSG_TX, hash);
            if (pfrom->pfilter)
            {
                CTransaction tx;
                bool fInMemPool = mempool.lookup(hash, tx);
                if (!fInMemPool)
                    continue; // another thread removed since queryHashes, maybe...
                if (!pfrom->pfilter->IsRelevantAndUpdate(tx))
                    continue;
            }
            vInv.push_back(inv);
            if (vInv.size() == MAX_INV_SZ)
            {
                pfrom->PushMessage(NetMsgType::INV, vInv);
                vInv.clear();
            }
        }
        if (vInv.size() > 0)
            pfrom->PushMessage(NetMsgType::INV, vInv);
    }


    else if (strCommand == NetMsgType::PING)
    {
        if (pfrom->nVersion > BIP0031_VERSION)
        {
            uint64_t nonce = 0;
            vRecv >> nonce;
            // Echo the message back with the nonce. This allows for two useful features:
            //
            // 1) A remote node can quickly check if the connection is operational
            // 2) Remote nodes can measure the latency of the network thread. If this node
            //    is overloaded it won't respond to pings quickly and the remote node can
            //    avoid sending us more work, like chain download requests.
            //
            // The nonce stops the remote getting confused between different pings: without
            // it, if the remote node sends a ping once per second and this node takes 5
            // seconds to respond to each, the 5th ping the remote sends would appear to
            // return very quickly.
            pfrom->PushMessage(NetMsgType::PONG, nonce);
        }
    }


    else if (strCommand == NetMsgType::PONG)
    {
        int64_t pingUsecEnd = nTimeReceived;
        uint64_t nonce = 0;
        size_t nAvail = vRecv.in_avail();
        bool bPingFinished = false;
        std::string sProblem;

        if (nAvail >= sizeof(nonce))
        {
            vRecv >> nonce;

            // Only process pong message if there is an outstanding ping (old ping without nonce should never pong)
            if (pfrom->nPingNonceSent != 0)
            {
                if (nonce == pfrom->nPingNonceSent)
                {
                    // Matching pong received, this ping is no longer outstanding
                    bPingFinished = true;
                    int64_t pingUsecTime = pingUsecEnd - pfrom->nPingUsecStart;
                    if (pingUsecTime > 0)
                    {
                        // Successful ping time measurement, replace previous
                        pfrom->nPingUsecTime = pingUsecTime;
                        pfrom->nMinPingUsecTime = std::min(pfrom->nMinPingUsecTime, pingUsecTime);
                    }
                    else
                    {
                        // This should never happen
                        sProblem = "Timing mishap";
                    }
                }
                else
                {
                    // Nonce mismatches are normal when pings are overlapping
                    sProblem = "Nonce mismatch";
                    if (nonce == 0)
                    {
                        // This is most likely a bug in another implementation somewhere; cancel this ping
                        bPingFinished = true;
                        sProblem = "Nonce zero";
                    }
                }
            }
            else
            {
                sProblem = "Unsolicited pong without ping";
            }
        }
        else
        {
            // This is most likely a bug in another implementation somewhere; cancel this ping
            bPingFinished = true;
            sProblem = "Short payload";
        }

        if (!(sProblem.empty()))
        {
            LogPrint("net", "pong peer=%d: %s, %x expected, %x received, %u bytes\n", pfrom->id, sProblem,
                pfrom->nPingNonceSent, nonce, nAvail);
        }
        if (bPingFinished)
        {
            pfrom->nPingNonceSent = 0;
        }
    }


    else if (strCommand == NetMsgType::FILTERLOAD)
    {
        CBloomFilter filter;
        vRecv >> filter;

        if (!filter.IsWithinSizeConstraints())
        {
            // There is no excuse for sending a too-large filter
            dosMan.Misbehaving(pfrom, 100);
            return false;
        }
        else
        {
            LOCK(pfrom->cs_filter);
            delete pfrom->pfilter;
            pfrom->pfilter = new CBloomFilter(filter);
        }
        pfrom->fRelayTxes = true;
    }


    else if (strCommand == NetMsgType::FILTERADD)
    {
        std::vector<unsigned char> vData;
        vRecv >> vData;

        // Nodes must NEVER send a data item > 520 bytes (the max size for a script data object,
        // and thus, the maximum size any matched object can have) in a filteradd message
        if (vData.size() > MAX_SCRIPT_ELEMENT_SIZE)
        {
            dosMan.Misbehaving(pfrom, 100);
        }
        else
        {
            LOCK(pfrom->cs_filter);
            if (pfrom->pfilter)
                pfrom->pfilter->insert(vData);
            else
                dosMan.Misbehaving(pfrom, 100);
        }
    }


    else if (strCommand == NetMsgType::FILTERCLEAR)
    {
        LOCK(pfrom->cs_filter);
        delete pfrom->pfilter;
        pfrom->pfilter = new CBloomFilter();
        pfrom->fRelayTxes = true;
    }


    else if (strCommand == NetMsgType::REJECT)
    {
        // BU: Request manager: this was restructured to not just be active in fDebug mode so that the request manager
        // can be notified of request rejections.
        try
        {
            std::string strMsg;
            unsigned char ccode;
            std::string strReason;
            uint256 hash;

            vRecv >> LIMITED_STRING(strMsg, CMessageHeader::COMMAND_SIZE) >> ccode >>
                LIMITED_STRING(strReason, MAX_REJECT_MESSAGE_LENGTH);
            std::ostringstream ss;
            ss << strMsg << " code " << itostr(ccode) << ": " << strReason;

            // BU: Check request manager reject codes
            if (strMsg == NetMsgType::BLOCK || strMsg == NetMsgType::TX)
            {
                vRecv >> hash;
                ss << ": hash " << hash.ToString();

                // We need to see this reject message in either "req" or "net" debug mode
                LogPrint("req", "Reject %s\n", SanitizeString(ss.str()));
                LogPrint("net", "Reject %s\n", SanitizeString(ss.str()));

                if (strMsg == NetMsgType::BLOCK)
                {
                    requester.Rejected(CInv(MSG_BLOCK, hash), pfrom, ccode);
                }
                else if (strMsg == NetMsgType::TX)
                {
                    requester.Rejected(CInv(MSG_TX, hash), pfrom, ccode);
                }
            }
            // if (fDebug) {
            // ostringstream ss;
            // ss << strMsg << " code " << itostr(ccode) << ": " << strReason;

            // if (strMsg == NetMsgType::BLOCK || strMsg == NetMsgType::TX)
            //  {
            //    ss << ": hash " << hash.ToString();
            //  }
            // LogPrint("net", "Reject %s\n", SanitizeString(ss.str()));
            // }
        }
        catch (const std::ios_base::failure &)
        {
            // Avoid feedback loops by preventing reject messages from triggering a new reject message.
            LogPrint("net", "Unparseable reject message received\n");
            LogPrint("req", "Unparseable reject message received\n");
        }
    }

    else
    {
        // Ignore unknown commands for extensibility
        LogPrint("net", "Unknown command \"%s\" from peer=%d\n", SanitizeString(strCommand), pfrom->id);
    }

    return true;
}


bool ProcessMessages(CNode *pfrom)
{
    AssertLockHeld(pfrom->cs_vRecvMsg);
    const CChainParams &chainparams = Params();
    // if (fDebug)
    //    LogPrintf("%s(%u messages)\n", __func__, pfrom->vRecvMsg.size());

    //
    // Message format
    //  (4) message start
    //  (12) command
    //  (4) size
    //  (4) checksum
    //  (x) data
    //
    bool fOk = true;

    if (!pfrom->vRecvGetData.empty())
        ProcessGetData(pfrom, chainparams.GetConsensus());

    // this maintains the order of responses
    if (!pfrom->vRecvGetData.empty())
        return fOk;

    std::deque<CNetMessage>::iterator it = pfrom->vRecvMsg.begin();
    while (!pfrom->fDisconnect && it != pfrom->vRecvMsg.end())
    {
        // Don't bother if send buffer is too full to respond anyway
        if (pfrom->nSendSize >= SendBufferSize())
            break;

        // get next message
        CNetMessage &msg = *it;

        // if (fDebug)
        //    LogPrintf("%s(message %u msgsz, %u bytes, complete:%s)\n", __func__,
        //            msg.hdr.nMessageSize, msg.vRecv.size(),
        //            msg.complete() ? "Y" : "N");

        // end, if an incomplete message is found
        if (!msg.complete())
            break;

        // at this point, any failure means we can delete the current message
        it++;

        // Scan for message start
        if (memcmp(msg.hdr.pchMessageStart, chainparams.MessageStart(), MESSAGE_START_SIZE) != 0)
        {
            LogPrintf("PROCESSMESSAGE: INVALID MESSAGESTART %s peer=%d ip=%s\n", SanitizeString(msg.hdr.GetCommand()),
                pfrom->id, pfrom->addrName.c_str());
            if (!pfrom->fWhitelisted)
            {
                dosMan.Ban(pfrom->addr, BanReasonNodeMisbehaving, 4 * 60 * 60); // ban for 4 hours
            }
            fOk = false;
            break;
        }

        // Read header
        CMessageHeader &hdr = msg.hdr;
        if (!hdr.IsValid(chainparams.MessageStart()))
        {
            LogPrintf("PROCESSMESSAGE: ERRORS IN HEADER %s peer=%d\n", SanitizeString(hdr.GetCommand()), pfrom->id);
            continue;
        }
        std::string strCommand = hdr.GetCommand();

        // Message size
        unsigned int nMessageSize = hdr.nMessageSize;

        // Checksum
        CDataStream &vRecv = msg.vRecv;
        uint256 hash = Hash(vRecv.begin(), vRecv.begin() + nMessageSize);
        unsigned int nChecksum = ReadLE32((unsigned char *)&hash);
        if (nChecksum != hdr.nChecksum)
        {
            LogPrintf("%s(%s, %u bytes): CHECKSUM ERROR nChecksum=%08x hdr.nChecksum=%08x\n", __func__,
                SanitizeString(strCommand), nMessageSize, nChecksum, hdr.nChecksum);
            continue;
        }

        // Process message
        bool fRet = false;
        try
        {
            fRet = ProcessMessage(pfrom, strCommand, vRecv, msg.nTime);
            boost::this_thread::interruption_point();
        }
        catch (const std::ios_base::failure &e)
        {
            pfrom->PushMessage(NetMsgType::REJECT, strCommand, REJECT_MALFORMED, std::string("error parsing message"));
            if (strstr(e.what(), "end of data"))
            {
                // Allow exceptions from under-length message on vRecv
                LogPrintf("%s(%s, %u bytes): Exception '%s' caught, normally caused by a message being shorter than "
                          "its stated length\n",
                    __func__, SanitizeString(strCommand), nMessageSize, e.what());
            }
            else if (strstr(e.what(), "size too large"))
            {
                // Allow exceptions from over-long size
                LogPrintf("%s(%s, %u bytes): Exception '%s' caught\n", __func__, SanitizeString(strCommand),
                    nMessageSize, e.what());
            }
            else
            {
                PrintExceptionContinue(&e, "ProcessMessages()");
            }
        }
        catch (const boost::thread_interrupted &)
        {
            throw;
        }
        catch (const std::exception &e)
        {
            PrintExceptionContinue(&e, "ProcessMessages()");
        }
        catch (...)
        {
            PrintExceptionContinue(NULL, "ProcessMessages()");
        }

        if (!fRet)
            LogPrintf(
                "%s(%s, %u bytes) FAILED peer=%d\n", __func__, SanitizeString(strCommand), nMessageSize, pfrom->id);

        break;
    }

    // In case the connection got shut down, its receive buffer was wiped
    if (!pfrom->fDisconnect)
        pfrom->vRecvMsg.erase(pfrom->vRecvMsg.begin(), it);

    return fOk;
}


bool SendMessages(CNode *pto)
{
    const Consensus::Params &consensusParams = Params().GetConsensus();
    {
        // First set fDisconnect if appropriate.
        pto->DisconnectIfBanned();

        // Now exit early if disconnecting or the version handshake is not complete.  We must not send PING or other
        // connection maintenance messages before the handshake is done.
        if (pto->fDisconnect || !pto->fSuccessfullyConnected)
            return true;

        //
        // Message: ping
        //
        bool pingSend = false;
        if (pto->fPingQueued)
        {
            // RPC ping request by user
            pingSend = true;
        }
        if (pto->nPingNonceSent == 0 && pto->nPingUsecStart + PING_INTERVAL * 1000000 < GetTimeMicros())
        {
            // Ping automatically sent as a latency probe & keepalive.
            pingSend = true;
        }
        if (pingSend)
        {
            uint64_t nonce = 0;
            while (nonce == 0)
            {
                GetRandBytes((unsigned char *)&nonce, sizeof(nonce));
            }
            pto->fPingQueued = false;
            pto->nPingUsecStart = GetTimeMicros();
            if (pto->nVersion > BIP0031_VERSION)
            {
                pto->nPingNonceSent = nonce;
                pto->PushMessage(NetMsgType::PING, nonce);
            }
            else
            {
                // Peer is too old to support ping command with nonce, pong will never arrive.
                pto->nPingNonceSent = 0;
                pto->PushMessage(NetMsgType::PING);
            }
        }

        // Check to see if there are any thinblocks in flight that have gone beyond the timeout interval.
        // If so then we need to disconnect them so that the thinblock data is nullified.  We coud null
        // the thinblock data here but that would possible cause a node to be baneed later if the thinblock
        // finally did show up. Better to just disconnect this slow node instead.
        if (pto->mapThinBlocksInFlight.size() > 0)
        {
            LOCK(pto->cs_mapthinblocksinflight);
            std::map<uint256, CNode::CThinBlockInFlight>::iterator iter = pto->mapThinBlocksInFlight.begin();
            while (iter != pto->mapThinBlocksInFlight.end())
            {
                if (!(*iter).second.fReceived && (GetTime() - (*iter).second.nRequestTime) > THINBLOCK_DOWNLOAD_TIMEOUT)
                {
                    if (!pto->fWhitelisted && Params().NetworkIDString() != "regtest")
                    {
                        LogPrint("thin", "ERROR: Disconnecting peer=%d due to download timeout exceeded "
                                         "(%d secs)\n",
                            pto->GetId(), (GetTime() - (*iter).second.nRequestTime));
                        pto->fDisconnect = true;
                        break;
                    }
                }
                iter++;
            }
        }

        TRY_LOCK(cs_main, lockMain); // Acquire cs_main for IsInitialBlockDownload() and CNodeState()
        if (!lockMain)
        {
            LogPrint("net", "skipping SendMessages to %s, cs_main is locked\n", pto->addr.ToString());
            return true;
        }
        TRY_LOCK(pto->cs_vSend, lockSend);
        if (!lockSend)
        {
            LogPrint("net", "skipping SendMessages to %s, pto->cs_vSend is locked\n", pto->addr.ToString());
            return true;
        }

        // Address refresh broadcast
        int64_t nNow = GetTimeMicros();
        if (!IsInitialBlockDownload() && pto->nNextLocalAddrSend < nNow)
        {
            AdvertiseLocal(pto);
            pto->nNextLocalAddrSend = PoissonNextSend(nNow, AVG_LOCAL_ADDRESS_BROADCAST_INTERVAL);
        }

        //
        // Message: addr
        //
        if (pto->nNextAddrSend < nNow)
        {
            pto->nNextAddrSend = PoissonNextSend(nNow, AVG_ADDRESS_BROADCAST_INTERVAL);
            std::vector<CAddress> vAddr;
            vAddr.reserve(pto->vAddrToSend.size());
            BOOST_FOREACH (const CAddress &addr, pto->vAddrToSend)
            {
                if (!pto->addrKnown.contains(addr.GetKey()))
                {
                    pto->addrKnown.insert(addr.GetKey());
                    vAddr.push_back(addr);
                    // receiver rejects addr messages larger than 1000
                    if (vAddr.size() >= 1000)
                    {
                        pto->PushMessage(NetMsgType::ADDR, vAddr);
                        vAddr.clear();
                    }
                }
            }
            pto->vAddrToSend.clear();
            if (!vAddr.empty())
                pto->PushMessage(NetMsgType::ADDR, vAddr);
        }

        CNodeState &state = *State(pto->GetId());

        // If a sync has been started check whether we received the first batch of headers requested within the timeout
        // period.
        // If not then disconnect and ban the node and a new node will automatically be selected to start the headers
        // download.
        if ((state.fSyncStarted) && (state.fSyncStartTime < GetTime() - INITIAL_HEADERS_TIMEOUT) &&
            (!state.fFirstHeadersReceived) && !pto->fWhitelisted)
        {
            pto->fDisconnect = true;
            LogPrintf(
                "Initial headers were either not received or not received before the timeout - disconnecting peer=%s\n",
                pto->GetLogName());
        }

        // Start block sync
        if (pindexBestHeader == NULL)
            pindexBestHeader = chainActive.Tip();
        // Download if this is a nice peer, or we have no nice peers and this one might do.
        bool fFetch = state.fPreferredDownload || (nPreferredDownload == 0 && !pto->fClient && !pto->fOneShot);
        if (!state.fSyncStarted && !pto->fClient && !fImporting && !fReindex)
        {
            // Only actively request headers from a single peer, unless we're close to today.
            if ((nSyncStarted == 0 && fFetch) || pindexBestHeader->GetBlockTime() > GetAdjustedTime() - 24 * 60 * 60)
            {
                const CBlockIndex *pindexStart = pindexBestHeader;
                /* If possible, start at the block preceding the currently
                   best known header.  This ensures that we always get a
                   non-empty list of headers back as long as the peer
                   is up-to-date.  With a non-empty response, we can initialise
                   the peer's known best block.  This wouldn't be possible
                   if we requested starting at pindexBestHeader and
                   got back an empty response.  */
                if (pindexStart->pprev)
                    pindexStart = pindexStart->pprev;
                // BU Bug fix for Core:  Don't start downloading headers unless our chain is shorter
                if (pindexStart->nHeight < pto->nStartingHeight)
                {
                    state.fSyncStarted = true;
                    state.fSyncStartTime = GetTime();
                    state.fFirstHeadersReceived = false;
                    state.nFirstHeadersExpectedHeight = pindexBestHeader->nHeight;
                    nSyncStarted++;

                    LogPrint("net", "initial getheaders (%d) to peer=%s (startheight:%d)\n", pindexStart->nHeight,
                        pto->GetLogName(), pto->nStartingHeight);
                    pto->PushMessage(NetMsgType::GETHEADERS, chainActive.GetLocator(pindexStart), uint256());
                }
            }
        }

        // Resend wallet transactions that haven't gotten in a block yet
        // Except during reindex, importing and IBD, when old wallet
        // transactions become unconfirmed and spams other nodes.
        if (!fReindex && !fImporting && !IsInitialBlockDownload())
        {
            GetMainSignals().Broadcast(nTimeBestReceived);
        }

        //
        // Try sending block announcements via headers
        //
        {
            // If we have less than MAX_BLOCKS_TO_ANNOUNCE in our
            // list of block hashes we're relaying, and our peer wants
            // headers announcements, then find the first header
            // not yet known to our peer but would connect, and send.
            // If no header would connect, or if we have too many
            // blocks, or if the peer doesn't want headers, just
            // add all to the inv queue.
            LOCK(pto->cs_inventory);
            std::vector<CBlock> vHeaders;
            bool fRevertToInv = (!state.fPreferHeaders || pto->vBlockHashesToAnnounce.size() > MAX_BLOCKS_TO_ANNOUNCE);
            CBlockIndex *pBestIndex = NULL; // last header queued for delivery
            ProcessBlockAvailability(pto->id); // ensure pindexBestKnownBlock is up-to-date

            if (!fRevertToInv)
            {
                bool fFoundStartingHeader = false;
                // Try to find first header that our peer doesn't have, and
                // then send all headers past that one.  If we come across any
                // headers that aren't on chainActive, give up.
                BOOST_FOREACH (const uint256 &hash, pto->vBlockHashesToAnnounce)
                {
                    BlockMap::iterator mi = mapBlockIndex.find(hash);
                    // BU skip blocks that we don't know about.  was: assert(mi != mapBlockIndex.end());
                    if (mi == mapBlockIndex.end())
                        continue;
                    CBlockIndex *pindex = mi->second;
                    if (chainActive[pindex->nHeight] != pindex)
                    {
                        // Bail out if we reorged away from this block
                        fRevertToInv = true;
                        break;
                    }
                    if (pBestIndex != NULL && pindex->pprev != pBestIndex)
                    {
                        // This means that the list of blocks to announce don't
                        // connect to each other.
                        // This shouldn't really be possible to hit during
                        // regular operation (because reorgs should take us to
                        // a chain that has some block not on the prior chain,
                        // which should be caught by the prior check), but one
                        // way this could happen is by using invalidateblock /
                        // reconsiderblock repeatedly on the tip, causing it to
                        // be added multiple times to vBlockHashesToAnnounce.
                        // Robustly deal with this rare situation by reverting
                        // to an inv.
                        fRevertToInv = true;
                        break;
                    }
                    pBestIndex = pindex;
                    if (fFoundStartingHeader)
                    {
                        // add this to the headers message
                        vHeaders.push_back(pindex->GetBlockHeader());
                    }
                    else if (PeerHasHeader(&state, pindex))
                    {
                        continue; // keep looking for the first new block
                    }
                    else if (pindex->pprev == NULL || PeerHasHeader(&state, pindex->pprev))
                    {
                        // Peer doesn't have this header but they do have the prior one.
                        // Start sending headers.
                        fFoundStartingHeader = true;
                        vHeaders.push_back(pindex->GetBlockHeader());
                    }
                    else
                    {
                        // Peer doesn't have this header or the prior one -- nothing will
                        // connect, so bail out.
                        fRevertToInv = true;
                        break;
                    }
                }
            }
            if (fRevertToInv)
            {
                // If falling back to using an inv, just try to inv the tip.
                // The last entry in vBlockHashesToAnnounce was our tip at some point
                // in the past.
                if (!pto->vBlockHashesToAnnounce.empty())
                {
                    BOOST_FOREACH (const uint256 &hashToAnnounce, pto->vBlockHashesToAnnounce)
                    {
                        BlockMap::iterator mi = mapBlockIndex.find(hashToAnnounce);
                        if (mi != mapBlockIndex.end())
                        {
                            CBlockIndex *pindex = mi->second;

                            // Warn if we're announcing a block that is not on the main chain.
                            // This should be very rare and could be optimized out.
                            // Just log for now.
                            if (chainActive[pindex->nHeight] != pindex)
                            {
                                LogPrint("net", "Announcing block %s not on main chain (tip=%s)\n",
                                    hashToAnnounce.ToString(), chainActive.Tip()->GetBlockHash().ToString());
                            }

                            // If the peer announced this block to us, don't inv it back.
                            // (Since block announcements may not be via inv's, we can't solely rely on
                            // setInventoryKnown to track this.)
                            if (!PeerHasHeader(&state, pindex))
                            {
                                pto->PushInventory(CInv(MSG_BLOCK, hashToAnnounce));
                                LogPrint("net", "%s: sending inv peer=%d hash=%s\n", __func__, pto->id,
                                    hashToAnnounce.ToString());
                            }
                        }
                    }
                }
            }
            else if (!vHeaders.empty())
            {
                if (vHeaders.size() > 1)
                {
                    LogPrint("net", "%s: %u headers, range (%s, %s), to peer=%d\n", __func__, vHeaders.size(),
                        vHeaders.front().GetHash().ToString(), vHeaders.back().GetHash().ToString(), pto->id);
                }
                else
                {
                    LogPrint("net", "%s: sending header %s to peer=%d\n", __func__,
                        vHeaders.front().GetHash().ToString(), pto->id);
                }
                pto->PushMessage(NetMsgType::HEADERS, vHeaders);
                state.pindexBestHeaderSent = pBestIndex;
            }
            pto->vBlockHashesToAnnounce.clear();
        }

        //
        // Message: inventory
        //
        std::vector<CInv> vInv;
        std::vector<CInv> vInvWait;
        {
            bool fSendTrickle = pto->fWhitelisted;
            if (pto->nNextInvSend < nNow)
            {
                fSendTrickle = true;
                pto->nNextInvSend = PoissonNextSend(nNow, AVG_INVENTORY_BROADCAST_INTERVAL);
            }
            LOCK(pto->cs_inventory);
            vInv.reserve(std::min<size_t>(1000, pto->vInventoryToSend.size()));
            vInvWait.reserve(pto->vInventoryToSend.size());
            BOOST_FOREACH (const CInv &inv, pto->vInventoryToSend)
            {
                if (inv.type == MSG_TX && pto->filterInventoryKnown.contains(inv.hash))
                    continue;

                // BU - here we only want to forward message inventory if our peer has actually been requesting useful
                // data or
                //      giving us useful data.  We give them 2 minutes to be useful but then choke off their inventory.
                //      This
                //      prevents fake peers from connecting and listening to our inventory while providing no value to
                //      the network.
                //      However we will still send them block inventory in the case they are a pruned node or wallet
                //      waiting for block
                //      announcements, therefore we have to check each inv in pto->vInventoryToSend.
                if (inv.type == MSG_TX && pto->nActivityBytes == 0 && (GetTime() - pto->nTimeConnected) > 120)
                {
                    LogPrint("evict", "choking off tx inventory for %s time connected %d\n", pto->addr.ToString(),
                        GetTime() - pto->nTimeConnected);
                    continue;
                }

                // trickle out tx inv to protect privacy
                if (inv.type == MSG_TX && !fSendTrickle)
                {
                    // 1/4 of tx invs blast to all immediately
                    static uint256 hashSalt;
                    if (hashSalt.IsNull())
                        hashSalt = GetRandHash();
                    uint256 hashRand = ArithToUint256(UintToArith256(inv.hash) ^ UintToArith256(hashSalt));
                    hashRand = Hash(BEGIN(hashRand), END(hashRand));
                    bool fTrickleWait = ((UintToArith256(hashRand) & 3) != 0);

                    if (fTrickleWait)
                    {
                        vInvWait.push_back(inv);
                        continue;
                    }
                }

                pto->filterInventoryKnown.insert(inv.hash);

                vInv.push_back(inv);
                if (vInv.size() >= 1000)
                {
                    pto->PushMessage(NetMsgType::INV, vInv);
                    vInv.clear();
                }
            }
            pto->vInventoryToSend = vInvWait;
        }
        if (!vInv.empty())
            pto->PushMessage(NetMsgType::INV, vInv);

        // In case there is a block that has been in flight from this peer for 2 + 0.5 * N times the block interval
        // (with N the number of peers from which we're downloading validated blocks), disconnect due to timeout.
        // We compensate for other peers to prevent killing off peers due to our own downstream link
        // being saturated. We only count validated in-flight blocks so peers can't advertise non-existing block hashes
        // to unreasonably increase our timeout.
        if (!pto->fDisconnect && state.vBlocksInFlight.size() > 0)
        {
            QueuedBlock &queuedBlock = state.vBlocksInFlight.front();
            int nOtherPeersWithValidatedDownloads =
                nPeersWithValidatedDownloads - (state.nBlocksInFlightValidHeaders > 0);
            if (nNow > state.nDownloadingSince +
                           consensusParams.nPowTargetSpacing *
                               (BLOCK_DOWNLOAD_TIMEOUT_BASE +
                                   BLOCK_DOWNLOAD_TIMEOUT_PER_PEER * nOtherPeersWithValidatedDownloads))
            {
                LogPrintf(
                    "Timeout downloading block %s from peer=%d, disconnecting\n", queuedBlock.hash.ToString(), pto->id);
                pto->fDisconnect = true;
            }
        }

        //
        // Message: getdata (blocks)
        //
        std::vector<CInv> vGetData;
        if (!pto->fDisconnect && !pto->fClient && (fFetch || !IsInitialBlockDownload()) &&
            state.nBlocksInFlight < (int)MAX_BLOCKS_IN_TRANSIT_PER_PEER)
        {
            std::vector<CBlockIndex *> vToDownload;
            FindNextBlocksToDownload(pto->GetId(), MAX_BLOCKS_IN_TRANSIT_PER_PEER - state.nBlocksInFlight, vToDownload);
            BOOST_FOREACH (CBlockIndex *pindex, vToDownload)
            {
                CInv inv(MSG_BLOCK, pindex->GetBlockHash());
                if (!AlreadyHave(inv))
                {
                    requester.AskFor(inv, pto);
                    LogPrint("req", "AskFor block %s (%d) peer=%d\n", pindex->GetBlockHash().ToString(),
                        pindex->nHeight, pto->id);
                }
            }
        }

        //
        // Message: getdata (non-blocks)
        //
        while (!pto->fDisconnect && !pto->mapAskFor.empty() && (*pto->mapAskFor.begin()).first <= nNow)
        {
            const CInv &inv = (*pto->mapAskFor.begin()).second;
            if (!AlreadyHave(inv))
            {
                if (fDebug)
                    LogPrint("net", "Requesting %s peer=%d\n", inv.ToString(), pto->id);
                vGetData.push_back(inv);
                if (vGetData.size() >= 1000)
                {
                    pto->PushMessage(NetMsgType::GETDATA, vGetData);
                    vGetData.clear();
                }
            }
            else
            {
                // If we're not going to ask, don't expect a response.
                pto->setAskFor.erase(inv.hash);
                requester.AlreadyReceived(inv); // BU indicate that we already got this item
            }
            pto->mapAskFor.erase(pto->mapAskFor.begin());
        }
        if (!vGetData.empty())
            pto->PushMessage(NetMsgType::GETDATA, vGetData);
    }
    return true;
}

std::string CBlockFileInfo::ToString() const
{
    return strprintf("CBlockFileInfo(blocks=%u, size=%u, heights=%u...%u, time=%s...%s)", nBlocks, nSize, nHeightFirst,
        nHeightLast, DateTimeStrFormat("%Y-%m-%d", nTimeFirst), DateTimeStrFormat("%Y-%m-%d", nTimeLast));
}

ThresholdState VersionBitsTipState(const Consensus::Params &params, Consensus::DeploymentPos pos)
{
    LOCK(cs_main);
    return VersionBitsState(chainActive.Tip(), params, pos, versionbitscache);
}

void MainCleanup()
{
    if (1)
    {
        LOCK(cs_main); // BU apply the appropriate lock so no contention during destruction
        // block headers
        BlockMap::iterator it1 = mapBlockIndex.begin();
        for (; it1 != mapBlockIndex.end(); it1++)
            delete (*it1).second;
        mapBlockIndex.clear();
    }

    if (1)
    {
        LOCK(cs_orphancache); // BU apply the appropriate lock so no contention during destruction
        // orphan transactions
        mapOrphanTransactions.clear();
        mapOrphanTransactionsByPrev.clear();
    }
}<|MERGE_RESOLUTION|>--- conflicted
+++ resolved
@@ -1165,12 +1165,8 @@
     // But its ok to reject these transactions from the mempool a little early (or late).
     if ((miningForkTime.value != 0) && (start / 1000000 >= miningForkTime.value))
     {
-<<<<<<< HEAD
         forkVerifyFlags = SCRIPT_ENABLE_SIGHASH_FORKID;
         if (IsTxOpReturnInvalid(tx))
-=======
-        if (!ValidateBUIP055Tx(tx))
->>>>>>> bde7568d
             return state.DoS(0, false, REJECT_WRONG_FORK, "wrong-fork");
     }
 
@@ -4225,11 +4221,7 @@
     // BUIP055 check soft-fork items, such as tx targeted to the 1MB chain
     if (pindexPrev && pindexPrev->IsforkActiveOnNextBlock(miningForkTime.value))
     {
-<<<<<<< HEAD
-        return ValidateBUIP055Block(block, state);
-=======
         return ValidateBUIP055Block(block, state, nHeight);
->>>>>>> bde7568d
     }
 
     return true;
