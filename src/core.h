<<<<<<< HEAD
// Copyright (c) 2009-2010 Satoshi Nakamoto
// Copyright (c) 2009-2013 The Bitcoin developers
// Distributed under the MIT/X11 software license, see the accompanying
// file COPYING or http://www.opensource.org/licenses/mit-license.php.

#ifndef BITCOIN_CORE_H
#define BITCOIN_CORE_H

#include "script.h"
#include "serialize.h"
#include "uint256.h"

#include <stdint.h>

class CTransaction;

/** No amount larger than this (in satoshi) is valid */
static const int64_t MAX_MONEY = 21000000 * COIN;
inline bool MoneyRange(int64_t nValue) { return (nValue >= 0 && nValue <= MAX_MONEY); }

/** An outpoint - a combination of a transaction hash and an index n into its vout */
class COutPoint
{
public:
    uint256 hash;
    unsigned int n;

    COutPoint() { SetNull(); }
    COutPoint(uint256 hashIn, unsigned int nIn) { hash = hashIn; n = nIn; }
    IMPLEMENT_SERIALIZE( READWRITE(FLATDATA(*this)); )
    void SetNull() { hash = 0; n = (unsigned int) -1; }
    bool IsNull() const { return (hash == 0 && n == (unsigned int) -1); }

    friend bool operator<(const COutPoint& a, const COutPoint& b)
    {
        return (a.hash < b.hash || (a.hash == b.hash && a.n < b.n));
    }

    friend bool operator==(const COutPoint& a, const COutPoint& b)
    {
        return (a.hash == b.hash && a.n == b.n);
    }

    friend bool operator!=(const COutPoint& a, const COutPoint& b)
    {
        return !(a == b);
    }

    std::string ToString() const;
    void print() const;
};

/** An inpoint - a combination of a transaction and an index n into its vin */
class CInPoint
{
public:
    const CTransaction* ptx;
    unsigned int n;

    CInPoint() { SetNull(); }
    CInPoint(const CTransaction* ptxIn, unsigned int nIn) { ptx = ptxIn; n = nIn; }
    void SetNull() { ptx = NULL; n = (unsigned int) -1; }
    bool IsNull() const { return (ptx == NULL && n == (unsigned int) -1); }
};

/** An input of a transaction.  It contains the location of the previous
 * transaction's output that it claims and a signature that matches the
 * output's public key.
 */
class CTxIn
{
public:
    COutPoint prevout;
    CScript scriptSig;
    unsigned int nSequence;

    CTxIn()
    {
        nSequence = std::numeric_limits<unsigned int>::max();
    }

    explicit CTxIn(COutPoint prevoutIn, CScript scriptSigIn=CScript(), unsigned int nSequenceIn=std::numeric_limits<unsigned int>::max());
    CTxIn(uint256 hashPrevTx, unsigned int nOut, CScript scriptSigIn=CScript(), unsigned int nSequenceIn=std::numeric_limits<unsigned int>::max());

    IMPLEMENT_SERIALIZE
    (
        READWRITE(prevout);
        READWRITE(scriptSig);
        READWRITE(nSequence);
    )

    bool IsFinal() const
    {
        return (nSequence == std::numeric_limits<unsigned int>::max());
    }

    friend bool operator==(const CTxIn& a, const CTxIn& b)
    {
        return (a.prevout   == b.prevout &&
                a.scriptSig == b.scriptSig &&
                a.nSequence == b.nSequence);
    }

    friend bool operator!=(const CTxIn& a, const CTxIn& b)
    {
        return !(a == b);
    }

    std::string ToString() const;
    void print() const;
};




/** An output of a transaction.  It contains the public key that the next input
 * must be able to sign with to claim it.
 */
class CTxOut
{
public:
    int64_t nValue;
    CScript scriptPubKey;

    CTxOut()
    {
        SetNull();
    }

    CTxOut(int64_t nValueIn, CScript scriptPubKeyIn);

    IMPLEMENT_SERIALIZE
    (
        READWRITE(nValue);
        READWRITE(scriptPubKey);
    )

    void SetNull()
    {
        nValue = -1;
        scriptPubKey.clear();
    }

    bool IsNull() const
    {
        return (nValue == -1);
    }

    uint256 GetHash() const;

    bool IsDust(int64_t nMinRelayTxFee) const
    {
        // "Dust" is defined in terms of CTransaction::nMinRelayTxFee,
        // which has units satoshis-per-kilobyte.
        // If you'd pay more than 1/3 in fees
        // to spend something, then we consider it dust.
        // A typical txout is 34 bytes big, and will
        // need a CTxIn of at least 148 bytes to spend,
        // so dust is a txout less than 546 satoshis 
        // with default nMinRelayTxFee.
        return ((nValue*1000)/(3*((int)GetSerializeSize(SER_DISK,0)+148)) < nMinRelayTxFee);
    }

    friend bool operator==(const CTxOut& a, const CTxOut& b)
    {
        return (a.nValue       == b.nValue &&
                a.scriptPubKey == b.scriptPubKey);
    }

    friend bool operator!=(const CTxOut& a, const CTxOut& b)
    {
        return !(a == b);
    }

    std::string ToString() const;
    void print() const;
};


/** The basic transaction that is broadcasted on the network and contained in
 * blocks.  A transaction can contain multiple inputs and outputs.
 */
class CTransaction
{
public:
    static int64_t nMinTxFee;
    static int64_t nMinRelayTxFee;
    static const int CURRENT_VERSION=1;
    int nVersion;
    std::vector<CTxIn> vin;
    std::vector<CTxOut> vout;
    unsigned int nLockTime;

    CTransaction()
    {
        SetNull();
    }

    IMPLEMENT_SERIALIZE
    (
        READWRITE(this->nVersion);
        nVersion = this->nVersion;
        READWRITE(vin);
        READWRITE(vout);
        READWRITE(nLockTime);
    )

    void SetNull()
    {
        nVersion = CTransaction::CURRENT_VERSION;
        vin.clear();
        vout.clear();
        nLockTime = 0;
    }

    bool IsNull() const
    {
        return (vin.empty() && vout.empty());
    }

    uint256 GetHash() const;
    bool IsNewerThan(const CTransaction& old) const;

    // Return sum of txouts.
    int64_t GetValueOut() const;
    // GetValueIn() is a method on CCoinsViewCache, because
    // inputs must be known to compute value in.

    // Compute priority, given priority of inputs and (optionally) tx size
    double ComputePriority(double dPriorityInputs, unsigned int nTxSize=0) const;

    bool IsCoinBase() const
    {
        return (vin.size() == 1 && vin[0].prevout.IsNull());
    }

    friend bool operator==(const CTransaction& a, const CTransaction& b)
    {
        return (a.nVersion  == b.nVersion &&
                a.vin       == b.vin &&
                a.vout      == b.vout &&
                a.nLockTime == b.nLockTime);
    }

    friend bool operator!=(const CTransaction& a, const CTransaction& b)
    {
        return !(a == b);
    }


    std::string ToString() const;
    void print() const;
};

/** wrapper for CTxOut that provides a more compact serialization */
class CTxOutCompressor
{
private:
    CTxOut &txout;

public:
    static uint64_t CompressAmount(uint64_t nAmount);
    static uint64_t DecompressAmount(uint64_t nAmount);

    CTxOutCompressor(CTxOut &txoutIn) : txout(txoutIn) { }

    IMPLEMENT_SERIALIZE(({
        if (!fRead) {
            uint64_t nVal = CompressAmount(txout.nValue);
            READWRITE(VARINT(nVal));
        } else {
            uint64_t nVal = 0;
            READWRITE(VARINT(nVal));
            txout.nValue = DecompressAmount(nVal);
        }
        CScriptCompressor cscript(REF(txout.scriptPubKey));
        READWRITE(cscript);
    });)
};

/** Undo information for a CTxIn
 *
 *  Contains the prevout's CTxOut being spent, and if this was the
 *  last output of the affected transaction, its metadata as well
 *  (coinbase or not, height, transaction version)
 */
class CTxInUndo
{
public:
    CTxOut txout;         // the txout data before being spent
    bool fCoinBase;       // if the outpoint was the last unspent: whether it belonged to a coinbase
    unsigned int nHeight; // if the outpoint was the last unspent: its height
    int nVersion;         // if the outpoint was the last unspent: its version

    CTxInUndo() : txout(), fCoinBase(false), nHeight(0), nVersion(0) {}
    CTxInUndo(const CTxOut &txoutIn, bool fCoinBaseIn = false, unsigned int nHeightIn = 0, int nVersionIn = 0) : txout(txoutIn), fCoinBase(fCoinBaseIn), nHeight(nHeightIn), nVersion(nVersionIn) { }

    unsigned int GetSerializeSize(int nType, int nVersion) const {
        return ::GetSerializeSize(VARINT(nHeight*2+(fCoinBase ? 1 : 0)), nType, nVersion) +
               (nHeight > 0 ? ::GetSerializeSize(VARINT(this->nVersion), nType, nVersion) : 0) +
               ::GetSerializeSize(CTxOutCompressor(REF(txout)), nType, nVersion);
    }

    template<typename Stream>
    void Serialize(Stream &s, int nType, int nVersion) const {
        ::Serialize(s, VARINT(nHeight*2+(fCoinBase ? 1 : 0)), nType, nVersion);
        if (nHeight > 0)
            ::Serialize(s, VARINT(this->nVersion), nType, nVersion);
        ::Serialize(s, CTxOutCompressor(REF(txout)), nType, nVersion);
    }

    template<typename Stream>
    void Unserialize(Stream &s, int nType, int nVersion) {
        unsigned int nCode = 0;
        ::Unserialize(s, VARINT(nCode), nType, nVersion);
        nHeight = nCode / 2;
        fCoinBase = nCode & 1;
        if (nHeight > 0)
            ::Unserialize(s, VARINT(this->nVersion), nType, nVersion);
        ::Unserialize(s, REF(CTxOutCompressor(REF(txout))), nType, nVersion);
    }
};

/** Undo information for a CTransaction */
class CTxUndo
{
public:
    // undo information for all txins
    std::vector<CTxInUndo> vprevout;

    IMPLEMENT_SERIALIZE(
        READWRITE(vprevout);
    )
};


/** Nodes collect new transactions into a block, hash them into a hash tree,
 * and scan through nonce values to make the block's hash satisfy proof-of-work
 * requirements.  When they solve the proof-of-work, they broadcast the block
 * to everyone and the block is added to the block chain.  The first transaction
 * in the block is a special one that creates a new coin owned by the creator
 * of the block.
 */
class CBlockHeader
{
public:
    // header
    static const int CURRENT_VERSION=3;
    int nVersion;
    uint256 hashPrevBlock;
    uint256 hashMerkleRoot;
    unsigned int nTime;
    unsigned int nBits;
    unsigned int nNonce;

    CBlockHeader()
    {
        SetNull();
    }

    IMPLEMENT_SERIALIZE
    (
        READWRITE(this->nVersion);
        nVersion = this->nVersion;
        READWRITE(hashPrevBlock);
        READWRITE(hashMerkleRoot);
        READWRITE(nTime);
        READWRITE(nBits);
        READWRITE(nNonce);
    )

    void SetNull()
    {
        nVersion = CBlockHeader::CURRENT_VERSION;
        hashPrevBlock = 0;
        hashMerkleRoot = 0;
        nTime = 0;
        nBits = 0;
        nNonce = 0;
    }

    bool IsNull() const
    {
        return (nBits == 0);
    }

    uint256 GetHash() const;

    int64_t GetBlockTime() const
    {
        return (int64_t)nTime;
    }
};


class CBlock : public CBlockHeader
{
public:
    // network and disk
    std::vector<CTransaction> vtx;

    // memory only
    mutable std::vector<uint256> vMerkleTree;

    CBlock()
    {
        SetNull();
    }

    CBlock(const CBlockHeader &header)
    {
        SetNull();
        *((CBlockHeader*)this) = header;
    }

    IMPLEMENT_SERIALIZE
    (
        READWRITE(*(CBlockHeader*)this);
        READWRITE(vtx);
    )

    void SetNull()
    {
        CBlockHeader::SetNull();
        vtx.clear();
        vMerkleTree.clear();
    }

    CBlockHeader GetBlockHeader() const
    {
        CBlockHeader block;
        block.nVersion       = nVersion;
        block.hashPrevBlock  = hashPrevBlock;
        block.hashMerkleRoot = hashMerkleRoot;
        block.nTime          = nTime;
        block.nBits          = nBits;
        block.nNonce         = nNonce;
        return block;
    }

    uint256 BuildMerkleTree() const;

    const uint256 &GetTxHash(unsigned int nIndex) const {
        assert(vMerkleTree.size() > 0); // BuildMerkleTree must have been called first
        assert(nIndex < vtx.size());
        return vMerkleTree[nIndex];
    }

    std::vector<uint256> GetMerkleBranch(int nIndex) const;
    static uint256 CheckMerkleBranch(uint256 hash, const std::vector<uint256>& vMerkleBranch, int nIndex);
    void print() const;
};


/** Describes a place in the block chain to another node such that if the
 * other node doesn't have the same branch, it can find a recent common trunk.
 * The further back it is, the further before the fork it may be.
 */
struct CBlockLocator
{
    std::vector<uint256> vHave;

    CBlockLocator() {}

    CBlockLocator(const std::vector<uint256>& vHaveIn)
    {
        vHave = vHaveIn;
    }

    IMPLEMENT_SERIALIZE
    (
        if (!(nType & SER_GETHASH))
            READWRITE(nVersion);
        READWRITE(vHave);
    )

    void SetNull()
    {
        vHave.clear();
    }

    bool IsNull()
    {
        return vHave.empty();
    }
};

#endif
=======
// Copyright (c) 2009-2010 Satoshi Nakamoto
// Copyright (c) 2009-2013 The Crowncoin developers
// Distributed under the MIT/X11 software license, see the accompanying
// file COPYING or http://www.opensource.org/licenses/mit-license.php.

#ifndef CROWNCOIN_CORE_H
#define CROWNCOIN_CORE_H

#include "script.h"
#include "serialize.h"
#include "uint256.h"

#include <stdint.h>

#define START_THRONE_PAYMENTS_TESTNET 1465391833 //Fri, 09 Jan 2015 21:05:58 GMT
#define START_THRONE_PAYMENTS 1465391833 //Wed, 25 Jun 2014 20:36:16 GMT

static const int64_t DARKSEND_COLLATERAL = (0.01*COIN);
static const int64_t DARKSEND_POOL_MAX = (9999.99*COIN);

/*
    At 15 signatures, 1/2 of the throne network can be owned by
    one party without comprimising the security of InstantX
    (1000/2150.0)**15 = 1.031e-05
*/
#define INSTANTX_SIGNATURES_REQUIRED           15
#define INSTANTX_SIGNATURES_TOTAL              20

#define THRONE_NOT_PROCESSED               0 // initial state
#define THRONE_IS_CAPABLE                  1
#define THRONE_NOT_CAPABLE                 2
#define THRONE_STOPPED                     3
#define THRONE_INPUT_TOO_NEW               4
#define THRONE_PORT_NOT_OPEN               6
#define THRONE_PORT_OPEN                   7
#define THRONE_SYNC_IN_PROCESS             8
#define THRONE_REMOTELY_ENABLED            9

#define THRONE_MIN_CONFIRMATIONS           15
#define THRONE_MIN_DSEEP_SECONDS           (30*60)
#define THRONE_MIN_DSEE_SECONDS            (5*60)
#define THRONE_PING_SECONDS                (1*60)
#define THRONE_EXPIRATION_SECONDS          (65*60)
#define THRONE_REMOVAL_SECONDS             (70*60)

static const int MIN_POOL_PEER_PROTO_VERSION = 70076; // minimum peer version accepted by DarkSendPool

class CBlock;
class CBlockIndex;
class CTransaction;

/** No amount larger than this (in satoshi) is valid */
static const int64_t MAX_MONEY = 42000000 * COIN;
inline bool MoneyRange(int64_t nValue) { return (nValue >= 0 && nValue <= MAX_MONEY); }

/** An outpoint - a combination of a transaction hash and an index n into its vout */
class COutPoint
{
public:
    uint256 hash;
    unsigned int n;

    COutPoint() { SetNull(); }
    COutPoint(uint256 hashIn, unsigned int nIn) { hash = hashIn; n = nIn; }
    IMPLEMENT_SERIALIZE( READWRITE(FLATDATA(*this)); )
    void SetNull() { hash = 0; n = (unsigned int) -1; }
    bool IsNull() const { return (hash == 0 && n == (unsigned int) -1); }

    friend bool operator<(const COutPoint& a, const COutPoint& b)
    {
        return (a.hash < b.hash || (a.hash == b.hash && a.n < b.n));
    }

    friend bool operator==(const COutPoint& a, const COutPoint& b)
    {
        return (a.hash == b.hash && a.n == b.n);
    }

    friend bool operator!=(const COutPoint& a, const COutPoint& b)
    {
        return !(a == b);
    }

    std::string ToString() const;
    void print() const;
};

/** An inpoint - a combination of a transaction and an index n into its vin */
class CInPoint
{
public:
    const CTransaction* ptx;
    unsigned int n;

    CInPoint() { SetNull(); }
    CInPoint(const CTransaction* ptxIn, unsigned int nIn) { ptx = ptxIn; n = nIn; }
    void SetNull() { ptx = NULL; n = (unsigned int) -1; }
    bool IsNull() const { return (ptx == NULL && n == (unsigned int) -1); }
};

/** An input of a transaction.  It contains the location of the previous
 * transaction's output that it claims and a signature that matches the
 * output's public key.
 */
class CTxIn
{
public:
    COutPoint prevout;
    CScript scriptSig;
    CScript prevPubKey;
    unsigned int nSequence;

    CTxIn()
    {
        nSequence = std::numeric_limits<unsigned int>::max();
    }

    explicit CTxIn(COutPoint prevoutIn, CScript scriptSigIn=CScript(), unsigned int nSequenceIn=std::numeric_limits<unsigned int>::max());
    CTxIn(uint256 hashPrevTx, unsigned int nOut, CScript scriptSigIn=CScript(), unsigned int nSequenceIn=std::numeric_limits<unsigned int>::max());

    IMPLEMENT_SERIALIZE
    (
        READWRITE(prevout);
        READWRITE(scriptSig);
        READWRITE(nSequence);
    )

    bool IsFinal() const
    {
        return (nSequence == std::numeric_limits<unsigned int>::max());
    }

    friend bool operator==(const CTxIn& a, const CTxIn& b)
    {
        return (a.prevout   == b.prevout &&
                a.scriptSig == b.scriptSig &&
                a.nSequence == b.nSequence);
    }

    friend bool operator!=(const CTxIn& a, const CTxIn& b)
    {
        return !(a == b);
    }

    std::string ToString() const;
    void print() const;
};




/** An output of a transaction.  It contains the public key that the next input
 * must be able to sign with to claim it.
 */
class CTxOut
{
public:
    int64_t nValue;
    int nRounds;
    CScript scriptPubKey;

    CTxOut()
    {
        SetNull();
    }

    CTxOut(int64_t nValueIn, CScript scriptPubKeyIn);

    IMPLEMENT_SERIALIZE
    (
        READWRITE(nValue);
        READWRITE(scriptPubKey);
    )

    void SetNull()
    {
        nValue = -1;
        nRounds = -10; // an initial value, should be no way to get this by calculations
        scriptPubKey.clear();
    }

    bool IsNull() const
    {
        return (nValue == -1);
    }

    uint256 GetHash() const;

    bool IsDust(int64_t nMinRelayTxFee) const
    {
        // "Dust" is defined in terms of CTransaction::nMinRelayTxFee,
        // which has units satoshis-per-kilobyte.
        // If you'd pay more than 1/3 in fees
        // to spend something, then we consider it dust.
        // A typical txout is 34 bytes big, and will
        // need a CTxIn of at least 148 bytes to spend,
        // so dust is a txout less than 546 satoshis
        // with default nMinRelayTxFee.
        return ((nValue*1000)/(3*((int)GetSerializeSize(SER_DISK,0)+148)) < nMinRelayTxFee);
    }

    friend bool operator==(const CTxOut& a, const CTxOut& b)
    {
        return (a.nValue       == b.nValue &&
                a.nRounds      == b.nRounds &&
                a.scriptPubKey == b.scriptPubKey);
    }

    friend bool operator!=(const CTxOut& a, const CTxOut& b)
    {
        return !(a == b);
    }

    std::string ToString() const;
    void print() const;
};


/** The basic transaction that is broadcasted on the network and contained in
 * blocks.  A transaction can contain multiple inputs and outputs.
 */
class CTransaction
{
public:
    static int64_t nMinTxFee;
    static int64_t nMinRelayTxFee;
    static const int CURRENT_VERSION=1;
    int nVersion;
    std::vector<CTxIn> vin;
    std::vector<CTxOut> vout;
    unsigned int nLockTime;

    CTransaction()
    {
        SetNull();
    }

    IMPLEMENT_SERIALIZE
    (
        READWRITE(this->nVersion);
        nVersion = this->nVersion;
        READWRITE(vin);
        READWRITE(vout);
        READWRITE(nLockTime);
    )

    void SetNull()
    {
        nVersion = CTransaction::CURRENT_VERSION;
        vin.clear();
        vout.clear();
        nLockTime = 0;
    }

    bool IsNull() const
    {
        return (vin.empty() && vout.empty());
    }

    uint256 GetHash() const;
    bool IsNewerThan(const CTransaction& old) const;

    // Return sum of txouts.
    int64_t GetValueOut() const;
    // GetValueIn() is a method on CCoinsViewCache, because
    // inputs must be known to compute value in.

    // Compute priority, given priority of inputs and (optionally) tx size
    double ComputePriority(double dPriorityInputs, unsigned int nTxSize=0) const;

    bool IsCoinBase() const
    {
        return (vin.size() == 1 && vin[0].prevout.IsNull());
    }

    friend bool operator==(const CTransaction& a, const CTransaction& b)
    {
        return (a.nVersion  == b.nVersion &&
                a.vin       == b.vin &&
                a.vout      == b.vout &&
                a.nLockTime == b.nLockTime);
    }

    friend bool operator!=(const CTransaction& a, const CTransaction& b)
    {
        return !(a == b);
    }


    std::string ToString() const;
    void print() const;
};

/** wrapper for CTxOut that provides a more compact serialization */
class CTxOutCompressor
{
private:
    CTxOut &txout;

public:
    static uint64_t CompressAmount(uint64_t nAmount);
    static uint64_t DecompressAmount(uint64_t nAmount);

    CTxOutCompressor(CTxOut &txoutIn) : txout(txoutIn) { }

    IMPLEMENT_SERIALIZE(({
        if (!fRead) {
            uint64_t nVal = CompressAmount(txout.nValue);
            READWRITE(VARINT(nVal));
        } else {
            uint64_t nVal = 0;
            READWRITE(VARINT(nVal));
            txout.nValue = DecompressAmount(nVal);
        }
        CScriptCompressor cscript(REF(txout.scriptPubKey));
        READWRITE(cscript);
    });)
};

/** Undo information for a CTxIn
 *
 *  Contains the prevout's CTxOut being spent, and if this was the
 *  last output of the affected transaction, its metadata as well
 *  (coinbase or not, height, transaction version)
 */
class CTxInUndo
{
public:
    CTxOut txout;         // the txout data before being spent
    bool fCoinBase;       // if the outpoint was the last unspent: whether it belonged to a coinbase
    unsigned int nHeight; // if the outpoint was the last unspent: its height
    int nVersion;         // if the outpoint was the last unspent: its version

    CTxInUndo() : txout(), fCoinBase(false), nHeight(0), nVersion(0) {}
    CTxInUndo(const CTxOut &txoutIn, bool fCoinBaseIn = false, unsigned int nHeightIn = 0, int nVersionIn = 0) : txout(txoutIn), fCoinBase(fCoinBaseIn), nHeight(nHeightIn), nVersion(nVersionIn) { }

    unsigned int GetSerializeSize(int nType, int nVersion) const {
        return ::GetSerializeSize(VARINT(nHeight*2+(fCoinBase ? 1 : 0)), nType, nVersion) +
               (nHeight > 0 ? ::GetSerializeSize(VARINT(this->nVersion), nType, nVersion) : 0) +
               ::GetSerializeSize(CTxOutCompressor(REF(txout)), nType, nVersion);
    }

    template<typename Stream>
    void Serialize(Stream &s, int nType, int nVersion) const {
        ::Serialize(s, VARINT(nHeight*2+(fCoinBase ? 1 : 0)), nType, nVersion);
        if (nHeight > 0)
            ::Serialize(s, VARINT(this->nVersion), nType, nVersion);
        ::Serialize(s, CTxOutCompressor(REF(txout)), nType, nVersion);
    }

    template<typename Stream>
    void Unserialize(Stream &s, int nType, int nVersion) {
        unsigned int nCode = 0;
        ::Unserialize(s, VARINT(nCode), nType, nVersion);
        nHeight = nCode / 2;
        fCoinBase = nCode & 1;
        if (nHeight > 0)
            ::Unserialize(s, VARINT(this->nVersion), nType, nVersion);
        ::Unserialize(s, REF(CTxOutCompressor(REF(txout))), nType, nVersion);
    }
};

/** Undo information for a CTransaction */
class CTxUndo
{
public:
    // undo information for all txins
    std::vector<CTxInUndo> vprevout;

    IMPLEMENT_SERIALIZE(
        READWRITE(vprevout);
    )
};

/**
 * Encapsulate a block version.  This takes care of building it up
 * from a base version, the modifier flags (like auxpow) and
 * also the auxpow chain ID.
 */
class CBlockVersion
{

private:

    /* Modifiers to the version.  */
    static const int32_t VERSION_AUXPOW = (1 << 8);

    /** Bits above are reserved for the auxpow chain ID.  */
    static const int32_t VERSION_CHAIN_START = (1 << 16);

    /** The version as integer.  Should not be accessed directly.  */
    int32_t nVersion;

public:

    inline CBlockVersion()
    {
        SetNull();
    }

    IMPLEMENT_SERIALIZE
    (
        READWRITE(this->nVersion);
    )

    inline void SetNull()
    {
        nVersion = 0;
    }

    /**
     * Extract the base version (without modifiers and chain ID).
     * @return The base version./
     */
    inline int32_t GetBaseVersion() const
    {
        return nVersion % VERSION_AUXPOW;
    }

    /**
     * Set the base version (apart from chain ID and auxpow flag) to
     * the one given.  This should only be called when auxpow is not yet
     * set, to initialise a block!
     * @param nBaseVersion The base version.
     */
    void SetBaseVersion(int32_t nBaseVersion);

    /**
     * Extract the chain ID.
     * @return The chain ID encoded in the version.
     */
    inline int32_t GetChainId() const
    {
        return nVersion / VERSION_CHAIN_START;
    }

    /**
     * Set the chain ID.  This is used for the test suite.
     * @param ch The chain ID to set.
     */
    inline void SetChainId(int32_t chainId)
    {
        nVersion %= VERSION_CHAIN_START;
        nVersion |= chainId * VERSION_CHAIN_START;
    }

    /**
     * Extract the full version.  Used for RPC results and debug prints.
     * @return The full version.
     */
    inline int32_t GetFullVersion() const
    {
        return nVersion;
    }

    /**
     * Set the genesis block version.  This must be a literal write
     * through, to get the correct historic version.
     * @param nGenesisVersion The version to set.
     */
    inline void SetGenesisVersion(int32_t nGenesisVersion)
    {
        nVersion = nGenesisVersion;
    }

    /**
     * Check if the auxpow flag is set in the version.
     * @return True iff this block version is marked as auxpow.
     */
    inline bool IsAuxpow() const
    {
        return nVersion & VERSION_AUXPOW;
    }

    /**
     * Set the auxpow flag.  This is used for testing.
     * @param auxpow Whether to mark auxpow as true.
     */
    inline void SetAuxpow (bool auxpow)
    {
        if (auxpow)
            nVersion |= VERSION_AUXPOW;
        else
            nVersion &= ~VERSION_AUXPOW;
    }

    /**
     * Check whether this is a "legacy" block without chain ID.
     * @return True iff it is.
     */
    inline bool IsLegacy() const
    {
        return nVersion < VERSION_AUXPOW;
    }

};

/** Nodes collect new transactions into a block, hash them into a hash tree,
 * and scan through nonce values to make the block's hash satisfy proof-of-work
 * requirements.  When they solve the proof-of-work, they broadcast the block
 * to everyone and the block is added to the block chain.  The first transaction
 * in the block is a special one that creates a new coin owned by the creator
 * of the block.
 */
class CPureBlockHeader
{
public:
    // header
    static const int CURRENT_VERSION=2;
    CBlockVersion nVersion;
    uint256 hashPrevBlock;
    uint256 hashMerkleRoot;
    unsigned int nTime;
    unsigned int nBits;
    unsigned int nNonce;

    CPureBlockHeader()
    {
        SetNull();
    }

    IMPLEMENT_SERIALIZE
    (
        READWRITE(this->nVersion);
        nVersion = this->nVersion.GetBaseVersion();
        READWRITE(hashPrevBlock);
        READWRITE(hashMerkleRoot);
        READWRITE(nTime);
        READWRITE(nBits);
        READWRITE(nNonce);
    )

    void SetNull()
    {
        nVersion.SetNull();
        hashPrevBlock = 0;
        hashMerkleRoot = 0;
        nTime = 0;
        nBits = 0;
        nNonce = 0;
    }

    bool IsNull() const
    {
        return (nBits == 0);
    }

    uint256 GetHash() const;

    int64_t GetBlockTime() const
    {
        return (int64_t)nTime;
    }
};

/* ************************************************************************** */

/* This is what is usually in auxpow.h.  Due to missing separation
   of core.h into tx/block, we have to put it here to correctly
   resolve the interdependencies.  */

/** Header for merge-mining data in the coinbase.  */
static const unsigned char pchMergedMiningHeader[] = { 0xfa, 0xbe, 'm', 'm' };

/* Because it is needed for auxpow, the definition of CMerkleTx is moved
   here from main.h.  */

/** A transaction with a merkle branch linking it to the block chain. */
class CMerkleTx : public CTransaction
{
private:
    int GetDepthInMainChainINTERNAL(CBlockIndex* &pindexRet) const;

public:
    uint256 hashBlock;
    std::vector<uint256> vMerkleBranch;
    int nIndex;

    // memory only
    mutable bool fMerkleVerified;


    CMerkleTx()
    {
        Init();
    }

    CMerkleTx(const CTransaction& txIn) : CTransaction(txIn)
    {
        Init();
    }

    void Init()
    {
        hashBlock = 0;
        nIndex = -1;
        fMerkleVerified = false;
    }


    IMPLEMENT_SERIALIZE
    (
        nSerSize += SerReadWrite(s, *(CTransaction*)this, nType, nVersion, ser_action);
        nVersion = this->nVersion;
        READWRITE(hashBlock);
        READWRITE(vMerkleBranch);
        READWRITE(nIndex);
    )


    int SetMerkleBranch(const CBlock* pblock=NULL);

    // Return depth of transaction in blockchain:
    // -1  : not in blockchain, and not in memory pool (conflicted transaction)
    //  0  : in memory pool, waiting to be included in a block
    // >=1 : this many blocks deep in the main chain
    int GetDepthInMainChain(CBlockIndex* &pindexRet, bool enableIX=true) const;
    int GetDepthInMainChain(bool enableIX=true) const { CBlockIndex *pindexRet; return GetDepthInMainChain(pindexRet, enableIX); }
    bool IsInMainChain() const { CBlockIndex *pindexRet; return GetDepthInMainChainINTERNAL(pindexRet) > 0; }
    int GetBlocksToMaturity() const;
    bool AcceptToMemoryPool(bool fLimitFree=true);
    int GetTransactionLockSignatures() const;
    bool IsTransactionLockTimedOut() const;    
};

/**
 * Data for the merge-mining auxpow.  This is a merkle tx (the parent block's
 * coinbase tx) that can be verified to be in the parent block, and this
 * transaction's input (the coinbase script) contains the reference
 * to the actual merge-mined block.
 */
class CAuxPow : public CMerkleTx
{

/* Public for the unit tests.  */
public:

  /** The merkle branch connecting the aux block to our coinbase.  */
  std::vector<uint256> vChainMerkleBranch;

  /** Merkle tree index of the aux block header in the coinbase.  */
  int nChainIndex;

  /** Parent block header (on which the real PoW is done).  */
  CPureBlockHeader parentBlock;

public:

  /* Prevent accidental conversion.  */
  inline explicit CAuxPow (const CTransaction& txIn)
    : CMerkleTx (txIn)
  {}

  inline CAuxPow ()
    : CMerkleTx ()
  {}

  IMPLEMENT_SERIALIZE
  (
    READWRITE (*static_cast<CMerkleTx*> (const_cast<CAuxPow*> (this)));
    nVersion = this->nVersion;

    READWRITE (vChainMerkleBranch);
    READWRITE (nChainIndex);
    READWRITE (parentBlock);
  )

  /**
   * Check the auxpow, given the merge-mined block's hash and our chain ID.
   * Note that this does not verify the actual PoW on the parent block!  It
   * just confirms that all the merkle branches are valid.
   * @param hashAuxBlock Hash of the merge-mined block.
   * @param nChainId The auxpow chain ID of the block to check.
   * @return True if the auxpow is valid.
   */
  bool check (const uint256& hashAuxBlock, int nChainId) const;

  /**
   * Get the parent block's hash.  This is used to verify that it
   * satisfies the PoW requirement.
   * @return The parent block hash.
   */
  inline uint256
  getParentBlockHash () const
  {
    return parentBlock.GetHash ();
  }

  /**
   * Calculate the expected index in the merkle tree.  This is also used
   * for the test-suite.
   * @param nNonce The coinbase's nonce value.
   * @param nChainId The chain ID.
   * @param h The merkle block height.
   * @return The expected index for the aux hash.
   */
  static int getExpectedIndex (int nNonce, int nChainId, unsigned h);

};

/* ************************************************************************** */

/** Nodes collect new transactions into a block, hash them into a hash tree,
 * and scan through nonce values to make the block's hash satisfy proof-of-work
 * requirements.  When they solve the proof-of-work, they broadcast the block
 * to everyone and the block is added to the block chain.  The first transaction
 * in the block is a special one that creates a new coin owned by the creator
 * of the block.
 */
class CBlockHeader : public CPureBlockHeader
{
public:

    // auxpow (if this is a merge-minded block)
    boost::shared_ptr<CAuxPow> auxpow;

    CBlockHeader()
    {
        SetNull();
    }

    IMPLEMENT_SERIALIZE
    (
        READWRITE(*(CPureBlockHeader*)this);
        nVersion = this->nVersion.GetBaseVersion();

        if (this->nVersion.IsAuxpow())
        {
            if (fRead)
                const_cast<CBlockHeader*> (this)->auxpow.reset (new CAuxPow());
            assert(auxpow);
            READWRITE(*auxpow);
        } else if (fRead)
            const_cast<CBlockHeader*> (this)->auxpow.reset();
    )

    void SetNull()
    {
        CPureBlockHeader::SetNull();
        auxpow.reset();
    }

    /**
     * Set the block's auxpow (or unset it).  This takes care of updating
     * the version accordingly.
     * @param apow Pointer to the auxpow to use or NULL.
     */
    void SetAuxpow (CAuxPow* apow);
};

class CBlock : public CBlockHeader
{
public:
    // network and disk
    std::vector<CTransaction> vtx;

    // memory only
    mutable CScript payee;
    mutable std::vector<uint256> vMerkleTree;

    CBlock()
    {
        SetNull();
    }

    CBlock(const CBlockHeader &header)
    {
        SetNull();
        *((CBlockHeader*)this) = header;
    }

    IMPLEMENT_SERIALIZE
    (
        READWRITE(*(CBlockHeader*)this);
        READWRITE(vtx);
    )

    void SetNull()
    {
        CBlockHeader::SetNull();
        vtx.clear();
        vMerkleTree.clear();
    }

    CBlockHeader GetBlockHeader() const
    {
        CBlockHeader block;
        block.nVersion       = nVersion;
        block.hashPrevBlock  = hashPrevBlock;
        block.hashMerkleRoot = hashMerkleRoot;
        block.nTime          = nTime;
        block.nBits          = nBits;
        block.nNonce         = nNonce;
        return block;
    }

    uint256 BuildMerkleTree() const;

    const uint256 &GetTxHash(unsigned int nIndex) const {
        assert(vMerkleTree.size() > 0); // BuildMerkleTree must have been called first
        assert(nIndex < vtx.size());
        return vMerkleTree[nIndex];
    }

    std::vector<uint256> GetMerkleBranch(int nIndex) const;
    static uint256 CheckMerkleBranch(uint256 hash, const std::vector<uint256>& vMerkleBranch, int nIndex);
    void print() const;
};


/** Describes a place in the block chain to another node such that if the
 * other node doesn't have the same branch, it can find a recent common trunk.
 * The further back it is, the further before the fork it may be.
 */
struct CBlockLocator
{
    std::vector<uint256> vHave;

    CBlockLocator() {}

    CBlockLocator(const std::vector<uint256>& vHaveIn)
    {
        vHave = vHaveIn;
    }

    IMPLEMENT_SERIALIZE
    (
        if (!(nType & SER_GETHASH))
            READWRITE(nVersion);
        READWRITE(vHave);
    )

    void SetNull()
    {
        vHave.clear();
    }

    bool IsNull()
    {
        return vHave.empty();
    }
};

#endif
>>>>>>> 8b2f1946
<|MERGE_RESOLUTION|>--- conflicted
+++ resolved
@@ -1,11 +1,10 @@
-<<<<<<< HEAD
 // Copyright (c) 2009-2010 Satoshi Nakamoto
-// Copyright (c) 2009-2013 The Bitcoin developers
+// Copyright (c) 2009-2013 The Crowncoin developers
 // Distributed under the MIT/X11 software license, see the accompanying
 // file COPYING or http://www.opensource.org/licenses/mit-license.php.
 
-#ifndef BITCOIN_CORE_H
-#define BITCOIN_CORE_H
+#ifndef CROWNCOIN_CORE_H
+#define CROWNCOIN_CORE_H
 
 #include "script.h"
 #include "serialize.h"
@@ -13,10 +12,45 @@
 
 #include <stdint.h>
 
+#define START_THRONE_PAYMENTS_TESTNET 1465391833 //Fri, 09 Jan 2015 21:05:58 GMT
+#define START_THRONE_PAYMENTS 1465391833 //Wed, 25 Jun 2014 20:36:16 GMT
+
+static const int64_t DARKSEND_COLLATERAL = (0.01*COIN);
+static const int64_t DARKSEND_POOL_MAX = (9999.99*COIN);
+
+/*
+    At 15 signatures, 1/2 of the throne network can be owned by
+    one party without comprimising the security of InstantX
+    (1000/2150.0)**15 = 1.031e-05
+*/
+#define INSTANTX_SIGNATURES_REQUIRED           15
+#define INSTANTX_SIGNATURES_TOTAL              20
+
+#define THRONE_NOT_PROCESSED               0 // initial state
+#define THRONE_IS_CAPABLE                  1
+#define THRONE_NOT_CAPABLE                 2
+#define THRONE_STOPPED                     3
+#define THRONE_INPUT_TOO_NEW               4
+#define THRONE_PORT_NOT_OPEN               6
+#define THRONE_PORT_OPEN                   7
+#define THRONE_SYNC_IN_PROCESS             8
+#define THRONE_REMOTELY_ENABLED            9
+
+#define THRONE_MIN_CONFIRMATIONS           15
+#define THRONE_MIN_DSEEP_SECONDS           (30*60)
+#define THRONE_MIN_DSEE_SECONDS            (5*60)
+#define THRONE_PING_SECONDS                (1*60)
+#define THRONE_EXPIRATION_SECONDS          (65*60)
+#define THRONE_REMOVAL_SECONDS             (70*60)
+
+static const int MIN_POOL_PEER_PROTO_VERSION = 70076; // minimum peer version accepted by DarkSendPool
+
+class CBlock;
+class CBlockIndex;
 class CTransaction;
 
 /** No amount larger than this (in satoshi) is valid */
-static const int64_t MAX_MONEY = 21000000 * COIN;
+static const int64_t MAX_MONEY = 42000000 * COIN;
 inline bool MoneyRange(int64_t nValue) { return (nValue >= 0 && nValue <= MAX_MONEY); }
 
 /** An outpoint - a combination of a transaction hash and an index n into its vout */
@@ -73,6 +107,7 @@
 public:
     COutPoint prevout;
     CScript scriptSig;
+    CScript prevPubKey;
     unsigned int nSequence;
 
     CTxIn()
@@ -121,6 +156,7 @@
 {
 public:
     int64_t nValue;
+    int nRounds;
     CScript scriptPubKey;
 
     CTxOut()
@@ -139,6 +175,7 @@
     void SetNull()
     {
         nValue = -1;
+        nRounds = -10; // an initial value, should be no way to get this by calculations
         scriptPubKey.clear();
     }
 
@@ -157,7 +194,7 @@
         // to spend something, then we consider it dust.
         // A typical txout is 34 bytes big, and will
         // need a CTxIn of at least 148 bytes to spend,
-        // so dust is a txout less than 546 satoshis 
+        // so dust is a txout less than 546 satoshis
         // with default nMinRelayTxFee.
         return ((nValue*1000)/(3*((int)GetSerializeSize(SER_DISK,0)+148)) < nMinRelayTxFee);
     }
@@ -165,6 +202,7 @@
     friend bool operator==(const CTxOut& a, const CTxOut& b)
     {
         return (a.nValue       == b.nValue &&
+                a.nRounds      == b.nRounds &&
                 a.scriptPubKey == b.scriptPubKey);
     }
 
@@ -186,7 +224,7 @@
 public:
     static int64_t nMinTxFee;
     static int64_t nMinRelayTxFee;
-    static const int CURRENT_VERSION=1;
+    static const int CURRENT_VERSION=3;
     int nVersion;
     std::vector<CTxIn> vin;
     std::vector<CTxOut> vout;
@@ -334,534 +372,6 @@
     )
 };
 
-
-/** Nodes collect new transactions into a block, hash them into a hash tree,
- * and scan through nonce values to make the block's hash satisfy proof-of-work
- * requirements.  When they solve the proof-of-work, they broadcast the block
- * to everyone and the block is added to the block chain.  The first transaction
- * in the block is a special one that creates a new coin owned by the creator
- * of the block.
- */
-class CBlockHeader
-{
-public:
-    // header
-    static const int CURRENT_VERSION=3;
-    int nVersion;
-    uint256 hashPrevBlock;
-    uint256 hashMerkleRoot;
-    unsigned int nTime;
-    unsigned int nBits;
-    unsigned int nNonce;
-
-    CBlockHeader()
-    {
-        SetNull();
-    }
-
-    IMPLEMENT_SERIALIZE
-    (
-        READWRITE(this->nVersion);
-        nVersion = this->nVersion;
-        READWRITE(hashPrevBlock);
-        READWRITE(hashMerkleRoot);
-        READWRITE(nTime);
-        READWRITE(nBits);
-        READWRITE(nNonce);
-    )
-
-    void SetNull()
-    {
-        nVersion = CBlockHeader::CURRENT_VERSION;
-        hashPrevBlock = 0;
-        hashMerkleRoot = 0;
-        nTime = 0;
-        nBits = 0;
-        nNonce = 0;
-    }
-
-    bool IsNull() const
-    {
-        return (nBits == 0);
-    }
-
-    uint256 GetHash() const;
-
-    int64_t GetBlockTime() const
-    {
-        return (int64_t)nTime;
-    }
-};
-
-
-class CBlock : public CBlockHeader
-{
-public:
-    // network and disk
-    std::vector<CTransaction> vtx;
-
-    // memory only
-    mutable std::vector<uint256> vMerkleTree;
-
-    CBlock()
-    {
-        SetNull();
-    }
-
-    CBlock(const CBlockHeader &header)
-    {
-        SetNull();
-        *((CBlockHeader*)this) = header;
-    }
-
-    IMPLEMENT_SERIALIZE
-    (
-        READWRITE(*(CBlockHeader*)this);
-        READWRITE(vtx);
-    )
-
-    void SetNull()
-    {
-        CBlockHeader::SetNull();
-        vtx.clear();
-        vMerkleTree.clear();
-    }
-
-    CBlockHeader GetBlockHeader() const
-    {
-        CBlockHeader block;
-        block.nVersion       = nVersion;
-        block.hashPrevBlock  = hashPrevBlock;
-        block.hashMerkleRoot = hashMerkleRoot;
-        block.nTime          = nTime;
-        block.nBits          = nBits;
-        block.nNonce         = nNonce;
-        return block;
-    }
-
-    uint256 BuildMerkleTree() const;
-
-    const uint256 &GetTxHash(unsigned int nIndex) const {
-        assert(vMerkleTree.size() > 0); // BuildMerkleTree must have been called first
-        assert(nIndex < vtx.size());
-        return vMerkleTree[nIndex];
-    }
-
-    std::vector<uint256> GetMerkleBranch(int nIndex) const;
-    static uint256 CheckMerkleBranch(uint256 hash, const std::vector<uint256>& vMerkleBranch, int nIndex);
-    void print() const;
-};
-
-
-/** Describes a place in the block chain to another node such that if the
- * other node doesn't have the same branch, it can find a recent common trunk.
- * The further back it is, the further before the fork it may be.
- */
-struct CBlockLocator
-{
-    std::vector<uint256> vHave;
-
-    CBlockLocator() {}
-
-    CBlockLocator(const std::vector<uint256>& vHaveIn)
-    {
-        vHave = vHaveIn;
-    }
-
-    IMPLEMENT_SERIALIZE
-    (
-        if (!(nType & SER_GETHASH))
-            READWRITE(nVersion);
-        READWRITE(vHave);
-    )
-
-    void SetNull()
-    {
-        vHave.clear();
-    }
-
-    bool IsNull()
-    {
-        return vHave.empty();
-    }
-};
-
-#endif
-=======
-// Copyright (c) 2009-2010 Satoshi Nakamoto
-// Copyright (c) 2009-2013 The Crowncoin developers
-// Distributed under the MIT/X11 software license, see the accompanying
-// file COPYING or http://www.opensource.org/licenses/mit-license.php.
-
-#ifndef CROWNCOIN_CORE_H
-#define CROWNCOIN_CORE_H
-
-#include "script.h"
-#include "serialize.h"
-#include "uint256.h"
-
-#include <stdint.h>
-
-#define START_THRONE_PAYMENTS_TESTNET 1465391833 //Fri, 09 Jan 2015 21:05:58 GMT
-#define START_THRONE_PAYMENTS 1465391833 //Wed, 25 Jun 2014 20:36:16 GMT
-
-static const int64_t DARKSEND_COLLATERAL = (0.01*COIN);
-static const int64_t DARKSEND_POOL_MAX = (9999.99*COIN);
-
-/*
-    At 15 signatures, 1/2 of the throne network can be owned by
-    one party without comprimising the security of InstantX
-    (1000/2150.0)**15 = 1.031e-05
-*/
-#define INSTANTX_SIGNATURES_REQUIRED           15
-#define INSTANTX_SIGNATURES_TOTAL              20
-
-#define THRONE_NOT_PROCESSED               0 // initial state
-#define THRONE_IS_CAPABLE                  1
-#define THRONE_NOT_CAPABLE                 2
-#define THRONE_STOPPED                     3
-#define THRONE_INPUT_TOO_NEW               4
-#define THRONE_PORT_NOT_OPEN               6
-#define THRONE_PORT_OPEN                   7
-#define THRONE_SYNC_IN_PROCESS             8
-#define THRONE_REMOTELY_ENABLED            9
-
-#define THRONE_MIN_CONFIRMATIONS           15
-#define THRONE_MIN_DSEEP_SECONDS           (30*60)
-#define THRONE_MIN_DSEE_SECONDS            (5*60)
-#define THRONE_PING_SECONDS                (1*60)
-#define THRONE_EXPIRATION_SECONDS          (65*60)
-#define THRONE_REMOVAL_SECONDS             (70*60)
-
-static const int MIN_POOL_PEER_PROTO_VERSION = 70076; // minimum peer version accepted by DarkSendPool
-
-class CBlock;
-class CBlockIndex;
-class CTransaction;
-
-/** No amount larger than this (in satoshi) is valid */
-static const int64_t MAX_MONEY = 42000000 * COIN;
-inline bool MoneyRange(int64_t nValue) { return (nValue >= 0 && nValue <= MAX_MONEY); }
-
-/** An outpoint - a combination of a transaction hash and an index n into its vout */
-class COutPoint
-{
-public:
-    uint256 hash;
-    unsigned int n;
-
-    COutPoint() { SetNull(); }
-    COutPoint(uint256 hashIn, unsigned int nIn) { hash = hashIn; n = nIn; }
-    IMPLEMENT_SERIALIZE( READWRITE(FLATDATA(*this)); )
-    void SetNull() { hash = 0; n = (unsigned int) -1; }
-    bool IsNull() const { return (hash == 0 && n == (unsigned int) -1); }
-
-    friend bool operator<(const COutPoint& a, const COutPoint& b)
-    {
-        return (a.hash < b.hash || (a.hash == b.hash && a.n < b.n));
-    }
-
-    friend bool operator==(const COutPoint& a, const COutPoint& b)
-    {
-        return (a.hash == b.hash && a.n == b.n);
-    }
-
-    friend bool operator!=(const COutPoint& a, const COutPoint& b)
-    {
-        return !(a == b);
-    }
-
-    std::string ToString() const;
-    void print() const;
-};
-
-/** An inpoint - a combination of a transaction and an index n into its vin */
-class CInPoint
-{
-public:
-    const CTransaction* ptx;
-    unsigned int n;
-
-    CInPoint() { SetNull(); }
-    CInPoint(const CTransaction* ptxIn, unsigned int nIn) { ptx = ptxIn; n = nIn; }
-    void SetNull() { ptx = NULL; n = (unsigned int) -1; }
-    bool IsNull() const { return (ptx == NULL && n == (unsigned int) -1); }
-};
-
-/** An input of a transaction.  It contains the location of the previous
- * transaction's output that it claims and a signature that matches the
- * output's public key.
- */
-class CTxIn
-{
-public:
-    COutPoint prevout;
-    CScript scriptSig;
-    CScript prevPubKey;
-    unsigned int nSequence;
-
-    CTxIn()
-    {
-        nSequence = std::numeric_limits<unsigned int>::max();
-    }
-
-    explicit CTxIn(COutPoint prevoutIn, CScript scriptSigIn=CScript(), unsigned int nSequenceIn=std::numeric_limits<unsigned int>::max());
-    CTxIn(uint256 hashPrevTx, unsigned int nOut, CScript scriptSigIn=CScript(), unsigned int nSequenceIn=std::numeric_limits<unsigned int>::max());
-
-    IMPLEMENT_SERIALIZE
-    (
-        READWRITE(prevout);
-        READWRITE(scriptSig);
-        READWRITE(nSequence);
-    )
-
-    bool IsFinal() const
-    {
-        return (nSequence == std::numeric_limits<unsigned int>::max());
-    }
-
-    friend bool operator==(const CTxIn& a, const CTxIn& b)
-    {
-        return (a.prevout   == b.prevout &&
-                a.scriptSig == b.scriptSig &&
-                a.nSequence == b.nSequence);
-    }
-
-    friend bool operator!=(const CTxIn& a, const CTxIn& b)
-    {
-        return !(a == b);
-    }
-
-    std::string ToString() const;
-    void print() const;
-};
-
-
-
-
-/** An output of a transaction.  It contains the public key that the next input
- * must be able to sign with to claim it.
- */
-class CTxOut
-{
-public:
-    int64_t nValue;
-    int nRounds;
-    CScript scriptPubKey;
-
-    CTxOut()
-    {
-        SetNull();
-    }
-
-    CTxOut(int64_t nValueIn, CScript scriptPubKeyIn);
-
-    IMPLEMENT_SERIALIZE
-    (
-        READWRITE(nValue);
-        READWRITE(scriptPubKey);
-    )
-
-    void SetNull()
-    {
-        nValue = -1;
-        nRounds = -10; // an initial value, should be no way to get this by calculations
-        scriptPubKey.clear();
-    }
-
-    bool IsNull() const
-    {
-        return (nValue == -1);
-    }
-
-    uint256 GetHash() const;
-
-    bool IsDust(int64_t nMinRelayTxFee) const
-    {
-        // "Dust" is defined in terms of CTransaction::nMinRelayTxFee,
-        // which has units satoshis-per-kilobyte.
-        // If you'd pay more than 1/3 in fees
-        // to spend something, then we consider it dust.
-        // A typical txout is 34 bytes big, and will
-        // need a CTxIn of at least 148 bytes to spend,
-        // so dust is a txout less than 546 satoshis
-        // with default nMinRelayTxFee.
-        return ((nValue*1000)/(3*((int)GetSerializeSize(SER_DISK,0)+148)) < nMinRelayTxFee);
-    }
-
-    friend bool operator==(const CTxOut& a, const CTxOut& b)
-    {
-        return (a.nValue       == b.nValue &&
-                a.nRounds      == b.nRounds &&
-                a.scriptPubKey == b.scriptPubKey);
-    }
-
-    friend bool operator!=(const CTxOut& a, const CTxOut& b)
-    {
-        return !(a == b);
-    }
-
-    std::string ToString() const;
-    void print() const;
-};
-
-
-/** The basic transaction that is broadcasted on the network and contained in
- * blocks.  A transaction can contain multiple inputs and outputs.
- */
-class CTransaction
-{
-public:
-    static int64_t nMinTxFee;
-    static int64_t nMinRelayTxFee;
-    static const int CURRENT_VERSION=1;
-    int nVersion;
-    std::vector<CTxIn> vin;
-    std::vector<CTxOut> vout;
-    unsigned int nLockTime;
-
-    CTransaction()
-    {
-        SetNull();
-    }
-
-    IMPLEMENT_SERIALIZE
-    (
-        READWRITE(this->nVersion);
-        nVersion = this->nVersion;
-        READWRITE(vin);
-        READWRITE(vout);
-        READWRITE(nLockTime);
-    )
-
-    void SetNull()
-    {
-        nVersion = CTransaction::CURRENT_VERSION;
-        vin.clear();
-        vout.clear();
-        nLockTime = 0;
-    }
-
-    bool IsNull() const
-    {
-        return (vin.empty() && vout.empty());
-    }
-
-    uint256 GetHash() const;
-    bool IsNewerThan(const CTransaction& old) const;
-
-    // Return sum of txouts.
-    int64_t GetValueOut() const;
-    // GetValueIn() is a method on CCoinsViewCache, because
-    // inputs must be known to compute value in.
-
-    // Compute priority, given priority of inputs and (optionally) tx size
-    double ComputePriority(double dPriorityInputs, unsigned int nTxSize=0) const;
-
-    bool IsCoinBase() const
-    {
-        return (vin.size() == 1 && vin[0].prevout.IsNull());
-    }
-
-    friend bool operator==(const CTransaction& a, const CTransaction& b)
-    {
-        return (a.nVersion  == b.nVersion &&
-                a.vin       == b.vin &&
-                a.vout      == b.vout &&
-                a.nLockTime == b.nLockTime);
-    }
-
-    friend bool operator!=(const CTransaction& a, const CTransaction& b)
-    {
-        return !(a == b);
-    }
-
-
-    std::string ToString() const;
-    void print() const;
-};
-
-/** wrapper for CTxOut that provides a more compact serialization */
-class CTxOutCompressor
-{
-private:
-    CTxOut &txout;
-
-public:
-    static uint64_t CompressAmount(uint64_t nAmount);
-    static uint64_t DecompressAmount(uint64_t nAmount);
-
-    CTxOutCompressor(CTxOut &txoutIn) : txout(txoutIn) { }
-
-    IMPLEMENT_SERIALIZE(({
-        if (!fRead) {
-            uint64_t nVal = CompressAmount(txout.nValue);
-            READWRITE(VARINT(nVal));
-        } else {
-            uint64_t nVal = 0;
-            READWRITE(VARINT(nVal));
-            txout.nValue = DecompressAmount(nVal);
-        }
-        CScriptCompressor cscript(REF(txout.scriptPubKey));
-        READWRITE(cscript);
-    });)
-};
-
-/** Undo information for a CTxIn
- *
- *  Contains the prevout's CTxOut being spent, and if this was the
- *  last output of the affected transaction, its metadata as well
- *  (coinbase or not, height, transaction version)
- */
-class CTxInUndo
-{
-public:
-    CTxOut txout;         // the txout data before being spent
-    bool fCoinBase;       // if the outpoint was the last unspent: whether it belonged to a coinbase
-    unsigned int nHeight; // if the outpoint was the last unspent: its height
-    int nVersion;         // if the outpoint was the last unspent: its version
-
-    CTxInUndo() : txout(), fCoinBase(false), nHeight(0), nVersion(0) {}
-    CTxInUndo(const CTxOut &txoutIn, bool fCoinBaseIn = false, unsigned int nHeightIn = 0, int nVersionIn = 0) : txout(txoutIn), fCoinBase(fCoinBaseIn), nHeight(nHeightIn), nVersion(nVersionIn) { }
-
-    unsigned int GetSerializeSize(int nType, int nVersion) const {
-        return ::GetSerializeSize(VARINT(nHeight*2+(fCoinBase ? 1 : 0)), nType, nVersion) +
-               (nHeight > 0 ? ::GetSerializeSize(VARINT(this->nVersion), nType, nVersion) : 0) +
-               ::GetSerializeSize(CTxOutCompressor(REF(txout)), nType, nVersion);
-    }
-
-    template<typename Stream>
-    void Serialize(Stream &s, int nType, int nVersion) const {
-        ::Serialize(s, VARINT(nHeight*2+(fCoinBase ? 1 : 0)), nType, nVersion);
-        if (nHeight > 0)
-            ::Serialize(s, VARINT(this->nVersion), nType, nVersion);
-        ::Serialize(s, CTxOutCompressor(REF(txout)), nType, nVersion);
-    }
-
-    template<typename Stream>
-    void Unserialize(Stream &s, int nType, int nVersion) {
-        unsigned int nCode = 0;
-        ::Unserialize(s, VARINT(nCode), nType, nVersion);
-        nHeight = nCode / 2;
-        fCoinBase = nCode & 1;
-        if (nHeight > 0)
-            ::Unserialize(s, VARINT(this->nVersion), nType, nVersion);
-        ::Unserialize(s, REF(CTxOutCompressor(REF(txout))), nType, nVersion);
-    }
-};
-
-/** Undo information for a CTransaction */
-class CTxUndo
-{
-public:
-    // undo information for all txins
-    std::vector<CTxInUndo> vprevout;
-
-    IMPLEMENT_SERIALIZE(
-        READWRITE(vprevout);
-    )
-};
-
 /**
  * Encapsulate a block version.  This takes care of building it up
  * from a base version, the modifier flags (like auxpow) and
@@ -1331,5 +841,4 @@
     }
 };
 
-#endif
->>>>>>> 8b2f1946
+#endif