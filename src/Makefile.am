# Copyright (c) 2013-2016 The Bitcoin Core developers
# Distributed under the MIT software license, see the accompanying
# file COPYING or http://www.opensource.org/licenses/mit-license.php.

# Pattern rule to print variables, e.g. make print-top_srcdir
print-%: FORCE
	@echo '$*'='$($*)'

DIST_SUBDIRS = secp256k1

AM_LDFLAGS = $(LIBTOOL_LDFLAGS) $(HARDENED_LDFLAGS) $(GPROF_LDFLAGS) $(SANITIZER_LDFLAGS) $(LTO_LDFLAGS) $(CORE_LDFLAGS)
AM_CXXFLAGS = $(DEBUG_CXXFLAGS) $(HARDENED_CXXFLAGS) $(WARN_CXXFLAGS) $(NOWARN_CXXFLAGS) $(ERROR_CXXFLAGS) $(GPROF_CXXFLAGS) $(SANITIZER_CXXFLAGS) $(LTO_CXXFLAGS) $(CORE_CXXFLAGS)
AM_CPPFLAGS = $(DEBUG_CPPFLAGS) $(HARDENED_CPPFLAGS) $(CORE_CPPFLAGS)
AM_LIBTOOLFLAGS = --preserve-dup-deps
PTHREAD_FLAGS = $(PTHREAD_CFLAGS) $(PTHREAD_LIBS)
EXTRA_LIBRARIES =

lib_LTLIBRARIES =
noinst_LTLIBRARIES =

bin_PROGRAMS =
noinst_PROGRAMS =
TESTS =
BENCHMARKS =

BLS_INCLUDES=-I$(srcdir)/bls/include -I$(srcdir)/bls/mcl/include -I$(srcdir)/bls/mcl/src

BITCOIN_INCLUDES=-I$(builddir) -I$(srcdir)/$(MINISKETCH_INCLUDE_DIR_INT) -I$(srcdir)/secp256k1/include $(BLS_INCLUDES) -I$(srcdir)/$(UNIVALUE_INCLUDE_DIR_INT) $(BOOST_CPPFLAGS) $(LEVELDB_CPPFLAGS)

LIBBITCOIN_NODE=libbitcoin_node.a
LIBBITCOIN_COMMON=libbitcoin_common.a
LIBBITCOIN_CONSENSUS=libbitcoin_consensus.a
LIBBITCOIN_CLI=libbitcoin_cli.a
LIBBITCOIN_UTIL=libbitcoin_util.a
LIBBITCOIN_CRYPTO_BASE=crypto/libbitcoin_crypto_base.la
LIBBITCOINQT=qt/libbitcoinqt.a
LIBSECP256K1=secp256k1/libsecp256k1.la
LIBMCL=bls/mcl/lib/libmcl.a
LIBBLS=bls/lib/libbls384_256.a

if ENABLE_ZMQ
LIBBITCOIN_ZMQ=libbitcoin_zmq.a
endif
if BUILD_BITCOIN_LIBS
LIBBITCOINCONSENSUS=libbitcoinconsensus.la
endif
if BUILD_BITCOIN_KERNEL_LIB
LIBBITCOINKERNEL=libbitcoinkernel.la
endif
if ENABLE_WALLET
LIBBITCOIN_WALLET=libbitcoin_wallet.a
LIBBITCOIN_WALLET_TOOL=libbitcoin_wallet_tool.a
endif

LIBBITCOIN_CRYPTO = $(LIBBITCOIN_CRYPTO_BASE)
if ENABLE_SSE41
LIBBITCOIN_CRYPTO_SSE41 = crypto/libbitcoin_crypto_sse41.la
LIBBITCOIN_CRYPTO += $(LIBBITCOIN_CRYPTO_SSE41)
endif
if ENABLE_AVX2
LIBBITCOIN_CRYPTO_AVX2 = crypto/libbitcoin_crypto_avx2.la
LIBBITCOIN_CRYPTO += $(LIBBITCOIN_CRYPTO_AVX2)
endif
if ENABLE_X86_SHANI
LIBBITCOIN_CRYPTO_X86_SHANI = crypto/libbitcoin_crypto_x86_shani.la
LIBBITCOIN_CRYPTO += $(LIBBITCOIN_CRYPTO_X86_SHANI)
endif
if ENABLE_ARM_SHANI
LIBBITCOIN_CRYPTO_ARM_SHANI = crypto/libbitcoin_crypto_arm_shani.la
LIBBITCOIN_CRYPTO += $(LIBBITCOIN_CRYPTO_ARM_SHANI)
endif
noinst_LTLIBRARIES += $(LIBBITCOIN_CRYPTO)

$(LIBSECP256K1): $(wildcard secp256k1/src/*.h) $(wildcard secp256k1/src/*.c) $(wildcard secp256k1/include/*)
	$(AM_V_at)$(MAKE) $(AM_MAKEFLAGS) -C $(@D) $(@F)

$(LIBBLS):
<<<<<<< HEAD
	$(AM_V_at) CC='$(CC)' CXX='$(CXX)' CPPFLAGS='$(CPPFLAGS)' LDFLAGS='$(LDFLAGS)' $(MAKE) $(AM_MAKEFLAGS) -C bls lib/libbls384_256.a

$(LIBMCL):
	$(AM_V_at) MCL_USE_LLVM=0 CC='$(CC)' CXX='$(CXX)' CPPFLAGS='$(CPPFLAGS)' LDFLAGS='$(LDFLAGS)' $(MAKE) $(AM_MAKEFLAGS) -C bls/mcl lib/libmcl.a
=======
	$(AM_V_at) \
		ARCH='$(firstword $(subst -, ,$(HOST)))' \
		CC='$(CC)' \
		CXX='$(CXX)' \
		CFLAGS='$(CXXFLAGS)' \
		LDFLAGS='$(LDFLAGS)' \
		ARFLAGS='$(ARFLAGS)' \
		AR='$(AR)' \
		RANLIB='$(RANLIB)' \
		$(MAKE) $(AM_MAKEFLAGS) -C bls lib/libbls384_256.a
	$(RANLIB) bls/lib/libbls384_256.a

$(LIBMCL):
	$(AM_V_at) \
		MCL_USE_LLVM=0 \
		ARCH='$(firstword $(subst -, ,$(HOST)))' \
		CC='$(CC)' \
		CXX='$(CXX)' \
		CFLAGS='$(CXXFLAGS)' \
		LDFLAGS='$(LDFLAGS)' \
		ARFLAGS='$(ARFLAGS)' \
		AR='$(AR)' \
		RANLIB='$(RANLIB)' \
		$(MAKE) $(AM_MAKEFLAGS) -C bls/mcl lib/libmcl.a
	$(RANLIB) bls/mcl/lib/libmcl.a
>>>>>>> 4770ec66

# Make is not made aware of per-object dependencies to avoid limiting building parallelization
# But to build the less dependent modules first, we manually select their order here:
EXTRA_LIBRARIES += \
  $(LIBBITCOIN_UTIL) \
  $(LIBBITCOIN_COMMON) \
  $(LIBBITCOIN_CONSENSUS) \
  $(LIBBITCOIN_NODE) \
  $(LIBBITCOIN_CLI) \
  $(LIBBITCOIN_IPC) \
  $(LIBBITCOIN_WALLET) \
  $(LIBBITCOIN_WALLET_TOOL) \
  $(LIBBITCOIN_ZMQ)

if BUILD_BITCOIND
  bin_PROGRAMS += navcoind
endif

if BUILD_BITCOIN_NODE
  bin_PROGRAMS += navcoin-node
endif

if BUILD_BITCOIN_CLI
  bin_PROGRAMS += navcoin-cli
endif

if BUILD_BITCOIN_TX
  bin_PROGRAMS += navcoin-tx
endif

if ENABLE_WALLET
if BUILD_BITCOIN_WALLET
  bin_PROGRAMS += navcoin-wallet
endif
endif

if BUILD_BITCOIN_UTIL
  bin_PROGRAMS += navcoin-util
endif

if BUILD_BITCOIN_CHAINSTATE
  bin_PROGRAMS += navcoin-chainstate
endif

.PHONY: FORCE check-symbols check-security
# navcoin core #
BITCOIN_CORE_H = \
  addrdb.h \
  addrman.h \
  addrman_impl.h \
  attributes.h \
  banman.h \
  base58.h \
  bech32.h \
  blockencodings.h \
  blockfilter.h \
  blsct/arith/elements.h \
  blsct/arith/g1point.h \
  blsct/arith/mcl_initializer.h \
  blsct/arith/scalar.h \
  chain.h \
  chainparams.h \
  chainparamsbase.h \
  chainparamsseeds.h \
  checkqueue.h \
  clientversion.h \
  coins.h \
  common/bloom.h \
  compat/assumptions.h \
  compat/byteswap.h \
  compat/compat.h \
  compat/cpuid.h \
  compat/endian.h \
  compressor.h \
  consensus/consensus.h \
  consensus/tx_check.h \
  consensus/tx_verify.h \
  core_io.h \
  core_memusage.h \
  cuckoocache.h \
  dbwrapper.h \
  deploymentinfo.h \
  deploymentstatus.h \
  external_signer.h \
  flatfile.h \
  fs.h \
  httprpc.h \
  httpserver.h \
  i2p.h \
  index/base.h \
  index/blockfilterindex.h \
  index/coinstatsindex.h \
  index/disktxpos.h \
  index/txindex.h \
  indirectmap.h \
  init.h \
  init/common.h \
  interfaces/chain.h \
  interfaces/echo.h \
  interfaces/handler.h \
  interfaces/init.h \
  interfaces/ipc.h \
  interfaces/node.h \
  interfaces/wallet.h \
  kernel/chain.h \
  kernel/chainstatemanager_opts.h \
  kernel/checks.h \
  kernel/coinstats.h \
  kernel/context.h \
  kernel/mempool_limits.h \
  kernel/mempool_options.h \
  kernel/mempool_persist.h \
  kernel/validation_cache_sizes.h \
  key.h \
  key_io.h \
  logging.h \
  logging/timer.h \
  mapport.h \
  memusage.h \
  merkleblock.h \
  net.h \
  net_permissions.h \
  net_processing.h \
  net_types.h \
  netaddress.h \
  netbase.h \
  netgroup.h \
  netmessagemaker.h \
  node/blockstorage.h \
  node/caches.h \
  node/chainstate.h \
  node/coin.h \
  node/connection_types.h \
  node/context.h \
  node/eviction.h \
  node/interface_ui.h \
  node/mempool_args.h \
  node/mempool_persist_args.h \
  node/miner.h \
  node/minisketchwrapper.h \
  node/psbt.h \
  node/transaction.h \
  node/utxo_snapshot.h \
  node/validation_cache_args.h \
  noui.h \
  outputtype.h \
  policy/feerate.h \
  policy/fees.h \
  policy/fees_args.h \
  policy/packages.h \
  policy/policy.h \
  policy/rbf.h \
  policy/settings.h \
  pow.h \
  protocol.h \
  psbt.h \
  random.h \
  randomenv.h \
  rest.h \
  reverse_iterator.h \
  rpc/blockchain.h \
  rpc/client.h \
  rpc/mempool.h \
  rpc/mining.h \
  rpc/protocol.h \
  rpc/rawtransaction_util.h \
  rpc/register.h \
  rpc/request.h \
  rpc/server.h \
  rpc/server_util.h \
  rpc/util.h \
  scheduler.h \
  script/descriptor.h \
  script/keyorigin.h \
  script/miniscript.h \
  script/sigcache.h \
  script/sign.h \
  script/signingprovider.h \
  script/standard.h \
  shutdown.h \
  signet.h \
  streams.h \
  support/allocators/secure.h \
  support/allocators/zeroafterfree.h \
  support/cleanse.h \
  support/events.h \
  support/lockedpool.h \
  sync.h \
  threadinterrupt.h \
  threadsafety.h \
  timedata.h \
  torcontrol.h \
  txdb.h \
  txmempool.h \
  txorphanage.h \
  txrequest.h \
  undo.h \
  util/asmap.h \
  util/bip32.h \
  util/bytevectorhash.h \
  util/check.h \
  util/epochguard.h \
  util/error.h \
  util/fastrange.h \
  util/fees.h \
  util/getuniquepath.h \
  util/golombrice.h \
  util/hash_type.h \
  util/hasher.h \
  util/macros.h \
  util/message.h \
  util/moneystr.h \
  util/overflow.h \
  util/overloaded.h \
  util/rbf.h \
  util/readwritefile.h \
  util/result.h \
  util/serfloat.h \
  util/settings.h \
  util/sock.h \
  util/spanparsing.h \
  util/string.h \
  util/syscall_sandbox.h \
  util/syserror.h \
  util/system.h \
  util/thread.h \
  util/threadnames.h \
  util/time.h \
  util/tokenpipe.h \
  util/trace.h \
  util/translation.h \
  util/types.h \
  util/ui_change_type.h \
  util/url.h \
  util/vector.h \
  validation.h \
  validationinterface.h \
  versionbits.h \
  wallet/bdb.h \
  wallet/coincontrol.h \
  wallet/coinselection.h \
  wallet/context.h \
  wallet/crypter.h \
  wallet/db.h \
  wallet/dump.h \
  wallet/external_signer_scriptpubkeyman.h \
  wallet/feebumper.h \
  wallet/fees.h \
  wallet/ismine.h \
  wallet/load.h \
  wallet/receive.h \
  wallet/rpc/util.h \
  wallet/rpc/wallet.h \
  wallet/salvage.h \
  wallet/scriptpubkeyman.h \
  wallet/spend.h \
  wallet/sqlite.h \
  wallet/transaction.h \
  wallet/wallet.h \
  wallet/walletdb.h \
  wallet/wallettool.h \
  wallet/walletutil.h \
  walletinitinterface.h \
  warnings.h \
  zmq/zmqabstractnotifier.h \
  zmq/zmqnotificationinterface.h \
  zmq/zmqpublishnotifier.h \
  zmq/zmqrpc.h \
  zmq/zmqutil.h


obj/build.h: FORCE
	@$(MKDIR_P) $(builddir)/obj
	@$(top_srcdir)/share/genbuild.sh "$(abs_top_builddir)/src/obj/build.h" \
	  "$(abs_top_srcdir)"
libbitcoin_util_a-clientversion.$(OBJEXT): obj/build.h


# server: shared between navcoind and navcoin-qt
# Contains code accessing mempool and chain state that is meant to be separated
# from wallet and gui code (see node/README.md). Shared code should go in
# libbitcoin_common or libbitcoin_util libraries, instead.
libbitcoin_node_a_CPPFLAGS = $(AM_CPPFLAGS) $(BITCOIN_INCLUDES) $(MINIUPNPC_CPPFLAGS) $(NATPMP_CPPFLAGS) $(EVENT_CFLAGS) $(EVENT_PTHREADS_CFLAGS)
libbitcoin_node_a_CXXFLAGS = $(AM_CXXFLAGS) $(PIE_FLAGS)
libbitcoin_node_a_SOURCES = \
  addrdb.cpp \
  addrman.cpp \
  banman.cpp \
  blockencodings.cpp \
  blockfilter.cpp \
  blsct/arith/elements.cpp \
  blsct/arith/g1point.cpp \
  blsct/arith/mcl_initializer.cpp \
  blsct/arith/scalar.cpp \
  chain.cpp \
  consensus/tx_verify.cpp \
  dbwrapper.cpp \
  deploymentstatus.cpp \
  flatfile.cpp \
  httprpc.cpp \
  httpserver.cpp \
  i2p.cpp \
  index/base.cpp \
  index/blockfilterindex.cpp \
  index/coinstatsindex.cpp \
  index/txindex.cpp \
  init.cpp \
  kernel/chain.cpp \
  kernel/checks.cpp \
  kernel/coinstats.cpp \
  kernel/context.cpp \
  kernel/mempool_persist.cpp \
  mapport.cpp \
  net.cpp \
  net_processing.cpp \
  netgroup.cpp \
  node/blockstorage.cpp \
  node/caches.cpp \
  node/chainstate.cpp \
  node/coin.cpp \
  node/connection_types.cpp \
  node/context.cpp \
  node/eviction.cpp \
  node/interface_ui.cpp \
  node/interfaces.cpp \
  node/mempool_args.cpp \
  node/mempool_persist_args.cpp \
  node/miner.cpp \
  node/minisketchwrapper.cpp \
  node/psbt.cpp \
  node/transaction.cpp \
  node/validation_cache_args.cpp \
  noui.cpp \
  policy/fees.cpp \
  policy/fees_args.cpp \
  policy/packages.cpp \
  policy/rbf.cpp \
  policy/settings.cpp \
  pow.cpp \
  rest.cpp \
  rpc/blockchain.cpp \
  rpc/fees.cpp \
  rpc/mempool.cpp \
  rpc/mining.cpp \
  rpc/net.cpp \
  rpc/node.cpp \
  rpc/output_script.cpp \
  rpc/rawtransaction.cpp \
  rpc/server.cpp \
  rpc/server_util.cpp \
  rpc/signmessage.cpp \
  rpc/txoutproof.cpp \
  script/sigcache.cpp \
  shutdown.cpp \
  signet.cpp \
  timedata.cpp \
  torcontrol.cpp \
  txdb.cpp \
  txmempool.cpp \
  txorphanage.cpp \
  txrequest.cpp \
  validation.cpp \
  validationinterface.cpp \
  versionbits.cpp \
  $(BITCOIN_CORE_H)

if ENABLE_WALLET
libbitcoin_node_a_SOURCES += wallet/init.cpp
libbitcoin_node_a_CPPFLAGS += $(BDB_CPPFLAGS)
endif
if !ENABLE_WALLET
libbitcoin_node_a_SOURCES += dummywallet.cpp
endif

if ENABLE_ZMQ
libbitcoin_zmq_a_CPPFLAGS = $(AM_CPPFLAGS) $(BITCOIN_INCLUDES) $(ZMQ_CFLAGS)
libbitcoin_zmq_a_CXXFLAGS = $(AM_CXXFLAGS) $(PIE_FLAGS)
libbitcoin_zmq_a_SOURCES = \
  zmq/zmqabstractnotifier.cpp \
  zmq/zmqnotificationinterface.cpp \
  zmq/zmqpublishnotifier.cpp \
  zmq/zmqrpc.cpp \
  zmq/zmqutil.cpp
endif


# wallet: shared between navcoind and navcoin-qt, but only linked
# when wallet enabled
libbitcoin_wallet_a_CPPFLAGS = $(AM_CPPFLAGS) $(BITCOIN_INCLUDES) $(BDB_CPPFLAGS) $(SQLITE_CFLAGS)
libbitcoin_wallet_a_CXXFLAGS = $(AM_CXXFLAGS) $(PIE_FLAGS)
libbitcoin_wallet_a_SOURCES = \
  wallet/coincontrol.cpp \
  wallet/context.cpp \
  wallet/crypter.cpp \
  wallet/db.cpp \
  wallet/dump.cpp \
  wallet/external_signer_scriptpubkeyman.cpp \
  wallet/feebumper.cpp \
  wallet/fees.cpp \
  wallet/interfaces.cpp \
  wallet/load.cpp \
  wallet/receive.cpp \
  wallet/rpc/addresses.cpp \
  wallet/rpc/backup.cpp \
  wallet/rpc/coins.cpp \
  wallet/rpc/encrypt.cpp \
  wallet/rpc/spend.cpp \
  wallet/rpc/signmessage.cpp \
  wallet/rpc/transactions.cpp \
  wallet/rpc/util.cpp \
  wallet/rpc/wallet.cpp \
  wallet/scriptpubkeyman.cpp \
  wallet/spend.cpp \
  wallet/transaction.cpp \
  wallet/wallet.cpp \
  wallet/walletdb.cpp \
  wallet/walletutil.cpp \
  wallet/coinselection.cpp \
  $(BITCOIN_CORE_H)

if USE_SQLITE
libbitcoin_wallet_a_SOURCES += wallet/sqlite.cpp
endif
if USE_BDB
libbitcoin_wallet_a_SOURCES += wallet/bdb.cpp wallet/salvage.cpp
endif

libbitcoin_wallet_tool_a_CPPFLAGS = $(AM_CPPFLAGS) $(BITCOIN_INCLUDES)
libbitcoin_wallet_tool_a_CXXFLAGS = $(AM_CXXFLAGS) $(PIE_FLAGS)
libbitcoin_wallet_tool_a_SOURCES = \
  wallet/wallettool.cpp \
  $(BITCOIN_CORE_H)

# crypto primitives library
crypto_libbitcoin_crypto_base_la_CPPFLAGS = $(AM_CPPFLAGS)

# Specify -static in both CXXFLAGS and LDFLAGS so libtool will only build a
# static version of this library. We don't need a dynamic version, and a dynamic
# version can't be used on windows anyway because the library doesn't currently
# export DLL symbols.
crypto_libbitcoin_crypto_base_la_CXXFLAGS = $(AM_CXXFLAGS) $(PIE_FLAGS) -static
crypto_libbitcoin_crypto_base_la_LDFLAGS = $(AM_LDFLAGS) -static

crypto_libbitcoin_crypto_base_la_SOURCES = \
  crypto/aes.cpp \
  crypto/aes.h \
  crypto/chacha_poly_aead.h \
  crypto/chacha_poly_aead.cpp \
  crypto/chacha20.h \
  crypto/chacha20.cpp \
  crypto/common.h \
  crypto/hkdf_sha256_32.cpp \
  crypto/hkdf_sha256_32.h \
  crypto/hmac_sha256.cpp \
  crypto/hmac_sha256.h \
  crypto/hmac_sha512.cpp \
  crypto/hmac_sha512.h \
  crypto/poly1305.h \
  crypto/poly1305.cpp \
  crypto/muhash.h \
  crypto/muhash.cpp \
  crypto/ripemd160.cpp \
  crypto/ripemd160.h \
  crypto/sha1.cpp \
  crypto/sha1.h \
  crypto/sha256.cpp \
  crypto/sha256.h \
  crypto/sha3.cpp \
  crypto/sha3.h \
  crypto/sha512.cpp \
  crypto/sha512.h \
  crypto/siphash.cpp \
  crypto/siphash.h

if USE_ASM
crypto_libbitcoin_crypto_base_la_SOURCES += crypto/sha256_sse4.cpp
endif

# See explanation for -static in crypto_libbitcoin_crypto_base_la's LDFLAGS and
# CXXFLAGS above
crypto_libbitcoin_crypto_sse41_la_LDFLAGS = $(AM_LDFLAGS) -static
crypto_libbitcoin_crypto_sse41_la_CXXFLAGS = $(AM_CXXFLAGS) $(PIE_FLAGS) -static
crypto_libbitcoin_crypto_sse41_la_CPPFLAGS = $(AM_CPPFLAGS)
crypto_libbitcoin_crypto_sse41_la_CXXFLAGS += $(SSE41_CXXFLAGS)
crypto_libbitcoin_crypto_sse41_la_CPPFLAGS += -DENABLE_SSE41
crypto_libbitcoin_crypto_sse41_la_SOURCES = crypto/sha256_sse41.cpp

# See explanation for -static in crypto_libbitcoin_crypto_base_la's LDFLAGS and
# CXXFLAGS above
crypto_libbitcoin_crypto_avx2_la_LDFLAGS = $(AM_LDFLAGS) -static
crypto_libbitcoin_crypto_avx2_la_CXXFLAGS = $(AM_CXXFLAGS) $(PIE_FLAGS) -static
crypto_libbitcoin_crypto_avx2_la_CPPFLAGS = $(AM_CPPFLAGS)
crypto_libbitcoin_crypto_avx2_la_CXXFLAGS += $(AVX2_CXXFLAGS)
crypto_libbitcoin_crypto_avx2_la_CPPFLAGS += -DENABLE_AVX2
crypto_libbitcoin_crypto_avx2_la_SOURCES = crypto/sha256_avx2.cpp

# See explanation for -static in crypto_libbitcoin_crypto_base_la's LDFLAGS and
# CXXFLAGS above
crypto_libbitcoin_crypto_x86_shani_la_LDFLAGS = $(AM_LDFLAGS) -static
crypto_libbitcoin_crypto_x86_shani_la_CXXFLAGS = $(AM_CXXFLAGS) $(PIE_FLAGS) -static
crypto_libbitcoin_crypto_x86_shani_la_CPPFLAGS = $(AM_CPPFLAGS)
crypto_libbitcoin_crypto_x86_shani_la_CXXFLAGS += $(X86_SHANI_CXXFLAGS)
crypto_libbitcoin_crypto_x86_shani_la_CPPFLAGS += -DENABLE_X86_SHANI
crypto_libbitcoin_crypto_x86_shani_la_SOURCES = crypto/sha256_x86_shani.cpp

# See explanation for -static in crypto_libbitcoin_crypto_base_la's LDFLAGS and
# CXXFLAGS above
crypto_libbitcoin_crypto_arm_shani_la_LDFLAGS = $(AM_LDFLAGS) -static
crypto_libbitcoin_crypto_arm_shani_la_CXXFLAGS = $(AM_CXXFLAGS) $(PIE_FLAGS) -static
crypto_libbitcoin_crypto_arm_shani_la_CPPFLAGS = $(AM_CPPFLAGS)
crypto_libbitcoin_crypto_arm_shani_la_CXXFLAGS += $(ARM_SHANI_CXXFLAGS)
crypto_libbitcoin_crypto_arm_shani_la_CPPFLAGS += -DENABLE_ARM_SHANI
crypto_libbitcoin_crypto_arm_shani_la_SOURCES = crypto/sha256_arm_shani.cpp

# consensus: shared between all executables that validate any consensus rules.
libbitcoin_consensus_a_CPPFLAGS = $(AM_CPPFLAGS) $(BITCOIN_INCLUDES)
libbitcoin_consensus_a_CXXFLAGS = $(AM_CXXFLAGS) $(PIE_FLAGS)
libbitcoin_consensus_a_SOURCES = \
  arith_uint256.cpp \
  arith_uint256.h \
  consensus/amount.h \
  consensus/merkle.cpp \
  consensus/merkle.h \
  consensus/params.h \
  consensus/tx_check.cpp \
  consensus/validation.h \
  hash.cpp \
  hash.h \
  prevector.h \
  primitives/block.cpp \
  primitives/block.h \
  primitives/transaction.cpp \
  primitives/transaction.h \
  pubkey.cpp \
  pubkey.h \
  script/bitcoinconsensus.cpp \
  script/interpreter.cpp \
  script/interpreter.h \
  script/script.cpp \
  script/script.h \
  script/script_error.cpp \
  script/script_error.h \
  serialize.h \
  span.h \
  tinyformat.h \
  uint256.cpp \
  uint256.h \
  util/strencodings.cpp \
  util/strencodings.h \
  version.h

# common: shared between navcoind, and navcoin-qt and non-server tools
libbitcoin_common_a_CPPFLAGS = $(AM_CPPFLAGS) $(BITCOIN_INCLUDES)
libbitcoin_common_a_CXXFLAGS = $(AM_CXXFLAGS) $(PIE_FLAGS)
libbitcoin_common_a_SOURCES = \
  base58.cpp \
  bech32.cpp \
  chainparams.cpp \
  coins.cpp \
  common/bloom.cpp \
  compressor.cpp \
  core_read.cpp \
  core_write.cpp \
  deploymentinfo.cpp \
  external_signer.cpp \
  init/common.cpp \
  key.cpp \
  key_io.cpp \
  merkleblock.cpp \
  net_types.cpp \
  netaddress.cpp \
  netbase.cpp \
  net_permissions.cpp \
  outputtype.cpp \
  policy/feerate.cpp \
  policy/policy.cpp \
  protocol.cpp \
  psbt.cpp \
  rpc/rawtransaction_util.cpp \
  rpc/external_signer.cpp \
  rpc/util.cpp \
  scheduler.cpp \
  script/descriptor.cpp \
  script/miniscript.cpp \
  script/sign.cpp \
  script/signingprovider.cpp \
  script/standard.cpp \
  warnings.cpp \
  $(BITCOIN_CORE_H)

# util: shared between all executables.
libbitcoin_util_a_CPPFLAGS = $(AM_CPPFLAGS) $(BITCOIN_INCLUDES)
libbitcoin_util_a_CXXFLAGS = $(AM_CXXFLAGS) $(PIE_FLAGS)
libbitcoin_util_a_SOURCES = \
  support/lockedpool.cpp \
  chainparamsbase.cpp \
  clientversion.cpp \
  fs.cpp \
  interfaces/echo.cpp \
  interfaces/handler.cpp \
  interfaces/init.cpp \
  logging.cpp \
  random.cpp \
  randomenv.cpp \
  rpc/request.cpp \
  support/cleanse.cpp \
  sync.cpp \
  threadinterrupt.cpp \
  util/asmap.cpp \
  util/bip32.cpp \
  util/bytevectorhash.cpp \
  util/check.cpp \
  util/error.cpp \
  util/fees.cpp \
  util/getuniquepath.cpp \
  util/hasher.cpp \
  util/sock.cpp \
  util/syserror.cpp \
  util/system.cpp \
  util/message.cpp \
  util/moneystr.cpp \
  util/rbf.cpp \
  util/readwritefile.cpp \
  util/settings.cpp \
  util/thread.cpp \
  util/threadnames.cpp \
  util/serfloat.cpp \
  util/spanparsing.cpp \
  util/strencodings.cpp \
  util/string.cpp \
  util/syscall_sandbox.cpp \
  util/time.cpp \
  util/tokenpipe.cpp \
  $(BITCOIN_CORE_H)

if USE_LIBEVENT
libbitcoin_util_a_SOURCES += util/url.cpp
endif

# cli: shared between navcoin-cli and navcoin-qt
libbitcoin_cli_a_CPPFLAGS = $(AM_CPPFLAGS) $(BITCOIN_INCLUDES)
libbitcoin_cli_a_CXXFLAGS = $(AM_CXXFLAGS) $(PIE_FLAGS)
libbitcoin_cli_a_SOURCES = \
  compat/stdin.h \
  compat/stdin.cpp \
  rpc/client.cpp \
  $(BITCOIN_CORE_H)

nodist_libbitcoin_util_a_SOURCES = $(srcdir)/obj/build.h
#

# navcoind & navcoin-node binaries #
navcoin_daemon_sources = bitcoind.cpp
navcoin_bin_cppflags = $(AM_CPPFLAGS) $(BITCOIN_INCLUDES)
navcoin_bin_cxxflags = $(AM_CXXFLAGS) $(PIE_FLAGS)
navcoin_bin_ldflags = $(RELDFLAGS) $(AM_LDFLAGS) $(LIBTOOL_APP_LDFLAGS) $(PTHREAD_FLAGS)

if TARGET_WINDOWS
navcoin_daemon_sources += bitcoind-res.rc
endif

navcoin_bin_ldadd = \
  $(LIBBITCOIN_WALLET) \
  $(LIBBITCOIN_COMMON) \
  $(LIBBITCOIN_UTIL) \
  $(LIBUNIVALUE) \
  $(LIBBITCOIN_ZMQ) \
  $(LIBBITCOIN_CONSENSUS) \
  $(LIBBITCOIN_CRYPTO) \
  $(LIBLEVELDB) \
  $(LIBMEMENV) \
  $(LIBBLS) \
  $(LIBMCL) \
  $(LIBSECP256K1)

navcoin_bin_ldadd += $(BDB_LIBS) $(MINIUPNPC_LIBS) $(NATPMP_LIBS) $(EVENT_PTHREADS_LIBS) $(EVENT_LIBS) $(ZMQ_LIBS) $(SQLITE_LIBS)

navcoind_SOURCES = $(navcoin_daemon_sources) init/bitcoind.cpp
navcoind_CPPFLAGS = $(navcoin_bin_cppflags)
navcoind_CXXFLAGS = $(navcoin_bin_cxxflags)
navcoind_LDFLAGS = $(navcoin_bin_ldflags)
navcoind_LDADD = $(LIBBITCOIN_NODE) $(navcoin_bin_ldadd)

navcoin_node_SOURCES = $(navcoin_daemon_sources) init/bitcoin-node.cpp
navcoin_node_CPPFLAGS = $(navcoin_bin_cppflags)
navcoin_node_CXXFLAGS = $(navcoin_bin_cxxflags)
navcoin_node_LDFLAGS = $(navcoin_bin_ldflags)
navcoin_node_LDADD = $(LIBBITCOIN_NODE) $(navcoin_bin_ldadd) $(LIBBITCOIN_IPC) $(LIBMULTIPROCESS_LIBS)

# navcoin-cli binary #
navcoin_cli_SOURCES = bitcoin-cli.cpp
navcoin_cli_CPPFLAGS = $(AM_CPPFLAGS) $(BITCOIN_INCLUDES) $(EVENT_CFLAGS)
navcoin_cli_CXXFLAGS = $(AM_CXXFLAGS) $(PIE_FLAGS)
navcoin_cli_LDFLAGS = $(RELDFLAGS) $(AM_LDFLAGS) $(LIBTOOL_APP_LDFLAGS) $(PTHREAD_FLAGS)

if TARGET_WINDOWS
navcoin_cli_SOURCES += bitcoin-cli-res.rc
endif

navcoin_cli_LDADD = \
  $(LIBBITCOIN_CLI) \
  $(LIBUNIVALUE) \
  $(LIBBITCOIN_UTIL) \
  $(LIBBITCOIN_CRYPTO)

navcoin_cli_LDADD += $(EVENT_LIBS)
#

# navcoin-tx binary #
navcoin_tx_SOURCES = bitcoin-tx.cpp
navcoin_tx_CPPFLAGS = $(AM_CPPFLAGS) $(BITCOIN_INCLUDES)
navcoin_tx_CXXFLAGS = $(AM_CXXFLAGS) $(PIE_FLAGS)
navcoin_tx_LDFLAGS = $(RELDFLAGS) $(AM_LDFLAGS) $(LIBTOOL_APP_LDFLAGS) $(PTHREAD_FLAGS)

if TARGET_WINDOWS
navcoin_tx_SOURCES += bitcoin-tx-res.rc
endif

navcoin_tx_LDADD = \
  $(LIBUNIVALUE) \
  $(LIBBITCOIN_COMMON) \
  $(LIBBITCOIN_UTIL) \
  $(LIBBITCOIN_CONSENSUS) \
  $(LIBBITCOIN_CRYPTO) \
  $(LIBBLS) \
  $(LIBMCL) \
  $(LIBSECP256K1)
#

# navcoin-wallet binary #
navcoin_wallet_SOURCES = bitcoin-wallet.cpp
navcoin_wallet_SOURCES += init/bitcoin-wallet.cpp
navcoin_wallet_CPPFLAGS = $(navcoin_bin_cppflags)
navcoin_wallet_CXXFLAGS = $(navcoin_bin_cxxflags)
navcoin_wallet_LDFLAGS = $(navcoin_bin_ldflags)
navcoin_wallet_LDADD = \
  $(LIBBITCOIN_WALLET_TOOL) \
  $(LIBBITCOIN_WALLET) \
  $(LIBBITCOIN_COMMON) \
  $(LIBBITCOIN_UTIL) \
  $(LIBUNIVALUE) \
  $(LIBBITCOIN_CONSENSUS) \
  $(LIBBITCOIN_CRYPTO) \
  $(LIBBLS) \
  $(LIBMCL) \
  $(LIBSECP256K1) \
  $(BDB_LIBS) \
  $(SQLITE_LIBS)

if TARGET_WINDOWS
navcoin_wallet_SOURCES += bitcoin-wallet-res.rc
endif
#

# navcoin-util binary #
navcoin_util_SOURCES = bitcoin-util.cpp
navcoin_util_CPPFLAGS = $(AM_CPPFLAGS) $(BITCOIN_INCLUDES)
navcoin_util_CXXFLAGS = $(AM_CXXFLAGS) $(PIE_FLAGS)
navcoin_util_LDFLAGS = $(RELDFLAGS) $(AM_LDFLAGS) $(LIBTOOL_APP_LDFLAGS) $(PTHREAD_FLAGS)

if TARGET_WINDOWS
navcoin_util_SOURCES += bitcoin-util-res.rc
endif

navcoin_util_LDADD = \
  $(LIBBITCOIN_COMMON) \
  $(LIBBITCOIN_UTIL) \
  $(LIBUNIVALUE) \
  $(LIBBITCOIN_CONSENSUS) \
  $(LIBBITCOIN_CRYPTO) \
  $(LIBBLS) \
  $(LIBMCL) \
  $(LIBSECP256K1)
#

# bitcoin-chainstate binary #
navcoin_chainstate_SOURCES = bitcoin-chainstate.cpp
navcoin_chainstate_CPPFLAGS = $(AM_CPPFLAGS) $(BITCOIN_INCLUDES)
navcoin_chainstate_CXXFLAGS = $(AM_CXXFLAGS) $(PIE_FLAGS)

# $(LIBTOOL_APP_LDFLAGS) deliberately omitted here so that we can test linking
# bitcoin-chainstate against libbitcoinkernel as a shared or static library by
# setting --{en,dis}able-shared.
navcoin_chainstate_LDFLAGS = $(RELDFLAGS) $(AM_LDFLAGS) $(PTHREAD_FLAGS)
navcoin_chainstate_LDADD = $(LIBBITCOINKERNEL)
#

# bitcoinkernel library #
if BUILD_BITCOIN_KERNEL_LIB
lib_LTLIBRARIES += $(LIBBITCOINKERNEL)

libbitcoinkernel_la_LDFLAGS = $(AM_LDFLAGS) -no-undefined $(RELDFLAGS) $(PTHREAD_FLAGS)
libbitcoinkernel_la_LIBADD = $(LIBBITCOIN_CRYPTO) $(LIBUNIVALUE) $(LIBLEVELDB) $(LIBMEMENV) $(LIBBLS) $(LIBMCL) $(LIBSECP256K1)
libbitcoinkernel_la_CPPFLAGS = $(AM_CPPFLAGS) -I$(builddir)/obj -I$(srcdir)/secp256k1/include $(BLS_INCLUDES) -DBUILD_BITCOIN_INTERNAL $(BOOST_CPPFLAGS) $(LEVELDB_CPPFLAGS) -I$(srcdir)/$(UNIVALUE_INCLUDE_DIR_INT)

# libbitcoinkernel requires default symbol visibility, explicitly specify that
# here so that things still work even when user configures with
#   --enable-reduce-exports
#
# Note this is a quick hack that will be removed as we incrementally define what
# to export from the library.
libbitcoinkernel_la_CXXFLAGS = $(AM_CXXFLAGS) $(PIE_FLAGS) -fvisibility=default

# TODO: For now, Specify -static in both CXXFLAGS and LDFLAGS when building for
#       windows targets so libtool will only build a static version of this
#       library. There are unresolved problems when building dll's for mingw-w64
#       and attempting to statically embed libstdc++, libpthread, etc.
if TARGET_WINDOWS
libbitcoinkernel_la_LDFLAGS += -static
libbitcoinkernel_la_CXXFLAGS += -static
endif

# TODO: libbitcoinkernel is a work in progress consensus engine library, as more
#       and more modules are decoupled from the consensus engine, this list will
#       shrink to only those which are absolutely necessary.
libbitcoinkernel_la_SOURCES = \
  kernel/bitcoinkernel.cpp \
  arith_uint256.cpp \
  blockfilter.cpp \
  blsct/arith/elements.cpp \
  blsct/arith/g1point.cpp \
  blsct/arith/mcl_initializer.cpp \
  blsct/arith/scalar.cpp \
  chain.cpp \
  chainparamsbase.cpp \
  chainparams.cpp \
  clientversion.cpp \
  coins.cpp \
  compressor.cpp \
  consensus/merkle.cpp \
  consensus/tx_check.cpp \
  consensus/tx_verify.cpp \
  core_read.cpp \
  dbwrapper.cpp \
  deploymentinfo.cpp \
  deploymentstatus.cpp \
  flatfile.cpp \
  fs.cpp \
  hash.cpp \
  kernel/chain.cpp \
  kernel/checks.cpp \
  kernel/coinstats.cpp \
  kernel/context.cpp \
  kernel/mempool_persist.cpp \
  key.cpp \
  logging.cpp \
  node/blockstorage.cpp \
  node/chainstate.cpp \
  node/interface_ui.cpp \
  policy/feerate.cpp \
  policy/fees.cpp \
  policy/packages.cpp \
  policy/policy.cpp \
  policy/rbf.cpp \
  policy/settings.cpp \
  pow.cpp \
  primitives/block.cpp \
  primitives/transaction.cpp \
  pubkey.cpp \
  random.cpp \
  randomenv.cpp \
  scheduler.cpp \
  script/interpreter.cpp \
  script/script.cpp \
  script/script_error.cpp \
  script/sigcache.cpp \
  script/standard.cpp \
  shutdown.cpp \
  signet.cpp \
  support/cleanse.cpp \
  support/lockedpool.cpp \
  sync.cpp \
  threadinterrupt.cpp \
  txdb.cpp \
  txmempool.cpp \
  uint256.cpp \
  util/bytevectorhash.cpp \
  util/check.cpp \
  util/getuniquepath.cpp \
  util/hasher.cpp \
  util/moneystr.cpp \
  util/rbf.cpp \
  util/serfloat.cpp \
  util/settings.cpp \
  util/strencodings.cpp \
  util/string.cpp \
  util/syscall_sandbox.cpp \
  util/syserror.cpp \
  util/system.cpp \
  util/thread.cpp \
  util/threadnames.cpp \
  util/time.cpp \
  util/tokenpipe.cpp \
  validation.cpp \
  validationinterface.cpp \
  versionbits.cpp \
  warnings.cpp

# Required for obj/build.h to be generated first.
# More details: https://www.gnu.org/software/automake/manual/html_node/Built-Sources-Example.html
libbitcoinkernel_la-clientversion.l$(OBJEXT): obj/build.h
endif # BUILD_BITCOIN_KERNEL_LIB
#

# bitcoinconsensus library #
if BUILD_BITCOIN_LIBS
lib_LTLIBRARIES += $(LIBBITCOINCONSENSUS)

include_HEADERS = script/bitcoinconsensus.h
libbitcoinconsensus_la_SOURCES = support/cleanse.cpp $(crypto_libbitcoin_crypto_base_la_SOURCES) $(libbitcoin_consensus_a_SOURCES)

libbitcoinconsensus_la_LDFLAGS = $(AM_LDFLAGS) -no-undefined $(RELDFLAGS)
libbitcoinconsensus_la_LIBADD = \
  $(LIBBLS) \
  $(LIBMCL) \
  $(LIBSECP256K1)
libbitcoinconsensus_la_CPPFLAGS = $(AM_CPPFLAGS) -I$(builddir)/obj -I$(srcdir)/secp256k1/include -DBUILD_BITCOIN_INTERNAL
libbitcoinconsensus_la_CXXFLAGS = $(AM_CXXFLAGS) $(PIE_FLAGS)

endif
#

CTAES_DIST =  crypto/ctaes/bench.c
CTAES_DIST += crypto/ctaes/ctaes.c
CTAES_DIST += crypto/ctaes/ctaes.h
CTAES_DIST += crypto/ctaes/README.md
CTAES_DIST += crypto/ctaes/test.c

CLEANFILES = $(EXTRA_LIBRARIES)

CLEANFILES += *.gcda *.gcno
CLEANFILES += compat/*.gcda compat/*.gcno
CLEANFILES += consensus/*.gcda consensus/*.gcno
CLEANFILES += crc32c/src/*.gcda crc32c/src/*.gcno
CLEANFILES += crypto/*.gcda crypto/*.gcno
CLEANFILES += index/*.gcda index/*.gcno
CLEANFILES += interfaces/*.gcda interfaces/*.gcno
CLEANFILES += node/*.gcda node/*.gcno
CLEANFILES += policy/*.gcda policy/*.gcno
CLEANFILES += primitives/*.gcda primitives/*.gcno
CLEANFILES += rpc/*.gcda rpc/*.gcno
CLEANFILES += script/*.gcda script/*.gcno
CLEANFILES += support/*.gcda support/*.gcno
CLEANFILES += univalue/*.gcda univalue/*.gcno
CLEANFILES += util/*.gcda util/*.gcno
CLEANFILES += wallet/*.gcda wallet/*.gcno
CLEANFILES += wallet/test/*.gcda wallet/test/*.gcno
CLEANFILES += zmq/*.gcda zmq/*.gcno
CLEANFILES += obj/build.h

EXTRA_DIST = $(CTAES_DIST)


config/bitcoin-config.h: config/stamp-h1
	@$(MAKE) -C $(top_builddir) $(subdir)/$(@)
config/stamp-h1: $(top_srcdir)/$(subdir)/config/bitcoin-config.h.in $(top_builddir)/config.status
	$(AM_V_at)$(MAKE) -C $(top_builddir) $(subdir)/$(@)
$(top_srcdir)/$(subdir)/config/bitcoin-config.h.in:  $(am__configure_deps)
	$(AM_V_at)$(MAKE) -C $(top_srcdir) $(subdir)/config/bitcoin-config.h.in

clean-local:
	-$(MAKE) -C secp256k1 clean
	-$(MAKE) -C bls clean
	-rm -f leveldb/*/*.gcda leveldb/*/*.gcno leveldb/helpers/memenv/*.gcda leveldb/helpers/memenv/*.gcno
	-rm -f config.h
	-rm -rf test/__pycache__

.rc.o:
	@test -f $(WINDRES)
	## FIXME: How to get the appropriate modulename_CPPFLAGS in here?
	$(AM_V_GEN) $(WINDRES) $(DEFS) $(DEFAULT_INCLUDES) $(INCLUDES) $(CPPFLAGS) -DWINDRES_PREPROC -i $< -o $@

check-symbols: $(bin_PROGRAMS)
	@echo "Running symbol and dynamic library checks..."
	$(AM_V_at) $(PYTHON) $(top_srcdir)/contrib/devtools/symbol-check.py $(bin_PROGRAMS)

check-security: $(bin_PROGRAMS)
if HARDEN
	@echo "Checking binary security..."
	$(AM_V_at) $(PYTHON) $(top_srcdir)/contrib/devtools/security-check.py $(bin_PROGRAMS)
endif

libbitcoin_ipc_mpgen_input = \
  ipc/capnp/echo.capnp \
  ipc/capnp/init.capnp
EXTRA_DIST += $(libbitcoin_ipc_mpgen_input)
%.capnp:

# Explicitly list dependencies on generated headers as described in
# https://www.gnu.org/software/automake/manual/html_node/Built-Sources-Example.html#Recording-Dependencies-manually
ipc/capnp/libbitcoin_ipc_a-protocol.$(OBJEXT): $(libbitcoin_ipc_mpgen_input:=.h)

if BUILD_MULTIPROCESS
LIBBITCOIN_IPC=libbitcoin_ipc.a
libbitcoin_ipc_a_SOURCES = \
  ipc/capnp/context.h \
  ipc/capnp/init-types.h \
  ipc/capnp/protocol.cpp \
  ipc/capnp/protocol.h \
  ipc/context.h \
  ipc/exception.h \
  ipc/interfaces.cpp \
  ipc/process.cpp \
  ipc/process.h \
  ipc/protocol.h
libbitcoin_ipc_a_CPPFLAGS = $(AM_CPPFLAGS) $(BITCOIN_INCLUDES)
libbitcoin_ipc_a_CXXFLAGS = $(AM_CXXFLAGS) $(PIE_FLAGS) $(LIBMULTIPROCESS_CFLAGS)

include $(MPGEN_PREFIX)/include/mpgen.mk
libbitcoin_ipc_mpgen_output = \
  $(libbitcoin_ipc_mpgen_input:=.c++) \
  $(libbitcoin_ipc_mpgen_input:=.h) \
  $(libbitcoin_ipc_mpgen_input:=.proxy-client.c++) \
  $(libbitcoin_ipc_mpgen_input:=.proxy-server.c++) \
  $(libbitcoin_ipc_mpgen_input:=.proxy-types.c++) \
  $(libbitcoin_ipc_mpgen_input:=.proxy-types.h) \
  $(libbitcoin_ipc_mpgen_input:=.proxy.h)
nodist_libbitcoin_ipc_a_SOURCES = $(libbitcoin_ipc_mpgen_output)
CLEANFILES += $(libbitcoin_ipc_mpgen_output)
endif

%.raw.h: %.raw
	@$(MKDIR_P) $(@D)
	@{ \
	 echo "static unsigned const char $(*F)_raw[] = {" && \
	 $(HEXDUMP) -v -e '8/1 "0x%02x, "' -e '"\n"' $< | $(SED) -e 's/0x  ,//g' && \
	 echo "};"; \
	} > "$@.new" && mv -f "$@.new" "$@"
	@echo "Generated $@"

include Makefile.minisketch.include

include Makefile.crc32c.include
include Makefile.leveldb.include

include Makefile.test_util.include
include Makefile.test_fuzz.include

include Makefile.test.include

if ENABLE_BENCH
include Makefile.bench.include
endif

if ENABLE_QT
include Makefile.qt.include
endif

if ENABLE_QT_TESTS
include Makefile.qttest.include
endif

include Makefile.univalue.include<|MERGE_RESOLUTION|>--- conflicted
+++ resolved
@@ -75,12 +75,6 @@
 	$(AM_V_at)$(MAKE) $(AM_MAKEFLAGS) -C $(@D) $(@F)
 
 $(LIBBLS):
-<<<<<<< HEAD
-	$(AM_V_at) CC='$(CC)' CXX='$(CXX)' CPPFLAGS='$(CPPFLAGS)' LDFLAGS='$(LDFLAGS)' $(MAKE) $(AM_MAKEFLAGS) -C bls lib/libbls384_256.a
-
-$(LIBMCL):
-	$(AM_V_at) MCL_USE_LLVM=0 CC='$(CC)' CXX='$(CXX)' CPPFLAGS='$(CPPFLAGS)' LDFLAGS='$(LDFLAGS)' $(MAKE) $(AM_MAKEFLAGS) -C bls/mcl lib/libmcl.a
-=======
 	$(AM_V_at) \
 		ARCH='$(firstword $(subst -, ,$(HOST)))' \
 		CC='$(CC)' \
@@ -106,7 +100,6 @@
 		RANLIB='$(RANLIB)' \
 		$(MAKE) $(AM_MAKEFLAGS) -C bls/mcl lib/libmcl.a
 	$(RANLIB) bls/mcl/lib/libmcl.a
->>>>>>> 4770ec66
 
 # Make is not made aware of per-object dependencies to avoid limiting building parallelization
 # But to build the less dependent modules first, we manually select their order here:
