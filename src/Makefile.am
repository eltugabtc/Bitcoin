# Copyright (c) 2013-2016 The Bitcoin Core developers
# Copyright (c) 2014-2018 The Syscoin Core developers
# Distributed under the MIT software license, see the accompanying
# file COPYING or http://www.opensource.org/licenses/mit-license.php.

DIST_SUBDIRS = secp256k1 univalue

AM_LDFLAGS = $(PTHREAD_CFLAGS) $(LIBTOOL_LDFLAGS) $(HARDENED_LDFLAGS)
AM_CXXFLAGS = $(HARDENED_CXXFLAGS) $(ERROR_CXXFLAGS)
AM_CPPFLAGS = $(HARDENED_CPPFLAGS)
EXTRA_LIBRARIES =

if EMBEDDED_UNIVALUE
LIBUNIVALUE = univalue/libunivalue.la

$(LIBUNIVALUE): $(wildcard univalue/lib/*) $(wildcard univalue/include/*)
	$(AM_V_at)$(MAKE) $(AM_MAKEFLAGS) -C $(@D) $(@F)
else
LIBUNIVALUE = $(UNIVALUE_LIBS)
endif

SYSCOIN_CONFIG_INCLUDES=-I$(builddir)/config
SYSCOIN_INCLUDES=-I$(builddir) -I$(builddir)/obj $(BDB_CPPFLAGS) $(BOOST_CPPFLAGS) $(LEVELDB_CPPFLAGS) $(CRYPTO_CFLAGS) $(SSL_CFLAGS)

SYSCOIN_INCLUDES += -I$(srcdir)/secp256k1/include
SYSCOIN_INCLUDES += $(UNIVALUE_CFLAGS)

LIBSYSCOIN_SERVER=libsyscoin_server.a
LIBSYSCOIN_COMMON=libsyscoin_common.a
LIBSYSCOIN_CONSENSUS=libsyscoin_consensus.a
LIBSYSCOIN_CLI=libsyscoin_cli.a
LIBSYSCOIN_UTIL=libsyscoin_util.a
LIBSYSCOIN_CRYPTO=crypto/libsyscoin_crypto.a
LIBSYSCOINQT=qt/libsyscoinqt.a
LIBSECP256K1=secp256k1/libsecp256k1.la

if ENABLE_ZMQ
LIBSYSCOIN_ZMQ=libsyscoin_zmq.a
endif
if BUILD_SYSCOIN_LIBS
LIBSYSCOINCONSENSUS=libsyscoinconsensus.la
endif
if ENABLE_WALLET
LIBSYSCOIN_WALLET=libsyscoin_wallet.a
endif

$(LIBSECP256K1): $(wildcard secp256k1/src/*) $(wildcard secp256k1/include/*)
	$(AM_V_at)$(MAKE) $(AM_MAKEFLAGS) -C $(@D) $(@F)

# Make is not made aware of per-object dependencies to avoid limiting building parallelization
# But to build the less dependent modules first, we manually select their order here:
EXTRA_LIBRARIES += \
  $(LIBSYSCOIN_CRYPTO) \
  $(LIBSYSCOIN_UTIL) \
  $(LIBSYSCOIN_COMMON) \
  $(LIBSYSCOIN_CONSENSUS) \
  $(LIBSYSCOIN_SERVER) \
  $(LIBSYSCOIN_CLI) \
  $(LIBSYSCOIN_WALLET) \
  $(LIBSYSCOIN_ZMQ)

lib_LTLIBRARIES = $(LIBSYSCOINCONSENSUS)

bin_PROGRAMS =
TESTS =
BENCHMARKS =

if BUILD_SYSCOIND
  bin_PROGRAMS += syscoind
endif

if BUILD_SYSCOIN_UTILS
  bin_PROGRAMS += syscoin-cli
endif

.PHONY: FORCE check-symbols check-security
# syscoin core #
SYSCOIN_CORE_H = \
  alias.h \
  offer.h \
  cert.h \
  ranges.h \
  graph.h \
  asset.h \
  assetallocation.h \
  escrow.h \
  feedback.h \
  auxpow.h \
<<<<<<< HEAD
=======
  thread_pool/thread_pool.hpp \
>>>>>>> 69eb384f
  thread_pool/fixed_function.hpp \
  thread_pool/mpmc_bounded_queue.hpp \
  thread_pool/thread_pool_state.hpp \
  thread_pool/thread_pool_options.hpp \
  thread_pool/worker.hpp \
  thread_pool/slotted_bag.hpp \
  thread_pool/rouser.hpp \
  addrdb.h \
  activemasternode.h \
  addressindex.h \
  spentindex.h \
  addrman.h \
  alert.h \
  base58.h \
  bip39.h \
  bip39_english.h \
  blockencodings.h \
  bloom.h \
  cachemap.h \
  cachemultimap.h \
  chain.h \
  chainparams.h \
  chainparamsbase.h \
  chainparamsseeds.h \
  checkpoints.h \
  checkqueue.h \
  clientversion.h \
  coins.h \
  compat.h \
  compat/byteswap.h \
  compat/endian.h \
  compat/sanity.h \
  compressor.h \
  consensus/consensus.h \
  core_io.h \
  core_memusage.h \
  cuckoocache.h \
  privatesend.h \
  privatesend-client.h \
  privatesend-server.h \
  privatesend-util.h \
  dsnotificationinterface.h \
  governance.h \
  governance-classes.h \
  governance-exceptions.h \
  governance-object.h \
  governance-validators.h \
  governance-vote.h \
  governance-votedb.h \
  flat-database.h \
  hdchain.h \
  httprpc.h \
  httpserver.h \
  indirectmap.h \
  init.h \
  instantx.h \
  key.h \
  keepass.h \
  keystore.h \
  dbwrapper.h \
  limitedmap.h \
  masternode.h \
  masternode-payments.h \
  masternode-sync.h \
  masternodeman.h \
  masternodeconfig.h \
  memusage.h \
  merkleblock.h \
  messagesigner.h \
  miner.h \
  net.h \
  net_processing.h \
  netaddress.h \
  netbase.h \
  netfulfilledman.h \
  netmessagemaker.h \
  noui.h \
  policy/fees.h \
  policy/policy.h \
  policy/rbf.h \
  pow.h \
  protocol.h \
  random.h \
  reverselock.h \
  rpc/client.h \
  rpc/mining.h \
  rpc/protocol.h \
  rpc/server.h \
  rpc/register.h \
  scheduler.h \
  script/sigcache.h \
  script/sign.h \
  script/standard.h \
  script/ismine.h \
  spork.h \
  streams.h \
  support/allocators/secure.h \
  support/allocators/zeroafterfree.h \
  support/cleanse.h \
  support/events.h \
  support/lockedpool.h \
  sync.h \
  threadsafety.h \
  threadinterrupt.h \
  timedata.h \
  torcontrol.h \
  txdb.h \
  txmempool.h \
  ui_interface.h \
  undo.h \
  util.h \
  utilmoneystr.h \
  utiltime.h \
  validation.h \
  validationinterface.h \
  versionbits.h \
  wallet/coincontrol.h \
  wallet/crypter.h \
  wallet/db.h \
  wallet/rpcwallet.h \
  wallet/wallet.h \
  wallet/walletdb.h \
  warnings.h \
  zmq/zmqabstractnotifier.h \
  zmq/zmqconfig.h \
  zmq/zmqnotificationinterface.h \
  zmq/zmqpublishnotifier.h


obj/build.h: FORCE
	@$(MKDIR_P) $(builddir)/obj
	@$(top_srcdir)/share/genbuild.sh $(abs_top_builddir)/src/obj/build.h \
	  $(abs_top_srcdir)
libsyscoin_util_a-clientversion.$(OBJEXT): obj/build.h

# server: shared between syscoind and syscoin-qt
libsyscoin_server_a_CPPFLAGS = $(AM_CPPFLAGS) $(SYSCOIN_INCLUDES) $(MINIUPNPC_CPPFLAGS) $(EVENT_CFLAGS) $(EVENT_PTHREADS_CFLAGS)
libsyscoin_server_a_CXXFLAGS = $(AM_CXXFLAGS) $(PIE_FLAGS)
libsyscoin_server_a_SOURCES = \
  alias.cpp \
  offer.cpp \
  cert.cpp \
  ranges.cpp \
  graph.cpp \
  asset.cpp \
  assetallocation.cpp \
  escrow.cpp \
  auxpow.cpp \
  activemasternode.cpp \
  addrman.cpp \
  addrdb.cpp \
  alert.cpp \
  bloom.cpp \
  blockencodings.cpp \
  chain.cpp \
  checkpoints.cpp \
  dsnotificationinterface.cpp \
  httprpc.cpp \
  httpserver.cpp \
  init.cpp \
  instantx.cpp \
  dbwrapper.cpp \
  governance.cpp \
  governance-classes.cpp \
  governance-object.cpp \
  governance-validators.cpp \
  governance-vote.cpp \
  governance-votedb.cpp \
  masternode.cpp \
  masternode-payments.cpp \
  masternode-sync.cpp \
  masternodeconfig.cpp \
  masternodeman.cpp \
  merkleblock.cpp \
  messagesigner.cpp \
  miner.cpp \
  net.cpp \
  netfulfilledman.cpp \
  net_processing.cpp \
  noui.cpp \
  policy/fees.cpp \
  policy/policy.cpp \
  pow.cpp \
  privatesend.cpp \
  privatesend-server.cpp \
  rest.cpp \
  rpc/blockchain.cpp \
  rpc/masternode.cpp \
  rpc/governance.cpp \
  rpc/mining.cpp \
  rpc/misc.cpp \
  rpc/net.cpp \
  rpc/rawtransaction.cpp \
  rpc/server.cpp \
  script/sigcache.cpp \
  script/ismine.cpp \
  sendalert.cpp \
  spork.cpp \
  timedata.cpp \
  torcontrol.cpp \
  txdb.cpp \
  txmempool.cpp \
  ui_interface.cpp \
  validation.cpp \
  validationinterface.cpp \
  versionbits.cpp \
  $(SYSCOIN_CORE_H)

if ENABLE_ZMQ
libsyscoin_zmq_a_CPPFLAGS = $(SYSCOIN_INCLUDES) $(ZMQ_CFLAGS)
libsyscoin_zmq_a_CXXFLAGS = $(AM_CXXFLAGS) $(PIE_FLAGS)
libsyscoin_zmq_a_SOURCES = \
  zmq/zmqabstractnotifier.cpp \
  zmq/zmqnotificationinterface.cpp \
  zmq/zmqpublishnotifier.cpp
endif


# wallet: shared between syscoind and syscoin-qt, but only linked
# when wallet enabled
libsyscoin_wallet_a_CPPFLAGS = $(AM_CPPFLAGS) $(SYSCOIN_INCLUDES)
libsyscoin_wallet_a_CXXFLAGS = $(AM_CXXFLAGS) $(PIE_FLAGS)
libsyscoin_wallet_a_SOURCES = \
  keepass.cpp \
  privatesend-client.cpp \
  privatesend-util.cpp \
  wallet/crypter.cpp \
  wallet/db.cpp \
  wallet/rpcdump.cpp \
  wallet/rpcwallet.cpp \
  wallet/wallet.cpp \
  wallet/walletdb.cpp \
  policy/rbf.cpp \
  $(SYSCOIN_CORE_H)

# crypto primitives library
crypto_libsyscoin_crypto_a_CPPFLAGS = $(AM_CPPFLAGS) $(SYSCOIN_CONFIG_INCLUDES) $(PIC_FLAGS)
crypto_libsyscoin_crypto_a_CXXFLAGS = $(AM_CXXFLAGS) $(PIE_FLAGS) $(PIC_FLAGS)
crypto_libsyscoin_crypto_a_SOURCES = \
  crypto/aes.cpp \
  crypto/aes.h \
  crypto/common.h \
  crypto/hmac_sha256.cpp \
  crypto/hmac_sha256.h \
  crypto/hmac_sha512.cpp \
  crypto/hmac_sha512.h \
  crypto/ripemd160.cpp \
  crypto/ripemd160.h \
  crypto/sha1.cpp \
  crypto/sha1.h \
  crypto/sha256.cpp \
  crypto/sha256.h \
  crypto/sha512.cpp \
  crypto/sha512.h

if USE_ASM
crypto_libsyscoin_crypto_a_SOURCES += crypto/sha256_sse4.cpp
endif

# consensus: shared between all executables that validate any consensus rules.
libsyscoin_consensus_a_CPPFLAGS = $(AM_CPPFLAGS) $(SYSCOIN_INCLUDES)
libsyscoin_consensus_a_CXXFLAGS = $(AM_CXXFLAGS) $(PIE_FLAGS)
libsyscoin_consensus_a_SOURCES = \
  amount.h \
  arith_uint256.cpp \
  arith_uint256.h \
  consensus/merkle.cpp \
  consensus/merkle.h \
  consensus/params.h \
  consensus/validation.h \
  hash.cpp \
  hash.h \
  prevector.h \
  primitives/block.cpp \
  primitives/block.h \
  primitives/pureheader.cpp \
  primitives/pureheader.h \
  primitives/transaction.cpp \
  primitives/transaction.h \
  pubkey.cpp \
  pubkey.h \
  script/syscoinconsensus.cpp \
  script/interpreter.cpp \
  script/interpreter.h \
  script/script.cpp \
  script/script.h \
  script/script_error.cpp \
  script/script_error.h \
  serialize.h \
  tinyformat.h \
  uint256.cpp \
  uint256.h \
  utilstrencodings.cpp \
  utilstrencodings.h \
  version.h

# common: shared between syscoind, and syscoin-qt and non-server tools
libsyscoin_common_a_CPPFLAGS = $(AM_CPPFLAGS) $(SYSCOIN_INCLUDES)
libsyscoin_common_a_CXXFLAGS = $(AM_CXXFLAGS) $(PIE_FLAGS)
libsyscoin_common_a_SOURCES = \
  amount.cpp \
  base58.cpp \
  bip39.cpp \
  chainparams.cpp \
  coins.cpp \
  compressor.cpp \
  core_read.cpp \
  core_write.cpp \
  hdchain.cpp \
  key.cpp \
  keystore.cpp \
  netaddress.cpp \
  netbase.cpp \
  protocol.cpp \
  scheduler.cpp \
  script/sign.cpp \
  script/standard.cpp \
  warnings.cpp \
  $(SYSCOIN_CORE_H)

# util: shared between all executables.
# This library *must* be included to make sure that the glibc
# backward-compatibility objects and their sanity checks are linked.
libsyscoin_util_a_CPPFLAGS = $(AM_CPPFLAGS) $(SYSCOIN_INCLUDES)
libsyscoin_util_a_CXXFLAGS = $(AM_CXXFLAGS) $(PIE_FLAGS)
libsyscoin_util_a_SOURCES = \
  support/lockedpool.cpp \
  chainparamsbase.cpp \
  clientversion.cpp \
  compat/glibc_sanity.cpp \
  compat/glibcxx_sanity.cpp \
  compat/strnlen.cpp \
  random.cpp \
  rpc/protocol.cpp \
  support/cleanse.cpp \
  sync.cpp \
  threadinterrupt.cpp \
  util.cpp \
  utilmoneystr.cpp \
  utilstrencodings.cpp \
  utiltime.cpp \
  $(SYSCOIN_CORE_H)

if GLIBC_BACK_COMPAT
libsyscoin_util_a_SOURCES += compat/glibc_compat.cpp
endif

# cli: shared between syscoin-cli and syscoin-qt
libsyscoin_cli_a_CPPFLAGS = $(AM_CPPFLAGS) $(SYSCOIN_INCLUDES)
libsyscoin_cli_a_CXXFLAGS = $(AM_CXXFLAGS) $(PIE_FLAGS)
libsyscoin_cli_a_SOURCES = \
  rpc/client.cpp \
  $(SYSCOIN_CORE_H)

nodist_libsyscoin_util_a_SOURCES = $(srcdir)/obj/build.h
#

# syscoind binary #
syscoind_SOURCES = syscoind.cpp
syscoind_CPPFLAGS = $(AM_CPPFLAGS) $(SYSCOIN_INCLUDES)
syscoind_CXXFLAGS = $(AM_CXXFLAGS) $(PIE_FLAGS)
syscoind_LDFLAGS = $(RELDFLAGS) $(AM_LDFLAGS) $(LIBTOOL_APP_LDFLAGS)

if TARGET_WINDOWS
syscoind_SOURCES += syscoind-res.rc
endif

syscoind_LDADD = \
  $(LIBSYSCOIN_SERVER) \
  $(LIBSYSCOIN_COMMON) \
  $(LIBUNIVALUE) \
  $(LIBSYSCOIN_UTIL) \
  $(LIBSYSCOIN_WALLET) \
  $(LIBSYSCOIN_ZMQ) \
  $(LIBSYSCOIN_CONSENSUS) \
  $(LIBSYSCOIN_CRYPTO) \
  $(LIBLEVELDB) \
  $(LIBLEVELDB_SSE42) \
  $(LIBMEMENV) \
  $(LIBSECP256K1)

syscoind_LDADD += $(BOOST_LIBS) $(BDB_LIBS) $(SSL_LIBS) $(CRYPTO_LIBS) $(MINIUPNPC_LIBS) $(EVENT_PTHREADS_LIBS) $(EVENT_LIBS) $(ZMQ_LIBS)

# syscoin-cli binary #
syscoin_cli_SOURCES = syscoin-cli.cpp
syscoin_cli_CPPFLAGS = $(AM_CPPFLAGS) $(SYSCOIN_INCLUDES) $(EVENT_CFLAGS)
syscoin_cli_CXXFLAGS = $(AM_CXXFLAGS) $(PIE_FLAGS)
syscoin_cli_LDFLAGS = $(RELDFLAGS) $(AM_LDFLAGS) $(LIBTOOL_APP_LDFLAGS)

if TARGET_WINDOWS
syscoin_cli_SOURCES += syscoin-cli-res.rc
endif

syscoin_cli_LDADD = \
  $(LIBSYSCOIN_CLI) \
  $(LIBUNIVALUE) \
  $(LIBSYSCOIN_UTIL) \
  $(LIBSYSCOIN_CRYPTO)
syscoin_cli_LDADD += $(BOOST_LIBS) $(SSL_LIBS) $(CRYPTO_LIBS) $(EVENT_LIBS)
#

# syscoin-tx binary #
syscoin_tx_SOURCES = syscoin-tx.cpp
syscoin_tx_CPPFLAGS = $(AM_CPPFLAGS) $(SYSCOIN_INCLUDES)
syscoin_tx_CXXFLAGS = $(AM_CXXFLAGS) $(PIE_FLAGS)
syscoin_tx_LDFLAGS = $(RELDFLAGS) $(AM_LDFLAGS) $(LIBTOOL_APP_LDFLAGS)

if TARGET_WINDOWS
syscoin_tx_SOURCES += syscoin-tx-res.rc
endif

syscoin_tx_LDADD = \
  $(LIBUNIVALUE) \
  $(LIBSYSCOIN_COMMON) \
  $(LIBSYSCOIN_UTIL) \
  $(LIBSYSCOIN_CONSENSUS) \
  $(LIBSYSCOIN_CRYPTO) \
  $(LIBSECP256K1)

syscoin_tx_LDADD += $(BOOST_LIBS) $(CRYPTO_LIBS)
#

# syscoinconsensus library #
if BUILD_SYSCOIN_LIBS
include_HEADERS = script/syscoinconsensus.h
libsyscoinconsensus_la_SOURCES = $(crypto_libsyscoin_crypto_a_SOURCES) $(libsyscoin_consensus_a_SOURCES)

if GLIBC_BACK_COMPAT
  libsyscoinconsensus_la_SOURCES += compat/glibc_compat.cpp
endif

libsyscoinconsensus_la_LDFLAGS = $(AM_LDFLAGS) -no-undefined $(RELDFLAGS)
libsyscoinconsensus_la_LIBADD = $(LIBSECP256K1)
libsyscoinconsensus_la_CPPFLAGS = $(AM_CPPFLAGS) -I$(builddir)/obj -I$(srcdir)/secp256k1/include -DBUILD_SYSCOIN_INTERNAL
libsyscoinconsensus_la_CXXFLAGS = $(AM_CXXFLAGS) $(PIE_FLAGS)

endif
#

CTAES_DIST =  crypto/ctaes/bench.c
CTAES_DIST += crypto/ctaes/ctaes.c
CTAES_DIST += crypto/ctaes/ctaes.h
CTAES_DIST += crypto/ctaes/README.md
CTAES_DIST += crypto/ctaes/test.c

CLEANFILES = $(EXTRA_LIBRARIES)

CLEANFILES += *.gcda *.gcno
CLEANFILES += compat/*.gcda compat/*.gcno
CLEANFILES += consensus/*.gcda consensus/*.gcno
CLEANFILES += crypto/*.gcda crypto/*.gcno
CLEANFILES += policy/*.gcda policy/*.gcno
CLEANFILES += primitives/*.gcda primitives/*.gcno
CLEANFILES += script/*.gcda script/*.gcno
CLEANFILES += support/*.gcda support/*.gcno
CLEANFILES += univalue/*.gcda univalue/*.gcno
CLEANFILES += wallet/*.gcda wallet/*.gcno
CLEANFILES += wallet/test/*.gcda wallet/test/*.gcno
CLEANFILES += zmq/*.gcda zmq/*.gcno

DISTCLEANFILES = obj/build.h

EXTRA_DIST = $(CTAES_DIST)


config/syscoin-config.h: config/stamp-h1
	@$(MAKE) -C $(top_builddir) $(subdir)/$(@)
config/stamp-h1: $(top_srcdir)/$(subdir)/config/syscoin-config.h.in $(top_builddir)/config.status
	$(AM_V_at)$(MAKE) -C $(top_builddir) $(subdir)/$(@)
$(top_srcdir)/$(subdir)/config/syscoin-config.h.in:  $(am__configure_deps)
	$(AM_V_at)$(MAKE) -C $(top_srcdir) $(subdir)/config/syscoin-config.h.in

clean-local:
	-$(MAKE) -C secp256k1 clean
	-$(MAKE) -C univalue clean
	-rm -f leveldb/*/*.gcda leveldb/*/*.gcno leveldb/helpers/memenv/*.gcda leveldb/helpers/memenv/*.gcno
	-rm -f config.h
	-rm -rf test/__pycache__

.rc.o:
	@test -f $(WINDRES)
	## FIXME: How to get the appropriate modulename_CPPFLAGS in here?
	$(AM_V_GEN) $(WINDRES) $(DEFS) $(DEFAULT_INCLUDES) $(INCLUDES) $(CPPFLAGS) -DWINDRES_PREPROC -i $< -o $@

check-symbols: $(bin_PROGRAMS)
if GLIBC_BACK_COMPAT
	@echo "Checking glibc back compat..."
	$(AM_V_at) READELF=$(READELF) CPPFILT=$(CPPFILT) $(top_srcdir)/contrib/devtools/symbol-check.py < $(bin_PROGRAMS)
endif

check-security: $(bin_PROGRAMS)
if HARDEN
	@echo "Checking binary security..."
	$(AM_V_at) READELF=$(READELF) OBJDUMP=$(OBJDUMP) $(top_srcdir)/contrib/devtools/security-check.py < $(bin_PROGRAMS)
endif

%.pb.cc %.pb.h: %.proto
	@test -f $(PROTOC)
	$(AM_V_GEN) $(PROTOC) --cpp_out=$(@D) --proto_path=$(<D) $<

if EMBEDDED_LEVELDB
include Makefile.leveldb.include
endif

if ENABLE_TESTS
include Makefile.test.include
endif

if ENABLE_BENCH
include Makefile.bench.include
endif

if ENABLE_QT
include Makefile.qt.include
endif

if ENABLE_QT_TESTS
include Makefile.qttest.include
endif<|MERGE_RESOLUTION|>--- conflicted
+++ resolved
@@ -86,10 +86,6 @@
   escrow.h \
   feedback.h \
   auxpow.h \
-<<<<<<< HEAD
-=======
-  thread_pool/thread_pool.hpp \
->>>>>>> 69eb384f
   thread_pool/fixed_function.hpp \
   thread_pool/mpmc_bounded_queue.hpp \
   thread_pool/thread_pool_state.hpp \
