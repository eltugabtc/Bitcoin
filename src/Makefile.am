--- conflicted
+++ resolved
@@ -517,7 +517,6 @@
   bip324.cpp \
   blockencodings.cpp \
   blockfilter.cpp \
-<<<<<<< HEAD
   blsct/arith/mcl/mcl_g1point.cpp \
   blsct/arith/mcl/mcl_scalar.cpp \
   blsct/arith/elements.cpp \
@@ -556,9 +555,7 @@
   blsct/set_mem_proof/set_mem_proof_prover.cpp \
   blsct/wallet/verification.cpp \
   blsct/signature.cpp \
-=======
   blsct/wallet/verification.cpp \
->>>>>>> c792c9a0
   chain.cpp \
   chainparams.cpp \
   consensus/tx_verify.cpp \
