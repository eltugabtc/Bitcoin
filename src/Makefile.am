DIST_SUBDIRS = secp256k1
AM_LDFLAGS = $(PTHREAD_CFLAGS) $(LIBTOOL_LDFLAGS)


if EMBEDDED_LEVELDB
LEVELDB_CPPFLAGS += -I$(srcdir)/leveldb/include
LEVELDB_CPPFLAGS += -I$(srcdir)/leveldb/helpers/memenv
LIBLEVELDB += $(builddir)/leveldb/libleveldb.a
LIBMEMENV  += $(builddir)/leveldb/libmemenv.a

# NOTE: This dependency is not strictly necessary, but without it make may try to build both in parallel, which breaks the LevelDB build system in a race
$(LIBLEVELDB): $(LIBMEMENV)

$(LIBLEVELDB) $(LIBMEMENV):
	@echo "Building LevelDB ..." && $(MAKE) -C $(@D) $(@F) CXX="$(CXX)" \
	CC="$(CC)" PLATFORM=$(TARGET_OS) AR="$(AR)" $(LEVELDB_TARGET_FLAGS) \
          OPT="$(CXXFLAGS) $(CPPFLAGS)"
endif

BITCOIN_CONFIG_INCLUDES=-I$(builddir)/config
BITCOIN_INCLUDES=-I$(builddir) -I$(builddir)/obj $(BOOST_CPPFLAGS) $(LEVELDB_CPPFLAGS) $(CRYPTO_CFLAGS) $(SSL_CFLAGS)

BITCOIN_INCLUDES += -I$(srcdir)/secp256k1/include

LIBBITCOIN_SERVER=libbitcoin_server.a
LIBBITCOIN_WALLET=libbitcoin_wallet.a
LIBBITCOIN_COMMON=libbitcoin_common.a
LIBBITCOIN_CLI=libbitcoin_cli.a
LIBBITCOIN_UTIL=libbitcoin_util.a
LIBBITCOIN_CRYPTO=crypto/libbitcoin_crypto.a
LIBBITCOIN_UNIVALUE=univalue/libbitcoin_univalue.a
LIBBITCOINQT=qt/libbitcoinqt.a
LIBSECP256K1=secp256k1/libsecp256k1.la

$(LIBSECP256K1): $(wildcard secp256k1/src/*) $(wildcard secp256k1/include/*)
	$(AM_V_at)$(MAKE) $(AM_MAKEFLAGS) -C $(@D) $(@F)

# Make is not made aware of per-object dependencies to avoid limiting building parallelization
# But to build the less dependent modules first, we manually select their order here:
EXTRA_LIBRARIES = \
  crypto/libbitcoin_crypto.a \
  libbitcoin_util.a \
  libbitcoin_common.a \
  univalue/libbitcoin_univalue.a \
  libbitcoin_server.a \
  libbitcoin_cli.a
if ENABLE_WALLET
BITCOIN_INCLUDES += $(BDB_CPPFLAGS)
EXTRA_LIBRARIES += libbitcoin_wallet.a
endif

if BUILD_BITCOIN_LIBS
lib_LTLIBRARIES = libbitcoinconsensus.la
LIBBITCOIN_CONSENSUS=libbitcoinconsensus.la
else
LIBBITCOIN_CONSENSUS=
endif

bin_PROGRAMS =
TESTS =

if BUILD_BITCOIND
  bin_PROGRAMS += crownd
endif

if BUILD_BITCOIN_UTILS
  bin_PROGRAMS += crown-cli crown-tx
endif

.PHONY: FORCE
# crown core #
BITCOIN_CORE_H = \
<<<<<<< HEAD
  activemasternode.h \
=======
  activethrone.h \
  activesystemnode.h \
>>>>>>> cbf7789f
  addrman.h \
  alert.h \
  amount.h \
  auxpow.h \
  arith_uint256.h \
  base58.h \
  bloom.h \
  chain.h \
  chainparamsbase.h \
  chainparams.h \
  chainparamsseeds.h \
  checkpoints.h \
  checkqueue.h \
  clientversion.h \
  coincontrol.h \
  coins.h \
  compat.h \
  compressor.h \
  core_io.h \
  core_memusage.h \
  crypter.h \
  legacysigner.h \
  db.h \
  hash.h \
  init.h \
  instantx.h \
  key.h \
  keystore.h \
  leveldbwrapper.h \
  limitedmap.h \
  main.h \
  memusage.h \
  merkleblock.h \
  miner.h \
  mruset.h \
  netbase.h \
  net.h \
  noui.h \
  pow.h \
  prevector.h \
  primitives/block.h \
  primitives/pureheader.h \
  primitives/transaction.h \
  protocol.h \
  pubkey.h \
  random.h \
  rpcclient.h \
  rpcprotocol.h \
  rpcserver.h \
  script/interpreter.h \
  script/script_error.h \
  script/script.h \
  script/sigcache.h \
  script/sign.h \
  script/standard.h \
  serialize.h \
  spork.h \
  streams.h \
  support/allocators/secure.h \
  support/allocators/zeroafterfree.h \
  support/pagelocker.h \
  support/cleanse.h \
  sync.h \
<<<<<<< HEAD
  masternode.h \
  masternode-payments.h \
  masternode-budget.h \
  masternode-sync.h \
  masternodeman.h \
  masternodeconfig.h \
=======
  throne.h \
  throne-payments.h \
  throne-budget.h \
  throne-sync.h \
  throneman.h \
  throneconfig.h \
  systemnode.h \
  systemnode-sync.h \
  systemnodeman.h \
  systemnodeconfig.h \
>>>>>>> cbf7789f
  threadsafety.h \
  timedata.h \
  tinyformat.h \
  txdb.h \
  txmempool.h \
  ui_interface.h \
  uint256.h \
  undo.h \
  util.h \
  utilmoneystr.h \
  utilstrencodings.h \
  utiltime.h \
  version.h \
  walletdb.h \
  wallet.h \
  wallet_ismine.h \
  compat/byteswap.h \
  compat/endian.h \
  compat/sanity.h

JSON_H = \
  json/json_spirit.h \
  json/json_spirit_error_position.h \
  json/json_spirit_reader.h \
  json/json_spirit_reader_template.h \
  json/json_spirit_stream_reader.h \
  json/json_spirit_utils.h \
  json/json_spirit_value.h \
  json/json_spirit_writer.h \
  json/json_spirit_writer_template.h

obj/build.h: FORCE
	@$(MKDIR_P) $(builddir)/obj
	@$(top_srcdir)/share/genbuild.sh $(abs_top_builddir)/src/obj/build.h \
	  $(abs_top_srcdir)
libbitcoin_util_a-clientversion.$(OBJEXT): obj/build.h

# server: shared between crownd and crown-qt
libbitcoin_server_a_CPPFLAGS = $(BITCOIN_INCLUDES) $(MINIUPNPC_CPPFLAGS)
libbitcoin_server_a_SOURCES = \
  addrman.cpp \
  alert.cpp \
  bloom.cpp \
  chain.cpp \
  checkpoints.cpp \
  init.cpp \
  leveldbwrapper.cpp \
  main.cpp \
  merkleblock.cpp \
  miner.cpp \
  net.cpp \
  noui.cpp \
  pow.cpp \
  rest.cpp \
  rpcblockchain.cpp \
  rpcservice.cpp \
<<<<<<< HEAD
  rpcmasternode.cpp \
  rpcmasternode-budget.cpp \
=======
  rpcthrone.cpp \
  rpcthrone-budget.cpp \
  rpcsystemnode.cpp \
>>>>>>> cbf7789f
  rpcmining.cpp \
  rpcmisc.cpp \
  rpcnet.cpp \
  rpcrawtransaction.cpp \
  rpcserver.cpp \
  script/sigcache.cpp \
  timedata.cpp \
  txdb.cpp \
  txmempool.cpp \
  $(JSON_H) \
  $(BITCOIN_CORE_H)

# wallet: shared between crownd and crown-qt, but only linked
# when wallet enabled
libbitcoin_wallet_a_CPPFLAGS = $(BITCOIN_INCLUDES)
libbitcoin_wallet_a_SOURCES = \
<<<<<<< HEAD
  activemasternode.cpp \
  legacysigner.cpp \
  db.cpp \
  crypter.cpp \
  instantx.cpp \
  masternode.cpp \
  masternode-budget.cpp \
  masternode-payments.cpp \
  masternode-sync.cpp \
  masternodeconfig.cpp \
  masternodeman.cpp \
=======
  activethrone.cpp \
  activesystemnode.cpp \
  darksend.cpp \
  darksend-relay.cpp \
  db.cpp \
  crypter.cpp \
  instantx.cpp \
  throne.cpp \
  throne-budget.cpp \
  throne-payments.cpp \
  throne-sync.cpp \
  throneconfig.cpp \
  throneman.cpp \
  systemnode-sync.cpp \
  systemnode.cpp \
  systemnodeconfig.cpp \
  systemnodeman.cpp \
>>>>>>> cbf7789f
  rpcdump.cpp \
  rpcwallet.cpp \
  wallet.cpp \
  wallet_ismine.cpp \
  walletdb.cpp \
  $(BITCOIN_CORE_H)

# crypto primitives library
crypto_libbitcoin_crypto_a_CFLAGS = -fPIC
crypto_libbitcoin_crypto_a_CPPFLAGS = $(BITCOIN_CONFIG_INCLUDES)
crypto_libbitcoin_crypto_a_SOURCES = \
  crypto/sha1.cpp \
  crypto/sha256.cpp \
  crypto/sha512.cpp \
  crypto/hmac_sha256.cpp \
  crypto/hmac_sha512.cpp \
  crypto/ripemd160.cpp \
  crypto/common.h \
  crypto/sha256.h \
  crypto/sha512.h \
  crypto/hmac_sha256.h \
  crypto/hmac_sha512.h \
  crypto/sha1.h \
  crypto/ripemd160.h

# univalue JSON library
univalue_libbitcoin_univalue_a_SOURCES = \
  univalue/univalue.cpp \
  univalue/univalue_read.cpp \
  univalue/univalue_write.cpp \
  univalue/univalue_escapes.h \
  univalue/univalue.h

# common: shared between crownd, and crown-qt and non-server tools
libbitcoin_common_a_CPPFLAGS = $(BITCOIN_INCLUDES)
libbitcoin_common_a_SOURCES = \
  arith_uint256.cpp \
  amount.cpp \
  auxpow.cpp \
  base58.cpp \
  chainparams.cpp \
  coins.cpp \
  compressor.cpp \
  primitives/block.cpp \
  primitives/pureheader.cpp \
  primitives/transaction.cpp \
  core_read.cpp \
  core_write.cpp \
  hash.cpp \
  key.cpp \
  keystore.cpp \
  netbase.cpp \
  protocol.cpp \
  pubkey.cpp \
  script/interpreter.cpp \
  script/script.cpp \
  script/sign.cpp \
  script/standard.cpp \
  script/script_error.cpp \
  spork.cpp \
  $(BITCOIN_CORE_H)

# util: shared between all executables.
# This library *must* be included to make sure that the glibc
# backward-compatibility objects and their sanity checks are linked.
libbitcoin_util_a_CPPFLAGS = $(BITCOIN_INCLUDES)
libbitcoin_util_a_SOURCES = \
  support/pagelocker.cpp \
  chainparamsbase.cpp \
  clientversion.cpp \
  compat/glibc_sanity.cpp \
  compat/glibcxx_sanity.cpp \
  compat/strnlen.cpp \
  random.cpp \
  rpcprotocol.cpp \
  support/cleanse.cpp \
  sync.cpp \
  uint256.cpp \
  util.cpp \
  utilmoneystr.cpp \
  utilstrencodings.cpp \
  utiltime.cpp \
  $(BITCOIN_CORE_H)

if GLIBC_BACK_COMPAT
libbitcoin_util_a_SOURCES += compat/glibc_compat.cpp
endif

# cli: shared between crown-cli and crown-qt
libbitcoin_cli_a_CPPFLAGS = $(BITCOIN_INCLUDES)
libbitcoin_cli_a_SOURCES = \
  rpcclient.cpp \
  $(BITCOIN_CORE_H)

nodist_libbitcoin_util_a_SOURCES = $(srcdir)/obj/build.h
#

# bitcoind binary #
crownd_LDADD = \
  $(LIBBITCOIN_SERVER) \
  $(LIBBITCOIN_COMMON) \
  $(LIBBITCOIN_UNIVALUE) \
  $(LIBBITCOIN_UTIL) \
  $(LIBBITCOIN_CRYPTO) \
  $(LIBLEVELDB) \
  $(LIBMEMENV) \
  $(LIBSECP256K1)

if ENABLE_WALLET
crownd_LDADD += libbitcoin_wallet.a
endif
crownd_SOURCES = crownd.cpp
#

if TARGET_WINDOWS
crownd_SOURCES += crownd-res.rc
endif

crownd_LDADD += $(BOOST_LIBS) $(BDB_LIBS) $(SSL_LIBS) $(CRYPTO_LIBS) $(MINIUPNPC_LIBS)
crownd_CPPFLAGS = $(BITCOIN_INCLUDES)
crownd_LDFLAGS = $(RELDFLAGS) $(AM_LDFLAGS) $(LIBTOOL_APP_LDFLAGS)

# crown-cli binary #
crown_cli_LDADD = \
  $(LIBBITCOIN_CLI) \
  $(LIBBITCOIN_UTIL) \
  $(BOOST_LIBS) \
  $(SSL_LIBS) \
  $(CRYPTO_LIBS)

crown_cli_SOURCES = \
  crown-cli.cpp

crown_cli_CPPFLAGS = $(BITCOIN_INCLUDES)
#

# crown-tx binary #
crown_tx_LDADD = \
  $(LIBBITCOIN_UNIVALUE) \
  $(LIBBITCOIN_COMMON) \
  $(LIBBITCOIN_UTIL) \
  $(LIBBITCOIN_CRYPTO) \
  $(LIBSECP256K1) \
  $(BOOST_LIBS) \
  $(CRYPTO_LIBS)

crown_tx_SOURCES = crown-tx.cpp
crown_tx_CPPFLAGS = $(BITCOIN_INCLUDES)
#
crown_tx_LDFLAGS = $(RELDFLAGS) $(AM_LDFLAGS) $(LIBTOOL_APP_LDFLAGS)

if TARGET_WINDOWS
crown_cli_SOURCES += crown-cli-res.rc
endif
crown_cli_LDFLAGS = $(RELDFLAGS) $(AM_LDFLAGS) $(LIBTOOL_APP_LDFLAGS)

if BUILD_BITCOIN_LIBS
include_HEADERS = script/bitcoinconsensus.h
libbitcoinconsensus_la_SOURCES = \
  arith_uint256.cpp \
  crypto/hmac_sha512.cpp \
  crypto/ripemd160.cpp \
  crypto/sha1.cpp \
  crypto/sha256.cpp \
  crypto/sha512.cpp \
  hash.cpp \
  primitives/transaction.cpp \
  pubkey.cpp \
  script/bitcoinconsensus.cpp \
  script/interpreter.cpp \
  script/script.cpp \
  uint256.cpp \
  utilstrencodings.cpp

if GLIBC_BACK_COMPAT
  libbitcoinconsensus_la_SOURCES += compat/glibc_compat.cpp
endif

libbitcoinconsensus_la_LDFLAGS = $(AM_LDFLAGS) -no-undefined $(RELDFLAGS)
libbitcoinconsensus_la_LIBADD = $(LIBSECP256K1)
libbitcoinconsensus_la_CPPFLAGS = $(AM_CPPFLAGS) -I$(builddir)/obj -I$(srcdir)/secp256k1/include -DBUILD_BITCOIN_INTERNAL
libbitcoinconsensus_la_CXXFLAGS = $(AM_CXXFLAGS) $(PIE_FLAGS)

endif

CLEANFILES = leveldb/libleveldb.a leveldb/libmemenv.a *.gcda *.gcno

DISTCLEANFILES = obj/build.h

EXTRA_DIST = leveldb

clean-local:
	-$(MAKE) -C leveldb clean
	-$(MAKE) -C secp256k1 clean
	rm -f leveldb/*/*.gcno leveldb/helpers/memenv/*.gcno
	-rm -f config.h

.rc.o:
	@test -f $(WINDRES)
	$(AM_V_GEN) $(WINDRES) -DWINDRES_PREPROC -i $< -o $@

.mm.o:
	$(AM_V_CXX) $(OBJCXX) $(DEFS) $(DEFAULT_INCLUDES) $(INCLUDES) $(AM_CPPFLAGS) \
	$(CPPFLAGS) $(AM_CXXFLAGS) $(QT_INCLUDES) $(CXXFLAGS)  -c -o $@ $<

%.pb.cc %.pb.h: %.proto
	@test -f $(PROTOC)
	$(AM_V_GEN) $(PROTOC) --cpp_out=$(@D) --proto_path=$(abspath $(<D) $<)

if ENABLE_TESTS
include Makefile.test.include
endif

if ENABLE_QT
include Makefile.qt.include
endif

if ENABLE_QT_TESTS
include Makefile.qttest.include
endif<|MERGE_RESOLUTION|>--- conflicted
+++ resolved
@@ -70,12 +70,8 @@
 .PHONY: FORCE
 # crown core #
 BITCOIN_CORE_H = \
-<<<<<<< HEAD
   activemasternode.h \
-=======
-  activethrone.h \
   activesystemnode.h \
->>>>>>> cbf7789f
   addrman.h \
   alert.h \
   amount.h \
@@ -139,25 +135,16 @@
   support/pagelocker.h \
   support/cleanse.h \
   sync.h \
-<<<<<<< HEAD
   masternode.h \
   masternode-payments.h \
   masternode-budget.h \
   masternode-sync.h \
   masternodeman.h \
   masternodeconfig.h \
-=======
-  throne.h \
-  throne-payments.h \
-  throne-budget.h \
-  throne-sync.h \
-  throneman.h \
-  throneconfig.h \
   systemnode.h \
   systemnode-sync.h \
   systemnodeman.h \
   systemnodeconfig.h \
->>>>>>> cbf7789f
   threadsafety.h \
   timedata.h \
   tinyformat.h \
@@ -214,14 +201,9 @@
   rest.cpp \
   rpcblockchain.cpp \
   rpcservice.cpp \
-<<<<<<< HEAD
   rpcmasternode.cpp \
   rpcmasternode-budget.cpp \
-=======
-  rpcthrone.cpp \
-  rpcthrone-budget.cpp \
   rpcsystemnode.cpp \
->>>>>>> cbf7789f
   rpcmining.cpp \
   rpcmisc.cpp \
   rpcnet.cpp \
@@ -238,8 +220,8 @@
 # when wallet enabled
 libbitcoin_wallet_a_CPPFLAGS = $(BITCOIN_INCLUDES)
 libbitcoin_wallet_a_SOURCES = \
-<<<<<<< HEAD
   activemasternode.cpp \
+  activesystemnode.cpp \
   legacysigner.cpp \
   db.cpp \
   crypter.cpp \
@@ -250,25 +232,10 @@
   masternode-sync.cpp \
   masternodeconfig.cpp \
   masternodeman.cpp \
-=======
-  activethrone.cpp \
-  activesystemnode.cpp \
-  darksend.cpp \
-  darksend-relay.cpp \
-  db.cpp \
-  crypter.cpp \
-  instantx.cpp \
-  throne.cpp \
-  throne-budget.cpp \
-  throne-payments.cpp \
-  throne-sync.cpp \
-  throneconfig.cpp \
-  throneman.cpp \
   systemnode-sync.cpp \
   systemnode.cpp \
   systemnodeconfig.cpp \
   systemnodeman.cpp \
->>>>>>> cbf7789f
   rpcdump.cpp \
   rpcwallet.cpp \
   wallet.cpp \
