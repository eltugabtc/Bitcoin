--- conflicted
+++ resolved
@@ -24,11 +24,7 @@
 LIBUNIVALUE = $(UNIVALUE_LIBS)
 endif
 
-<<<<<<< HEAD
 BITCOIN_INCLUDES=-I$(builddir) $(libsecp256k1_CFLAGS) $(BDB_CPPFLAGS) $(BOOST_CPPFLAGS) $(LEVELDB_CPPFLAGS)
-=======
-BITCOIN_INCLUDES=-I$(builddir) -I$(srcdir)/secp256k1/include $(BDB_CPPFLAGS) $(BOOST_CPPFLAGS) $(LEVELDB_CPPFLAGS)
->>>>>>> 58e2cab4
 
 BITCOIN_INCLUDES += $(UNIVALUE_CFLAGS)
 
@@ -68,7 +64,6 @@
 if ENABLE_SHANI
 LIBBITCOIN_CRYPTO_SHANI = crypto/libbitcoin_crypto_shani.a
 LIBBITCOIN_CRYPTO += $(LIBBITCOIN_CRYPTO_SHANI)
-<<<<<<< HEAD
 endif
 if ENABLE_POWER8
 LIBBITCOIN_CRYPTO_POWER8 = crypto/libbitcoin_crypto_power8.a
@@ -76,10 +71,6 @@
 endif
 
 if EMBEDDED_LIBSECP256K1
-=======
-endif
-
->>>>>>> 58e2cab4
 $(LIBSECP256K1): $(wildcard secp256k1/src/*.h) $(wildcard secp256k1/src/*.c) $(wildcard secp256k1/include/*)
 	$(AM_V_at)$(MAKE) $(AM_MAKEFLAGS) -C $(@D) $(@F)
 endif
@@ -212,10 +203,7 @@
   node/utxo_snapshot.h \
   noui.h \
   outputtype.h \
-<<<<<<< HEAD
-=======
   policy/coin_age_priority.h \
->>>>>>> 58e2cab4
   policy/feerate.h \
   policy/fees.h \
   policy/packages.h \
@@ -247,10 +235,7 @@
   script/standard.h \
   shutdown.h \
   signet.h \
-<<<<<<< HEAD
   stats/stats.h \
-=======
->>>>>>> 58e2cab4
   streams.h \
   support/allocators/secure.h \
   support/allocators/zeroafterfree.h \
@@ -278,10 +263,7 @@
   util/golombrice.h \
   util/hash_type.h \
   util/hasher.h \
-<<<<<<< HEAD
   util/ioprio.h \
-=======
->>>>>>> 58e2cab4
   util/macros.h \
   util/message.h \
   util/moneystr.h \
@@ -399,11 +381,8 @@
   script/sigcache.cpp \
   shutdown.cpp \
   signet.cpp \
-<<<<<<< HEAD
   stats/rpc_stats.cpp \
   stats/stats.cpp \
-=======
->>>>>>> 58e2cab4
   timedata.cpp \
   torcontrol.cpp \
   txdb.cpp \
@@ -530,15 +509,12 @@
 crypto_libbitcoin_crypto_shani_a_CPPFLAGS += -DENABLE_SHANI
 crypto_libbitcoin_crypto_shani_a_SOURCES = crypto/sha256_shani.cpp
 
-<<<<<<< HEAD
 crypto_libbitcoin_crypto_power8_a_CXXFLAGS = $(AM_CXXFLAGS) $(PIE_FLAGS)
 crypto_libbitcoin_crypto_power8_a_CPPFLAGS = $(AM_CPPFLAGS)
 crypto_libbitcoin_crypto_power8_a_CXXFLAGS += $(POWER8_CXXFLAGS)
 crypto_libbitcoin_crypto_power8_a_CPPFLAGS += -DENABLE_POWER8
 crypto_libbitcoin_crypto_power8_a_SOURCES = crypto/sha256_power8.cpp
 
-=======
->>>>>>> 58e2cab4
 # consensus: shared between all executables that validate any consensus rules.
 libbitcoin_consensus_a_CPPFLAGS = $(AM_CPPFLAGS) $(BITCOIN_INCLUDES)
 libbitcoin_consensus_a_CXXFLAGS = $(AM_CXXFLAGS) $(PIE_FLAGS)
@@ -642,10 +618,7 @@
   util/fees.cpp \
   util/getuniquepath.cpp \
   util/hasher.cpp \
-<<<<<<< HEAD
   util/ioprio.cpp \
-=======
->>>>>>> 58e2cab4
   util/sock.cpp \
   util/system.cpp \
   util/message.cpp \
@@ -766,7 +739,6 @@
 bitcoin_wallet_CPPFLAGS = $(bitcoin_bin_cppflags)
 bitcoin_wallet_CXXFLAGS = $(bitcoin_bin_cxxflags)
 bitcoin_wallet_LDFLAGS = $(bitcoin_bin_ldflags)
-<<<<<<< HEAD
 bitcoin_wallet_LDADD = \
   $(LIBBITCOIN_WALLET_TOOL) \
   $(LIBBITCOIN_WALLET) \
@@ -779,9 +751,6 @@
   $(BOOST_LIBS) \
   $(BDB_LIBS) \
   $(SQLITE_LIBS)
-=======
-bitcoin_wallet_LDADD = $(LIBBITCOIN_WALLET_TOOL) $(bitcoin_bin_ldadd)
->>>>>>> 58e2cab4
 
 if TARGET_WINDOWS
 bitcoin_wallet_SOURCES += bitcoin-wallet-res.rc
