# Copyright (c) 2013-2016 The Bitcoin Core developers
# Distributed under the MIT software license, see the accompanying
# file COPYING or http://www.opensource.org/licenses/mit-license.php.

DIST_SUBDIRS = secp256k1 univalue

AM_LDFLAGS = $(PTHREAD_CFLAGS) $(LIBTOOL_LDFLAGS) $(HARDENED_LDFLAGS) $(GPROF_LDFLAGS) $(SANITIZER_LDFLAGS)
AM_CXXFLAGS = $(HARDENED_CXXFLAGS) $(ERROR_CXXFLAGS) $(GPROF_CXXFLAGS) $(SANITIZER_CXXFLAGS)
AM_CPPFLAGS = $(HARDENED_CPPFLAGS)
AM_LIBTOOLFLAGS = --preserve-dup-deps
EXTRA_LIBRARIES =

if EMBEDDED_UNIVALUE
LIBUNIVALUE = univalue/libunivalue.la

$(LIBUNIVALUE): $(wildcard univalue/lib/*) $(wildcard univalue/include/*)
	$(AM_V_at)$(MAKE) $(AM_MAKEFLAGS) -C $(@D) $(@F)
else
LIBUNIVALUE = $(UNIVALUE_LIBS)
endif

BITCOIN_INCLUDES=-I$(builddir) $(BDB_CPPFLAGS) $(BOOST_CPPFLAGS) $(LEVELDB_CPPFLAGS) $(CRYPTO_CFLAGS) $(SSL_CFLAGS)

BITCOIN_INCLUDES += -I$(srcdir)/secp256k1/include
BITCOIN_INCLUDES += $(UNIVALUE_CFLAGS)

LIBPARTICL_SERVER=libparticl_server.a
LIBPARTICL_COMMON=libparticl_common.a
LIBPARTICL_CONSENSUS=libparticl_consensus.a
LIBPARTICL_CLI=libparticl_cli.a
LIBPARTICL_UTIL=libparticl_util.a
LIBPARTICL_CRYPTO=crypto/libparticl_crypto.a
LIBPARTICLQT=qt/libparticlqt.a
LIBSECP256K1=secp256k1/libsecp256k1.la
LIBPARTICL_SMSG=libparticl_smsg.a

if ENABLE_ZMQ
LIBPARTICL_ZMQ=libparticl_zmq.a
endif
if BUILD_BITCOIN_LIBS
LIBPARTICLCONSENSUS=libparticlconsensus.la
endif
if ENABLE_WALLET
LIBPARTICL_WALLET=libparticl_wallet.a
endif
if ENABLE_USBDEVICE
LIBPARTICL_USBDEVICE=libparticl_usbdevice.a
endif

$(LIBSECP256K1): $(wildcard secp256k1/src/*) $(wildcard secp256k1/include/*)
	$(AM_V_at)$(MAKE) $(AM_MAKEFLAGS) -C $(@D) $(@F)

# Make is not made aware of per-object dependencies to avoid limiting building parallelization
# But to build the less dependent modules first, we manually select their order here:
EXTRA_LIBRARIES += \
  $(LIBPARTICL_CRYPTO) \
  $(LIBPARTICL_UTIL) \
  $(LIBPARTICL_COMMON) \
  $(LIBPARTICL_CONSENSUS) \
  $(LIBPARTICL_SERVER) \
  $(LIBPARTICL_CLI) \
  $(LIBPARTICL_WALLET) \
  $(LIBPARTICL_USBDEVICE) \
  $(LIBPARTICL_ZMQ) \
  $(LIBPARTICL_SMSG)

lib_LTLIBRARIES = $(LIBPARTICLCONSENSUS)

bin_PROGRAMS =
noinst_PROGRAMS =
TESTS =
BENCHMARKS =

if BUILD_BITCOIND
  bin_PROGRAMS += particld
endif

if BUILD_BITCOIN_UTILS
  bin_PROGRAMS += particl-cli particl-tx
endif

.PHONY: FORCE check-symbols check-security
# bitcoin core #
BITCOIN_CORE_H = \
  addrdb.h \
  addressindex.h \
  spentindex.h \
  timestampindex.h \
  rctindex.h \
  addrman.h \
  base58.h \
  bech32.h \
  bloom.h \
  blockencodings.h \
  chain.h \
  chainparams.h \
  chainparamsbase.h \
  chainparamsseeds.h \
  chainparamsimport.h \
  checkpoints.h \
  checkqueue.h \
  clientversion.h \
  coins.h \
  compat.h \
  compat/byteswap.h \
  compat/endian.h \
  compat/sanity.h \
  compressor.h \
  consensus/consensus.h \
  consensus/tx_verify.h \
  core_io.h \
  core_memusage.h \
  cuckoocache.h \
  fs.h \
  httprpc.h \
  httpserver.h \
  indirectmap.h \
  init.h \
<<<<<<< HEAD
  anon.h \
  blind.h \
  interface/handler.h \
  interface/node.h \
  interface/wallet.h \
=======
  interfaces/handler.h \
  interfaces/node.h \
  interfaces/wallet.h \
>>>>>>> 048ac832
  key.h \
  key/stealth.h \
  key/extkey.h \
  key/mnemonic.h \
  unilib/uninorms.h \
  unilib/utf8.h \
  key/types.h \
  key/keyutil.h \
  key/wordlists/chinese_simplified.h \
  key/wordlists/chinese_traditional.h \
  key/wordlists/english.h \
  key/wordlists/french.h \
  key/wordlists/japanese.h \
  key/wordlists/spanish.h \
  key/wordlists/italian.h \
  key/wordlists/korean.h \
  key_io.h \
  keystore.h \
  dbwrapper.h \
  limitedmap.h \
  memusage.h \
  merkleblock.h \
  miner.h \
  net.h \
  net_processing.h \
  netaddress.h \
  netbase.h \
  netmessagemaker.h \
  noui.h \
  policy/feerate.h \
  policy/fees.h \
  policy/policy.h \
  policy/rbf.h \
  pow.h \
  pos/kernel.h \
  pos/miner.h \
  protocol.h \
  random.h \
  reverse_iterator.h \
  reverselock.h \
  rpc/blockchain.h \
  rpc/client.h \
  rpc/mining.h \
  rpc/protocol.h \
  rpc/safemode.h \
  rpc/server.h \
  rpc/rpcutil.h \
  rpc/rawtransaction.h \
  rpc/register.h \
  rpc/util.h \
  scheduler.h \
  script/ismine.h \
  script/sigcache.h \
  script/sign.h \
  script/standard.h \
  streams.h \
  smsg/db.h \
  smsg/crypter.h \
  smsg/smessage.h \
  smsg/rpcsmessage.h \
  support/allocators/secure.h \
  support/allocators/zeroafterfree.h \
  support/cleanse.h \
  support/events.h \
  support/lockedpool.h \
  sync.h \
  threadsafety.h \
  threadinterrupt.h \
  timedata.h \
  torcontrol.h \
  txdb.h \
  txmempool.h \
  ui_interface.h \
  undo.h \
  util.h \
  utilmoneystr.h \
  utiltime.h \
  validation.h \
  validationinterface.h \
  versionbits.h \
  walletinitinterface.h \
  wallet/coincontrol.h \
  wallet/crypter.h \
  wallet/db.h \
  wallet/feebumper.h \
  wallet/fees.h \
  wallet/rpcwallet.h \
  wallet/wallet.h \
  wallet/walletdb.h \
  wallet/rpchdwallet.h \
  wallet/hdwalletdb.h \
  wallet/hdwallet.h \
  wallet/walletutil.h \
  wallet/coinselection.h \
  warnings.h \
  zmq/zmqabstractnotifier.h \
  zmq/zmqconfig.h\
  zmq/zmqnotificationinterface.h \
  zmq/zmqpublishnotifier.h \
  usbdevice/usbdevice.h \
  usbdevice/rpcusbdevice.h


obj/build.h: FORCE
	@$(MKDIR_P) $(builddir)/obj
	@$(top_srcdir)/share/genbuild.sh $(abs_top_builddir)/src/obj/build.h \
	  $(abs_top_srcdir)
libparticl_util_a-clientversion.$(OBJEXT): obj/build.h

# server: shared between bitcoind and bitcoin-qt
libparticl_server_a_CPPFLAGS = $(AM_CPPFLAGS) $(BITCOIN_INCLUDES) $(MINIUPNPC_CPPFLAGS) $(EVENT_CFLAGS) $(EVENT_PTHREADS_CFLAGS)
libparticl_server_a_CXXFLAGS = $(AM_CXXFLAGS) $(PIE_FLAGS)
libparticl_server_a_SOURCES = \
  addrman.cpp \
  addrdb.cpp \
  addressindex.cpp \
  bloom.cpp \
  blockencodings.cpp \
  chain.cpp \
  checkpoints.cpp \
  consensus/tx_verify.cpp \
  httprpc.cpp \
  httpserver.cpp \
  init.cpp \
  dbwrapper.cpp \
  merkleblock.cpp \
  miner.cpp \
  net.cpp \
  net_processing.cpp \
  noui.cpp \
  policy/fees.cpp \
  policy/policy.cpp \
  policy/rbf.cpp \
  pow.cpp \
  pos/kernel.cpp \
  rest.cpp \
  rpc/anon.cpp \
  rpc/mnemonic.cpp \
  rpc/blockchain.cpp \
  rpc/mining.cpp \
  rpc/misc.cpp \
  rpc/net.cpp \
  rpc/rawtransaction.cpp \
  rpc/safemode.cpp \
  rpc/server.cpp \
  rpc/client.cpp \
  rpc/rpcutil.cpp \
  script/sigcache.cpp \
  timedata.cpp \
  torcontrol.cpp \
  txdb.cpp \
  txmempool.cpp \
  ui_interface.cpp \
  validation.cpp \
  validationinterface.cpp \
  versionbits.cpp \
  $(BITCOIN_CORE_H)

if ENABLE_ZMQ
libparticl_zmq_a_CPPFLAGS = $(BITCOIN_INCLUDES) $(ZMQ_CFLAGS)
libparticl_zmq_a_CXXFLAGS = $(AM_CXXFLAGS) $(PIE_FLAGS)
libparticl_zmq_a_SOURCES = \
  zmq/zmqabstractnotifier.cpp \
  zmq/zmqnotificationinterface.cpp \
  zmq/zmqpublishnotifier.cpp
endif

if ENABLE_USBDEVICE
libparticl_usbdevice_a_CPPFLAGS = $(BITCOIN_INCLUDES) $(AM_CPPFLAGS)
libparticl_usbdevice_a_CXXFLAGS = $(AM_CXXFLAGS) $(PIE_FLAGS)
libparticl_usbdevice_a_CFLAGS = -DHAVE_HIDAPI $(AM_CFLAGS)
libparticl_usbdevice_a_SOURCES = \
  usbdevice/ledger/btchipApdu.h \
  usbdevice/ledger/ledgerLayer.h \
  usbdevice/ledger/ledgerLayer.c \
  usbdevice/ledger/dongleCommHidHidapi.h \
  usbdevice/ledger/dongleCommHidHidapi.c \
  usbdevice/usbdevice.cpp \
  usbdevice/debugdevice.h \
  usbdevice/debugdevice.cpp \
  usbdevice/ledgerdevice.h \
  usbdevice/ledgerdevice.cpp \
  usbdevice/rpcusbdevice.cpp
endif

# wallet: shared between bitcoind and bitcoin-qt, but only linked
# when wallet enabled
<<<<<<< HEAD
libparticl_wallet_a_CPPFLAGS = $(AM_CPPFLAGS) $(BITCOIN_INCLUDES)
libparticl_wallet_a_CXXFLAGS = $(AM_CXXFLAGS) $(PIE_FLAGS)
libparticl_wallet_a_SOURCES = \
  interface/wallet.cpp \
=======
libbitcoin_wallet_a_CPPFLAGS = $(AM_CPPFLAGS) $(BITCOIN_INCLUDES)
libbitcoin_wallet_a_CXXFLAGS = $(AM_CXXFLAGS) $(PIE_FLAGS)
libbitcoin_wallet_a_SOURCES = \
  interfaces/wallet.cpp \
>>>>>>> 048ac832
  wallet/crypter.cpp \
  wallet/db.cpp \
  wallet/feebumper.cpp \
  wallet/fees.cpp \
  wallet/init.cpp \
  wallet/rpcdump.cpp \
  wallet/rpcwallet.cpp \
  wallet/wallet.cpp \
  wallet/walletdb.cpp \
  wallet/hdwallet.cpp \
  wallet/hdwalletdb.cpp \
  wallet/rpchdwallet.cpp \
  pos/miner.cpp \
  blind.cpp \
  key/stealth.cpp \
  pos/miner.cpp \
  pos/kernel.cpp \
  policy/rbf.cpp \
  wallet/walletutil.cpp \
  wallet/coinselection.cpp \
  $(BITCOIN_CORE_H)

# crypto primitives library
crypto_libparticl_crypto_a_CPPFLAGS = $(AM_CPPFLAGS)
crypto_libparticl_crypto_a_CXXFLAGS = $(AM_CXXFLAGS) $(PIE_FLAGS)
crypto_libparticl_crypto_a_SOURCES = \
  crypto/aes.cpp \
  crypto/aes.h \
  crypto/chacha20.h \
  crypto/chacha20.cpp \
  crypto/common.h \
  crypto/hmac_sha256.cpp \
  crypto/hmac_sha256.h \
  crypto/hmac_sha512.cpp \
  crypto/hmac_sha512.h \
  crypto/ripemd160.cpp \
  crypto/ripemd160.h \
  crypto/sha1.cpp \
  crypto/sha1.h \
  crypto/sha256.cpp \
  crypto/sha256.h \
  crypto/sha512.cpp \
  crypto/sha512.h

if USE_ASM
crypto_libparticl_crypto_a_SOURCES += crypto/sha256_sse4.cpp
endif

# consensus: shared between all executables that validate any consensus rules.
libparticl_consensus_a_CPPFLAGS = $(AM_CPPFLAGS) $(BITCOIN_INCLUDES)
libparticl_consensus_a_CXXFLAGS = $(AM_CXXFLAGS) $(PIE_FLAGS)
libparticl_consensus_a_SOURCES = \
  amount.h \
  arith_uint256.cpp \
  arith_uint256.h \
  consensus/merkle.cpp \
  consensus/merkle.h \
  consensus/params.h \
  consensus/validation.h \
  hash.cpp \
  hash.h \
  prevector.h \
  primitives/block.cpp \
  primitives/block.h \
  primitives/transaction.cpp \
  primitives/transaction.h \
  pubkey.cpp \
  pubkey.h \
  script/bitcoinconsensus.cpp \
  script/interpreter.cpp \
  script/interpreter.h \
  script/script.cpp \
  script/script.h \
  script/script_error.cpp \
  script/script_error.h \
  serialize.h \
  tinyformat.h \
  uint256.cpp \
  uint256.h \
  utilstrencodings.cpp \
  utilstrencodings.h \
  version.h

# common: shared between bitcoind, and bitcoin-qt and non-server tools
libparticl_common_a_CPPFLAGS = $(AM_CPPFLAGS) $(BITCOIN_INCLUDES)
libparticl_common_a_CXXFLAGS = $(AM_CXXFLAGS) $(PIE_FLAGS)
libparticl_common_a_SOURCES = \
  base58.cpp \
  bech32.cpp \
  chainparams.cpp \
  coins.cpp \
  compressor.cpp \
  core_read.cpp \
  core_write.cpp \
  anon.cpp \
  blind.cpp \
  key.cpp \
  key/keyutil.cpp \
  key/extkey.cpp \
  key/stealth.cpp \
  smsg/crypter.cpp \
  key/mnemonic.cpp \
  unilib/uninorms.cpp \
  unilib/utf8.cpp \
  key_io.cpp \
  keystore.cpp \
  netaddress.cpp \
  netbase.cpp \
  policy/feerate.cpp \
  protocol.cpp \
  scheduler.cpp \
  script/ismine.cpp \
  script/sign.cpp \
  script/standard.cpp \
  warnings.cpp \
  $(BITCOIN_CORE_H)

# util: shared between all executables.
# This library *must* be included to make sure that the glibc
# backward-compatibility objects and their sanity checks are linked.
libparticl_util_a_CPPFLAGS = $(AM_CPPFLAGS) $(BITCOIN_INCLUDES)
libparticl_util_a_CXXFLAGS = $(AM_CXXFLAGS) $(PIE_FLAGS)
libparticl_util_a_SOURCES = \
  support/lockedpool.cpp \
  chainparamsbase.cpp \
  clientversion.cpp \
  compat/glibc_sanity.cpp \
  compat/glibcxx_sanity.cpp \
  compat/strnlen.cpp \
  fs.cpp \
  interfaces/handler.cpp \
  interfaces/node.cpp \
  random.cpp \
  rpc/protocol.cpp \
  rpc/util.cpp \
  support/cleanse.cpp \
  sync.cpp \
  threadinterrupt.cpp \
  util.cpp \
  utilmoneystr.cpp \
  utilstrencodings.cpp \
  utiltime.cpp \
  $(BITCOIN_CORE_H)


libparticl_smsg_a_CPPFLAGS = $(AM_CPPFLAGS) $(BITCOIN_INCLUDES)
libparticl_smsg_a_CXXFLAGS = $(AM_CXXFLAGS) $(PIE_FLAGS)
libparticl_smsg_a_SOURCES = \
  lz4/lz4.h \
  lz4/lz4.c \
  xxhash/xxhash.h \
  xxhash/xxhash.c \
  smsg/crypter.cpp \
  smsg/keystore.h \
  smsg/keystore.cpp \
  smsg/db.cpp \
  smsg/smessage.cpp \
  smsg/rpcsmessage.cpp


if GLIBC_BACK_COMPAT
libparticl_util_a_SOURCES += compat/glibc_compat.cpp
endif

# cli: shared between bitcoin-cli and bitcoin-qt
libparticl_cli_a_CPPFLAGS = $(AM_CPPFLAGS) $(BITCOIN_INCLUDES)
libparticl_cli_a_CXXFLAGS = $(AM_CXXFLAGS) $(PIE_FLAGS)
libparticl_cli_a_SOURCES = \
  rpc/client.cpp \
  $(BITCOIN_CORE_H)


nodist_libparticl_util_a_SOURCES = $(srcdir)/obj/build.h
#

# bitcoind binary #
particld_SOURCES = bitcoind.cpp
particld_CPPFLAGS = $(AM_CPPFLAGS) $(BITCOIN_INCLUDES)
particld_CXXFLAGS = $(AM_CXXFLAGS) $(PIE_FLAGS)
particld_LDFLAGS = $(RELDFLAGS) $(AM_LDFLAGS) $(LIBTOOL_APP_LDFLAGS)

if TARGET_WINDOWS
particld_SOURCES += bitcoind-res.rc
endif

particld_LDADD = \
  $(LIBPARTICL_SERVER) \
  $(LIBPARTICL_WALLET) \
  $(LIBPARTICL_COMMON) \
  $(LIBUNIVALUE) \
  $(LIBPARTICL_UTIL) \
  $(LIBPARTICL_ZMQ) \
  $(LIBPARTICL_CONSENSUS) \
  $(LIBPARTICL_CRYPTO) \
  $(LIBLEVELDB) \
  $(LIBLEVELDB_SSE42) \
  $(LIBMEMENV) \
  $(LIBSECP256K1) \
  $(LIBPARTICL_SMSG) \
  $(LIBPARTICL_USBDEVICE)

particld_LDADD += $(BOOST_LIBS) $(BDB_LIBS) $(SSL_LIBS) $(CRYPTO_LIBS) $(MINIUPNPC_LIBS) $(EVENT_PTHREADS_LIBS) $(EVENT_LIBS) $(ZMQ_LIBS) $(USB_LIBS)

# bitcoin-cli binary #
#$(BITCOIN_CLI_NAME)_SOURCES = bitcoin-cli.cpp
particl_cli_SOURCES = bitcoin-cli.cpp
particl_cli_CPPFLAGS = $(AM_CPPFLAGS) $(BITCOIN_INCLUDES) $(EVENT_CFLAGS)
particl_cli_CXXFLAGS = $(AM_CXXFLAGS) $(PIE_FLAGS)
particl_cli_LDFLAGS = $(RELDFLAGS) $(AM_LDFLAGS) $(LIBTOOL_APP_LDFLAGS)

if TARGET_WINDOWS
particl_cli_SOURCES += bitcoin-cli-res.rc
endif

particl_cli_LDADD = \
  $(LIBPARTICL_CLI) \
  $(LIBUNIVALUE) \
  $(LIBPARTICL_UTIL) \
  $(LIBPARTICL_CRYPTO)

particl_cli_LDADD += $(BOOST_LIBS) $(SSL_LIBS) $(CRYPTO_LIBS) $(EVENT_LIBS)
#

# bitcoin-tx binary #
particl_tx_SOURCES = bitcoin-tx.cpp
particl_tx_CPPFLAGS = $(AM_CPPFLAGS) $(BITCOIN_INCLUDES)
particl_tx_CXXFLAGS = $(AM_CXXFLAGS) $(PIE_FLAGS)
particl_tx_LDFLAGS = $(RELDFLAGS) $(AM_LDFLAGS) $(LIBTOOL_APP_LDFLAGS)

if TARGET_WINDOWS
particl_tx_SOURCES += bitcoin-tx-res.rc
endif

particl_tx_LDADD = \
  $(LIBUNIVALUE) \
  $(LIBPARTICL_COMMON) \
  $(LIBPARTICL_UTIL) \
  $(LIBPARTICL_CONSENSUS) \
  $(LIBPARTICL_CRYPTO) \
  $(LIBSECP256K1)

particl_tx_LDADD += $(BOOST_LIBS) $(CRYPTO_LIBS)
#

# bitcoinconsensus library #
if BUILD_BITCOIN_LIBS
include_HEADERS = script/particlconsensus.h
libparticlconsensus_la_SOURCES = $(crypto_libparticl_crypto_a_SOURCES) $(libparticl_consensus_a_SOURCES)

if GLIBC_BACK_COMPAT
  libparticlconsensus_la_SOURCES += compat/glibc_compat.cpp
endif

libparticlconsensus_la_LDFLAGS = $(AM_LDFLAGS) -no-undefined $(RELDFLAGS)
libparticlconsensus_la_LIBADD = $(LIBSECP256K1) $(BOOST_LIBS)
libparticlconsensus_la_CPPFLAGS = $(AM_CPPFLAGS) -I$(builddir)/obj -I$(srcdir)/secp256k1/include -DBUILD_BITCOIN_INTERNAL
libparticlconsensus_la_CXXFLAGS = $(AM_CXXFLAGS) $(PIE_FLAGS)

endif
#

CTAES_DIST =  crypto/ctaes/bench.c
CTAES_DIST += crypto/ctaes/ctaes.c
CTAES_DIST += crypto/ctaes/ctaes.h
CTAES_DIST += crypto/ctaes/README.md
CTAES_DIST += crypto/ctaes/test.c

CLEANFILES = $(EXTRA_LIBRARIES)

CLEANFILES += *.gcda *.gcno
CLEANFILES += compat/*.gcda compat/*.gcno
CLEANFILES += consensus/*.gcda consensus/*.gcno
CLEANFILES += crypto/*.gcda crypto/*.gcno
CLEANFILES += policy/*.gcda policy/*.gcno
CLEANFILES += primitives/*.gcda primitives/*.gcno
CLEANFILES += script/*.gcda script/*.gcno
CLEANFILES += support/*.gcda support/*.gcno
CLEANFILES += univalue/*.gcda univalue/*.gcno
CLEANFILES += wallet/*.gcda wallet/*.gcno
CLEANFILES += wallet/test/*.gcda wallet/test/*.gcno
CLEANFILES += zmq/*.gcda zmq/*.gcno
CLEANFILES += obj/build.h

EXTRA_DIST = $(CTAES_DIST)


config/bitcoin-config.h: config/stamp-h1
	@$(MAKE) -C $(top_builddir) $(subdir)/$(@)
config/stamp-h1: $(top_srcdir)/$(subdir)/config/bitcoin-config.h.in $(top_builddir)/config.status
	$(AM_V_at)$(MAKE) -C $(top_builddir) $(subdir)/$(@)
$(top_srcdir)/$(subdir)/config/bitcoin-config.h.in:  $(am__configure_deps)
	$(AM_V_at)$(MAKE) -C $(top_srcdir) $(subdir)/config/bitcoin-config.h.in

clean-local:
	-$(MAKE) -C secp256k1 clean
	-$(MAKE) -C univalue clean
	-rm -f leveldb/*/*.gcda leveldb/*/*.gcno leveldb/helpers/memenv/*.gcda leveldb/helpers/memenv/*.gcno
	-rm -f config.h
	-rm -rf test/__pycache__

.rc.o:
	@test -f $(WINDRES)
	## FIXME: How to get the appropriate modulename_CPPFLAGS in here?
	$(AM_V_GEN) $(WINDRES) $(DEFS) $(DEFAULT_INCLUDES) $(INCLUDES) $(CPPFLAGS) -DWINDRES_PREPROC -i $< -o $@

check-symbols: $(bin_PROGRAMS)
if GLIBC_BACK_COMPAT
	@echo "Checking glibc back compat..."
	$(AM_V_at) READELF=$(READELF) CPPFILT=$(CPPFILT) $(top_srcdir)/contrib/devtools/symbol-check.py < $(bin_PROGRAMS)
endif

check-security: $(bin_PROGRAMS)
if HARDEN
	@echo "Checking binary security..."
	$(AM_V_at) READELF=$(READELF) OBJDUMP=$(OBJDUMP) $(top_srcdir)/contrib/devtools/security-check.py < $(bin_PROGRAMS)
endif

%.pb.cc %.pb.h: %.proto
	@test -f $(PROTOC)
	$(AM_V_GEN) $(PROTOC) --cpp_out=$(@D) --proto_path=$(<D) $<

if EMBEDDED_LEVELDB
include Makefile.leveldb.include
endif

if ENABLE_TESTS
include Makefile.test.include
endif

if ENABLE_BENCH
include Makefile.bench.include
endif

if ENABLE_QT
include Makefile.qt.include
endif

if ENABLE_QT_TESTS
include Makefile.qttest.include
endif<|MERGE_RESOLUTION|>--- conflicted
+++ resolved
@@ -116,17 +116,11 @@
   httpserver.h \
   indirectmap.h \
   init.h \
-<<<<<<< HEAD
   anon.h \
   blind.h \
-  interface/handler.h \
-  interface/node.h \
-  interface/wallet.h \
-=======
   interfaces/handler.h \
   interfaces/node.h \
   interfaces/wallet.h \
->>>>>>> 048ac832
   key.h \
   key/stealth.h \
   key/extkey.h \
@@ -314,17 +308,10 @@
 
 # wallet: shared between bitcoind and bitcoin-qt, but only linked
 # when wallet enabled
-<<<<<<< HEAD
 libparticl_wallet_a_CPPFLAGS = $(AM_CPPFLAGS) $(BITCOIN_INCLUDES)
 libparticl_wallet_a_CXXFLAGS = $(AM_CXXFLAGS) $(PIE_FLAGS)
 libparticl_wallet_a_SOURCES = \
-  interface/wallet.cpp \
-=======
-libbitcoin_wallet_a_CPPFLAGS = $(AM_CPPFLAGS) $(BITCOIN_INCLUDES)
-libbitcoin_wallet_a_CXXFLAGS = $(AM_CXXFLAGS) $(PIE_FLAGS)
-libbitcoin_wallet_a_SOURCES = \
   interfaces/wallet.cpp \
->>>>>>> 048ac832
   wallet/crypter.cpp \
   wallet/db.cpp \
   wallet/feebumper.cpp \
