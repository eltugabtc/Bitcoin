--- conflicted
+++ resolved
@@ -83,13 +83,8 @@
     return CLIENT_BUILD;
 }
 
-<<<<<<< HEAD
-/**
- * Format the subversion field according to BIP 14 spec (https://github.com/raven/bips/blob/master/bip-0014.mediawiki)
-=======
 /** 
  * Format the subversion field according to BIP 14 spec (https://github.com/raven/bips/blob/master/bip-0014.mediawiki) 
->>>>>>> b3e24e4e
  */
 std::string FormatSubVersion(const std::string& name, int nClientVersion, const std::vector<std::string>& comments)
 {
