--- conflicted
+++ resolved
@@ -1495,13 +1495,8 @@
     // nMaxCacheSize is unsigned. If -maxsigcachesize is set to zero,
     // setup_bytes creates the minimum possible cache (2 elements).
     size_t nMaxCacheSize = std::min(std::max((int64_t)0, gArgs.GetArg("-maxsigcachesize", DEFAULT_MAX_SIG_CACHE_SIZE) / 2), MAX_MAX_SIG_CACHE_SIZE) * ((size_t) 1 << 20);
-<<<<<<< HEAD
-    size_t nElems = scriptExecutionCache.setup_bytes(nMaxCacheSize);
-    LogPrintf("\nUsing %zu MiB out of %zu/2 requested for script execution cache, able to store %zu elements\n",
-=======
     size_t nElems = g_scriptExecutionCache.setup_bytes(nMaxCacheSize);
     LogPrintf("Using %zu MiB out of %zu/2 requested for script execution cache, able to store %zu elements\n",
->>>>>>> 5879bfa9
             (nElems*sizeof(uint256)) >>20, (nMaxCacheSize*2)>>20, nElems);
 }
 
@@ -4570,25 +4565,6 @@
 
             CheckBlockIndex(params.GetConsensus());
 
-<<<<<<< HEAD
-    return true;
-}
-
-bool RewindBlockIndex(const CChainParams& params) {
-    if (!::ChainstateActive().RewindBlockIndex(params)) {
-        return false;
-    }
-
-    LOCK(cs_main);
-    if (::ChainActive().Tip() != nullptr) {
-        // FlushStateToDisk can possibly read ::ChainActive(). Be conservative
-        // and skip it here, we're about to -reindex-chainstate anyway, so
-        // it'll get called a bunch real soon.
-        BlockValidationState state;
-        if (!::ChainstateActive().FlushStateToDisk(params, state, FlushStateMode::ALWAYS)) {
-            LogPrintf("\nRewindBlockIndex: unable to flush state to disk (%s)\n", state.ToString());
-            return false;
-=======
             // FlushStateToDisk can possibly read ::ChainActive(). Be conservative
             // and skip it here, we're about to -reindex-chainstate anyway, so
             // it'll get called a bunch real soon.
@@ -4597,7 +4573,6 @@
                 LogPrintf("RewindBlockIndex: unable to flush state to disk (%s)\n", state.ToString());
                 return false;
             }
->>>>>>> 5879bfa9
         }
     }
 
@@ -4800,13 +4775,7 @@
     } catch (const std::runtime_error& e) {
         AbortNode(std::string("System error: ") + e.what());
     }
-<<<<<<< HEAD
-    if (nLoaded > 0)
-        LogPrintf("\nLoaded %i blocks from external file in %dms\n", nLoaded, GetTimeMillis() - nStart);
-    return nLoaded > 0;
-=======
     LogPrintf("Loaded %i blocks from external file in %dms\n", nLoaded, GetTimeMillis() - nStart);
->>>>>>> 5879bfa9
 }
 
 void CChainState::CheckBlockIndex(const Consensus::Params& consensusParams)
@@ -5122,11 +5091,7 @@
         return false;
     }
 
-<<<<<<< HEAD
-    LogPrintf("\nImported mempool transactions from disk: %i succeeded, %i failed, %i expired, %i already there\n", count, failed, expired, already_there);
-=======
     LogPrintf("Imported mempool transactions from disk: %i succeeded, %i failed, %i expired, %i already there, %i waiting for initial broadcast\n", count, failed, expired, already_there, unbroadcast);
->>>>>>> 5879bfa9
     return true;
 }
 
