// Copyright (c) 2009-2010 Satoshi Nakamoto
// Copyright (c) 2009-2018 The Bitcoin Core developers
// Distributed under the MIT software license, see the accompanying
// file COPYING or http://www.opensource.org/licenses/mit-license.php.

#ifndef BITCOIN_PRIMITIVES_BLOCK_H
#define BITCOIN_PRIMITIVES_BLOCK_H

#include <primitives/transaction.h>
#include <serialize.h>
#include <uint256.h>

/** Nodes collect new transactions into a block, hash them into a hash tree,
 * and scan through nonce values to make the block's hash satisfy proof-of-work
 * requirements.  When they solve the proof-of-work, they broadcast the block
 * to everyone and the block is added to the block chain.  The first transaction
 * in the block is a special one that creates a new coin owned by the creator
 * of the block.
 */
class CBlockHeader
{
public:
    // header
    int32_t nVersion;
    uint256 hashPrevBlock;
    uint256 hashMerkleRoot;
    uint32_t nTime;
    uint32_t nBits;
    uint32_t nNonce;

    CBlockHeader()
    {
        SetNull();
    }

    ADD_SERIALIZE_METHODS;

    template <typename Stream, typename Operation>
    inline void SerializationOp(Stream& s, Operation ser_action) {
        READWRITE(this->nVersion);
        READWRITE(hashPrevBlock);
        READWRITE(hashMerkleRoot);
        READWRITE(nTime);
        READWRITE(nBits);
        READWRITE(nNonce);
    }

    void SetNull()
    {
        nVersion = 0;
        hashPrevBlock.SetNull();
        hashMerkleRoot.SetNull();
        nTime = 0;
        nBits = 0;
        nNonce = 0;
    }

    bool IsNull() const
    {
        return (nBits == 0);
    }

    uint256 GetHash() const;

    int64_t GetBlockTime() const
    {
        return (int64_t)nTime;
    }
};


class CBlock : public CBlockHeader
{
public:
    // network and disk
    std::vector<CTransactionRef> vtx;

    // memory only
    mutable bool fChecked;

    CBlock()
    {
        SetNull();
    }

    CBlock(const CBlockHeader &header)
    {
        SetNull();
        *(static_cast<CBlockHeader*>(this)) = header;
    }

    ADD_SERIALIZE_METHODS;

    template <typename Stream, typename Operation>
    inline void SerializationOp(Stream& s, Operation ser_action) {
        READWRITEAS(CBlockHeader, *this);
        READWRITE(vtx);
    }

    void SetNull()
    {
        CBlockHeader::SetNull();
        vtx.clear();
        fChecked = false;
    }

    CBlockHeader GetBlockHeader() const
    {
        CBlockHeader block;
        block.nVersion       = nVersion;
        block.hashPrevBlock  = hashPrevBlock;
        block.hashMerkleRoot = hashMerkleRoot;
        block.nTime          = nTime;
        block.nBits          = nBits;
        block.nNonce         = nNonce;
        return block;
    }

    std::string ToString() const;
};

/** Describes a place in the block chain to another node such that if the
 * other node doesn't have the same branch, it can find a recent common trunk.
 * The further back it is, the further before the fork it may be.
 */
struct CBlockLocator
{
    std::vector<uint256> vHave;

    CBlockLocator() {}

    explicit CBlockLocator(const std::vector<uint256>& vHaveIn) : vHave(vHaveIn) {}

    ADD_SERIALIZE_METHODS;

    template <typename Stream, typename Operation>
    inline void SerializationOp(Stream& s, Operation ser_action) {
        int nVersion = s.GetVersion();
        if (!(s.GetType() & SER_GETHASH))
            READWRITE(nVersion);
        READWRITE(vHave);
    }

    void SetNull()
    {
        vHave.clear();
    }

    bool IsNull() const
    {
        return vHave.empty();
    }
};

<<<<<<< HEAD
/** Compute the consensus-critical block weight (see BIP 141). */
int64_t GetBlockWeight(const CBlock& tx);

=======
>>>>>>> be92be56
#endif // BITCOIN_PRIMITIVES_BLOCK_H<|MERGE_RESOLUTION|>--- conflicted
+++ resolved
@@ -152,10 +152,4 @@
     }
 };
 
-<<<<<<< HEAD
-/** Compute the consensus-critical block weight (see BIP 141). */
-int64_t GetBlockWeight(const CBlock& tx);
-
-=======
->>>>>>> be92be56
 #endif // BITCOIN_PRIMITIVES_BLOCK_H