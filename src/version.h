// Copyright (c) 2012-2014 The Bitcoin developers
// Copyright (c) 2014-2015 The Crown developers
// Distributed under the MIT software license, see the accompanying
// file COPYING or http://www.opensource.org/licenses/mit-license.php.

#ifndef BITCOIN_VERSION_H
#define BITCOIN_VERSION_H

/**
 * network protocol versioning
 */
<<<<<<< HEAD
static const int PROTOCOL_VERSION = 70054;
=======
static const int PROTOCOL_VERSION = 71054;
static const int PROTOCOL_POS_START = 71054;
>>>>>>> 5184c558

//! initial proto version, to be increased after version/verack negotiation
static const int INIT_PROTO_VERSION = 209;

//! disconnect from peers older than this proto version
<<<<<<< HEAD
static const int MIN_PEER_PROTO_VERSION_PREV = 70053;
static const int MIN_PEER_PROTO_VERSION_CURR = 70054;

//! minimum peer version accepted by legacySigner
static const int MIN_POOL_PEER_PROTO_VERSION = 70053;

//! minimum peer version for masternode budgets
static const int MIN_BUDGET_PEER_PROTO_VERSION = 70053;

//! minimum peer version for masternode winner broadcasts
static const int MIN_MNW_PEER_PROTO_VERSION = 70053;
=======
static const int MIN_PEER_PROTO_VERSION_PREV = PROTOCOL_POS_START;
static const int MIN_PEER_PROTO_VERSION_CURR = PROTOCOL_POS_START;

//! minimum peer version accepted by legacySigner
static const int MIN_POOL_PEER_PROTO_VERSION = PROTOCOL_POS_START;

//! minimum peer version for masternode budgets
static const int MIN_BUDGET_PEER_PROTO_VERSION = PROTOCOL_POS_START;

//! minimum peer version for masternode winner broadcasts
static const int MIN_MNW_PEER_PROTO_VERSION = PROTOCOL_POS_START;
>>>>>>> 5184c558

//! minimum peer version that can receive masternode payments
// V1 - Last protocol version before update
// V2 - Newest protocol version
<<<<<<< HEAD
static const int MIN_MASTERNODE_PAYMENT_PROTO_VERSION_PREV = 70053;
static const int MIN_MASTERNODE_PAYMENT_PROTO_VERSION_CURR = 70054;
=======
static const int MIN_MASTERNODE_PAYMENT_PROTO_VERSION_PREV = PROTOCOL_POS_START;
static const int MIN_MASTERNODE_PAYMENT_PROTO_VERSION_CURR = PROTOCOL_POS_START;
>>>>>>> 5184c558

//! minimum peer version that can receive systemnode payments
// V1 - Last protocol version before update
// V2 - Newest protocol version
<<<<<<< HEAD
static const int MIN_SYSTEMNODE_PAYMENT_PROTO_VERSION_PREV = 70053;
static const int MIN_SYSTEMNODE_PAYMENT_PROTO_VERSION_CURR = 70054;
=======
static const int MIN_SYSTEMNODE_PAYMENT_PROTO_VERSION_PREV = PROTOCOL_POS_START;
static const int MIN_SYSTEMNODE_PAYMENT_PROTO_VERSION_CURR = PROTOCOL_POS_START;
>>>>>>> 5184c558

//! nTime field added to CAddress, starting with this version;
//! if possible, avoid requesting addresses nodes older than this
static const int CADDR_TIME_VERSION = 31402;

//! only request blocks from nodes outside this range of versions
static const int NOBLKS_VERSION_START = 32000;
static const int NOBLKS_VERSION_END = 32400;

//! BIP 0031, pong message, is enabled for all versions AFTER this one
static const int BIP0031_VERSION = 60000;

//! "mempool" command, enhanced "getdata" behavior starts with this version
static const int MEMPOOL_GD_VERSION = 60002;

#endif // BITCOIN_VERSION_H<|MERGE_RESOLUTION|>--- conflicted
+++ resolved
@@ -9,30 +9,13 @@
 /**
  * network protocol versioning
  */
-<<<<<<< HEAD
-static const int PROTOCOL_VERSION = 70054;
-=======
 static const int PROTOCOL_VERSION = 71054;
 static const int PROTOCOL_POS_START = 71054;
->>>>>>> 5184c558
 
 //! initial proto version, to be increased after version/verack negotiation
 static const int INIT_PROTO_VERSION = 209;
 
 //! disconnect from peers older than this proto version
-<<<<<<< HEAD
-static const int MIN_PEER_PROTO_VERSION_PREV = 70053;
-static const int MIN_PEER_PROTO_VERSION_CURR = 70054;
-
-//! minimum peer version accepted by legacySigner
-static const int MIN_POOL_PEER_PROTO_VERSION = 70053;
-
-//! minimum peer version for masternode budgets
-static const int MIN_BUDGET_PEER_PROTO_VERSION = 70053;
-
-//! minimum peer version for masternode winner broadcasts
-static const int MIN_MNW_PEER_PROTO_VERSION = 70053;
-=======
 static const int MIN_PEER_PROTO_VERSION_PREV = PROTOCOL_POS_START;
 static const int MIN_PEER_PROTO_VERSION_CURR = PROTOCOL_POS_START;
 
@@ -44,29 +27,18 @@
 
 //! minimum peer version for masternode winner broadcasts
 static const int MIN_MNW_PEER_PROTO_VERSION = PROTOCOL_POS_START;
->>>>>>> 5184c558
 
 //! minimum peer version that can receive masternode payments
 // V1 - Last protocol version before update
 // V2 - Newest protocol version
-<<<<<<< HEAD
-static const int MIN_MASTERNODE_PAYMENT_PROTO_VERSION_PREV = 70053;
-static const int MIN_MASTERNODE_PAYMENT_PROTO_VERSION_CURR = 70054;
-=======
 static const int MIN_MASTERNODE_PAYMENT_PROTO_VERSION_PREV = PROTOCOL_POS_START;
 static const int MIN_MASTERNODE_PAYMENT_PROTO_VERSION_CURR = PROTOCOL_POS_START;
->>>>>>> 5184c558
 
 //! minimum peer version that can receive systemnode payments
 // V1 - Last protocol version before update
 // V2 - Newest protocol version
-<<<<<<< HEAD
-static const int MIN_SYSTEMNODE_PAYMENT_PROTO_VERSION_PREV = 70053;
-static const int MIN_SYSTEMNODE_PAYMENT_PROTO_VERSION_CURR = 70054;
-=======
 static const int MIN_SYSTEMNODE_PAYMENT_PROTO_VERSION_PREV = PROTOCOL_POS_START;
 static const int MIN_SYSTEMNODE_PAYMENT_PROTO_VERSION_CURR = PROTOCOL_POS_START;
->>>>>>> 5184c558
 
 //! nTime field added to CAddress, starting with this version;
 //! if possible, avoid requesting addresses nodes older than this
