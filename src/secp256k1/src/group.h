--- conflicted
+++ resolved
@@ -20,34 +20,21 @@
 #define SECP256K1_GE_CONST(a, b, c, d, e, f, g, h, i, j, k, l, m, n, o, p) {SECP256K1_FE_CONST((a),(b),(c),(d),(e),(f),(g),(h)), SECP256K1_FE_CONST((i),(j),(k),(l),(m),(n),(o),(p)), 0}
 #define SECP256K1_GE_CONST_INFINITY {SECP256K1_FE_CONST(0, 0, 0, 0, 0, 0, 0, 0), SECP256K1_FE_CONST(0, 0, 0, 0, 0, 0, 0, 0), 1}
 
-#define SECP256K1_GE_CONST(a, b, c, d, e, f, g, h, i, j, k, l, m, n, o, p) {SECP256K1_FE_CONST((a),(b),(c),(d),(e),(f),(g),(h)), SECP256K1_FE_CONST((i),(j),(k),(l),(m),(n),(o),(p)), 0}
-#define SECP256K1_GE_CONST_INFINITY {SECP256K1_FE_CONST(0, 0, 0, 0, 0, 0, 0, 0), SECP256K1_FE_CONST(0, 0, 0, 0, 0, 0, 0, 0), 1}
-
 /** A group element of the secp256k1 curve, in jacobian coordinates. */
 typedef struct {
     secp256k1_fe x; /* actual X: x/z^2 */
     secp256k1_fe y; /* actual Y: y/z^3 */
     secp256k1_fe z;
     int infinity; /* whether this represents the point at infinity */
-<<<<<<< HEAD
-} secp256k1_gej_t;
-=======
 } secp256k1_gej;
->>>>>>> 188ca9c3
 
 #define SECP256K1_GEJ_CONST(a, b, c, d, e, f, g, h, i, j, k, l, m, n, o, p) {SECP256K1_FE_CONST((a),(b),(c),(d),(e),(f),(g),(h)), SECP256K1_FE_CONST((i),(j),(k),(l),(m),(n),(o),(p)), SECP256K1_FE_CONST(0, 0, 0, 0, 0, 0, 0, 1), 0}
 #define SECP256K1_GEJ_CONST_INFINITY {SECP256K1_FE_CONST(0, 0, 0, 0, 0, 0, 0, 0), SECP256K1_FE_CONST(0, 0, 0, 0, 0, 0, 0, 0), SECP256K1_FE_CONST(0, 0, 0, 0, 0, 0, 0, 0), 1}
 
 typedef struct {
-<<<<<<< HEAD
-    secp256k1_fe_storage_t x;
-    secp256k1_fe_storage_t y;
-} secp256k1_ge_storage_t;
-=======
     secp256k1_fe_storage x;
     secp256k1_fe_storage y;
 } secp256k1_ge_storage;
->>>>>>> 188ca9c3
 
 #define SECP256K1_GE_STORAGE_CONST(a, b, c, d, e, f, g, h, i, j, k, l, m, n, o, p) {SECP256K1_FE_STORAGE_CONST((a),(b),(c),(d),(e),(f),(g),(h)), SECP256K1_FE_STORAGE_CONST((i),(j),(k),(l),(m),(n),(o),(p))}
 
@@ -72,21 +59,13 @@
 /** Check whether a group element is valid (i.e., on the curve). */
 static int secp256k1_ge_is_valid_var(const secp256k1_ge *a);
 
-<<<<<<< HEAD
-static void secp256k1_ge_neg(secp256k1_ge_t *r, const secp256k1_ge_t *a);
-=======
 static void secp256k1_ge_neg(secp256k1_ge *r, const secp256k1_ge *a);
->>>>>>> 188ca9c3
 
 /** Set a group element equal to another which is given in jacobian coordinates */
 static void secp256k1_ge_set_gej(secp256k1_ge *r, secp256k1_gej *a);
 
 /** Set a batch of group elements equal to the inputs given in jacobian coordinates */
-<<<<<<< HEAD
-static void secp256k1_ge_set_all_gej_var(size_t len, secp256k1_ge_t *r, const secp256k1_gej_t *a);
-=======
 static void secp256k1_ge_set_all_gej_var(size_t len, secp256k1_ge *r, const secp256k1_gej *a, const secp256k1_callback *cb);
->>>>>>> 188ca9c3
 
 /** Set a batch of group elements equal to the inputs given in jacobian
  *  coordinates (with known z-ratios). zr must contain the known z-ratios such
@@ -107,17 +86,10 @@
 static void secp256k1_gej_set_ge(secp256k1_gej *r, const secp256k1_ge *a);
 
 /** Compare the X coordinate of a group element (jacobian). */
-<<<<<<< HEAD
-static int secp256k1_gej_eq_x_var(const secp256k1_fe_t *x, const secp256k1_gej_t *a);
-
-/** Set r equal to the inverse of a (i.e., mirrored around the X axis) */
-static void secp256k1_gej_neg(secp256k1_gej_t *r, const secp256k1_gej_t *a);
-=======
 static int secp256k1_gej_eq_x_var(const secp256k1_fe *x, const secp256k1_gej *a);
 
 /** Set r equal to the inverse of a (i.e., mirrored around the X axis) */
 static void secp256k1_gej_neg(secp256k1_gej *r, const secp256k1_gej *a);
->>>>>>> 188ca9c3
 
 /** Check whether a group element is the point at infinity. */
 static int secp256k1_gej_is_infinity(const secp256k1_gej *a);
@@ -140,12 +112,9 @@
     guarantee, and b is allowed to be infinity. If rzr is non-NULL, r->z = a->z * *rzr (a cannot be infinity in that case). */
 static void secp256k1_gej_add_ge_var(secp256k1_gej *r, const secp256k1_gej *a, const secp256k1_ge *b, secp256k1_fe *rzr);
 
-<<<<<<< HEAD
-=======
 /** Set r equal to the sum of a and b (with the inverse of b's Z coordinate passed as bzinv). */
 static void secp256k1_gej_add_zinv_var(secp256k1_gej *r, const secp256k1_gej *a, const secp256k1_ge *b, const secp256k1_fe *bzinv);
 
->>>>>>> 188ca9c3
 #ifdef USE_ENDOMORPHISM
 /** Set r to be equal to lambda times a, where lambda is chosen in a way such that this is very fast. */
 static void secp256k1_ge_mul_lambda(secp256k1_ge *r, const secp256k1_ge *a);
@@ -169,16 +138,4 @@
 /** Rescale a jacobian point by b which must be non-zero. Constant-time. */
 static void secp256k1_gej_rescale(secp256k1_gej *r, const secp256k1_fe *b);
 
-/** Convert a group element to the storage type. */
-static void secp256k1_ge_to_storage(secp256k1_ge_storage_t *r, const secp256k1_ge_t*);
-
-/** Convert a group element back from the storage type. */
-static void secp256k1_ge_from_storage(secp256k1_ge_t *r, const secp256k1_ge_storage_t*);
-
-/** If flag is true, set *r equal to *a; otherwise leave it. Constant-time. */
-static void secp256k1_ge_storage_cmov(secp256k1_ge_storage_t *r, const secp256k1_ge_storage_t *a, int flag);
-
-/** Rescale a jacobian point by b which must be non-zero. Constant-time. */
-static void secp256k1_gej_rescale(secp256k1_gej_t *r, const secp256k1_fe_t *b);
-
 #endif