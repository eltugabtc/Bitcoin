--- conflicted
+++ resolved
@@ -25,22 +25,14 @@
 #endif
 
 #ifndef USE_NUM_NONE
-<<<<<<< HEAD
-static void secp256k1_scalar_get_num(secp256k1_num_t *r, const secp256k1_scalar_t *a) {
-=======
 static void secp256k1_scalar_get_num(secp256k1_num *r, const secp256k1_scalar *a) {
->>>>>>> 188ca9c3
     unsigned char c[32];
     secp256k1_scalar_get_b32(c, a);
     secp256k1_num_set_bin(r, c, 32);
 }
 
 /** secp256k1 curve order, see secp256k1_ecdsa_const_order_as_fe in ecdsa_impl.h */
-<<<<<<< HEAD
-static void secp256k1_scalar_order_get_num(secp256k1_num_t *r) {
-=======
 static void secp256k1_scalar_order_get_num(secp256k1_num *r) {
->>>>>>> 188ca9c3
     static const unsigned char order[32] = {
         0xFF,0xFF,0xFF,0xFF,0xFF,0xFF,0xFF,0xFF,
         0xFF,0xFF,0xFF,0xFF,0xFF,0xFF,0xFF,0xFE,
@@ -51,13 +43,8 @@
 }
 #endif
 
-<<<<<<< HEAD
-static void secp256k1_scalar_inverse(secp256k1_scalar_t *r, const secp256k1_scalar_t *x) {
-    secp256k1_scalar_t *t;
-=======
 static void secp256k1_scalar_inverse(secp256k1_scalar *r, const secp256k1_scalar *x) {
     secp256k1_scalar *t;
->>>>>>> 188ca9c3
     int i;
     /* First compute x ^ (2^N - 1) for some values of N. */
     secp256k1_scalar x2, x3, x4, x6, x7, x8, x15, x30, x60, x120, x127;
@@ -257,14 +244,9 @@
     secp256k1_scalar_inverse(r, x);
 #elif defined(USE_SCALAR_INV_NUM)
     unsigned char b[32];
-<<<<<<< HEAD
-    secp256k1_num_t n, m;
-    secp256k1_scalar_get_b32(b, x);
-=======
     secp256k1_num n, m;
     secp256k1_scalar t = *x;
     secp256k1_scalar_get_b32(b, &t);
->>>>>>> 188ca9c3
     secp256k1_num_set_bin(&n, b, 32);
     secp256k1_scalar_order_get_num(&m);
     secp256k1_num_mod_inverse(&n, &n, &m);
@@ -317,27 +299,6 @@
  * The function below splits a in r1 and r2, such that r1 + lambda * r2 == a (mod order).
  */
 
-<<<<<<< HEAD
-static void secp256k1_scalar_split_lambda_var(secp256k1_scalar_t *r1, secp256k1_scalar_t *r2, const secp256k1_scalar_t *a) {
-    secp256k1_scalar_t c1, c2;
-    static const secp256k1_scalar_t minus_lambda = SECP256K1_SCALAR_CONST(
-        0xAC9C52B3UL, 0x3FA3CF1FUL, 0x5AD9E3FDUL, 0x77ED9BA4UL,
-        0xA880B9FCUL, 0x8EC739C2UL, 0xE0CFC810UL, 0xB51283CFUL
-    );
-    static const secp256k1_scalar_t minus_b1 = SECP256K1_SCALAR_CONST(
-        0x00000000UL, 0x00000000UL, 0x00000000UL, 0x00000000UL,
-        0xE4437ED6UL, 0x010E8828UL, 0x6F547FA9UL, 0x0ABFE4C3UL
-    );
-    static const secp256k1_scalar_t minus_b2 = SECP256K1_SCALAR_CONST(
-        0xFFFFFFFFUL, 0xFFFFFFFFUL, 0xFFFFFFFFUL, 0xFFFFFFFEUL,
-        0x8A280AC5UL, 0x0774346DUL, 0xD765CDA8UL, 0x3DB1562CUL
-    );
-    static const secp256k1_scalar_t g1 = SECP256K1_SCALAR_CONST(
-        0x00000000UL, 0x00000000UL, 0x00000000UL, 0x00003086UL,
-        0xD221A7D4UL, 0x6BCDE86CUL, 0x90E49284UL, 0xEB153DABUL
-    );
-    static const secp256k1_scalar_t g2 = SECP256K1_SCALAR_CONST(
-=======
 static void secp256k1_scalar_split_lambda(secp256k1_scalar *r1, secp256k1_scalar *r2, const secp256k1_scalar *a) {
     secp256k1_scalar c1, c2;
     static const secp256k1_scalar minus_lambda = SECP256K1_SCALAR_CONST(
@@ -357,16 +318,12 @@
         0xD221A7D4UL, 0x6BCDE86CUL, 0x90E49284UL, 0xEB153DABUL
     );
     static const secp256k1_scalar g2 = SECP256K1_SCALAR_CONST(
->>>>>>> 188ca9c3
         0x00000000UL, 0x00000000UL, 0x00000000UL, 0x0000E443UL,
         0x7ED6010EUL, 0x88286F54UL, 0x7FA90ABFUL, 0xE4C42212UL
     );
     VERIFY_CHECK(r1 != a);
     VERIFY_CHECK(r2 != a);
-<<<<<<< HEAD
-=======
     /* these _var calls are constant time since the shift amount is constant */
->>>>>>> 188ca9c3
     secp256k1_scalar_mul_shift_var(&c1, a, &g1, 272);
     secp256k1_scalar_mul_shift_var(&c2, a, &g2, 272);
     secp256k1_scalar_mul(&c1, &c1, &minus_b1);
