--- conflicted
+++ resolved
@@ -19,26 +19,6 @@
 #include "ecdsa_impl.h"
 #include "eckey_impl.h"
 #include "hash_impl.h"
-<<<<<<< HEAD
-
-struct secp256k1_context_struct {
-    secp256k1_ecmult_context_t ecmult_ctx;
-    secp256k1_ecmult_gen_context_t ecmult_gen_ctx;
-};
-
-secp256k1_context_t* secp256k1_context_create(int flags) {
-    secp256k1_context_t* ret = (secp256k1_context_t*)checked_malloc(sizeof(secp256k1_context_t));
-
-    secp256k1_ecmult_context_init(&ret->ecmult_ctx);
-    secp256k1_ecmult_gen_context_init(&ret->ecmult_gen_ctx);
-
-    if (flags & SECP256K1_CONTEXT_SIGN) {
-        secp256k1_ecmult_gen_context_build(&ret->ecmult_gen_ctx);
-    }
-    if (flags & SECP256K1_CONTEXT_VERIFY) {
-        secp256k1_ecmult_context_build(&ret->ecmult_ctx);
-    }
-=======
 
 #define ARG_CHECK(cond) do { \
     if (EXPECT(!(cond), 0)) { \
@@ -98,116 +78,10 @@
     if (flags & SECP256K1_FLAGS_BIT_CONTEXT_VERIFY) {
         secp256k1_ecmult_context_build(&ret->ecmult_ctx, &ret->error_callback);
     }
->>>>>>> 188ca9c3
-
-    return ret;
-}
-
-<<<<<<< HEAD
-secp256k1_context_t* secp256k1_context_clone(const secp256k1_context_t* ctx) {
-    secp256k1_context_t* ret = (secp256k1_context_t*)checked_malloc(sizeof(secp256k1_context_t));
-    secp256k1_ecmult_context_clone(&ret->ecmult_ctx, &ctx->ecmult_ctx);
-    secp256k1_ecmult_gen_context_clone(&ret->ecmult_gen_ctx, &ctx->ecmult_gen_ctx);
-    return ret;
-}
-
-void secp256k1_context_destroy(secp256k1_context_t* ctx) {
-    secp256k1_ecmult_context_clear(&ctx->ecmult_ctx);
-    secp256k1_ecmult_gen_context_clear(&ctx->ecmult_gen_ctx);
-
-    free(ctx);
-}
-
-int secp256k1_ecdsa_verify(const secp256k1_context_t* ctx, const unsigned char *msg32, const unsigned char *sig, int siglen, const unsigned char *pubkey, int pubkeylen) {
-    secp256k1_ge_t q;
-    secp256k1_ecdsa_sig_t s;
-    secp256k1_scalar_t m;
-    int ret = -3;
-    DEBUG_CHECK(ctx != NULL);
-    DEBUG_CHECK(secp256k1_ecmult_context_is_built(&ctx->ecmult_ctx));
-    DEBUG_CHECK(msg32 != NULL);
-    DEBUG_CHECK(sig != NULL);
-    DEBUG_CHECK(pubkey != NULL);
-
-    secp256k1_scalar_set_b32(&m, msg32, NULL);
-
-    if (secp256k1_eckey_pubkey_parse(&q, pubkey, pubkeylen)) {
-        if (secp256k1_ecdsa_sig_parse(&s, sig, siglen)) {
-            if (secp256k1_ecdsa_sig_verify(&ctx->ecmult_ctx, &s, &q, &m)) {
-                /* success is 1, all other values are fail */
-                ret = 1;
-            } else {
-                ret = 0;
-            }
-        } else {
-            ret = -2;
-        }
-    } else {
-        ret = -1;
-    }
-
-    return ret;
-}
-
-static int nonce_function_rfc6979(unsigned char *nonce32, const unsigned char *msg32, const unsigned char *key32, unsigned int counter, const void *data) {
-   secp256k1_rfc6979_hmac_sha256_t rng;
-   unsigned int i;
-   secp256k1_rfc6979_hmac_sha256_initialize(&rng, key32, 32, msg32, 32, (const unsigned char*)data, data != NULL ? 32 : 0);
-   for (i = 0; i <= counter; i++) {
-       secp256k1_rfc6979_hmac_sha256_generate(&rng, nonce32, 32);
-   }
-   secp256k1_rfc6979_hmac_sha256_finalize(&rng);
-   return 1;
-}
-
-const secp256k1_nonce_function_t secp256k1_nonce_function_rfc6979 = nonce_function_rfc6979;
-const secp256k1_nonce_function_t secp256k1_nonce_function_default = nonce_function_rfc6979;
-
-int secp256k1_ecdsa_sign(const secp256k1_context_t* ctx, const unsigned char *msg32, unsigned char *signature, int *signaturelen, const unsigned char *seckey, secp256k1_nonce_function_t noncefp, const void* noncedata) {
-    secp256k1_ecdsa_sig_t sig;
-    secp256k1_scalar_t sec, non, msg;
-    int ret = 0;
-    int overflow = 0;
-    unsigned int count = 0;
-    DEBUG_CHECK(ctx != NULL);
-    DEBUG_CHECK(secp256k1_ecmult_gen_context_is_built(&ctx->ecmult_gen_ctx));
-    DEBUG_CHECK(msg32 != NULL);
-    DEBUG_CHECK(signature != NULL);
-    DEBUG_CHECK(signaturelen != NULL);
-    DEBUG_CHECK(seckey != NULL);
-    if (noncefp == NULL) {
-        noncefp = secp256k1_nonce_function_default;
-    }
-
-    secp256k1_scalar_set_b32(&sec, seckey, &overflow);
-    /* Fail if the secret key is invalid. */
-    if (!overflow && !secp256k1_scalar_is_zero(&sec)) {
-        secp256k1_scalar_set_b32(&msg, msg32, NULL);
-        while (1) {
-            unsigned char nonce32[32];
-            ret = noncefp(nonce32, msg32, seckey, count, noncedata);
-            if (!ret) {
-                break;
-            }
-            secp256k1_scalar_set_b32(&non, nonce32, &overflow);
-            memset(nonce32, 0, 32);
-            if (!secp256k1_scalar_is_zero(&non) && !overflow) {
-                if (secp256k1_ecdsa_sig_sign(&ctx->ecmult_gen_ctx, &sig, &sec, &msg, &non, NULL)) {
-                    break;
-                }
-            }
-            count++;
-        }
-        if (ret) {
-            ret = secp256k1_ecdsa_sig_serialize(signature, signaturelen, &sig);
-        }
-        secp256k1_scalar_clear(&msg);
-        secp256k1_scalar_clear(&non);
-        secp256k1_scalar_clear(&sec);
-    }
-    if (!ret) {
-        *signaturelen = 0;
-=======
+
+    return ret;
+}
+
 secp256k1_context* secp256k1_context_clone(const secp256k1_context* ctx) {
     secp256k1_context* ret = (secp256k1_context*)checked_malloc(&ctx->error_callback, sizeof(secp256k1_context));
     ret->illegal_callback = ctx->illegal_callback;
@@ -311,57 +185,10 @@
         if (ret) {
             *outputlen = len;
         }
->>>>>>> 188ca9c3
-    }
-    return ret;
-}
-
-<<<<<<< HEAD
-int secp256k1_ecdsa_sign_compact(const secp256k1_context_t* ctx, const unsigned char *msg32, unsigned char *sig64, const unsigned char *seckey, secp256k1_nonce_function_t noncefp, const void* noncedata, int *recid) {
-    secp256k1_ecdsa_sig_t sig;
-    secp256k1_scalar_t sec, non, msg;
-    int ret = 0;
-    int overflow = 0;
-    unsigned int count = 0;
-    DEBUG_CHECK(ctx != NULL);
-    DEBUG_CHECK(secp256k1_ecmult_gen_context_is_built(&ctx->ecmult_gen_ctx));
-    DEBUG_CHECK(msg32 != NULL);
-    DEBUG_CHECK(sig64 != NULL);
-    DEBUG_CHECK(seckey != NULL);
-    if (noncefp == NULL) {
-        noncefp = secp256k1_nonce_function_default;
-    }
-
-    secp256k1_scalar_set_b32(&sec, seckey, &overflow);
-    /* Fail if the secret key is invalid. */
-    if (!overflow && !secp256k1_scalar_is_zero(&sec)) {
-        secp256k1_scalar_set_b32(&msg, msg32, NULL);
-        while (1) {
-            unsigned char nonce32[32];
-            ret = noncefp(nonce32, msg32, seckey, count, noncedata);
-            if (!ret) {
-                break;
-            }
-            secp256k1_scalar_set_b32(&non, nonce32, &overflow);
-            memset(nonce32, 0, 32);
-            if (!secp256k1_scalar_is_zero(&non) && !overflow) {
-                if (secp256k1_ecdsa_sig_sign(&ctx->ecmult_gen_ctx, &sig, &sec, &msg, &non, recid)) {
-                    break;
-                }
-            }
-            count++;
-        }
-        if (ret) {
-            secp256k1_scalar_get_b32(sig64, &sig.r);
-            secp256k1_scalar_get_b32(sig64 + 32, &sig.s);
-        }
-        secp256k1_scalar_clear(&msg);
-        secp256k1_scalar_clear(&non);
-        secp256k1_scalar_clear(&sec);
-    }
-    if (!ret) {
-        memset(sig64, 0, 64);
-=======
+    }
+    return ret;
+}
+
 static void secp256k1_ecdsa_signature_load(const secp256k1_context* ctx, secp256k1_scalar* r, secp256k1_scalar* s, const secp256k1_ecdsa_signature* sig) {
     (void)ctx;
     if (sizeof(secp256k1_scalar) == 32) {
@@ -419,37 +246,10 @@
         secp256k1_ecdsa_signature_save(sig, &r, &s);
     } else {
         memset(sig, 0, sizeof(*sig));
->>>>>>> 188ca9c3
-    }
-    return ret;
-}
-
-<<<<<<< HEAD
-int secp256k1_ecdsa_recover_compact(const secp256k1_context_t* ctx, const unsigned char *msg32, const unsigned char *sig64, unsigned char *pubkey, int *pubkeylen, int compressed, int recid) {
-    secp256k1_ge_t q;
-    secp256k1_ecdsa_sig_t sig;
-    secp256k1_scalar_t m;
-    int ret = 0;
-    int overflow = 0;
-    DEBUG_CHECK(ctx != NULL);
-    DEBUG_CHECK(secp256k1_ecmult_context_is_built(&ctx->ecmult_ctx));
-    DEBUG_CHECK(msg32 != NULL);
-    DEBUG_CHECK(sig64 != NULL);
-    DEBUG_CHECK(pubkey != NULL);
-    DEBUG_CHECK(pubkeylen != NULL);
-    DEBUG_CHECK(recid >= 0 && recid <= 3);
-
-    secp256k1_scalar_set_b32(&sig.r, sig64, &overflow);
-    if (!overflow) {
-        secp256k1_scalar_set_b32(&sig.s, sig64 + 32, &overflow);
-        if (!overflow) {
-            secp256k1_scalar_set_b32(&m, msg32, NULL);
-
-            if (secp256k1_ecdsa_sig_recover(&ctx->ecmult_ctx, &sig, &q, &m, recid)) {
-                ret = secp256k1_eckey_pubkey_serialize(&q, pubkey, pubkeylen, compressed);
-            }
-        }
-=======
+    }
+    return ret;
+}
+
 int secp256k1_ecdsa_signature_serialize_der(const secp256k1_context* ctx, unsigned char *output, size_t *outputlen, const secp256k1_ecdsa_signature* sig) {
     secp256k1_scalar r, s;
 
@@ -489,83 +289,11 @@
             secp256k1_scalar_negate(&s, &s);
         }
         secp256k1_ecdsa_signature_save(sigout, &r, &s);
->>>>>>> 188ca9c3
-    }
-
-    return ret;
-}
-
-<<<<<<< HEAD
-int secp256k1_ec_seckey_verify(const secp256k1_context_t* ctx, const unsigned char *seckey) {
-    secp256k1_scalar_t sec;
-    int ret;
-    int overflow;
-    DEBUG_CHECK(ctx != NULL);
-    DEBUG_CHECK(seckey != NULL);
-    (void)ctx;
-
-    secp256k1_scalar_set_b32(&sec, seckey, &overflow);
-    ret = !secp256k1_scalar_is_zero(&sec) && !overflow;
-    secp256k1_scalar_clear(&sec);
-    return ret;
-}
-
-int secp256k1_ec_pubkey_verify(const secp256k1_context_t* ctx, const unsigned char *pubkey, int pubkeylen) {
-    secp256k1_ge_t q;
-    DEBUG_CHECK(ctx != NULL);
-    DEBUG_CHECK(pubkey != NULL);
-    (void)ctx;
-
-    return secp256k1_eckey_pubkey_parse(&q, pubkey, pubkeylen);
-}
-
-int secp256k1_ec_pubkey_create(const secp256k1_context_t* ctx, unsigned char *pubkey, int *pubkeylen, const unsigned char *seckey, int compressed) {
-    secp256k1_gej_t pj;
-    secp256k1_ge_t p;
-    secp256k1_scalar_t sec;
-    int overflow;
-    int ret = 0;
-    DEBUG_CHECK(ctx != NULL);
-    DEBUG_CHECK(secp256k1_ecmult_gen_context_is_built(&ctx->ecmult_gen_ctx));
-    DEBUG_CHECK(pubkey != NULL);
-    DEBUG_CHECK(pubkeylen != NULL);
-    DEBUG_CHECK(seckey != NULL);
-
-    secp256k1_scalar_set_b32(&sec, seckey, &overflow);
-    if (!overflow) {
-        secp256k1_ecmult_gen(&ctx->ecmult_gen_ctx, &pj, &sec);
-        secp256k1_scalar_clear(&sec);
-        secp256k1_ge_set_gej(&p, &pj);
-        ret = secp256k1_eckey_pubkey_serialize(&p, pubkey, pubkeylen, compressed);
-    }
-    if (!ret) {
-        *pubkeylen = 0;
-    }
-    return ret;
-}
-
-int secp256k1_ec_pubkey_decompress(const secp256k1_context_t* ctx, unsigned char *pubkey, int *pubkeylen) {
-    secp256k1_ge_t p;
-    int ret = 0;
-    DEBUG_CHECK(pubkey != NULL);
-    DEBUG_CHECK(pubkeylen != NULL);
-    (void)ctx;
-
-    if (secp256k1_eckey_pubkey_parse(&p, pubkey, *pubkeylen)) {
-        ret = secp256k1_eckey_pubkey_serialize(&p, pubkey, pubkeylen, 0);
-    }
-    return ret;
-}
-
-int secp256k1_ec_privkey_tweak_add(const secp256k1_context_t* ctx, unsigned char *seckey, const unsigned char *tweak) {
-    secp256k1_scalar_t term;
-    secp256k1_scalar_t sec;
-    int ret = 0;
-    int overflow = 0;
-    DEBUG_CHECK(ctx != NULL);
-    DEBUG_CHECK(seckey != NULL);
-    DEBUG_CHECK(tweak != NULL);
-=======
+    }
+
+    return ret;
+}
+
 int secp256k1_ecdsa_verify(const secp256k1_context* ctx, const secp256k1_ecdsa_signature *sig, const unsigned char *msg32, const secp256k1_pubkey *pubkey) {
     secp256k1_ge q;
     secp256k1_scalar r, s;
@@ -709,18 +437,13 @@
     VERIFY_CHECK(ctx != NULL);
     ARG_CHECK(seckey != NULL);
     ARG_CHECK(tweak != NULL);
->>>>>>> 188ca9c3
     (void)ctx;
 
     secp256k1_scalar_set_b32(&term, tweak, &overflow);
     secp256k1_scalar_set_b32(&sec, seckey, NULL);
 
-<<<<<<< HEAD
-    ret = secp256k1_eckey_privkey_tweak_add(&sec, &term) && !overflow;
-=======
     ret = !overflow && secp256k1_eckey_privkey_tweak_add(&sec, &term);
     memset(seckey, 0, 32);
->>>>>>> 188ca9c3
     if (ret) {
         secp256k1_scalar_get_b32(seckey, &sec);
     }
@@ -730,28 +453,6 @@
     return ret;
 }
 
-<<<<<<< HEAD
-int secp256k1_ec_pubkey_tweak_add(const secp256k1_context_t* ctx, unsigned char *pubkey, int pubkeylen, const unsigned char *tweak) {
-    secp256k1_ge_t p;
-    secp256k1_scalar_t term;
-    int ret = 0;
-    int overflow = 0;
-    DEBUG_CHECK(ctx != NULL);
-    DEBUG_CHECK(secp256k1_ecmult_context_is_built(&ctx->ecmult_ctx));
-    DEBUG_CHECK(pubkey != NULL);
-    DEBUG_CHECK(tweak != NULL);
-
-    secp256k1_scalar_set_b32(&term, tweak, &overflow);
-    if (!overflow) {
-        ret = secp256k1_eckey_pubkey_parse(&p, pubkey, pubkeylen);
-        if (ret) {
-            ret = secp256k1_eckey_pubkey_tweak_add(&ctx->ecmult_ctx, &p, &term);
-        }
-        if (ret) {
-            int oldlen = pubkeylen;
-            ret = secp256k1_eckey_pubkey_serialize(&p, pubkey, &pubkeylen, oldlen <= 33);
-            VERIFY_CHECK(pubkeylen == oldlen);
-=======
 int secp256k1_ec_pubkey_tweak_add(const secp256k1_context* ctx, secp256k1_pubkey *pubkey, const unsigned char *tweak) {
     secp256k1_ge p;
     secp256k1_scalar term;
@@ -770,23 +471,12 @@
             secp256k1_pubkey_save(pubkey, &p);
         } else {
             ret = 0;
->>>>>>> 188ca9c3
         }
     }
 
     return ret;
 }
 
-<<<<<<< HEAD
-int secp256k1_ec_privkey_tweak_mul(const secp256k1_context_t* ctx, unsigned char *seckey, const unsigned char *tweak) {
-    secp256k1_scalar_t factor;
-    secp256k1_scalar_t sec;
-    int ret = 0;
-    int overflow = 0;
-    DEBUG_CHECK(ctx != NULL);
-    DEBUG_CHECK(seckey != NULL);
-    DEBUG_CHECK(tweak != NULL);
-=======
 int secp256k1_ec_privkey_tweak_mul(const secp256k1_context* ctx, unsigned char *seckey, const unsigned char *tweak) {
     secp256k1_scalar factor;
     secp256k1_scalar sec;
@@ -795,17 +485,12 @@
     VERIFY_CHECK(ctx != NULL);
     ARG_CHECK(seckey != NULL);
     ARG_CHECK(tweak != NULL);
->>>>>>> 188ca9c3
     (void)ctx;
 
     secp256k1_scalar_set_b32(&factor, tweak, &overflow);
     secp256k1_scalar_set_b32(&sec, seckey, NULL);
-<<<<<<< HEAD
-    ret = secp256k1_eckey_privkey_tweak_mul(&sec, &factor) && !overflow;
-=======
     ret = !overflow && secp256k1_eckey_privkey_tweak_mul(&sec, &factor);
     memset(seckey, 0, 32);
->>>>>>> 188ca9c3
     if (ret) {
         secp256k1_scalar_get_b32(seckey, &sec);
     }
@@ -815,28 +500,6 @@
     return ret;
 }
 
-<<<<<<< HEAD
-int secp256k1_ec_pubkey_tweak_mul(const secp256k1_context_t* ctx, unsigned char *pubkey, int pubkeylen, const unsigned char *tweak) {
-    secp256k1_ge_t p;
-    secp256k1_scalar_t factor;
-    int ret = 0;
-    int overflow = 0;
-    DEBUG_CHECK(ctx != NULL);
-    DEBUG_CHECK(secp256k1_ecmult_context_is_built(&ctx->ecmult_ctx));
-    DEBUG_CHECK(pubkey != NULL);
-    DEBUG_CHECK(tweak != NULL);
-
-    secp256k1_scalar_set_b32(&factor, tweak, &overflow);
-    if (!overflow) {
-        ret = secp256k1_eckey_pubkey_parse(&p, pubkey, pubkeylen);
-        if (ret) {
-            ret = secp256k1_eckey_pubkey_tweak_mul(&ctx->ecmult_ctx, &p, &factor);
-        }
-        if (ret) {
-            int oldlen = pubkeylen;
-            ret = secp256k1_eckey_pubkey_serialize(&p, pubkey, &pubkeylen, oldlen <= 33);
-            VERIFY_CHECK(pubkeylen == oldlen);
-=======
 int secp256k1_ec_pubkey_tweak_mul(const secp256k1_context* ctx, secp256k1_pubkey *pubkey, const unsigned char *tweak) {
     secp256k1_ge p;
     secp256k1_scalar factor;
@@ -855,51 +518,12 @@
             secp256k1_pubkey_save(pubkey, &p);
         } else {
             ret = 0;
->>>>>>> 188ca9c3
         }
     }
 
     return ret;
 }
 
-<<<<<<< HEAD
-int secp256k1_ec_privkey_export(const secp256k1_context_t* ctx, const unsigned char *seckey, unsigned char *privkey, int *privkeylen, int compressed) {
-    secp256k1_scalar_t key;
-    int ret = 0;
-    DEBUG_CHECK(seckey != NULL);
-    DEBUG_CHECK(privkey != NULL);
-    DEBUG_CHECK(privkeylen != NULL);
-    DEBUG_CHECK(ctx != NULL);
-    DEBUG_CHECK(secp256k1_ecmult_gen_context_is_built(&ctx->ecmult_gen_ctx));
-
-    secp256k1_scalar_set_b32(&key, seckey, NULL);
-    ret = secp256k1_eckey_privkey_serialize(&ctx->ecmult_gen_ctx, privkey, privkeylen, &key, compressed);
-    secp256k1_scalar_clear(&key);
-    return ret;
-}
-
-int secp256k1_ec_privkey_import(const secp256k1_context_t* ctx, unsigned char *seckey, const unsigned char *privkey, int privkeylen) {
-    secp256k1_scalar_t key;
-    int ret = 0;
-    DEBUG_CHECK(seckey != NULL);
-    DEBUG_CHECK(privkey != NULL);
-    (void)ctx;
-
-    ret = secp256k1_eckey_privkey_parse(&key, privkey, privkeylen);
-    if (ret) {
-        secp256k1_scalar_get_b32(seckey, &key);
-    }
-    secp256k1_scalar_clear(&key);
-    return ret;
-}
-
-int secp256k1_context_randomize(secp256k1_context_t* ctx, const unsigned char *seed32) {
-    DEBUG_CHECK(ctx != NULL);
-    DEBUG_CHECK(secp256k1_ecmult_gen_context_is_built(&ctx->ecmult_gen_ctx));
-    secp256k1_ecmult_gen_blind(&ctx->ecmult_gen_ctx, seed32);
-    return 1;
-}
-=======
 int secp256k1_context_randomize(secp256k1_context* ctx, const unsigned char *seed32) {
     VERIFY_CHECK(ctx != NULL);
     ARG_CHECK(secp256k1_ecmult_gen_context_is_built(&ctx->ecmult_gen_ctx));
@@ -941,5 +565,4 @@
 
 #ifdef ENABLE_MODULE_RECOVERY
 # include "modules/recovery/main_impl.h"
-#endif
->>>>>>> 188ca9c3
+#endif