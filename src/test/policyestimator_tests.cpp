--- conflicted
+++ resolved
@@ -95,26 +95,6 @@
     // Second highest feerate has 100% chance of being included by 2 blocks,
     // so estimateFee(2) should return 9*baseRate etc...
     for (int i = 1; i < 10;i++) {
-<<<<<<< HEAD
-        origFeeEst.push_back(mpool.estimateFee(i).GetFeePerK());
-        origPriEst.push_back(mpool.estimatePriority(i));
-        if (i > 1) { // Fee estimates should be monotonically decreasing
-            if (i > 2) {
-                BOOST_CHECK(origFeeEst[i-1] <= origFeeEst[i-2]);
-            }
-            BOOST_CHECK(origPriEst[i-1] <= origPriEst[i-2]);
-        }
-        int mult = 11-i;
-        if (i > 1) {
-            BOOST_CHECK(origFeeEst[i-1] < mult*baseRate.GetFeePerK() + deltaFee);
-            BOOST_CHECK(origFeeEst[i-1] > mult*baseRate.GetFeePerK() - deltaFee);
-        }
-        else {
-            BOOST_CHECK(origFeeEst[i-1] == CFeeRate(0).GetFeePerK());
-        }
-        BOOST_CHECK(origPriEst[i-1] < pow(10,mult) * basepri + deltaPri);
-        BOOST_CHECK(origPriEst[i-1] > pow(10,mult) * basepri - deltaPri);
-=======
         origFeeEst.push_back(feeEst.estimateFee(i).GetFeePerK());
         if (i > 2) { // Fee estimates should be monotonically decreasing
             BOOST_CHECK(origFeeEst[i-1] <= origFeeEst[i-2]);
@@ -128,7 +108,6 @@
     // Fill out rest of the original estimates
     for (int i = 10; i <= 48; i++) {
         origFeeEst.push_back(feeEst.estimateFee(i).GetFeePerK());
->>>>>>> be92be56
     }
 
     // Mine 50 more blocks with no transactions happening, estimates shouldn't change
@@ -136,21 +115,10 @@
     while (blocknum < 250)
         mpool.removeForBlock(block, ++blocknum);
 
-<<<<<<< HEAD
-    BOOST_CHECK(mpool.estimateFee(1) == CFeeRate(0));
-    for (int i = 1; i < 10;i++) {
-        if (i > 1) {
-            BOOST_CHECK(mpool.estimateFee(i).GetFeePerK() < origFeeEst[i-1] + deltaFee);
-            BOOST_CHECK(mpool.estimateFee(i).GetFeePerK() > origFeeEst[i-1] - deltaFee);
-        }
-        BOOST_CHECK(mpool.estimatePriority(i) < origPriEst[i-1] + deltaPri);
-        BOOST_CHECK(mpool.estimatePriority(i) > origPriEst[i-1] - deltaPri);
-=======
     BOOST_CHECK(feeEst.estimateFee(1) == CFeeRate(0));
     for (int i = 2; i < 10;i++) {
         BOOST_CHECK(feeEst.estimateFee(i).GetFeePerK() < origFeeEst[i-1] + deltaFee);
         BOOST_CHECK(feeEst.estimateFee(i).GetFeePerK() > origFeeEst[i-1] - deltaFee);
->>>>>>> be92be56
     }
 
 
@@ -184,17 +152,9 @@
     }
     mpool.removeForBlock(block, 266);
     block.clear();
-<<<<<<< HEAD
-    BOOST_CHECK(mpool.estimateFee(1) == CFeeRate(0));
-    for (int i = 1; i < 10;i++) {
-        if (i > 1)
-            BOOST_CHECK(mpool.estimateFee(i).GetFeePerK() > origFeeEst[i-1] - deltaFee);
-        BOOST_CHECK(mpool.estimatePriority(i) > origPriEst[i-1] - deltaPri);
-=======
     BOOST_CHECK(feeEst.estimateFee(1) == CFeeRate(0));
     for (int i = 2; i < 10;i++) {
         BOOST_CHECK(feeEst.estimateFee(i) == CFeeRate(0) || feeEst.estimateFee(i).GetFeePerK() > origFeeEst[i-1] - deltaFee);
->>>>>>> be92be56
     }
 
     // Mine 400 more blocks where everything is mined every block
@@ -214,29 +174,9 @@
         mpool.removeForBlock(block, ++blocknum);
         block.clear();
     }
-<<<<<<< HEAD
-    BOOST_CHECK(mpool.estimateFee(1) == CFeeRate(0));
-    for (int i = 1; i < 10; i++) {
-        if (i > 1)
-            BOOST_CHECK(mpool.estimateFee(i).GetFeePerK() < origFeeEst[i-1] - deltaFee);
-        BOOST_CHECK(mpool.estimatePriority(i) < origPriEst[i-1] - deltaPri);
-    }
-
-    // Test that if the mempool is limited, estimateSmartFee won't return a value below the mempool min fee
-    // and that estimateSmartPriority returns essentially an infinite value
-    mpool.addUnchecked(tx.GetHash(),  entry.Fee(feeV[0][5]).Time(GetTime()).Priority(priV[1][5]).Height(blocknum).FromTx(tx, &mpool));
-    // evict that transaction which should set a mempool min fee of minRelayTxFee + feeV[0][5]
-    mpool.TrimToSize(1);
-    BOOST_CHECK(mpool.GetMinFee(1).GetFeePerK() > feeV[0][5]);
-    for (int i = 1; i < 10; i++) {
-        BOOST_CHECK(mpool.estimateSmartFee(i).GetFeePerK() >= mpool.estimateFee(i).GetFeePerK());
-        BOOST_CHECK(mpool.estimateSmartFee(i).GetFeePerK() >= mpool.GetMinFee(1).GetFeePerK());
-        BOOST_CHECK(mpool.estimateSmartPriority(i) == INF_PRIORITY);
-=======
     BOOST_CHECK(feeEst.estimateFee(1) == CFeeRate(0));
     for (int i = 2; i < 9; i++) { // At 9, the original estimate was already at the bottom (b/c scale = 2)
         BOOST_CHECK(feeEst.estimateFee(i).GetFeePerK() < origFeeEst[i-1] - deltaFee);
->>>>>>> be92be56
     }
 }
 
