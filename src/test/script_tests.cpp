--- conflicted
+++ resolved
@@ -358,7 +358,7 @@
     TestBuilder& PushSig(const CKey& key, int nHashType = SIGHASH_ALL, unsigned int lenR = 32, unsigned int lenS = 32, SigVersion sigversion = SIGVERSION_BASE, CAmount amount = 0)
     {
         std::vector<uint8_t> vchAmount(8);
-        memcpy(&vchAmount[0], &amount, 8);
+        memcpy(vchAmount.data(), &amount, 8);
         uint256 hash = SignatureHash(script, spendTx, 0, nHashType, vchAmount, sigversion);
         std::vector<unsigned char> vchSig, r, s;
         uint32_t iter = 0;
@@ -1078,33 +1078,18 @@
     memcpy(&vchAmount[0], &txFrom12.vout[0].nValue, 8);
 
     CScript goodsig1 = sign_multisig(scriptPubKey12, key1, txTo12);
-<<<<<<< HEAD
-    BOOST_CHECK(VerifyScript(goodsig1, scriptPubKey12, NULL, flags, MutableTransactionSignatureChecker(&txTo12, 0, vchAmount), &err));
+    BOOST_CHECK(VerifyScript(goodsig1, scriptPubKey12, nullptr, gFlags, MutableTransactionSignatureChecker(&txTo12, 0, vchAmount), &err));
     BOOST_CHECK_MESSAGE(err == SCRIPT_ERR_OK, ScriptErrorString(err));
     txTo12.vout[0].nValue = 2;
-    BOOST_CHECK(!VerifyScript(goodsig1, scriptPubKey12, NULL, flags, MutableTransactionSignatureChecker(&txTo12, 0, vchAmount), &err));
+    BOOST_CHECK(!VerifyScript(goodsig1, scriptPubKey12, nullptr, gFlags, MutableTransactionSignatureChecker(&txTo12, 0, vchAmount), &err));
     BOOST_CHECK_MESSAGE(err == SCRIPT_ERR_EVAL_FALSE, ScriptErrorString(err));
 
     CScript goodsig2 = sign_multisig(scriptPubKey12, key2, txTo12);
-    BOOST_CHECK(VerifyScript(goodsig2, scriptPubKey12, NULL, flags, MutableTransactionSignatureChecker(&txTo12, 0, vchAmount), &err));
+    BOOST_CHECK(VerifyScript(goodsig2, scriptPubKey12, nullptr, gFlags, MutableTransactionSignatureChecker(&txTo12, 0, vchAmount), &err));
     BOOST_CHECK_MESSAGE(err == SCRIPT_ERR_OK, ScriptErrorString(err));
 
     CScript badsig1 = sign_multisig(scriptPubKey12, key3, txTo12);
-    BOOST_CHECK(!VerifyScript(badsig1, scriptPubKey12, NULL, flags, MutableTransactionSignatureChecker(&txTo12, 0, vchAmount), &err));
-=======
-    BOOST_CHECK(VerifyScript(goodsig1, scriptPubKey12, nullptr, gFlags, MutableTransactionSignatureChecker(&txTo12, 0, txFrom12.vout[0].nValue), &err));
-    BOOST_CHECK_MESSAGE(err == SCRIPT_ERR_OK, ScriptErrorString(err));
-    txTo12.vout[0].nValue = 2;
-    BOOST_CHECK(!VerifyScript(goodsig1, scriptPubKey12, nullptr, gFlags, MutableTransactionSignatureChecker(&txTo12, 0, txFrom12.vout[0].nValue), &err));
-    BOOST_CHECK_MESSAGE(err == SCRIPT_ERR_EVAL_FALSE, ScriptErrorString(err));
-
-    CScript goodsig2 = sign_multisig(scriptPubKey12, key2, txTo12);
-    BOOST_CHECK(VerifyScript(goodsig2, scriptPubKey12, nullptr, gFlags, MutableTransactionSignatureChecker(&txTo12, 0, txFrom12.vout[0].nValue), &err));
-    BOOST_CHECK_MESSAGE(err == SCRIPT_ERR_OK, ScriptErrorString(err));
-
-    CScript badsig1 = sign_multisig(scriptPubKey12, key3, txTo12);
-    BOOST_CHECK(!VerifyScript(badsig1, scriptPubKey12, nullptr, gFlags, MutableTransactionSignatureChecker(&txTo12, 0, txFrom12.vout[0].nValue), &err));
->>>>>>> 0d3e8183
+    BOOST_CHECK(!VerifyScript(badsig1, scriptPubKey12, nullptr, gFlags, MutableTransactionSignatureChecker(&txTo12, 0, vchAmount), &err));
     BOOST_CHECK_MESSAGE(err == SCRIPT_ERR_EVAL_FALSE, ScriptErrorString(err));
 }
 
@@ -1129,90 +1114,54 @@
     std::vector<CKey> keys;
     keys.push_back(key1); keys.push_back(key2);
     CScript goodsig1 = sign_multisig(scriptPubKey23, keys, txTo23);
-<<<<<<< HEAD
-    BOOST_CHECK(VerifyScript(goodsig1, scriptPubKey23, NULL, flags, MutableTransactionSignatureChecker(&txTo23, 0, vchAmount), &err));
-=======
-    BOOST_CHECK(VerifyScript(goodsig1, scriptPubKey23, nullptr, gFlags, MutableTransactionSignatureChecker(&txTo23, 0, txFrom23.vout[0].nValue), &err));
->>>>>>> 0d3e8183
+    BOOST_CHECK(VerifyScript(goodsig1, scriptPubKey23, nullptr, gFlags, MutableTransactionSignatureChecker(&txTo23, 0, vchAmount), &err));
     BOOST_CHECK_MESSAGE(err == SCRIPT_ERR_OK, ScriptErrorString(err));
 
     keys.clear();
     keys.push_back(key1); keys.push_back(key3);
     CScript goodsig2 = sign_multisig(scriptPubKey23, keys, txTo23);
-<<<<<<< HEAD
-    BOOST_CHECK(VerifyScript(goodsig2, scriptPubKey23, NULL, flags, MutableTransactionSignatureChecker(&txTo23, 0, vchAmount), &err));
-=======
-    BOOST_CHECK(VerifyScript(goodsig2, scriptPubKey23, nullptr, gFlags, MutableTransactionSignatureChecker(&txTo23, 0, txFrom23.vout[0].nValue), &err));
->>>>>>> 0d3e8183
+    BOOST_CHECK(VerifyScript(goodsig2, scriptPubKey23, nullptr, gFlags, MutableTransactionSignatureChecker(&txTo23, 0, vchAmount), &err));
     BOOST_CHECK_MESSAGE(err == SCRIPT_ERR_OK, ScriptErrorString(err));
 
     keys.clear();
     keys.push_back(key2); keys.push_back(key3);
     CScript goodsig3 = sign_multisig(scriptPubKey23, keys, txTo23);
-<<<<<<< HEAD
-    BOOST_CHECK(VerifyScript(goodsig3, scriptPubKey23, NULL, flags, MutableTransactionSignatureChecker(&txTo23, 0, vchAmount), &err));
-=======
-    BOOST_CHECK(VerifyScript(goodsig3, scriptPubKey23, nullptr, gFlags, MutableTransactionSignatureChecker(&txTo23, 0, txFrom23.vout[0].nValue), &err));
->>>>>>> 0d3e8183
+    BOOST_CHECK(VerifyScript(goodsig3, scriptPubKey23, nullptr, gFlags, MutableTransactionSignatureChecker(&txTo23, 0, vchAmount), &err));
     BOOST_CHECK_MESSAGE(err == SCRIPT_ERR_OK, ScriptErrorString(err));
 
     keys.clear();
     keys.push_back(key2); keys.push_back(key2); // Can't re-use sig
     CScript badsig1 = sign_multisig(scriptPubKey23, keys, txTo23);
-<<<<<<< HEAD
-    BOOST_CHECK(!VerifyScript(badsig1, scriptPubKey23, NULL, flags, MutableTransactionSignatureChecker(&txTo23, 0, vchAmount), &err));
-=======
-    BOOST_CHECK(!VerifyScript(badsig1, scriptPubKey23, nullptr, gFlags, MutableTransactionSignatureChecker(&txTo23, 0, txFrom23.vout[0].nValue), &err));
->>>>>>> 0d3e8183
+    BOOST_CHECK(!VerifyScript(badsig1, scriptPubKey23, nullptr, gFlags, MutableTransactionSignatureChecker(&txTo23, 0, vchAmount), &err));
     BOOST_CHECK_MESSAGE(err == SCRIPT_ERR_EVAL_FALSE, ScriptErrorString(err));
 
     keys.clear();
     keys.push_back(key2); keys.push_back(key1); // sigs must be in correct order
     CScript badsig2 = sign_multisig(scriptPubKey23, keys, txTo23);
-<<<<<<< HEAD
-    BOOST_CHECK(!VerifyScript(badsig2, scriptPubKey23, NULL, flags, MutableTransactionSignatureChecker(&txTo23, 0, vchAmount), &err));
-=======
-    BOOST_CHECK(!VerifyScript(badsig2, scriptPubKey23, nullptr, gFlags, MutableTransactionSignatureChecker(&txTo23, 0, txFrom23.vout[0].nValue), &err));
->>>>>>> 0d3e8183
+    BOOST_CHECK(!VerifyScript(badsig2, scriptPubKey23, nullptr, gFlags, MutableTransactionSignatureChecker(&txTo23, 0, vchAmount), &err));
     BOOST_CHECK_MESSAGE(err == SCRIPT_ERR_EVAL_FALSE, ScriptErrorString(err));
 
     keys.clear();
     keys.push_back(key3); keys.push_back(key2); // sigs must be in correct order
     CScript badsig3 = sign_multisig(scriptPubKey23, keys, txTo23);
-<<<<<<< HEAD
-    BOOST_CHECK(!VerifyScript(badsig3, scriptPubKey23, NULL, flags, MutableTransactionSignatureChecker(&txTo23, 0, vchAmount), &err));
-=======
-    BOOST_CHECK(!VerifyScript(badsig3, scriptPubKey23, nullptr, gFlags, MutableTransactionSignatureChecker(&txTo23, 0, txFrom23.vout[0].nValue), &err));
->>>>>>> 0d3e8183
+    BOOST_CHECK(!VerifyScript(badsig3, scriptPubKey23, nullptr, gFlags, MutableTransactionSignatureChecker(&txTo23, 0, vchAmount), &err));
     BOOST_CHECK_MESSAGE(err == SCRIPT_ERR_EVAL_FALSE, ScriptErrorString(err));
 
     keys.clear();
     keys.push_back(key4); keys.push_back(key2); // sigs must match pubkeys
     CScript badsig4 = sign_multisig(scriptPubKey23, keys, txTo23);
-<<<<<<< HEAD
-    BOOST_CHECK(!VerifyScript(badsig4, scriptPubKey23, NULL, flags, MutableTransactionSignatureChecker(&txTo23, 0, vchAmount), &err));
-=======
-    BOOST_CHECK(!VerifyScript(badsig4, scriptPubKey23, nullptr, gFlags, MutableTransactionSignatureChecker(&txTo23, 0, txFrom23.vout[0].nValue), &err));
->>>>>>> 0d3e8183
+    BOOST_CHECK(!VerifyScript(badsig4, scriptPubKey23, nullptr, gFlags, MutableTransactionSignatureChecker(&txTo23, 0, vchAmount), &err));
     BOOST_CHECK_MESSAGE(err == SCRIPT_ERR_EVAL_FALSE, ScriptErrorString(err));
 
     keys.clear();
     keys.push_back(key1); keys.push_back(key4); // sigs must match pubkeys
     CScript badsig5 = sign_multisig(scriptPubKey23, keys, txTo23);
-<<<<<<< HEAD
-    BOOST_CHECK(!VerifyScript(badsig5, scriptPubKey23, NULL, flags, MutableTransactionSignatureChecker(&txTo23, 0, vchAmount), &err));
-=======
-    BOOST_CHECK(!VerifyScript(badsig5, scriptPubKey23, nullptr, gFlags, MutableTransactionSignatureChecker(&txTo23, 0, txFrom23.vout[0].nValue), &err));
->>>>>>> 0d3e8183
+    BOOST_CHECK(!VerifyScript(badsig5, scriptPubKey23, nullptr, gFlags, MutableTransactionSignatureChecker(&txTo23, 0, vchAmount), &err));
     BOOST_CHECK_MESSAGE(err == SCRIPT_ERR_EVAL_FALSE, ScriptErrorString(err));
 
     keys.clear(); // Must have signatures
     CScript badsig6 = sign_multisig(scriptPubKey23, keys, txTo23);
-<<<<<<< HEAD
-    BOOST_CHECK(!VerifyScript(badsig6, scriptPubKey23, NULL, flags, MutableTransactionSignatureChecker(&txTo23, 0, vchAmount), &err));
-=======
-    BOOST_CHECK(!VerifyScript(badsig6, scriptPubKey23, nullptr, gFlags, MutableTransactionSignatureChecker(&txTo23, 0, txFrom23.vout[0].nValue), &err));
->>>>>>> 0d3e8183
+    BOOST_CHECK(!VerifyScript(badsig6, scriptPubKey23, nullptr, gFlags, MutableTransactionSignatureChecker(&txTo23, 0, vchAmount), &err));
     BOOST_CHECK_MESSAGE(err == SCRIPT_ERR_INVALID_STACK_OPERATION, ScriptErrorString(err));
 }
 
