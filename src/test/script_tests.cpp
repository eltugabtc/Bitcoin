// Copyright (c) 2011-2022 The Bitcoin Core developers
// Distributed under the MIT software license, see the accompanying
// file COPYING or http://www.opensource.org/licenses/mit-license.php.

#include <test/data/bip341_wallet_vectors.json.h>
#include <test/data/script_tests.json.h>

#include <common/system.h>
#include <core_io.h>
#include <key.h>
#include <rpc/util.h>
#include <script/script.h>
#include <script/script_error.h>
#include <script/sigcache.h>
#include <script/sign.h>
#include <script/signingprovider.h>
#include <script/solver.h>
#include <streams.h>
#include <test/util/json.h>
#include <test/util/random.h>
#include <test/util/setup_common.h>
#include <test/util/transaction_utils.h>
#include <util/fs.h>
#include <util/strencodings.h>

#if defined(HAVE_CONSENSUS_LIB)
#include <script/bitcoinconsensus.h>
#endif

#include <cstdint>
#include <fstream>
#include <string>
#include <vector>

#include <boost/test/unit_test.hpp>

#include <univalue.h>

// Uncomment if you want to output updated JSON tests.
// #define UPDATE_JSON_TESTS

static const unsigned int gFlags = SCRIPT_VERIFY_P2SH | SCRIPT_VERIFY_STRICTENC;

unsigned int ParseScriptFlags(std::string strFlags);
std::string FormatScriptFlags(unsigned int flags);

struct ScriptErrorDesc
{
    ScriptError_t err;
    const char* name;
};

static ScriptErrorDesc script_errors[] = {
    {SCRIPT_ERR_OK, "OK"},
    {SCRIPT_ERR_UNKNOWN_ERROR, "UNKNOWN_ERROR"},
    {SCRIPT_ERR_EVAL_FALSE, "EVAL_FALSE"},
    {SCRIPT_ERR_OP_RETURN, "OP_RETURN"},
    {SCRIPT_ERR_SCRIPT_SIZE, "SCRIPT_SIZE"},
    {SCRIPT_ERR_PUSH_SIZE, "PUSH_SIZE"},
    {SCRIPT_ERR_OP_COUNT, "OP_COUNT"},
    {SCRIPT_ERR_STACK_SIZE, "STACK_SIZE"},
    {SCRIPT_ERR_SIG_COUNT, "SIG_COUNT"},
    {SCRIPT_ERR_PUBKEY_COUNT, "PUBKEY_COUNT"},
    {SCRIPT_ERR_VERIFY, "VERIFY"},
    {SCRIPT_ERR_EQUALVERIFY, "EQUALVERIFY"},
    {SCRIPT_ERR_CHECKMULTISIGVERIFY, "CHECKMULTISIGVERIFY"},
    {SCRIPT_ERR_CHECKSIGVERIFY, "CHECKSIGVERIFY"},
    {SCRIPT_ERR_NUMEQUALVERIFY, "NUMEQUALVERIFY"},
    {SCRIPT_ERR_BAD_OPCODE, "BAD_OPCODE"},
    {SCRIPT_ERR_DISABLED_OPCODE, "DISABLED_OPCODE"},
    {SCRIPT_ERR_INVALID_STACK_OPERATION, "INVALID_STACK_OPERATION"},
    {SCRIPT_ERR_INVALID_ALTSTACK_OPERATION, "INVALID_ALTSTACK_OPERATION"},
    {SCRIPT_ERR_UNBALANCED_CONDITIONAL, "UNBALANCED_CONDITIONAL"},
    {SCRIPT_ERR_NEGATIVE_LOCKTIME, "NEGATIVE_LOCKTIME"},
    {SCRIPT_ERR_UNSATISFIED_LOCKTIME, "UNSATISFIED_LOCKTIME"},
    {SCRIPT_ERR_SIG_HASHTYPE, "SIG_HASHTYPE"},
    {SCRIPT_ERR_SIG_DER, "SIG_DER"},
    {SCRIPT_ERR_MINIMALDATA, "MINIMALDATA"},
    {SCRIPT_ERR_SIG_PUSHONLY, "SIG_PUSHONLY"},
    {SCRIPT_ERR_SIG_HIGH_S, "SIG_HIGH_S"},
    {SCRIPT_ERR_SIG_NULLDUMMY, "SIG_NULLDUMMY"},
    {SCRIPT_ERR_PUBKEYTYPE, "PUBKEYTYPE"},
    {SCRIPT_ERR_CLEANSTACK, "CLEANSTACK"},
    {SCRIPT_ERR_MINIMALIF, "MINIMALIF"},
    {SCRIPT_ERR_SIG_NULLFAIL, "NULLFAIL"},
    {SCRIPT_ERR_DISCOURAGE_UPGRADABLE_NOPS, "DISCOURAGE_UPGRADABLE_NOPS"},
    {SCRIPT_ERR_DISCOURAGE_UPGRADABLE_WITNESS_PROGRAM, "DISCOURAGE_UPGRADABLE_WITNESS_PROGRAM"},
    {SCRIPT_ERR_WITNESS_PROGRAM_WRONG_LENGTH, "WITNESS_PROGRAM_WRONG_LENGTH"},
    {SCRIPT_ERR_WITNESS_PROGRAM_WITNESS_EMPTY, "WITNESS_PROGRAM_WITNESS_EMPTY"},
    {SCRIPT_ERR_WITNESS_PROGRAM_MISMATCH, "WITNESS_PROGRAM_MISMATCH"},
    {SCRIPT_ERR_WITNESS_MALLEATED, "WITNESS_MALLEATED"},
    {SCRIPT_ERR_WITNESS_MALLEATED_P2SH, "WITNESS_MALLEATED_P2SH"},
    {SCRIPT_ERR_WITNESS_UNEXPECTED, "WITNESS_UNEXPECTED"},
    {SCRIPT_ERR_WITNESS_PUBKEYTYPE, "WITNESS_PUBKEYTYPE"},
    {SCRIPT_ERR_OP_CODESEPARATOR, "OP_CODESEPARATOR"},
    {SCRIPT_ERR_SIG_FINDANDDELETE, "SIG_FINDANDDELETE"},
};

static std::string FormatScriptError(ScriptError_t err)
{
    for (const auto& se : script_errors)
        if (se.err == err)
            return se.name;
    BOOST_ERROR("Unknown scripterror enumeration value, update script_errors in script_tests.cpp.");
    return "";
}

static ScriptError_t ParseScriptError(const std::string& name)
{
    for (const auto& se : script_errors)
        if (se.name == name)
            return se.err;
    BOOST_ERROR("Unknown scripterror \"" << name << "\" in test description");
    return SCRIPT_ERR_UNKNOWN_ERROR;
}

BOOST_FIXTURE_TEST_SUITE(script_tests, BasicTestingSetup)

void DoTest(const CScript& scriptPubKey, const CScript& scriptSig, const CScriptWitness& scriptWitness, uint32_t flags, const std::string& message, int scriptError, CAmount nValue = 0)
{
    bool expect = (scriptError == SCRIPT_ERR_OK);
    if (flags & SCRIPT_VERIFY_CLEANSTACK) {
        flags |= SCRIPT_VERIFY_P2SH;
        flags |= SCRIPT_VERIFY_WITNESS;
    }
    ScriptError err;
    const CTransaction txCredit{BuildCreditingTransaction(scriptPubKey, nValue)};
    CMutableTransaction tx = BuildSpendingTransaction(scriptSig, scriptWitness, txCredit);
    CMutableTransaction tx2 = tx;
    BOOST_CHECK_MESSAGE(VerifyScript(scriptSig, scriptPubKey, &scriptWitness, flags, MutableTransactionSignatureChecker(&tx, 0, txCredit.vout[0].nValue, MissingDataBehavior::ASSERT_FAIL), &err) == expect, message);
    BOOST_CHECK_MESSAGE(err == scriptError, FormatScriptError(err) + " where " + FormatScriptError((ScriptError_t)scriptError) + " expected: " + message);

    // Verify that removing flags from a passing test or adding flags to a failing test does not change the result.
    for (int i = 0; i < 16; ++i) {
        uint32_t extra_flags(InsecureRandBits(16));
        uint32_t combined_flags{expect ? (flags & ~extra_flags) : (flags | extra_flags)};
        // Weed out some invalid flag combinations.
        if (combined_flags & SCRIPT_VERIFY_CLEANSTACK && ~combined_flags & (SCRIPT_VERIFY_P2SH | SCRIPT_VERIFY_WITNESS)) continue;
        if (combined_flags & SCRIPT_VERIFY_WITNESS && ~combined_flags & SCRIPT_VERIFY_P2SH) continue;
        BOOST_CHECK_MESSAGE(VerifyScript(scriptSig, scriptPubKey, &scriptWitness, combined_flags, MutableTransactionSignatureChecker(&tx, 0, txCredit.vout[0].nValue, MissingDataBehavior::ASSERT_FAIL), &err) == expect, message + strprintf(" (with flags %x)", combined_flags));
    }

#if defined(HAVE_CONSENSUS_LIB)
    DataStream stream;
    stream << TX_WITH_WITNESS(tx2);
    uint32_t libconsensus_flags{flags & bitcoinconsensus_SCRIPT_FLAGS_VERIFY_ALL};
    if (libconsensus_flags == flags) {
        int expectedSuccessCode = expect ? 1 : 0;
        if (flags & bitcoinconsensus_SCRIPT_FLAGS_VERIFY_WITNESS) {
            BOOST_CHECK_MESSAGE(bitcoinconsensus_verify_script_with_amount(scriptPubKey.data(), scriptPubKey.size(), txCredit.vout[0].nValue, UCharCast(stream.data()), stream.size(), 0, libconsensus_flags, nullptr) == expectedSuccessCode, message);
        } else {
            BOOST_CHECK_MESSAGE(bitcoinconsensus_verify_script_with_amount(scriptPubKey.data(), scriptPubKey.size(), 0, UCharCast(stream.data()), stream.size(), 0, libconsensus_flags, nullptr) == expectedSuccessCode, message);
            BOOST_CHECK_MESSAGE(bitcoinconsensus_verify_script(scriptPubKey.data(), scriptPubKey.size(), UCharCast(stream.data()), stream.size(), 0, libconsensus_flags, nullptr) == expectedSuccessCode, message);
        }
    }
#endif
}

void static NegateSignatureS(std::vector<unsigned char>& vchSig)
{
    // Parse the signature.
    std::vector<unsigned char> r, s;
    r = std::vector<unsigned char>(vchSig.begin() + 4, vchSig.begin() + 4 + vchSig[3]);
    s = std::vector<unsigned char>(vchSig.begin() + 6 + vchSig[3], vchSig.begin() + 6 + vchSig[3] + vchSig[5 + vchSig[3]]);

    // Really ugly to implement mod-n negation here, but it would be feature creep to expose such functionality from libsecp256k1.
    static const unsigned char order[33] = {
        0x00,
        0xFF, 0xFF, 0xFF, 0xFF, 0xFF, 0xFF, 0xFF, 0xFF,
        0xFF, 0xFF, 0xFF, 0xFF, 0xFF, 0xFF, 0xFF, 0xFE,
        0xBA, 0xAE, 0xDC, 0xE6, 0xAF, 0x48, 0xA0, 0x3B,
        0xBF, 0xD2, 0x5E, 0x8C, 0xD0, 0x36, 0x41, 0x41};
    while (s.size() < 33) {
        s.insert(s.begin(), 0x00);
    }
    int carry = 0;
    for (int p = 32; p >= 1; p--) {
        int n = (int)order[p] - s[p] - carry;
        s[p] = (n + 256) & 0xFF;
        carry = (n < 0);
    }
    assert(carry == 0);
    if (s.size() > 1 && s[0] == 0 && s[1] < 0x80) {
        s.erase(s.begin());
    }

    // Reconstruct the signature.
    vchSig.clear();
    vchSig.push_back(0x30);
    vchSig.push_back(4 + r.size() + s.size());
    vchSig.push_back(0x02);
    vchSig.push_back(r.size());
    vchSig.insert(vchSig.end(), r.begin(), r.end());
    vchSig.push_back(0x02);
    vchSig.push_back(s.size());
    vchSig.insert(vchSig.end(), s.begin(), s.end());
}

namespace {
const unsigned char vchKey0[32] = {0, 0, 0, 0, 0, 0, 0, 0, 0, 0, 0, 0, 0, 0, 0, 0, 0, 0, 0, 0, 0, 0, 0, 0, 0, 0, 0, 0, 0, 0, 0, 1};
const unsigned char vchKey1[32] = {0, 0, 0, 0, 0, 0, 0, 0, 0, 0, 0, 0, 0, 0, 0, 0, 0, 0, 0, 0, 0, 0, 0, 0, 0, 0, 0, 0, 0, 0, 1, 0};
const unsigned char vchKey2[32] = {0, 0, 0, 0, 0, 0, 0, 0, 0, 0, 0, 0, 0, 0, 0, 0, 0, 0, 0, 0, 0, 0, 0, 0, 0, 0, 0, 0, 0, 1, 0, 0};

struct KeyData {
    CKey key0, key0C, key1, key1C, key2, key2C;
    CPubKey pubkey0, pubkey0C, pubkey0H;
    CPubKey pubkey1, pubkey1C;
    CPubKey pubkey2, pubkey2C;

    KeyData()
    {
        key0.Set(vchKey0, vchKey0 + 32, false);
        key0C.Set(vchKey0, vchKey0 + 32, true);
        pubkey0 = key0.GetPubKey();
        pubkey0H = key0.GetPubKey();
        pubkey0C = key0C.GetPubKey();
        *const_cast<unsigned char*>(pubkey0H.data()) = 0x06 | (pubkey0H[64] & 1);

        key1.Set(vchKey1, vchKey1 + 32, false);
        key1C.Set(vchKey1, vchKey1 + 32, true);
        pubkey1 = key1.GetPubKey();
        pubkey1C = key1C.GetPubKey();

        key2.Set(vchKey2, vchKey2 + 32, false);
        key2C.Set(vchKey2, vchKey2 + 32, true);
        pubkey2 = key2.GetPubKey();
        pubkey2C = key2C.GetPubKey();
    }
};

enum class WitnessMode {
    NONE,
    PKH,
    SH
};

class TestBuilder
{
private:
    //! Actually executed script
    CScript script;
    //! The P2SH redeemscript
    CScript redeemscript;
    //! The Witness embedded script
    CScript witscript;
    CScriptWitness scriptWitness;
    CTransactionRef creditTx;
    CMutableTransaction spendTx;
    bool havePush{false};
    std::vector<unsigned char> push;
    std::string comment;
    uint32_t flags;
    int scriptError{SCRIPT_ERR_OK};
    CAmount nValue;

    void DoPush()
    {
        if (havePush) {
            spendTx.vin[0].scriptSig << push;
            havePush = false;
        }
    }

    void DoPush(const std::vector<unsigned char>& data)
    {
        DoPush();
        push = data;
        havePush = true;
    }

public:
    TestBuilder(const CScript& script_, const std::string& comment_, uint32_t flags_, bool P2SH = false, WitnessMode wm = WitnessMode::NONE, int witnessversion = 0, CAmount nValue_ = 0) : script(script_), comment(comment_), flags(flags_), nValue(nValue_)
    {
        CScript scriptPubKey = script;
        if (wm == WitnessMode::PKH) {
            uint160 hash;
            CHash160().Write(Span{script}.subspan(1)).Finalize(hash);
            script = CScript() << OP_DUP << OP_HASH160 << ToByteVector(hash) << OP_EQUALVERIFY << OP_CHECKSIG;
            scriptPubKey = CScript() << witnessversion << ToByteVector(hash);
        } else if (wm == WitnessMode::SH) {
            witscript = scriptPubKey;
            uint256 hash;
            CSHA256().Write(witscript.data(), witscript.size()).Finalize(hash.begin());
            scriptPubKey = CScript() << witnessversion << ToByteVector(hash);
        }
        if (P2SH) {
            redeemscript = scriptPubKey;
            scriptPubKey = CScript() << OP_HASH160 << ToByteVector(CScriptID(redeemscript)) << OP_EQUAL;
        }
        creditTx = MakeTransactionRef(BuildCreditingTransaction(scriptPubKey, nValue));
        spendTx = BuildSpendingTransaction(CScript(), CScriptWitness(), *creditTx);
    }

    TestBuilder& ScriptError(ScriptError_t err)
    {
        scriptError = err;
        return *this;
    }

    TestBuilder& Opcode(const opcodetype& _op)
    {
        DoPush();
        spendTx.vin[0].scriptSig << _op;
        return *this;
    }

    TestBuilder& Num(int num)
    {
        DoPush();
        spendTx.vin[0].scriptSig << num;
        return *this;
    }

    TestBuilder& Push(const std::string& hex)
    {
        DoPush(ParseHex(hex));
        return *this;
    }

    TestBuilder& Push(const CScript& _script)
    {
        DoPush(std::vector<unsigned char>(_script.begin(), _script.end()));
        return *this;
    }

    TestBuilder& PushSig(const CKey& key, int nHashType = SIGHASH_ALL, unsigned int lenR = 32, unsigned int lenS = 32, SigVersion sigversion = SigVersion::BASE, CAmount amount = 0)
    {
        uint256 hash = SignatureHash(script, spendTx, 0, nHashType, amount, sigversion);
        std::vector<unsigned char> vchSig, r, s;
        uint32_t iter = 0;
        do {
            key.Sign(hash, vchSig, false, iter++);
            if ((lenS == 33) != (vchSig[5 + vchSig[3]] == 33)) {
                NegateSignatureS(vchSig);
            }
            r = std::vector<unsigned char>(vchSig.begin() + 4, vchSig.begin() + 4 + vchSig[3]);
            s = std::vector<unsigned char>(vchSig.begin() + 6 + vchSig[3], vchSig.begin() + 6 + vchSig[3] + vchSig[5 + vchSig[3]]);
        } while (lenR != r.size() || lenS != s.size());
        vchSig.push_back(static_cast<unsigned char>(nHashType));
        DoPush(vchSig);
        return *this;
    }

    TestBuilder& PushWitSig(const CKey& key, CAmount amount = -1, int nHashType = SIGHASH_ALL, unsigned int lenR = 32, unsigned int lenS = 32, SigVersion sigversion = SigVersion::WITNESS_V0)
    {
        if (amount == -1)
            amount = nValue;
        return PushSig(key, nHashType, lenR, lenS, sigversion, amount).AsWit();
    }

    TestBuilder& Push(const CPubKey& pubkey)
    {
        DoPush(std::vector<unsigned char>(pubkey.begin(), pubkey.end()));
        return *this;
    }

    TestBuilder& PushRedeem()
    {
        DoPush(std::vector<unsigned char>(redeemscript.begin(), redeemscript.end()));
        return *this;
    }

    TestBuilder& PushWitRedeem()
    {
        DoPush(std::vector<unsigned char>(witscript.begin(), witscript.end()));
        return AsWit();
    }

    TestBuilder& EditPush(unsigned int pos, const std::string& hexin, const std::string& hexout)
    {
        assert(havePush);
        std::vector<unsigned char> datain = ParseHex(hexin);
        std::vector<unsigned char> dataout = ParseHex(hexout);
        assert(pos + datain.size() <= push.size());
        BOOST_CHECK_MESSAGE(std::vector<unsigned char>(push.begin() + pos, push.begin() + pos + datain.size()) == datain, comment);
        push.erase(push.begin() + pos, push.begin() + pos + datain.size());
        push.insert(push.begin() + pos, dataout.begin(), dataout.end());
        return *this;
    }

    TestBuilder& DamagePush(unsigned int pos)
    {
        assert(havePush);
        assert(pos < push.size());
        push[pos] ^= 1;
        return *this;
    }

    TestBuilder& Test()
    {
        TestBuilder copy = *this; // Make a copy so we can rollback the push.
        DoPush();
        DoTest(creditTx->vout[0].scriptPubKey, spendTx.vin[0].scriptSig, scriptWitness, flags, comment, scriptError, nValue);
        *this = copy;
        return *this;
    }

    TestBuilder& AsWit()
    {
        assert(havePush);
        scriptWitness.stack.push_back(push);
        havePush = false;
        return *this;
    }

    UniValue GetJSON()
    {
        DoPush();
        UniValue array(UniValue::VARR);
        if (!scriptWitness.stack.empty()) {
            UniValue wit(UniValue::VARR);
            for (unsigned i = 0; i < scriptWitness.stack.size(); i++) {
                wit.push_back(HexStr(scriptWitness.stack[i]));
            }
            wit.push_back(ValueFromAmount(nValue));
            array.push_back(wit);
        }
        array.push_back(FormatScript(spendTx.vin[0].scriptSig));
        array.push_back(FormatScript(creditTx->vout[0].scriptPubKey));
        array.push_back(FormatScriptFlags(flags));
        array.push_back(FormatScriptError((ScriptError_t)scriptError));
        array.push_back(comment);
        return array;
    }

    std::string GetComment() const
    {
        return comment;
    }
};

std::string JSONPrettyPrint(const UniValue& univalue)
{
    std::string ret = univalue.write(4);
    // Workaround for libunivalue pretty printer, which puts a space between commas and newlines
    size_t pos = 0;
    while ((pos = ret.find(" \n", pos)) != std::string::npos) {
        ret.replace(pos, 2, "\n");
        pos++;
    }
    return ret;
}
} // namespace

BOOST_FIXTURE_TEST_CASE(script_build, BasicTestingSetup)
{
    const KeyData keys;

    std::vector<TestBuilder> tests;

    tests.push_back(TestBuilder(CScript() << ToByteVector(keys.pubkey0) << OP_CHECKSIG,
                                "P2PK", 0)
                        .PushSig(keys.key0));
    tests.push_back(TestBuilder(CScript() << ToByteVector(keys.pubkey0) << OP_CHECKSIG,
                                "P2PK, bad sig", 0)
                        .PushSig(keys.key0)
                        .DamagePush(10)
                        .ScriptError(SCRIPT_ERR_EVAL_FALSE));

    tests.push_back(TestBuilder(CScript() << OP_DUP << OP_HASH160 << ToByteVector(keys.pubkey1C.GetID()) << OP_EQUALVERIFY << OP_CHECKSIG,
                                "P2PKH", 0)
                        .PushSig(keys.key1)
                        .Push(keys.pubkey1C));
    tests.push_back(TestBuilder(CScript() << OP_DUP << OP_HASH160 << ToByteVector(keys.pubkey2C.GetID()) << OP_EQUALVERIFY << OP_CHECKSIG,
                                "P2PKH, bad pubkey", 0)
                        .PushSig(keys.key2)
                        .Push(keys.pubkey2C)
                        .DamagePush(5)
                        .ScriptError(SCRIPT_ERR_EQUALVERIFY));

    tests.push_back(TestBuilder(CScript() << ToByteVector(keys.pubkey1) << OP_CHECKSIG,
                                "P2PK anyonecanpay", 0)
                        .PushSig(keys.key1, SIGHASH_ALL | SIGHASH_ANYONECANPAY));
    tests.push_back(TestBuilder(CScript() << ToByteVector(keys.pubkey1) << OP_CHECKSIG,
                                "P2PK anyonecanpay marked with normal hashtype", 0)
                        .PushSig(keys.key1, SIGHASH_ALL | SIGHASH_ANYONECANPAY)
                        .EditPush(70, "81", "01")
                        .ScriptError(SCRIPT_ERR_EVAL_FALSE));

    tests.push_back(TestBuilder(CScript() << ToByteVector(keys.pubkey0C) << OP_CHECKSIG,
                                "P2SH(P2PK)", SCRIPT_VERIFY_P2SH, true)
                        .PushSig(keys.key0)
                        .PushRedeem());
    tests.push_back(TestBuilder(CScript() << ToByteVector(keys.pubkey0C) << OP_CHECKSIG,
                                "P2SH(P2PK), bad redeemscript", SCRIPT_VERIFY_P2SH, true)
                        .PushSig(keys.key0)
                        .PushRedeem()
                        .DamagePush(10)
                        .ScriptError(SCRIPT_ERR_EVAL_FALSE));

    tests.push_back(TestBuilder(CScript() << OP_DUP << OP_HASH160 << ToByteVector(keys.pubkey0.GetID()) << OP_EQUALVERIFY << OP_CHECKSIG,
                                "P2SH(P2PKH)", SCRIPT_VERIFY_P2SH, true)
                        .PushSig(keys.key0)
                        .Push(keys.pubkey0)
                        .PushRedeem());
    tests.push_back(TestBuilder(CScript() << OP_DUP << OP_HASH160 << ToByteVector(keys.pubkey1.GetID()) << OP_EQUALVERIFY << OP_CHECKSIG,
                                "P2SH(P2PKH), bad sig but no VERIFY_P2SH", 0, true)
                        .PushSig(keys.key0)
                        .DamagePush(10)
                        .PushRedeem());
    tests.push_back(TestBuilder(CScript() << OP_DUP << OP_HASH160 << ToByteVector(keys.pubkey1.GetID()) << OP_EQUALVERIFY << OP_CHECKSIG,
                                "P2SH(P2PKH), bad sig", SCRIPT_VERIFY_P2SH, true)
                        .PushSig(keys.key0)
                        .DamagePush(10)
                        .PushRedeem()
                        .ScriptError(SCRIPT_ERR_EQUALVERIFY));

    tests.push_back(TestBuilder(CScript() << OP_3 << ToByteVector(keys.pubkey0C) << ToByteVector(keys.pubkey1C) << ToByteVector(keys.pubkey2C) << OP_3 << OP_CHECKMULTISIG,
                                "3-of-3", 0)
                        .Num(0)
                        .PushSig(keys.key0)
                        .PushSig(keys.key1)
                        .PushSig(keys.key2));
    tests.push_back(TestBuilder(CScript() << OP_3 << ToByteVector(keys.pubkey0C) << ToByteVector(keys.pubkey1C) << ToByteVector(keys.pubkey2C) << OP_3 << OP_CHECKMULTISIG,
                                "3-of-3, 2 sigs", 0)
                        .Num(0)
                        .PushSig(keys.key0)
                        .PushSig(keys.key1)
                        .Num(0)
                        .ScriptError(SCRIPT_ERR_EVAL_FALSE));

    tests.push_back(TestBuilder(CScript() << OP_2 << ToByteVector(keys.pubkey0C) << ToByteVector(keys.pubkey1C) << ToByteVector(keys.pubkey2C) << OP_3 << OP_CHECKMULTISIG,
                                "P2SH(2-of-3)", SCRIPT_VERIFY_P2SH, true)
                        .Num(0)
                        .PushSig(keys.key1)
                        .PushSig(keys.key2)
                        .PushRedeem());
    tests.push_back(TestBuilder(CScript() << OP_2 << ToByteVector(keys.pubkey0C) << ToByteVector(keys.pubkey1C) << ToByteVector(keys.pubkey2C) << OP_3 << OP_CHECKMULTISIG,
                                "P2SH(2-of-3), 1 sig", SCRIPT_VERIFY_P2SH, true)
                        .Num(0)
                        .PushSig(keys.key1)
                        .Num(0)
                        .PushRedeem()
                        .ScriptError(SCRIPT_ERR_EVAL_FALSE));

    tests.push_back(TestBuilder(CScript() << ToByteVector(keys.pubkey1C) << OP_CHECKSIG,
                                "P2PK with too much R padding but no DERSIG", 0)
                        .PushSig(keys.key1, SIGHASH_ALL, 31, 32)
                        .EditPush(1, "43021F", "44022000"));
    tests.push_back(TestBuilder(CScript() << ToByteVector(keys.pubkey1C) << OP_CHECKSIG,
                                "P2PK with too much R padding", SCRIPT_VERIFY_DERSIG)
                        .PushSig(keys.key1, SIGHASH_ALL, 31, 32)
                        .EditPush(1, "43021F", "44022000")
                        .ScriptError(SCRIPT_ERR_SIG_DER));
    tests.push_back(TestBuilder(CScript() << ToByteVector(keys.pubkey1C) << OP_CHECKSIG,
                                "P2PK with too much S padding but no DERSIG", 0)
                        .PushSig(keys.key1, SIGHASH_ALL)
                        .EditPush(1, "44", "45")
                        .EditPush(37, "20", "2100"));
    tests.push_back(TestBuilder(CScript() << ToByteVector(keys.pubkey1C) << OP_CHECKSIG,
                                "P2PK with too much S padding", SCRIPT_VERIFY_DERSIG)
                        .PushSig(keys.key1, SIGHASH_ALL)
                        .EditPush(1, "44", "45")
                        .EditPush(37, "20", "2100")
                        .ScriptError(SCRIPT_ERR_SIG_DER));
    tests.push_back(TestBuilder(CScript() << ToByteVector(keys.pubkey1C) << OP_CHECKSIG,
                                "P2PK with too little R padding but no DERSIG", 0)
                        .PushSig(keys.key1, SIGHASH_ALL, 33, 32)
                        .EditPush(1, "45022100", "440220"));
    tests.push_back(TestBuilder(CScript() << ToByteVector(keys.pubkey1C) << OP_CHECKSIG,
                                "P2PK with too little R padding", SCRIPT_VERIFY_DERSIG)
                        .PushSig(keys.key1, SIGHASH_ALL, 33, 32)
                        .EditPush(1, "45022100", "440220")
                        .ScriptError(SCRIPT_ERR_SIG_DER));
    tests.push_back(TestBuilder(CScript() << ToByteVector(keys.pubkey2C) << OP_CHECKSIG << OP_NOT,
                                "P2PK NOT with bad sig with too much R padding but no DERSIG", 0)
                        .PushSig(keys.key2, SIGHASH_ALL, 31, 32)
                        .EditPush(1, "43021F", "44022000")
                        .DamagePush(10));
    tests.push_back(TestBuilder(CScript() << ToByteVector(keys.pubkey2C) << OP_CHECKSIG << OP_NOT,
                                "P2PK NOT with bad sig with too much R padding", SCRIPT_VERIFY_DERSIG)
                        .PushSig(keys.key2, SIGHASH_ALL, 31, 32)
                        .EditPush(1, "43021F", "44022000")
                        .DamagePush(10)
                        .ScriptError(SCRIPT_ERR_SIG_DER));
    tests.push_back(TestBuilder(CScript() << ToByteVector(keys.pubkey2C) << OP_CHECKSIG << OP_NOT,
                                "P2PK NOT with too much R padding but no DERSIG", 0)
                        .PushSig(keys.key2, SIGHASH_ALL, 31, 32)
                        .EditPush(1, "43021F", "44022000")
                        .ScriptError(SCRIPT_ERR_EVAL_FALSE));
    tests.push_back(TestBuilder(CScript() << ToByteVector(keys.pubkey2C) << OP_CHECKSIG << OP_NOT,
                                "P2PK NOT with too much R padding", SCRIPT_VERIFY_DERSIG)
                        .PushSig(keys.key2, SIGHASH_ALL, 31, 32)
                        .EditPush(1, "43021F", "44022000")
                        .ScriptError(SCRIPT_ERR_SIG_DER));

    tests.push_back(TestBuilder(CScript() << ToByteVector(keys.pubkey1C) << OP_CHECKSIG,
                                "BIP66 example 1, without DERSIG", 0)
                        .PushSig(keys.key1, SIGHASH_ALL, 33, 32)
                        .EditPush(1, "45022100", "440220"));
    tests.push_back(TestBuilder(CScript() << ToByteVector(keys.pubkey1C) << OP_CHECKSIG,
                                "BIP66 example 1, with DERSIG", SCRIPT_VERIFY_DERSIG)
                        .PushSig(keys.key1, SIGHASH_ALL, 33, 32)
                        .EditPush(1, "45022100", "440220")
                        .ScriptError(SCRIPT_ERR_SIG_DER));
    tests.push_back(TestBuilder(CScript() << ToByteVector(keys.pubkey1C) << OP_CHECKSIG << OP_NOT,
                                "BIP66 example 2, without DERSIG", 0)
                        .PushSig(keys.key1, SIGHASH_ALL, 33, 32)
                        .EditPush(1, "45022100", "440220")
                        .ScriptError(SCRIPT_ERR_EVAL_FALSE));
    tests.push_back(TestBuilder(CScript() << ToByteVector(keys.pubkey1C) << OP_CHECKSIG << OP_NOT,
                                "BIP66 example 2, with DERSIG", SCRIPT_VERIFY_DERSIG)
                        .PushSig(keys.key1, SIGHASH_ALL, 33, 32)
                        .EditPush(1, "45022100", "440220")
                        .ScriptError(SCRIPT_ERR_SIG_DER));
    tests.push_back(TestBuilder(CScript() << ToByteVector(keys.pubkey1C) << OP_CHECKSIG,
                                "BIP66 example 3, without DERSIG", 0)
                        .Num(0)
                        .ScriptError(SCRIPT_ERR_EVAL_FALSE));
    tests.push_back(TestBuilder(CScript() << ToByteVector(keys.pubkey1C) << OP_CHECKSIG,
                                "BIP66 example 3, with DERSIG", SCRIPT_VERIFY_DERSIG)
                        .Num(0)
                        .ScriptError(SCRIPT_ERR_EVAL_FALSE));
    tests.push_back(TestBuilder(CScript() << ToByteVector(keys.pubkey1C) << OP_CHECKSIG << OP_NOT,
                                "BIP66 example 4, without DERSIG", 0)
                        .Num(0));
    tests.push_back(TestBuilder(CScript() << ToByteVector(keys.pubkey1C) << OP_CHECKSIG << OP_NOT,
                                "BIP66 example 4, with DERSIG", SCRIPT_VERIFY_DERSIG)
                        .Num(0));
    tests.push_back(TestBuilder(CScript() << ToByteVector(keys.pubkey1C) << OP_CHECKSIG,
                                "BIP66 example 5, without DERSIG", 0)
                        .Num(1)
                        .ScriptError(SCRIPT_ERR_EVAL_FALSE));
    tests.push_back(TestBuilder(CScript() << ToByteVector(keys.pubkey1C) << OP_CHECKSIG,
                                "BIP66 example 5, with DERSIG", SCRIPT_VERIFY_DERSIG)
                        .Num(1)
                        .ScriptError(SCRIPT_ERR_SIG_DER));
    tests.push_back(TestBuilder(CScript() << ToByteVector(keys.pubkey1C) << OP_CHECKSIG << OP_NOT,
                                "BIP66 example 6, without DERSIG", 0)
                        .Num(1));
    tests.push_back(TestBuilder(CScript() << ToByteVector(keys.pubkey1C) << OP_CHECKSIG << OP_NOT,
                                "BIP66 example 6, with DERSIG", SCRIPT_VERIFY_DERSIG)
                        .Num(1)
                        .ScriptError(SCRIPT_ERR_SIG_DER));
    tests.push_back(TestBuilder(CScript() << OP_2 << ToByteVector(keys.pubkey1C) << ToByteVector(keys.pubkey2C) << OP_2 << OP_CHECKMULTISIG,
                                "BIP66 example 7, without DERSIG", 0)
                        .Num(0)
                        .PushSig(keys.key1, SIGHASH_ALL, 33, 32)
                        .EditPush(1, "45022100", "440220")
                        .PushSig(keys.key2));
    tests.push_back(TestBuilder(CScript() << OP_2 << ToByteVector(keys.pubkey1C) << ToByteVector(keys.pubkey2C) << OP_2 << OP_CHECKMULTISIG,
                                "BIP66 example 7, with DERSIG", SCRIPT_VERIFY_DERSIG)
                        .Num(0)
                        .PushSig(keys.key1, SIGHASH_ALL, 33, 32)
                        .EditPush(1, "45022100", "440220")
                        .PushSig(keys.key2)
                        .ScriptError(SCRIPT_ERR_SIG_DER));
    tests.push_back(TestBuilder(CScript() << OP_2 << ToByteVector(keys.pubkey1C) << ToByteVector(keys.pubkey2C) << OP_2 << OP_CHECKMULTISIG << OP_NOT,
                                "BIP66 example 8, without DERSIG", 0)
                        .Num(0)
                        .PushSig(keys.key1, SIGHASH_ALL, 33, 32)
                        .EditPush(1, "45022100", "440220")
                        .PushSig(keys.key2)
                        .ScriptError(SCRIPT_ERR_EVAL_FALSE));
    tests.push_back(TestBuilder(CScript() << OP_2 << ToByteVector(keys.pubkey1C) << ToByteVector(keys.pubkey2C) << OP_2 << OP_CHECKMULTISIG << OP_NOT,
                                "BIP66 example 8, with DERSIG", SCRIPT_VERIFY_DERSIG)
                        .Num(0)
                        .PushSig(keys.key1, SIGHASH_ALL, 33, 32)
                        .EditPush(1, "45022100", "440220")
                        .PushSig(keys.key2)
                        .ScriptError(SCRIPT_ERR_SIG_DER));
    tests.push_back(TestBuilder(CScript() << OP_2 << ToByteVector(keys.pubkey1C) << ToByteVector(keys.pubkey2C) << OP_2 << OP_CHECKMULTISIG,
                                "BIP66 example 9, without DERSIG", 0)
                        .Num(0)
                        .Num(0)
                        .PushSig(keys.key2, SIGHASH_ALL, 33, 32)
                        .EditPush(1, "45022100", "440220")
                        .ScriptError(SCRIPT_ERR_EVAL_FALSE));
    tests.push_back(TestBuilder(CScript() << OP_2 << ToByteVector(keys.pubkey1C) << ToByteVector(keys.pubkey2C) << OP_2 << OP_CHECKMULTISIG,
                                "BIP66 example 9, with DERSIG", SCRIPT_VERIFY_DERSIG)
                        .Num(0)
                        .Num(0)
                        .PushSig(keys.key2, SIGHASH_ALL, 33, 32)
                        .EditPush(1, "45022100", "440220")
                        .ScriptError(SCRIPT_ERR_SIG_DER));
    tests.push_back(TestBuilder(CScript() << OP_2 << ToByteVector(keys.pubkey1C) << ToByteVector(keys.pubkey2C) << OP_2 << OP_CHECKMULTISIG << OP_NOT,
                                "BIP66 example 10, without DERSIG", 0)
                        .Num(0)
                        .Num(0)
                        .PushSig(keys.key2, SIGHASH_ALL, 33, 32)
                        .EditPush(1, "45022100", "440220"));
    tests.push_back(TestBuilder(CScript() << OP_2 << ToByteVector(keys.pubkey1C) << ToByteVector(keys.pubkey2C) << OP_2 << OP_CHECKMULTISIG << OP_NOT,
                                "BIP66 example 10, with DERSIG", SCRIPT_VERIFY_DERSIG)
                        .Num(0)
                        .Num(0)
                        .PushSig(keys.key2, SIGHASH_ALL, 33, 32)
                        .EditPush(1, "45022100", "440220")
                        .ScriptError(SCRIPT_ERR_SIG_DER));
    tests.push_back(TestBuilder(CScript() << OP_2 << ToByteVector(keys.pubkey1C) << ToByteVector(keys.pubkey2C) << OP_2 << OP_CHECKMULTISIG,
                                "BIP66 example 11, without DERSIG", 0)
                        .Num(0)
                        .PushSig(keys.key1, SIGHASH_ALL, 33, 32)
                        .EditPush(1, "45022100", "440220")
                        .Num(0)
                        .ScriptError(SCRIPT_ERR_EVAL_FALSE));
    tests.push_back(TestBuilder(CScript() << OP_2 << ToByteVector(keys.pubkey1C) << ToByteVector(keys.pubkey2C) << OP_2 << OP_CHECKMULTISIG,
                                "BIP66 example 11, with DERSIG", SCRIPT_VERIFY_DERSIG)
                        .Num(0)
                        .PushSig(keys.key1, SIGHASH_ALL, 33, 32)
                        .EditPush(1, "45022100", "440220")
                        .Num(0)
                        .ScriptError(SCRIPT_ERR_EVAL_FALSE));
    tests.push_back(TestBuilder(CScript() << OP_2 << ToByteVector(keys.pubkey1C) << ToByteVector(keys.pubkey2C) << OP_2 << OP_CHECKMULTISIG << OP_NOT,
                                "BIP66 example 12, without DERSIG", 0)
                        .Num(0)
                        .PushSig(keys.key1, SIGHASH_ALL, 33, 32)
                        .EditPush(1, "45022100", "440220")
                        .Num(0));
    tests.push_back(TestBuilder(CScript() << OP_2 << ToByteVector(keys.pubkey1C) << ToByteVector(keys.pubkey2C) << OP_2 << OP_CHECKMULTISIG << OP_NOT,
                                "BIP66 example 12, with DERSIG", SCRIPT_VERIFY_DERSIG)
                        .Num(0)
                        .PushSig(keys.key1, SIGHASH_ALL, 33, 32)
                        .EditPush(1, "45022100", "440220")
                        .Num(0));
    tests.push_back(TestBuilder(CScript() << ToByteVector(keys.pubkey2C) << OP_CHECKSIG,
                                "P2PK with multi-byte hashtype, without DERSIG", 0)
                        .PushSig(keys.key2, SIGHASH_ALL)
                        .EditPush(70, "01", "0101"));
    tests.push_back(TestBuilder(CScript() << ToByteVector(keys.pubkey2C) << OP_CHECKSIG,
                                "P2PK with multi-byte hashtype, with DERSIG", SCRIPT_VERIFY_DERSIG)
                        .PushSig(keys.key2, SIGHASH_ALL)
                        .EditPush(70, "01", "0101")
                        .ScriptError(SCRIPT_ERR_SIG_DER));

    tests.push_back(TestBuilder(CScript() << ToByteVector(keys.pubkey2C) << OP_CHECKSIG,
                                "P2PK with high S but no LOW_S", 0)
                        .PushSig(keys.key2, SIGHASH_ALL, 32, 33));
    tests.push_back(TestBuilder(CScript() << ToByteVector(keys.pubkey2C) << OP_CHECKSIG,
                                "P2PK with high S", SCRIPT_VERIFY_LOW_S)
                        .PushSig(keys.key2, SIGHASH_ALL, 32, 33)
                        .ScriptError(SCRIPT_ERR_SIG_HIGH_S));

    tests.push_back(TestBuilder(CScript() << ToByteVector(keys.pubkey0H) << OP_CHECKSIG,
                                "P2PK with hybrid pubkey but no STRICTENC", 0)
                        .PushSig(keys.key0, SIGHASH_ALL));
    tests.push_back(TestBuilder(CScript() << ToByteVector(keys.pubkey0H) << OP_CHECKSIG,
                                "P2PK with hybrid pubkey", SCRIPT_VERIFY_STRICTENC)
                        .PushSig(keys.key0, SIGHASH_ALL)
                        .ScriptError(SCRIPT_ERR_PUBKEYTYPE));
    tests.push_back(TestBuilder(CScript() << ToByteVector(keys.pubkey0H) << OP_CHECKSIG << OP_NOT,
                                "P2PK NOT with hybrid pubkey but no STRICTENC", 0)
                        .PushSig(keys.key0, SIGHASH_ALL)
                        .ScriptError(SCRIPT_ERR_EVAL_FALSE));
    tests.push_back(TestBuilder(CScript() << ToByteVector(keys.pubkey0H) << OP_CHECKSIG << OP_NOT,
                                "P2PK NOT with hybrid pubkey", SCRIPT_VERIFY_STRICTENC)
                        .PushSig(keys.key0, SIGHASH_ALL)
                        .ScriptError(SCRIPT_ERR_PUBKEYTYPE));
    tests.push_back(TestBuilder(CScript() << ToByteVector(keys.pubkey0H) << OP_CHECKSIG << OP_NOT,
                                "P2PK NOT with invalid hybrid pubkey but no STRICTENC", 0)
                        .PushSig(keys.key0, SIGHASH_ALL)
                        .DamagePush(10));
    tests.push_back(TestBuilder(CScript() << ToByteVector(keys.pubkey0H) << OP_CHECKSIG << OP_NOT,
                                "P2PK NOT with invalid hybrid pubkey", SCRIPT_VERIFY_STRICTENC)
                        .PushSig(keys.key0, SIGHASH_ALL)
                        .DamagePush(10)
                        .ScriptError(SCRIPT_ERR_PUBKEYTYPE));
    tests.push_back(TestBuilder(CScript() << OP_1 << ToByteVector(keys.pubkey0H) << ToByteVector(keys.pubkey1C) << OP_2 << OP_CHECKMULTISIG,
                                "1-of-2 with the second 1 hybrid pubkey and no STRICTENC", 0)
                        .Num(0)
                        .PushSig(keys.key1, SIGHASH_ALL));
    tests.push_back(TestBuilder(CScript() << OP_1 << ToByteVector(keys.pubkey0H) << ToByteVector(keys.pubkey1C) << OP_2 << OP_CHECKMULTISIG,
                                "1-of-2 with the second 1 hybrid pubkey", SCRIPT_VERIFY_STRICTENC)
                        .Num(0)
                        .PushSig(keys.key1, SIGHASH_ALL));
    tests.push_back(TestBuilder(CScript() << OP_1 << ToByteVector(keys.pubkey1C) << ToByteVector(keys.pubkey0H) << OP_2 << OP_CHECKMULTISIG,
                                "1-of-2 with the first 1 hybrid pubkey", SCRIPT_VERIFY_STRICTENC)
                        .Num(0)
                        .PushSig(keys.key1, SIGHASH_ALL)
                        .ScriptError(SCRIPT_ERR_PUBKEYTYPE));

    tests.push_back(TestBuilder(CScript() << ToByteVector(keys.pubkey1) << OP_CHECKSIG,
                                "P2PK with undefined hashtype but no STRICTENC", 0)
                        .PushSig(keys.key1, 5));
    tests.push_back(TestBuilder(CScript() << ToByteVector(keys.pubkey1) << OP_CHECKSIG,
                                "P2PK with undefined hashtype", SCRIPT_VERIFY_STRICTENC)
                        .PushSig(keys.key1, 5)
                        .ScriptError(SCRIPT_ERR_SIG_HASHTYPE));
    tests.push_back(TestBuilder(CScript() << ToByteVector(keys.pubkey1) << OP_CHECKSIG << OP_NOT,
                                "P2PK NOT with invalid sig and undefined hashtype but no STRICTENC", 0)
                        .PushSig(keys.key1, 5)
                        .DamagePush(10));
    tests.push_back(TestBuilder(CScript() << ToByteVector(keys.pubkey1) << OP_CHECKSIG << OP_NOT,
                                "P2PK NOT with invalid sig and undefined hashtype", SCRIPT_VERIFY_STRICTENC)
                        .PushSig(keys.key1, 5)
                        .DamagePush(10)
                        .ScriptError(SCRIPT_ERR_SIG_HASHTYPE));

    tests.push_back(TestBuilder(CScript() << OP_3 << ToByteVector(keys.pubkey0C) << ToByteVector(keys.pubkey1C) << ToByteVector(keys.pubkey2C) << OP_3 << OP_CHECKMULTISIG,
                                "3-of-3 with nonzero dummy but no NULLDUMMY", 0)
                        .Num(1)
                        .PushSig(keys.key0)
                        .PushSig(keys.key1)
                        .PushSig(keys.key2));
    tests.push_back(TestBuilder(CScript() << OP_3 << ToByteVector(keys.pubkey0C) << ToByteVector(keys.pubkey1C) << ToByteVector(keys.pubkey2C) << OP_3 << OP_CHECKMULTISIG,
                                "3-of-3 with nonzero dummy", SCRIPT_VERIFY_NULLDUMMY)
                        .Num(1)
                        .PushSig(keys.key0)
                        .PushSig(keys.key1)
                        .PushSig(keys.key2)
                        .ScriptError(SCRIPT_ERR_SIG_NULLDUMMY));
    tests.push_back(TestBuilder(CScript() << OP_3 << ToByteVector(keys.pubkey0C) << ToByteVector(keys.pubkey1C) << ToByteVector(keys.pubkey2C) << OP_3 << OP_CHECKMULTISIG << OP_NOT,
                                "3-of-3 NOT with invalid sig and nonzero dummy but no NULLDUMMY", 0)
                        .Num(1)
                        .PushSig(keys.key0)
                        .PushSig(keys.key1)
                        .PushSig(keys.key2)
                        .DamagePush(10));
    tests.push_back(TestBuilder(CScript() << OP_3 << ToByteVector(keys.pubkey0C) << ToByteVector(keys.pubkey1C) << ToByteVector(keys.pubkey2C) << OP_3 << OP_CHECKMULTISIG << OP_NOT,
                                "3-of-3 NOT with invalid sig with nonzero dummy", SCRIPT_VERIFY_NULLDUMMY)
                        .Num(1)
                        .PushSig(keys.key0)
                        .PushSig(keys.key1)
                        .PushSig(keys.key2)
                        .DamagePush(10)
                        .ScriptError(SCRIPT_ERR_SIG_NULLDUMMY));

    tests.push_back(TestBuilder(CScript() << OP_2 << ToByteVector(keys.pubkey1C) << ToByteVector(keys.pubkey1C) << OP_2 << OP_CHECKMULTISIG,
                                "2-of-2 with two identical keys and sigs pushed using OP_DUP but no SIGPUSHONLY", 0)
                        .Num(0)
                        .PushSig(keys.key1)
                        .Opcode(OP_DUP));
    tests.push_back(TestBuilder(CScript() << OP_2 << ToByteVector(keys.pubkey1C) << ToByteVector(keys.pubkey1C) << OP_2 << OP_CHECKMULTISIG,
                                "2-of-2 with two identical keys and sigs pushed using OP_DUP", SCRIPT_VERIFY_SIGPUSHONLY)
                        .Num(0)
                        .PushSig(keys.key1)
                        .Opcode(OP_DUP)
                        .ScriptError(SCRIPT_ERR_SIG_PUSHONLY));
    tests.push_back(TestBuilder(CScript() << ToByteVector(keys.pubkey2C) << OP_CHECKSIG,
                                "P2SH(P2PK) with non-push scriptSig but no P2SH or SIGPUSHONLY", 0, true)
                        .PushSig(keys.key2)
                        .Opcode(OP_NOP8)
                        .PushRedeem());
    tests.push_back(TestBuilder(CScript() << ToByteVector(keys.pubkey2C) << OP_CHECKSIG,
                                "P2PK with non-push scriptSig but with P2SH validation", 0)
                        .PushSig(keys.key2)
                        .Opcode(OP_NOP8));
    tests.push_back(TestBuilder(CScript() << ToByteVector(keys.pubkey2C) << OP_CHECKSIG,
                                "P2SH(P2PK) with non-push scriptSig but no SIGPUSHONLY", SCRIPT_VERIFY_P2SH, true)
                        .PushSig(keys.key2)
                        .Opcode(OP_NOP8)
                        .PushRedeem()
                        .ScriptError(SCRIPT_ERR_SIG_PUSHONLY));
    tests.push_back(TestBuilder(CScript() << ToByteVector(keys.pubkey2C) << OP_CHECKSIG,
                                "P2SH(P2PK) with non-push scriptSig but not P2SH", SCRIPT_VERIFY_SIGPUSHONLY, true)
                        .PushSig(keys.key2)
                        .Opcode(OP_NOP8)
                        .PushRedeem()
                        .ScriptError(SCRIPT_ERR_SIG_PUSHONLY));
    tests.push_back(TestBuilder(CScript() << OP_2 << ToByteVector(keys.pubkey1C) << ToByteVector(keys.pubkey1C) << OP_2 << OP_CHECKMULTISIG,
                                "2-of-2 with two identical keys and sigs pushed", SCRIPT_VERIFY_SIGPUSHONLY)
                        .Num(0)
                        .PushSig(keys.key1)
                        .PushSig(keys.key1));
    tests.push_back(TestBuilder(CScript() << ToByteVector(keys.pubkey0) << OP_CHECKSIG,
                                "P2PK with unnecessary input but no CLEANSTACK", SCRIPT_VERIFY_P2SH)
                        .Num(11)
                        .PushSig(keys.key0));
    tests.push_back(TestBuilder(CScript() << ToByteVector(keys.pubkey0) << OP_CHECKSIG,
                                "P2PK with unnecessary input", SCRIPT_VERIFY_CLEANSTACK | SCRIPT_VERIFY_P2SH)
                        .Num(11)
                        .PushSig(keys.key0)
                        .ScriptError(SCRIPT_ERR_CLEANSTACK));
    tests.push_back(TestBuilder(CScript() << ToByteVector(keys.pubkey0) << OP_CHECKSIG,
                                "P2SH with unnecessary input but no CLEANSTACK", SCRIPT_VERIFY_P2SH, true)
                        .Num(11)
                        .PushSig(keys.key0)
                        .PushRedeem());
    tests.push_back(TestBuilder(CScript() << ToByteVector(keys.pubkey0) << OP_CHECKSIG,
                                "P2SH with unnecessary input", SCRIPT_VERIFY_CLEANSTACK | SCRIPT_VERIFY_P2SH, true)
                        .Num(11)
                        .PushSig(keys.key0)
                        .PushRedeem()
                        .ScriptError(SCRIPT_ERR_CLEANSTACK));
    tests.push_back(TestBuilder(CScript() << ToByteVector(keys.pubkey0) << OP_CHECKSIG,
                                "P2SH with CLEANSTACK", SCRIPT_VERIFY_CLEANSTACK | SCRIPT_VERIFY_P2SH, true)
                        .PushSig(keys.key0)
                        .PushRedeem());

    tests.push_back(TestBuilder(CScript() << ToByteVector(keys.pubkey0) << OP_CHECKSIG,
                                "Basic P2WSH", SCRIPT_VERIFY_WITNESS | SCRIPT_VERIFY_P2SH, false, WitnessMode::SH,
                                0, 1)
                        .PushWitSig(keys.key0)
                        .PushWitRedeem());
    tests.push_back(TestBuilder(CScript() << ToByteVector(keys.pubkey0),
                                "Basic P2WPKH", SCRIPT_VERIFY_WITNESS | SCRIPT_VERIFY_P2SH, false, WitnessMode::PKH,
                                0, 1)
                        .PushWitSig(keys.key0)
                        .Push(keys.pubkey0)
                        .AsWit());
    tests.push_back(TestBuilder(CScript() << ToByteVector(keys.pubkey0) << OP_CHECKSIG,
                                "Basic P2SH(P2WSH)", SCRIPT_VERIFY_WITNESS | SCRIPT_VERIFY_P2SH, true, WitnessMode::SH,
                                0, 1)
                        .PushWitSig(keys.key0)
                        .PushWitRedeem()
                        .PushRedeem());
    tests.push_back(TestBuilder(CScript() << ToByteVector(keys.pubkey0),
                                "Basic P2SH(P2WPKH)", SCRIPT_VERIFY_WITNESS | SCRIPT_VERIFY_P2SH, true, WitnessMode::PKH,
                                0, 1)
                        .PushWitSig(keys.key0)
                        .Push(keys.pubkey0)
                        .AsWit()
                        .PushRedeem());
    tests.push_back(TestBuilder(CScript() << ToByteVector(keys.pubkey1) << OP_CHECKSIG,
                                "Basic P2WSH with the wrong key", SCRIPT_VERIFY_WITNESS | SCRIPT_VERIFY_P2SH, false, WitnessMode::SH)
                        .PushWitSig(keys.key0)
                        .PushWitRedeem()
                        .ScriptError(SCRIPT_ERR_EVAL_FALSE));
    tests.push_back(TestBuilder(CScript() << ToByteVector(keys.pubkey1),
                                "Basic P2WPKH with the wrong key", SCRIPT_VERIFY_WITNESS | SCRIPT_VERIFY_P2SH, false, WitnessMode::PKH)
                        .PushWitSig(keys.key0)
                        .Push(keys.pubkey1)
                        .AsWit()
                        .ScriptError(SCRIPT_ERR_EVAL_FALSE));
    tests.push_back(TestBuilder(CScript() << ToByteVector(keys.pubkey1) << OP_CHECKSIG,
                                "Basic P2SH(P2WSH) with the wrong key", SCRIPT_VERIFY_WITNESS | SCRIPT_VERIFY_P2SH, true, WitnessMode::SH)
                        .PushWitSig(keys.key0)
                        .PushWitRedeem()
                        .PushRedeem()
                        .ScriptError(SCRIPT_ERR_EVAL_FALSE));
    tests.push_back(TestBuilder(CScript() << ToByteVector(keys.pubkey1),
                                "Basic P2SH(P2WPKH) with the wrong key", SCRIPT_VERIFY_WITNESS | SCRIPT_VERIFY_P2SH, true, WitnessMode::PKH)
                        .PushWitSig(keys.key0)
                        .Push(keys.pubkey1)
                        .AsWit()
                        .PushRedeem()
                        .ScriptError(SCRIPT_ERR_EVAL_FALSE));
    tests.push_back(TestBuilder(CScript() << ToByteVector(keys.pubkey1) << OP_CHECKSIG,
                                "Basic P2WSH with the wrong key but no WITNESS", SCRIPT_VERIFY_P2SH, false, WitnessMode::SH)
                        .PushWitSig(keys.key0)
                        .PushWitRedeem());
    tests.push_back(TestBuilder(CScript() << ToByteVector(keys.pubkey1),
                                "Basic P2WPKH with the wrong key but no WITNESS", SCRIPT_VERIFY_P2SH, false, WitnessMode::PKH)
                        .PushWitSig(keys.key0)
                        .Push(keys.pubkey1)
                        .AsWit());
    tests.push_back(TestBuilder(CScript() << ToByteVector(keys.pubkey1) << OP_CHECKSIG,
                                "Basic P2SH(P2WSH) with the wrong key but no WITNESS", SCRIPT_VERIFY_P2SH, true, WitnessMode::SH)
                        .PushWitSig(keys.key0)
                        .PushWitRedeem()
                        .PushRedeem());
    tests.push_back(TestBuilder(CScript() << ToByteVector(keys.pubkey1),
                                "Basic P2SH(P2WPKH) with the wrong key but no WITNESS", SCRIPT_VERIFY_P2SH, true, WitnessMode::PKH)
                        .PushWitSig(keys.key0)
                        .Push(keys.pubkey1)
                        .AsWit()
                        .PushRedeem());
    tests.push_back(TestBuilder(CScript() << ToByteVector(keys.pubkey0) << OP_CHECKSIG,
                                "Basic P2WSH with wrong value", SCRIPT_VERIFY_WITNESS | SCRIPT_VERIFY_P2SH, false, WitnessMode::SH,
                                0, 0)
                        .PushWitSig(keys.key0, 1)
                        .PushWitRedeem()
                        .ScriptError(SCRIPT_ERR_EVAL_FALSE));
    tests.push_back(TestBuilder(CScript() << ToByteVector(keys.pubkey0),
                                "Basic P2WPKH with wrong value", SCRIPT_VERIFY_WITNESS | SCRIPT_VERIFY_P2SH, false, WitnessMode::PKH,
                                0, 0)
                        .PushWitSig(keys.key0, 1)
                        .Push(keys.pubkey0)
                        .AsWit()
                        .ScriptError(SCRIPT_ERR_EVAL_FALSE));
    tests.push_back(TestBuilder(CScript() << ToByteVector(keys.pubkey0) << OP_CHECKSIG,
                                "Basic P2SH(P2WSH) with wrong value", SCRIPT_VERIFY_WITNESS | SCRIPT_VERIFY_P2SH, true, WitnessMode::SH,
                                0, 0)
                        .PushWitSig(keys.key0, 1)
                        .PushWitRedeem()
                        .PushRedeem()
                        .ScriptError(SCRIPT_ERR_EVAL_FALSE));
    tests.push_back(TestBuilder(CScript() << ToByteVector(keys.pubkey0),
                                "Basic P2SH(P2WPKH) with wrong value", SCRIPT_VERIFY_WITNESS | SCRIPT_VERIFY_P2SH, true, WitnessMode::PKH,
                                0, 0)
                        .PushWitSig(keys.key0, 1)
                        .Push(keys.pubkey0)
                        .AsWit()
                        .PushRedeem()
                        .ScriptError(SCRIPT_ERR_EVAL_FALSE));

    tests.push_back(TestBuilder(CScript() << ToByteVector(keys.pubkey0),
                                "P2WPKH with future witness version", SCRIPT_VERIFY_WITNESS | SCRIPT_VERIFY_P2SH | SCRIPT_VERIFY_DISCOURAGE_UPGRADABLE_WITNESS_PROGRAM, false, WitnessMode::PKH, 1)
                        .PushWitSig(keys.key0)
                        .Push(keys.pubkey0)
                        .AsWit()
                        .ScriptError(SCRIPT_ERR_DISCOURAGE_UPGRADABLE_WITNESS_PROGRAM));
    {
        CScript witscript = CScript() << ToByteVector(keys.pubkey0);
        uint256 hash;
        CSHA256().Write(witscript.data(), witscript.size()).Finalize(hash.begin());
        std::vector<unsigned char> hashBytes = ToByteVector(hash);
        hashBytes.pop_back();
        tests.push_back(TestBuilder(CScript() << OP_0 << hashBytes,
                                    "P2WPKH with wrong witness program length", SCRIPT_VERIFY_WITNESS | SCRIPT_VERIFY_P2SH, false)
                            .PushWitSig(keys.key0)
                            .Push(keys.pubkey0)
                            .AsWit()
                            .ScriptError(SCRIPT_ERR_WITNESS_PROGRAM_WRONG_LENGTH));
    }
    tests.push_back(TestBuilder(CScript() << ToByteVector(keys.pubkey0) << OP_CHECKSIG,
                                "P2WSH with empty witness", SCRIPT_VERIFY_WITNESS | SCRIPT_VERIFY_P2SH, false, WitnessMode::SH)
                        .ScriptError(SCRIPT_ERR_WITNESS_PROGRAM_WITNESS_EMPTY));
    {
        CScript witscript = CScript() << ToByteVector(keys.pubkey0) << OP_CHECKSIG;
        tests.push_back(TestBuilder(witscript,
                                    "P2WSH with witness program mismatch", SCRIPT_VERIFY_WITNESS | SCRIPT_VERIFY_P2SH, false, WitnessMode::SH)
                            .PushWitSig(keys.key0)
                            .Push(witscript)
                            .DamagePush(0)
                            .AsWit()
                            .ScriptError(SCRIPT_ERR_WITNESS_PROGRAM_MISMATCH));
    }
    tests.push_back(TestBuilder(CScript() << ToByteVector(keys.pubkey0),
                                "P2WPKH with witness program mismatch", SCRIPT_VERIFY_WITNESS | SCRIPT_VERIFY_P2SH, false, WitnessMode::PKH)
                        .PushWitSig(keys.key0)
                        .Push(keys.pubkey0)
                        .AsWit()
                        .Push("0")
                        .AsWit()
                        .ScriptError(SCRIPT_ERR_WITNESS_PROGRAM_MISMATCH));
    tests.push_back(TestBuilder(CScript() << ToByteVector(keys.pubkey0),
                                "P2WPKH with non-empty scriptSig", SCRIPT_VERIFY_WITNESS | SCRIPT_VERIFY_P2SH, false, WitnessMode::PKH)
                        .PushWitSig(keys.key0)
                        .Push(keys.pubkey0)
                        .AsWit()
                        .Num(11)
                        .ScriptError(SCRIPT_ERR_WITNESS_MALLEATED));
    tests.push_back(TestBuilder(CScript() << ToByteVector(keys.pubkey1),
                                "P2SH(P2WPKH) with superfluous push in scriptSig", SCRIPT_VERIFY_WITNESS | SCRIPT_VERIFY_P2SH, true, WitnessMode::PKH)
                        .PushWitSig(keys.key0)
                        .Push(keys.pubkey1)
                        .AsWit()
                        .Num(11)
                        .PushRedeem()
                        .ScriptError(SCRIPT_ERR_WITNESS_MALLEATED_P2SH));
    tests.push_back(TestBuilder(CScript() << ToByteVector(keys.pubkey0) << OP_CHECKSIG,
                                "P2PK with witness", SCRIPT_VERIFY_WITNESS | SCRIPT_VERIFY_P2SH)
                        .PushSig(keys.key0)
                        .Push("0")
                        .AsWit()
                        .ScriptError(SCRIPT_ERR_WITNESS_UNEXPECTED));

    // Compressed keys should pass SCRIPT_VERIFY_WITNESS_PUBKEYTYPE
    tests.push_back(TestBuilder(CScript() << ToByteVector(keys.pubkey0C) << OP_CHECKSIG,
                                "Basic P2WSH with compressed key", SCRIPT_VERIFY_WITNESS | SCRIPT_VERIFY_P2SH | SCRIPT_VERIFY_WITNESS_PUBKEYTYPE, false, WitnessMode::SH,
                                0, 1)
                        .PushWitSig(keys.key0C)
                        .PushWitRedeem());
    tests.push_back(TestBuilder(CScript() << ToByteVector(keys.pubkey0C),
                                "Basic P2WPKH with compressed key", SCRIPT_VERIFY_WITNESS | SCRIPT_VERIFY_P2SH | SCRIPT_VERIFY_WITNESS_PUBKEYTYPE, false, WitnessMode::PKH,
                                0, 1)
                        .PushWitSig(keys.key0C)
                        .Push(keys.pubkey0C)
                        .AsWit());
    tests.push_back(TestBuilder(CScript() << ToByteVector(keys.pubkey0C) << OP_CHECKSIG,
                                "Basic P2SH(P2WSH) with compressed key", SCRIPT_VERIFY_WITNESS | SCRIPT_VERIFY_P2SH | SCRIPT_VERIFY_WITNESS_PUBKEYTYPE, true, WitnessMode::SH,
                                0, 1)
                        .PushWitSig(keys.key0C)
                        .PushWitRedeem()
                        .PushRedeem());
    tests.push_back(TestBuilder(CScript() << ToByteVector(keys.pubkey0C),
                                "Basic P2SH(P2WPKH) with compressed key", SCRIPT_VERIFY_WITNESS | SCRIPT_VERIFY_P2SH | SCRIPT_VERIFY_WITNESS_PUBKEYTYPE, true, WitnessMode::PKH,
                                0, 1)
                        .PushWitSig(keys.key0C)
                        .Push(keys.pubkey0C)
                        .AsWit()
                        .PushRedeem());

    // Testing uncompressed key in witness with SCRIPT_VERIFY_WITNESS_PUBKEYTYPE
    tests.push_back(TestBuilder(CScript() << ToByteVector(keys.pubkey0) << OP_CHECKSIG,
                                "Basic P2WSH", SCRIPT_VERIFY_WITNESS | SCRIPT_VERIFY_P2SH | SCRIPT_VERIFY_WITNESS_PUBKEYTYPE, false, WitnessMode::SH,
                                0, 1)
                        .PushWitSig(keys.key0)
                        .PushWitRedeem()
                        .ScriptError(SCRIPT_ERR_WITNESS_PUBKEYTYPE));
    tests.push_back(TestBuilder(CScript() << ToByteVector(keys.pubkey0),
                                "Basic P2WPKH", SCRIPT_VERIFY_WITNESS | SCRIPT_VERIFY_P2SH | SCRIPT_VERIFY_WITNESS_PUBKEYTYPE, false, WitnessMode::PKH,
                                0, 1)
                        .PushWitSig(keys.key0)
                        .Push(keys.pubkey0)
                        .AsWit()
                        .ScriptError(SCRIPT_ERR_WITNESS_PUBKEYTYPE));
    tests.push_back(TestBuilder(CScript() << ToByteVector(keys.pubkey0) << OP_CHECKSIG,
                                "Basic P2SH(P2WSH)", SCRIPT_VERIFY_WITNESS | SCRIPT_VERIFY_P2SH | SCRIPT_VERIFY_WITNESS_PUBKEYTYPE, true, WitnessMode::SH,
                                0, 1)
                        .PushWitSig(keys.key0)
                        .PushWitRedeem()
                        .PushRedeem()
                        .ScriptError(SCRIPT_ERR_WITNESS_PUBKEYTYPE));
    tests.push_back(TestBuilder(CScript() << ToByteVector(keys.pubkey0),
                                "Basic P2SH(P2WPKH)", SCRIPT_VERIFY_WITNESS | SCRIPT_VERIFY_P2SH | SCRIPT_VERIFY_WITNESS_PUBKEYTYPE, true, WitnessMode::PKH,
                                0, 1)
                        .PushWitSig(keys.key0)
                        .Push(keys.pubkey0)
                        .AsWit()
                        .PushRedeem()
                        .ScriptError(SCRIPT_ERR_WITNESS_PUBKEYTYPE));

    // P2WSH 1-of-2 multisig with compressed keys
    tests.push_back(TestBuilder(CScript() << OP_1 << ToByteVector(keys.pubkey1C) << ToByteVector(keys.pubkey0C) << OP_2 << OP_CHECKMULTISIG,
                                "P2WSH CHECKMULTISIG with compressed keys", SCRIPT_VERIFY_WITNESS | SCRIPT_VERIFY_P2SH | SCRIPT_VERIFY_WITNESS_PUBKEYTYPE, false, WitnessMode::SH,
                                0, 1)
                        .Push(CScript())
                        .AsWit()
                        .PushWitSig(keys.key0C)
                        .PushWitRedeem());
    tests.push_back(TestBuilder(CScript() << OP_1 << ToByteVector(keys.pubkey1C) << ToByteVector(keys.pubkey0C) << OP_2 << OP_CHECKMULTISIG,
                                "P2SH(P2WSH) CHECKMULTISIG with compressed keys", SCRIPT_VERIFY_WITNESS | SCRIPT_VERIFY_P2SH | SCRIPT_VERIFY_WITNESS_PUBKEYTYPE, true, WitnessMode::SH,
                                0, 1)
                        .Push(CScript())
                        .AsWit()
                        .PushWitSig(keys.key0C)
                        .PushWitRedeem()
                        .PushRedeem());
    tests.push_back(TestBuilder(CScript() << OP_1 << ToByteVector(keys.pubkey1C) << ToByteVector(keys.pubkey0C) << OP_2 << OP_CHECKMULTISIG,
                                "P2WSH CHECKMULTISIG with compressed keys", SCRIPT_VERIFY_WITNESS | SCRIPT_VERIFY_P2SH | SCRIPT_VERIFY_WITNESS_PUBKEYTYPE, false, WitnessMode::SH,
                                0, 1)
                        .Push(CScript())
                        .AsWit()
                        .PushWitSig(keys.key1C)
                        .PushWitRedeem());
    tests.push_back(TestBuilder(CScript() << OP_1 << ToByteVector(keys.pubkey1C) << ToByteVector(keys.pubkey0C) << OP_2 << OP_CHECKMULTISIG,
                                "P2SH(P2WSH) CHECKMULTISIG with compressed keys", SCRIPT_VERIFY_WITNESS | SCRIPT_VERIFY_P2SH | SCRIPT_VERIFY_WITNESS_PUBKEYTYPE, true, WitnessMode::SH,
                                0, 1)
                        .Push(CScript())
                        .AsWit()
                        .PushWitSig(keys.key1C)
                        .PushWitRedeem()
                        .PushRedeem());

    // P2WSH 1-of-2 multisig with first key uncompressed
    tests.push_back(TestBuilder(CScript() << OP_1 << ToByteVector(keys.pubkey1C) << ToByteVector(keys.pubkey0) << OP_2 << OP_CHECKMULTISIG,
                                "P2WSH CHECKMULTISIG with first key uncompressed and signing with the first key", SCRIPT_VERIFY_WITNESS | SCRIPT_VERIFY_P2SH, false, WitnessMode::SH,
                                0, 1)
                        .Push(CScript())
                        .AsWit()
                        .PushWitSig(keys.key0)
                        .PushWitRedeem());
    tests.push_back(TestBuilder(CScript() << OP_1 << ToByteVector(keys.pubkey1C) << ToByteVector(keys.pubkey0) << OP_2 << OP_CHECKMULTISIG,
                                "P2SH(P2WSH) CHECKMULTISIG first key uncompressed and signing with the first key", SCRIPT_VERIFY_WITNESS | SCRIPT_VERIFY_P2SH, true, WitnessMode::SH,
                                0, 1)
                        .Push(CScript())
                        .AsWit()
                        .PushWitSig(keys.key0)
                        .PushWitRedeem()
                        .PushRedeem());
    tests.push_back(TestBuilder(CScript() << OP_1 << ToByteVector(keys.pubkey1C) << ToByteVector(keys.pubkey0) << OP_2 << OP_CHECKMULTISIG,
                                "P2WSH CHECKMULTISIG with first key uncompressed and signing with the first key", SCRIPT_VERIFY_WITNESS | SCRIPT_VERIFY_P2SH | SCRIPT_VERIFY_WITNESS_PUBKEYTYPE, false, WitnessMode::SH,
                                0, 1)
                        .Push(CScript())
                        .AsWit()
                        .PushWitSig(keys.key0)
                        .PushWitRedeem()
                        .ScriptError(SCRIPT_ERR_WITNESS_PUBKEYTYPE));
    tests.push_back(TestBuilder(CScript() << OP_1 << ToByteVector(keys.pubkey1C) << ToByteVector(keys.pubkey0) << OP_2 << OP_CHECKMULTISIG,
                                "P2SH(P2WSH) CHECKMULTISIG with first key uncompressed and signing with the first key", SCRIPT_VERIFY_WITNESS | SCRIPT_VERIFY_P2SH | SCRIPT_VERIFY_WITNESS_PUBKEYTYPE, true, WitnessMode::SH,
                                0, 1)
                        .Push(CScript())
                        .AsWit()
                        .PushWitSig(keys.key0)
                        .PushWitRedeem()
                        .PushRedeem()
                        .ScriptError(SCRIPT_ERR_WITNESS_PUBKEYTYPE));
    tests.push_back(TestBuilder(CScript() << OP_1 << ToByteVector(keys.pubkey1C) << ToByteVector(keys.pubkey0) << OP_2 << OP_CHECKMULTISIG,
                                "P2WSH CHECKMULTISIG with first key uncompressed and signing with the second key", SCRIPT_VERIFY_WITNESS | SCRIPT_VERIFY_P2SH, false, WitnessMode::SH,
                                0, 1)
                        .Push(CScript())
                        .AsWit()
                        .PushWitSig(keys.key1C)
                        .PushWitRedeem());
    tests.push_back(TestBuilder(CScript() << OP_1 << ToByteVector(keys.pubkey1C) << ToByteVector(keys.pubkey0) << OP_2 << OP_CHECKMULTISIG,
                                "P2SH(P2WSH) CHECKMULTISIG with first key uncompressed and signing with the second key", SCRIPT_VERIFY_WITNESS | SCRIPT_VERIFY_P2SH, true, WitnessMode::SH,
                                0, 1)
                        .Push(CScript())
                        .AsWit()
                        .PushWitSig(keys.key1C)
                        .PushWitRedeem()
                        .PushRedeem());
    tests.push_back(TestBuilder(CScript() << OP_1 << ToByteVector(keys.pubkey1C) << ToByteVector(keys.pubkey0) << OP_2 << OP_CHECKMULTISIG,
                                "P2WSH CHECKMULTISIG with first key uncompressed and signing with the second key", SCRIPT_VERIFY_WITNESS | SCRIPT_VERIFY_P2SH | SCRIPT_VERIFY_WITNESS_PUBKEYTYPE, false, WitnessMode::SH,
                                0, 1)
                        .Push(CScript())
                        .AsWit()
                        .PushWitSig(keys.key1C)
                        .PushWitRedeem()
                        .ScriptError(SCRIPT_ERR_WITNESS_PUBKEYTYPE));
    tests.push_back(TestBuilder(CScript() << OP_1 << ToByteVector(keys.pubkey1C) << ToByteVector(keys.pubkey0) << OP_2 << OP_CHECKMULTISIG,
                                "P2SH(P2WSH) CHECKMULTISIG with first key uncompressed and signing with the second key", SCRIPT_VERIFY_WITNESS | SCRIPT_VERIFY_P2SH | SCRIPT_VERIFY_WITNESS_PUBKEYTYPE, true, WitnessMode::SH,
                                0, 1)
                        .Push(CScript())
                        .AsWit()
                        .PushWitSig(keys.key1C)
                        .PushWitRedeem()
                        .PushRedeem()
                        .ScriptError(SCRIPT_ERR_WITNESS_PUBKEYTYPE));
    // P2WSH 1-of-2 multisig with second key uncompressed
    tests.push_back(TestBuilder(CScript() << OP_1 << ToByteVector(keys.pubkey1) << ToByteVector(keys.pubkey0C) << OP_2 << OP_CHECKMULTISIG,
                                "P2WSH CHECKMULTISIG with second key uncompressed and signing with the first key", SCRIPT_VERIFY_WITNESS | SCRIPT_VERIFY_P2SH, false, WitnessMode::SH,
                                0, 1)
                        .Push(CScript())
                        .AsWit()
                        .PushWitSig(keys.key0C)
                        .PushWitRedeem());
    tests.push_back(TestBuilder(CScript() << OP_1 << ToByteVector(keys.pubkey1) << ToByteVector(keys.pubkey0C) << OP_2 << OP_CHECKMULTISIG,
                                "P2SH(P2WSH) CHECKMULTISIG second key uncompressed and signing with the first key", SCRIPT_VERIFY_WITNESS | SCRIPT_VERIFY_P2SH, true, WitnessMode::SH,
                                0, 1)
                        .Push(CScript())
                        .AsWit()
                        .PushWitSig(keys.key0C)
                        .PushWitRedeem()
                        .PushRedeem());
    tests.push_back(TestBuilder(CScript() << OP_1 << ToByteVector(keys.pubkey1) << ToByteVector(keys.pubkey0C) << OP_2 << OP_CHECKMULTISIG,
                                "P2WSH CHECKMULTISIG with second key uncompressed and signing with the first key should pass as the uncompressed key is not used", SCRIPT_VERIFY_WITNESS | SCRIPT_VERIFY_P2SH | SCRIPT_VERIFY_WITNESS_PUBKEYTYPE, false, WitnessMode::SH,
                                0, 1)
                        .Push(CScript())
                        .AsWit()
                        .PushWitSig(keys.key0C)
                        .PushWitRedeem());
    tests.push_back(TestBuilder(CScript() << OP_1 << ToByteVector(keys.pubkey1) << ToByteVector(keys.pubkey0C) << OP_2 << OP_CHECKMULTISIG,
                                "P2SH(P2WSH) CHECKMULTISIG with second key uncompressed and signing with the first key should pass as the uncompressed key is not used", SCRIPT_VERIFY_WITNESS | SCRIPT_VERIFY_P2SH | SCRIPT_VERIFY_WITNESS_PUBKEYTYPE, true, WitnessMode::SH,
                                0, 1)
                        .Push(CScript())
                        .AsWit()
                        .PushWitSig(keys.key0C)
                        .PushWitRedeem()
                        .PushRedeem());
    tests.push_back(TestBuilder(CScript() << OP_1 << ToByteVector(keys.pubkey1) << ToByteVector(keys.pubkey0C) << OP_2 << OP_CHECKMULTISIG,
                                "P2WSH CHECKMULTISIG with second key uncompressed and signing with the second key", SCRIPT_VERIFY_WITNESS | SCRIPT_VERIFY_P2SH, false, WitnessMode::SH,
                                0, 1)
                        .Push(CScript())
                        .AsWit()
                        .PushWitSig(keys.key1)
                        .PushWitRedeem());
    tests.push_back(TestBuilder(CScript() << OP_1 << ToByteVector(keys.pubkey1) << ToByteVector(keys.pubkey0C) << OP_2 << OP_CHECKMULTISIG,
                                "P2SH(P2WSH) CHECKMULTISIG with second key uncompressed and signing with the second key", SCRIPT_VERIFY_WITNESS | SCRIPT_VERIFY_P2SH, true, WitnessMode::SH,
                                0, 1)
                        .Push(CScript())
                        .AsWit()
                        .PushWitSig(keys.key1)
                        .PushWitRedeem()
                        .PushRedeem());
    tests.push_back(TestBuilder(CScript() << OP_1 << ToByteVector(keys.pubkey1) << ToByteVector(keys.pubkey0C) << OP_2 << OP_CHECKMULTISIG,
                                "P2WSH CHECKMULTISIG with second key uncompressed and signing with the second key", SCRIPT_VERIFY_WITNESS | SCRIPT_VERIFY_P2SH | SCRIPT_VERIFY_WITNESS_PUBKEYTYPE, false, WitnessMode::SH,
                                0, 1)
                        .Push(CScript())
                        .AsWit()
                        .PushWitSig(keys.key1)
                        .PushWitRedeem()
                        .ScriptError(SCRIPT_ERR_WITNESS_PUBKEYTYPE));
    tests.push_back(TestBuilder(CScript() << OP_1 << ToByteVector(keys.pubkey1) << ToByteVector(keys.pubkey0C) << OP_2 << OP_CHECKMULTISIG,
                                "P2SH(P2WSH) CHECKMULTISIG with second key uncompressed and signing with the second key", SCRIPT_VERIFY_WITNESS | SCRIPT_VERIFY_P2SH | SCRIPT_VERIFY_WITNESS_PUBKEYTYPE, true, WitnessMode::SH,
                                0, 1)
                        .Push(CScript())
                        .AsWit()
                        .PushWitSig(keys.key1)
                        .PushWitRedeem()
                        .PushRedeem()
                        .ScriptError(SCRIPT_ERR_WITNESS_PUBKEYTYPE));

    std::set<std::string> tests_set;

    {
        UniValue json_tests = read_json(json_tests::script_tests);

        for (unsigned int idx = 0; idx < json_tests.size(); idx++) {
            const UniValue& tv = json_tests[idx];
            tests_set.insert(JSONPrettyPrint(tv.get_array()));
        }
    }

#ifdef UPDATE_JSON_TESTS
    std::string strGen;
#endif
    for (TestBuilder& test : tests) {
        test.Test();
        std::string str = JSONPrettyPrint(test.GetJSON());
#ifdef UPDATE_JSON_TESTS
        strGen += str + ",\n";
#else
        if (tests_set.count(str) == 0) {
            BOOST_CHECK_MESSAGE(false, "Missing auto script_valid test: " + test.GetComment());
        }
#endif
    }

#ifdef UPDATE_JSON_TESTS
    FILE* file = fsbridge::fopen("script_tests.json.gen", "w");
    fputs(strGen.c_str(), file);
    fclose(file);
#endif
}

BOOST_FIXTURE_TEST_CASE(script_json_test, BasicTestingSetup)
{
    // Read tests from test/data/script_tests.json
    // Format is an array of arrays
    // Inner arrays are [ ["wit"..., nValue]?, "scriptSig", "scriptPubKey", "flags", "expected_scripterror" ]
    // ... where scriptSig and scriptPubKey are stringified
    // scripts.
    // If a witness is given, then the last value in the array should be the
    // amount (nValue) to use in the crediting tx
    UniValue tests = read_json(json_tests::script_tests);

    for (unsigned int idx = 0; idx < tests.size(); idx++) {
        const UniValue& test = tests[idx];
        std::string strTest = test.write();
        CScriptWitness witness;
        CAmount nValue = 0;
        unsigned int pos = 0;
        if (test.size() > 0 && test[pos].isArray()) {
            unsigned int i = 0;
            for (i = 0; i < test[pos].size() - 1; i++) {
                witness.stack.push_back(ParseHex(test[pos][i].get_str()));
            }
            nValue = AmountFromValue(test[pos][i]);
            pos++;
        }
        if (test.size() < 4 + pos) // Allow size > 3; extra stuff ignored (useful for comments)
        {
            if (test.size() != 1) {
                BOOST_ERROR("Bad test: " << strTest);
            }
            continue;
        }
        std::string scriptSigString = test[pos++].get_str();
        CScript scriptSig = ParseScript(scriptSigString);
        std::string scriptPubKeyString = test[pos++].get_str();
        CScript scriptPubKey = ParseScript(scriptPubKeyString);
        unsigned int scriptflags = ParseScriptFlags(test[pos++].get_str());
        int scriptError = ParseScriptError(test[pos++].get_str());

        DoTest(scriptPubKey, scriptSig, witness, scriptflags, strTest, scriptError, nValue);
    }
}

BOOST_FIXTURE_TEST_CASE(script_PushData, BasicTestingSetup)
{
    // Check that PUSHDATA1, PUSHDATA2, and PUSHDATA4 create the same value on
    // the stack as the 1-75 opcodes do.
    static const unsigned char direct[] = {1, 0x5a};
    static const unsigned char pushdata1[] = {OP_PUSHDATA1, 1, 0x5a};
    static const unsigned char pushdata2[] = {OP_PUSHDATA2, 1, 0, 0x5a};
    static const unsigned char pushdata4[] = {OP_PUSHDATA4, 1, 0, 0, 0, 0x5a};

    ScriptError err;
    std::vector<std::vector<unsigned char>> directStack;
    BOOST_CHECK(EvalScript(directStack, CScript(direct, direct + sizeof(direct)), SCRIPT_VERIFY_P2SH, BaseSignatureChecker(), SigVersion::BASE, &err));
    BOOST_CHECK_MESSAGE(err == SCRIPT_ERR_OK, ScriptErrorString(err));

    std::vector<std::vector<unsigned char>> pushdata1Stack;
    BOOST_CHECK(EvalScript(pushdata1Stack, CScript(pushdata1, pushdata1 + sizeof(pushdata1)), SCRIPT_VERIFY_P2SH, BaseSignatureChecker(), SigVersion::BASE, &err));
    BOOST_CHECK(pushdata1Stack == directStack);
    BOOST_CHECK_MESSAGE(err == SCRIPT_ERR_OK, ScriptErrorString(err));

    std::vector<std::vector<unsigned char>> pushdata2Stack;
    BOOST_CHECK(EvalScript(pushdata2Stack, CScript(pushdata2, pushdata2 + sizeof(pushdata2)), SCRIPT_VERIFY_P2SH, BaseSignatureChecker(), SigVersion::BASE, &err));
    BOOST_CHECK(pushdata2Stack == directStack);
    BOOST_CHECK_MESSAGE(err == SCRIPT_ERR_OK, ScriptErrorString(err));

    std::vector<std::vector<unsigned char>> pushdata4Stack;
    BOOST_CHECK(EvalScript(pushdata4Stack, CScript(pushdata4, pushdata4 + sizeof(pushdata4)), SCRIPT_VERIFY_P2SH, BaseSignatureChecker(), SigVersion::BASE, &err));
    BOOST_CHECK(pushdata4Stack == directStack);
    BOOST_CHECK_MESSAGE(err == SCRIPT_ERR_OK, ScriptErrorString(err));

    const std::vector<unsigned char> pushdata1_trunc{OP_PUSHDATA1, 1};
    const std::vector<unsigned char> pushdata2_trunc{OP_PUSHDATA2, 1, 0};
    const std::vector<unsigned char> pushdata4_trunc{OP_PUSHDATA4, 1, 0, 0, 0};

    std::vector<std::vector<unsigned char>> stack_ignore;
    BOOST_CHECK(!EvalScript(stack_ignore, CScript(pushdata1_trunc.begin(), pushdata1_trunc.end()), SCRIPT_VERIFY_P2SH, BaseSignatureChecker(), SigVersion::BASE, &err));
    BOOST_CHECK_EQUAL(err, SCRIPT_ERR_BAD_OPCODE);
    BOOST_CHECK(!EvalScript(stack_ignore, CScript(pushdata2_trunc.begin(), pushdata2_trunc.end()), SCRIPT_VERIFY_P2SH, BaseSignatureChecker(), SigVersion::BASE, &err));
    BOOST_CHECK_EQUAL(err, SCRIPT_ERR_BAD_OPCODE);
    BOOST_CHECK(!EvalScript(stack_ignore, CScript(pushdata4_trunc.begin(), pushdata4_trunc.end()), SCRIPT_VERIFY_P2SH, BaseSignatureChecker(), SigVersion::BASE, &err));
    BOOST_CHECK_EQUAL(err, SCRIPT_ERR_BAD_OPCODE);
}

BOOST_FIXTURE_TEST_CASE(script_cltv_truncated, BasicTestingSetup)
{
    const auto script_cltv_trunc = CScript() << OP_CHECKLOCKTIMEVERIFY;

    std::vector<std::vector<unsigned char>> stack_ignore;
    ScriptError err;
    BOOST_CHECK(!EvalScript(stack_ignore, script_cltv_trunc, SCRIPT_VERIFY_CHECKLOCKTIMEVERIFY, BaseSignatureChecker(), SigVersion::BASE, &err));
    BOOST_CHECK_EQUAL(err, SCRIPT_ERR_INVALID_STACK_OPERATION);
}

static CScript
sign_multisig(const CScript& scriptPubKey, const std::vector<CKey>& keys, const CTransaction& transaction)
{
    uint256 hash = SignatureHash(scriptPubKey, transaction, 0, SIGHASH_ALL, 0, SigVersion::BASE);

    CScript result;
    //
    // NOTE: CHECKMULTISIG has an unfortunate bug; it requires
    // one extra item on the stack, before the signatures.
    // Putting OP_0 on the stack is the workaround;
    // fixing the bug would mean splitting the block chain (old
    // clients would not accept new CHECKMULTISIG transactions,
    // and vice-versa)
    //
    result << OP_0;
    for (const CKey& key : keys) {
        std::vector<unsigned char> vchSig;
        BOOST_CHECK(key.Sign(hash, vchSig));
        vchSig.push_back((unsigned char)SIGHASH_ALL);
        result << vchSig;
    }
    return result;
}
static CScript
sign_multisig(const CScript& scriptPubKey, const CKey& key, const CTransaction& transaction)
{
    std::vector<CKey> keys;
    keys.push_back(key);
    return sign_multisig(scriptPubKey, keys, transaction);
}

BOOST_FIXTURE_TEST_CASE(script_CHECKMULTISIG12, BasicTestingSetup)
{
    ScriptError err;
    CKey key1 = GenerateRandomKey();
    CKey key2 = GenerateRandomKey(/*compressed=*/false);
    CKey key3 = GenerateRandomKey();

    CScript scriptPubKey12;
    scriptPubKey12 << OP_1 << ToByteVector(key1.GetPubKey()) << ToByteVector(key2.GetPubKey()) << OP_2 << OP_CHECKMULTISIG;

    const CTransaction txFrom12{BuildCreditingTransaction(scriptPubKey12)};
    CMutableTransaction txTo12 = BuildSpendingTransaction(CScript(), CScriptWitness(), txFrom12);

    CScript goodsig1 = sign_multisig(scriptPubKey12, key1, CTransaction(txTo12));
    BOOST_CHECK(VerifyScript(goodsig1, scriptPubKey12, nullptr, gFlags, MutableTransactionSignatureChecker(&txTo12, 0, txFrom12.vout[0].nValue, MissingDataBehavior::ASSERT_FAIL), &err));
    BOOST_CHECK_MESSAGE(err == SCRIPT_ERR_OK, ScriptErrorString(err));
    txTo12.vout[0].nValue = 2;
    BOOST_CHECK(!VerifyScript(goodsig1, scriptPubKey12, nullptr, gFlags, MutableTransactionSignatureChecker(&txTo12, 0, txFrom12.vout[0].nValue, MissingDataBehavior::ASSERT_FAIL), &err));
    BOOST_CHECK_MESSAGE(err == SCRIPT_ERR_EVAL_FALSE, ScriptErrorString(err));

    CScript goodsig2 = sign_multisig(scriptPubKey12, key2, CTransaction(txTo12));
    BOOST_CHECK(VerifyScript(goodsig2, scriptPubKey12, nullptr, gFlags, MutableTransactionSignatureChecker(&txTo12, 0, txFrom12.vout[0].nValue, MissingDataBehavior::ASSERT_FAIL), &err));
    BOOST_CHECK_MESSAGE(err == SCRIPT_ERR_OK, ScriptErrorString(err));

    CScript badsig1 = sign_multisig(scriptPubKey12, key3, CTransaction(txTo12));
    BOOST_CHECK(!VerifyScript(badsig1, scriptPubKey12, nullptr, gFlags, MutableTransactionSignatureChecker(&txTo12, 0, txFrom12.vout[0].nValue, MissingDataBehavior::ASSERT_FAIL), &err));
    BOOST_CHECK_MESSAGE(err == SCRIPT_ERR_EVAL_FALSE, ScriptErrorString(err));
}

BOOST_FIXTURE_TEST_CASE(script_CHECKMULTISIG23, BasicTestingSetup)
{
    ScriptError err;
    CKey key1 = GenerateRandomKey();
    CKey key2 = GenerateRandomKey(/*compressed=*/false);
    CKey key3 = GenerateRandomKey();
    CKey key4 = GenerateRandomKey(/*compressed=*/false);

    CScript scriptPubKey23;
    scriptPubKey23 << OP_2 << ToByteVector(key1.GetPubKey()) << ToByteVector(key2.GetPubKey()) << ToByteVector(key3.GetPubKey()) << OP_3 << OP_CHECKMULTISIG;

    const CTransaction txFrom23{BuildCreditingTransaction(scriptPubKey23)};
    CMutableTransaction txTo23 = BuildSpendingTransaction(CScript(), CScriptWitness(), txFrom23);

    std::vector<CKey> keys;
    keys.push_back(key1);
    keys.push_back(key2);
    CScript goodsig1 = sign_multisig(scriptPubKey23, keys, CTransaction(txTo23));
    BOOST_CHECK(VerifyScript(goodsig1, scriptPubKey23, nullptr, gFlags, MutableTransactionSignatureChecker(&txTo23, 0, txFrom23.vout[0].nValue, MissingDataBehavior::ASSERT_FAIL), &err));
    BOOST_CHECK_MESSAGE(err == SCRIPT_ERR_OK, ScriptErrorString(err));

    keys.clear();
    keys.push_back(key1);
    keys.push_back(key3);
    CScript goodsig2 = sign_multisig(scriptPubKey23, keys, CTransaction(txTo23));
    BOOST_CHECK(VerifyScript(goodsig2, scriptPubKey23, nullptr, gFlags, MutableTransactionSignatureChecker(&txTo23, 0, txFrom23.vout[0].nValue, MissingDataBehavior::ASSERT_FAIL), &err));
    BOOST_CHECK_MESSAGE(err == SCRIPT_ERR_OK, ScriptErrorString(err));

    keys.clear();
    keys.push_back(key2);
    keys.push_back(key3);
    CScript goodsig3 = sign_multisig(scriptPubKey23, keys, CTransaction(txTo23));
    BOOST_CHECK(VerifyScript(goodsig3, scriptPubKey23, nullptr, gFlags, MutableTransactionSignatureChecker(&txTo23, 0, txFrom23.vout[0].nValue, MissingDataBehavior::ASSERT_FAIL), &err));
    BOOST_CHECK_MESSAGE(err == SCRIPT_ERR_OK, ScriptErrorString(err));

    keys.clear();
    keys.push_back(key2); keys.push_back(key2); // Can't reuse sig
    CScript badsig1 = sign_multisig(scriptPubKey23, keys, CTransaction(txTo23));
    BOOST_CHECK(!VerifyScript(badsig1, scriptPubKey23, nullptr, gFlags, MutableTransactionSignatureChecker(&txTo23, 0, txFrom23.vout[0].nValue, MissingDataBehavior::ASSERT_FAIL), &err));
    BOOST_CHECK_MESSAGE(err == SCRIPT_ERR_EVAL_FALSE, ScriptErrorString(err));

    keys.clear();
    keys.push_back(key2);
    keys.push_back(key1); // sigs must be in correct order
    CScript badsig2 = sign_multisig(scriptPubKey23, keys, CTransaction(txTo23));
    BOOST_CHECK(!VerifyScript(badsig2, scriptPubKey23, nullptr, gFlags, MutableTransactionSignatureChecker(&txTo23, 0, txFrom23.vout[0].nValue, MissingDataBehavior::ASSERT_FAIL), &err));
    BOOST_CHECK_MESSAGE(err == SCRIPT_ERR_EVAL_FALSE, ScriptErrorString(err));

    keys.clear();
    keys.push_back(key3);
    keys.push_back(key2); // sigs must be in correct order
    CScript badsig3 = sign_multisig(scriptPubKey23, keys, CTransaction(txTo23));
    BOOST_CHECK(!VerifyScript(badsig3, scriptPubKey23, nullptr, gFlags, MutableTransactionSignatureChecker(&txTo23, 0, txFrom23.vout[0].nValue, MissingDataBehavior::ASSERT_FAIL), &err));
    BOOST_CHECK_MESSAGE(err == SCRIPT_ERR_EVAL_FALSE, ScriptErrorString(err));

    keys.clear();
    keys.push_back(key4);
    keys.push_back(key2); // sigs must match pubkeys
    CScript badsig4 = sign_multisig(scriptPubKey23, keys, CTransaction(txTo23));
    BOOST_CHECK(!VerifyScript(badsig4, scriptPubKey23, nullptr, gFlags, MutableTransactionSignatureChecker(&txTo23, 0, txFrom23.vout[0].nValue, MissingDataBehavior::ASSERT_FAIL), &err));
    BOOST_CHECK_MESSAGE(err == SCRIPT_ERR_EVAL_FALSE, ScriptErrorString(err));

    keys.clear();
    keys.push_back(key1);
    keys.push_back(key4); // sigs must match pubkeys
    CScript badsig5 = sign_multisig(scriptPubKey23, keys, CTransaction(txTo23));
    BOOST_CHECK(!VerifyScript(badsig5, scriptPubKey23, nullptr, gFlags, MutableTransactionSignatureChecker(&txTo23, 0, txFrom23.vout[0].nValue, MissingDataBehavior::ASSERT_FAIL), &err));
    BOOST_CHECK_MESSAGE(err == SCRIPT_ERR_EVAL_FALSE, ScriptErrorString(err));

    keys.clear(); // Must have signatures
    CScript badsig6 = sign_multisig(scriptPubKey23, keys, CTransaction(txTo23));
    BOOST_CHECK(!VerifyScript(badsig6, scriptPubKey23, nullptr, gFlags, MutableTransactionSignatureChecker(&txTo23, 0, txFrom23.vout[0].nValue, MissingDataBehavior::ASSERT_FAIL), &err));
    BOOST_CHECK_MESSAGE(err == SCRIPT_ERR_INVALID_STACK_OPERATION, ScriptErrorString(err));
}

/* Wrapper around ProduceSignature to combine two scriptsigs */
SignatureData CombineSignatures(const CTxOut& txout, const CMutableTransaction& tx, const SignatureData& scriptSig1, const SignatureData& scriptSig2)
{
    SignatureData data;
    data.MergeSignatureData(scriptSig1);
    data.MergeSignatureData(scriptSig2);
    ProduceSignature(DUMMY_SIGNING_PROVIDER, MutableTransactionSignatureCreator(tx, 0, txout.nValue, SIGHASH_DEFAULT), txout.scriptPubKey, data);
    return data;
}

BOOST_FIXTURE_TEST_CASE(script_combineSigs, BasicTestingSetup)
{
    // Test the ProduceSignature's ability to combine signatures function
    FillableSigningProvider keystore;
    std::vector<CKey> keys;
    std::vector<CPubKey> pubkeys;
<<<<<<< HEAD
    for (int i = 0; i < 3; i++) {
        CKey key;
        key.MakeNewKey(i % 2 == 1);
=======
    for (int i = 0; i < 3; i++)
    {
        CKey key = GenerateRandomKey(/*compressed=*/i%2 == 1);
>>>>>>> 65c05db6
        keys.push_back(key);
        pubkeys.push_back(key.GetPubKey());
        BOOST_CHECK(keystore.AddKey(key));
    }

    CMutableTransaction txFrom = BuildCreditingTransaction(GetScriptForDestination(PKHash(keys[0].GetPubKey())));
    CMutableTransaction txTo = BuildSpendingTransaction(CScript(), CScriptWitness(), CTransaction(txFrom));
    CScript& scriptPubKey = txFrom.vout[0].scriptPubKey;
    SignatureData scriptSig;

    SignatureData empty;
    SignatureData combined = CombineSignatures(txFrom.vout[0], txTo, empty, empty);
    BOOST_CHECK(combined.scriptSig.empty());

    // Single signature case:
    SignatureData dummy;
    BOOST_CHECK(SignSignature(keystore, CTransaction(txFrom), txTo, 0, SIGHASH_ALL, dummy)); // changes scriptSig
    scriptSig = DataFromTransaction(txTo, 0, txFrom.vout[0]);
    combined = CombineSignatures(txFrom.vout[0], txTo, scriptSig, empty);
    BOOST_CHECK(combined.scriptSig == scriptSig.scriptSig);
    combined = CombineSignatures(txFrom.vout[0], txTo, empty, scriptSig);
    BOOST_CHECK(combined.scriptSig == scriptSig.scriptSig);
    SignatureData scriptSigCopy = scriptSig;
    // Signing again will give a different, valid signature:
    SignatureData dummy_b;
    BOOST_CHECK(SignSignature(keystore, CTransaction(txFrom), txTo, 0, SIGHASH_ALL, dummy_b));
    scriptSig = DataFromTransaction(txTo, 0, txFrom.vout[0]);
    combined = CombineSignatures(txFrom.vout[0], txTo, scriptSigCopy, scriptSig);
    BOOST_CHECK(combined.scriptSig == scriptSigCopy.scriptSig || combined.scriptSig == scriptSig.scriptSig);

    // P2SH, single-signature case:
    CScript pkSingle;
    pkSingle << ToByteVector(keys[0].GetPubKey()) << OP_CHECKSIG;
    BOOST_CHECK(keystore.AddCScript(pkSingle));
    scriptPubKey = GetScriptForDestination(ScriptHash(pkSingle));
    SignatureData dummy_c;
    BOOST_CHECK(SignSignature(keystore, CTransaction(txFrom), txTo, 0, SIGHASH_ALL, dummy_c));
    scriptSig = DataFromTransaction(txTo, 0, txFrom.vout[0]);
    combined = CombineSignatures(txFrom.vout[0], txTo, scriptSig, empty);
    BOOST_CHECK(combined.scriptSig == scriptSig.scriptSig);
    combined = CombineSignatures(txFrom.vout[0], txTo, empty, scriptSig);
    BOOST_CHECK(combined.scriptSig == scriptSig.scriptSig);
    scriptSigCopy = scriptSig;
    SignatureData dummy_d;
    BOOST_CHECK(SignSignature(keystore, CTransaction(txFrom), txTo, 0, SIGHASH_ALL, dummy_d));
    scriptSig = DataFromTransaction(txTo, 0, txFrom.vout[0]);
    combined = CombineSignatures(txFrom.vout[0], txTo, scriptSigCopy, scriptSig);
    BOOST_CHECK(combined.scriptSig == scriptSigCopy.scriptSig || combined.scriptSig == scriptSig.scriptSig);

    // Hardest case:  Multisig 2-of-3
    scriptPubKey = GetScriptForMultisig(2, pubkeys);
    BOOST_CHECK(keystore.AddCScript(scriptPubKey));
    SignatureData dummy_e;
    BOOST_CHECK(SignSignature(keystore, CTransaction(txFrom), txTo, 0, SIGHASH_ALL, dummy_e));
    scriptSig = DataFromTransaction(txTo, 0, txFrom.vout[0]);
    combined = CombineSignatures(txFrom.vout[0], txTo, scriptSig, empty);
    BOOST_CHECK(combined.scriptSig == scriptSig.scriptSig);
    combined = CombineSignatures(txFrom.vout[0], txTo, empty, scriptSig);
    BOOST_CHECK(combined.scriptSig == scriptSig.scriptSig);

    // A couple of partially-signed versions:
    std::vector<unsigned char> sig1;
    uint256 hash1 = SignatureHash(scriptPubKey, txTo, 0, SIGHASH_ALL, 0, SigVersion::BASE);
    BOOST_CHECK(keys[0].Sign(hash1, sig1));
    sig1.push_back(SIGHASH_ALL);
    std::vector<unsigned char> sig2;
    uint256 hash2 = SignatureHash(scriptPubKey, txTo, 0, SIGHASH_NONE, 0, SigVersion::BASE);
    BOOST_CHECK(keys[1].Sign(hash2, sig2));
    sig2.push_back(SIGHASH_NONE);
    std::vector<unsigned char> sig3;
    uint256 hash3 = SignatureHash(scriptPubKey, txTo, 0, SIGHASH_SINGLE, 0, SigVersion::BASE);
    BOOST_CHECK(keys[2].Sign(hash3, sig3));
    sig3.push_back(SIGHASH_SINGLE);

    // Not fussy about order (or even existence) of placeholders or signatures:
    CScript partial1a = CScript() << OP_0 << sig1 << OP_0;
    CScript partial1b = CScript() << OP_0 << OP_0 << sig1;
    CScript partial2a = CScript() << OP_0 << sig2;
    CScript partial2b = CScript() << sig2 << OP_0;
    CScript partial3a = CScript() << sig3;
    CScript partial3b = CScript() << OP_0 << OP_0 << sig3;
    CScript partial3c = CScript() << OP_0 << sig3 << OP_0;
    CScript complete12 = CScript() << OP_0 << sig1 << sig2;
    CScript complete13 = CScript() << OP_0 << sig1 << sig3;
    CScript complete23 = CScript() << OP_0 << sig2 << sig3;
    SignatureData partial1_sigs;
    partial1_sigs.signatures.emplace(keys[0].GetPubKey().GetID(), SigPair(keys[0].GetPubKey(), sig1));
    SignatureData partial2_sigs;
    partial2_sigs.signatures.emplace(keys[1].GetPubKey().GetID(), SigPair(keys[1].GetPubKey(), sig2));
    SignatureData partial3_sigs;
    partial3_sigs.signatures.emplace(keys[2].GetPubKey().GetID(), SigPair(keys[2].GetPubKey(), sig3));

    combined = CombineSignatures(txFrom.vout[0], txTo, partial1_sigs, partial1_sigs);
    BOOST_CHECK(combined.scriptSig == partial1a);
    combined = CombineSignatures(txFrom.vout[0], txTo, partial1_sigs, partial2_sigs);
    BOOST_CHECK(combined.scriptSig == complete12);
    combined = CombineSignatures(txFrom.vout[0], txTo, partial2_sigs, partial1_sigs);
    BOOST_CHECK(combined.scriptSig == complete12);
    combined = CombineSignatures(txFrom.vout[0], txTo, partial1_sigs, partial2_sigs);
    BOOST_CHECK(combined.scriptSig == complete12);
    combined = CombineSignatures(txFrom.vout[0], txTo, partial3_sigs, partial1_sigs);
    BOOST_CHECK(combined.scriptSig == complete13);
    combined = CombineSignatures(txFrom.vout[0], txTo, partial2_sigs, partial3_sigs);
    BOOST_CHECK(combined.scriptSig == complete23);
    combined = CombineSignatures(txFrom.vout[0], txTo, partial3_sigs, partial2_sigs);
    BOOST_CHECK(combined.scriptSig == complete23);
    combined = CombineSignatures(txFrom.vout[0], txTo, partial3_sigs, partial3_sigs);
    BOOST_CHECK(combined.scriptSig == partial3c);
}

BOOST_FIXTURE_TEST_CASE(script_standard_push, BasicTestingSetup)
{
    ScriptError err;
    for (int i = 0; i < 67000; i++) {
        CScript script;
        script << i;
        BOOST_CHECK_MESSAGE(script.IsPushOnly(), "Number " << i << " is not pure push.");
        BOOST_CHECK_MESSAGE(VerifyScript(script, CScript() << OP_1, nullptr, SCRIPT_VERIFY_MINIMALDATA, BaseSignatureChecker(), &err), "Number " << i << " push is not minimal data.");
        BOOST_CHECK_MESSAGE(err == SCRIPT_ERR_OK, ScriptErrorString(err));
    }

    for (unsigned int i = 0; i <= MAX_SCRIPT_ELEMENT_SIZE; i++) {
        std::vector<unsigned char> data(i, '\111');
        CScript script;
        script << data;
        BOOST_CHECK_MESSAGE(script.IsPushOnly(), "Length " << i << " is not pure push.");
        BOOST_CHECK_MESSAGE(VerifyScript(script, CScript() << OP_1, nullptr, SCRIPT_VERIFY_MINIMALDATA, BaseSignatureChecker(), &err), "Length " << i << " push is not minimal data.");
        BOOST_CHECK_MESSAGE(err == SCRIPT_ERR_OK, ScriptErrorString(err));
    }
}

BOOST_FIXTURE_TEST_CASE(script_IsPushOnly_on_invalid_scripts, BasicTestingSetup)
{
    // IsPushOnly returns false when given a script containing only pushes that
    // are invalid due to truncation. IsPushOnly() is consensus critical
    // because P2SH evaluation uses it, although this specific behavior should
    // not be consensus critical as the P2SH evaluation would fail first due to
    // the invalid push. Still, it doesn't hurt to test it explicitly.
    static const unsigned char direct[] = {1};
    BOOST_CHECK(!CScript(direct, direct + sizeof(direct)).IsPushOnly());
}

BOOST_FIXTURE_TEST_CASE(script_GetScriptAsm, BasicTestingSetup)
{
    BOOST_CHECK_EQUAL("OP_CHECKLOCKTIMEVERIFY", ScriptToAsmStr(CScript() << OP_NOP2, true));
    BOOST_CHECK_EQUAL("OP_CHECKLOCKTIMEVERIFY", ScriptToAsmStr(CScript() << OP_CHECKLOCKTIMEVERIFY, true));
    BOOST_CHECK_EQUAL("OP_CHECKLOCKTIMEVERIFY", ScriptToAsmStr(CScript() << OP_NOP2));
    BOOST_CHECK_EQUAL("OP_CHECKLOCKTIMEVERIFY", ScriptToAsmStr(CScript() << OP_CHECKLOCKTIMEVERIFY));

    std::string derSig("304502207fa7a6d1e0ee81132a269ad84e68d695483745cde8b541e3bf630749894e342a022100c1f7ab20e13e22fb95281a870f3dcf38d782e53023ee313d741ad0cfbc0c5090");
    std::string pubKey("03b0da749730dc9b4b1f4a14d6902877a92541f5368778853d9c4a0cb7802dcfb2");
    std::vector<unsigned char> vchPubKey = ToByteVector(ParseHex(pubKey));

    BOOST_CHECK_EQUAL(derSig + "00 " + pubKey, ScriptToAsmStr(CScript() << ToByteVector(ParseHex(derSig + "00")) << vchPubKey, true));
    BOOST_CHECK_EQUAL(derSig + "80 " + pubKey, ScriptToAsmStr(CScript() << ToByteVector(ParseHex(derSig + "80")) << vchPubKey, true));
    BOOST_CHECK_EQUAL(derSig + "[ALL] " + pubKey, ScriptToAsmStr(CScript() << ToByteVector(ParseHex(derSig + "01")) << vchPubKey, true));
    BOOST_CHECK_EQUAL(derSig + "[NONE] " + pubKey, ScriptToAsmStr(CScript() << ToByteVector(ParseHex(derSig + "02")) << vchPubKey, true));
    BOOST_CHECK_EQUAL(derSig + "[SINGLE] " + pubKey, ScriptToAsmStr(CScript() << ToByteVector(ParseHex(derSig + "03")) << vchPubKey, true));
    BOOST_CHECK_EQUAL(derSig + "[ALL|ANYONECANPAY] " + pubKey, ScriptToAsmStr(CScript() << ToByteVector(ParseHex(derSig + "81")) << vchPubKey, true));
    BOOST_CHECK_EQUAL(derSig + "[NONE|ANYONECANPAY] " + pubKey, ScriptToAsmStr(CScript() << ToByteVector(ParseHex(derSig + "82")) << vchPubKey, true));
    BOOST_CHECK_EQUAL(derSig + "[SINGLE|ANYONECANPAY] " + pubKey, ScriptToAsmStr(CScript() << ToByteVector(ParseHex(derSig + "83")) << vchPubKey, true));

    BOOST_CHECK_EQUAL(derSig + "00 " + pubKey, ScriptToAsmStr(CScript() << ToByteVector(ParseHex(derSig + "00")) << vchPubKey));
    BOOST_CHECK_EQUAL(derSig + "80 " + pubKey, ScriptToAsmStr(CScript() << ToByteVector(ParseHex(derSig + "80")) << vchPubKey));
    BOOST_CHECK_EQUAL(derSig + "01 " + pubKey, ScriptToAsmStr(CScript() << ToByteVector(ParseHex(derSig + "01")) << vchPubKey));
    BOOST_CHECK_EQUAL(derSig + "02 " + pubKey, ScriptToAsmStr(CScript() << ToByteVector(ParseHex(derSig + "02")) << vchPubKey));
    BOOST_CHECK_EQUAL(derSig + "03 " + pubKey, ScriptToAsmStr(CScript() << ToByteVector(ParseHex(derSig + "03")) << vchPubKey));
    BOOST_CHECK_EQUAL(derSig + "81 " + pubKey, ScriptToAsmStr(CScript() << ToByteVector(ParseHex(derSig + "81")) << vchPubKey));
    BOOST_CHECK_EQUAL(derSig + "82 " + pubKey, ScriptToAsmStr(CScript() << ToByteVector(ParseHex(derSig + "82")) << vchPubKey));
    BOOST_CHECK_EQUAL(derSig + "83 " + pubKey, ScriptToAsmStr(CScript() << ToByteVector(ParseHex(derSig + "83")) << vchPubKey));
}

static CScript ScriptFromHex(const std::string& str)
{
    std::vector<unsigned char> data = ParseHex(str);
    return CScript(data.begin(), data.end());
}

BOOST_FIXTURE_TEST_CASE(script_FindAndDelete, BasicTestingSetup)
{
    // Exercise the FindAndDelete functionality
    CScript s;
    CScript d;
    CScript expect;

    s = CScript() << OP_1 << OP_2;
    d = CScript(); // delete nothing should be a no-op
    expect = s;
    BOOST_CHECK_EQUAL(FindAndDelete(s, d), 0);
    BOOST_CHECK(s == expect);

    s = CScript() << OP_1 << OP_2 << OP_3;
    d = CScript() << OP_2;
    expect = CScript() << OP_1 << OP_3;
    BOOST_CHECK_EQUAL(FindAndDelete(s, d), 1);
    BOOST_CHECK(s == expect);

    s = CScript() << OP_3 << OP_1 << OP_3 << OP_3 << OP_4 << OP_3;
    d = CScript() << OP_3;
    expect = CScript() << OP_1 << OP_4;
    BOOST_CHECK_EQUAL(FindAndDelete(s, d), 4);
    BOOST_CHECK(s == expect);

    s = ScriptFromHex("0302ff03"); // PUSH 0x02ff03 onto stack
    d = ScriptFromHex("0302ff03");
    expect = CScript();
    BOOST_CHECK_EQUAL(FindAndDelete(s, d), 1);
    BOOST_CHECK(s == expect);

    s = ScriptFromHex("0302ff030302ff03"); // PUSH 0x2ff03 PUSH 0x2ff03
    d = ScriptFromHex("0302ff03");
    expect = CScript();
    BOOST_CHECK_EQUAL(FindAndDelete(s, d), 2);
    BOOST_CHECK(s == expect);

    s = ScriptFromHex("0302ff030302ff03");
    d = ScriptFromHex("02");
    expect = s; // FindAndDelete matches entire opcodes
    BOOST_CHECK_EQUAL(FindAndDelete(s, d), 0);
    BOOST_CHECK(s == expect);

    s = ScriptFromHex("0302ff030302ff03");
    d = ScriptFromHex("ff");
    expect = s;
    BOOST_CHECK_EQUAL(FindAndDelete(s, d), 0);
    BOOST_CHECK(s == expect);

    // This is an odd edge case: strip of the push-three-bytes
    // prefix, leaving 02ff03 which is push-two-bytes:
    s = ScriptFromHex("0302ff030302ff03");
    d = ScriptFromHex("03");
    expect = CScript() << ParseHex("ff03") << ParseHex("ff03");
    BOOST_CHECK_EQUAL(FindAndDelete(s, d), 2);
    BOOST_CHECK(s == expect);

    // Byte sequence that spans multiple opcodes:
    s = ScriptFromHex("02feed5169"); // PUSH(0xfeed) OP_1 OP_VERIFY
    d = ScriptFromHex("feed51");
    expect = s;
    BOOST_CHECK_EQUAL(FindAndDelete(s, d), 0); // doesn't match 'inside' opcodes
    BOOST_CHECK(s == expect);

    s = ScriptFromHex("02feed5169"); // PUSH(0xfeed) OP_1 OP_VERIFY
    d = ScriptFromHex("02feed51");
    expect = ScriptFromHex("69");
    BOOST_CHECK_EQUAL(FindAndDelete(s, d), 1);
    BOOST_CHECK(s == expect);

    s = ScriptFromHex("516902feed5169");
    d = ScriptFromHex("feed51");
    expect = s;
    BOOST_CHECK_EQUAL(FindAndDelete(s, d), 0);
    BOOST_CHECK(s == expect);

    s = ScriptFromHex("516902feed5169");
    d = ScriptFromHex("02feed51");
    expect = ScriptFromHex("516969");
    BOOST_CHECK_EQUAL(FindAndDelete(s, d), 1);
    BOOST_CHECK(s == expect);

    s = CScript() << OP_0 << OP_0 << OP_1 << OP_1;
    d = CScript() << OP_0 << OP_1;
    expect = CScript() << OP_0 << OP_1; // FindAndDelete is single-pass
    BOOST_CHECK_EQUAL(FindAndDelete(s, d), 1);
    BOOST_CHECK(s == expect);

    s = CScript() << OP_0 << OP_0 << OP_1 << OP_0 << OP_1 << OP_1;
    d = CScript() << OP_0 << OP_1;
    expect = CScript() << OP_0 << OP_1; // FindAndDelete is single-pass
    BOOST_CHECK_EQUAL(FindAndDelete(s, d), 2);
    BOOST_CHECK(s == expect);

    // Another weird edge case:
    // End with invalid push (not enough data)...
    s = ScriptFromHex("0003feed");
    d = ScriptFromHex("03feed"); // ... can remove the invalid push
    expect = ScriptFromHex("00");
    BOOST_CHECK_EQUAL(FindAndDelete(s, d), 1);
    BOOST_CHECK(s == expect);

    s = ScriptFromHex("0003feed");
    d = ScriptFromHex("00");
    expect = ScriptFromHex("03feed");
    BOOST_CHECK_EQUAL(FindAndDelete(s, d), 1);
    BOOST_CHECK(s == expect);
}

BOOST_FIXTURE_TEST_CASE(script_HasValidOps, BasicTestingSetup)
{
    // Exercise the HasValidOps functionality
    CScript script;
    script = ScriptFromHex("76a9141234567890abcdefa1a2a3a4a5a6a7a8a9a0aaab88ac"); // Normal script
    BOOST_CHECK(script.HasValidOps());
    script = ScriptFromHex("76a914ff34567890abcdefa1a2a3a4a5a6a7a8a9a0aaab88ac");
    BOOST_CHECK(script.HasValidOps());
    script = ScriptFromHex("ff88ac"); // Script with OP_INVALIDOPCODE explicit
    BOOST_CHECK(!script.HasValidOps());
    script = ScriptFromHex("88acc0"); // Script with undefined opcode
    BOOST_CHECK(!script.HasValidOps());
}

static CMutableTransaction TxFromHex(const std::string& str)
{
    CMutableTransaction tx;
    SpanReader{ParseHex(str)} >> TX_NO_WITNESS(tx);
    return tx;
}

static std::vector<CTxOut> TxOutsFromJSON(const UniValue& univalue)
{
    assert(univalue.isArray());
    std::vector<CTxOut> prevouts;
    for (size_t i = 0; i < univalue.size(); ++i) {
        CTxOut txout;
        SpanReader{ParseHex(univalue[i].get_str())} >> txout;
        prevouts.push_back(std::move(txout));
    }
    return prevouts;
}

static CScriptWitness ScriptWitnessFromJSON(const UniValue& univalue)
{
    assert(univalue.isArray());
    CScriptWitness scriptwitness;
    for (size_t i = 0; i < univalue.size(); ++i) {
        auto bytes = ParseHex(univalue[i].get_str());
        scriptwitness.stack.push_back(std::move(bytes));
    }
    return scriptwitness;
}

#if defined(HAVE_CONSENSUS_LIB)

/* Test simple (successful) usage of bitcoinconsensus_verify_script */
BOOST_FIXTURE_TEST_CASE(bitcoinconsensus_verify_script_returns_true, BasicTestingSetup)
{
    unsigned int libconsensus_flags = 0;
    int nIn = 0;

    CScript scriptPubKey;
    CScript scriptSig;
    CScriptWitness wit;

    scriptPubKey << OP_1;
    CTransaction creditTx{BuildCreditingTransaction(scriptPubKey, 1)};
    CTransaction spendTx{BuildSpendingTransaction(scriptSig, wit, creditTx)};

    DataStream stream;
    stream << TX_WITH_WITNESS(spendTx);

    bitcoinconsensus_error err;
    int result = bitcoinconsensus_verify_script(scriptPubKey.data(), scriptPubKey.size(), UCharCast(stream.data()), stream.size(), nIn, libconsensus_flags, &err);
    BOOST_CHECK_EQUAL(result, 1);
    BOOST_CHECK_EQUAL(err, bitcoinconsensus_ERR_OK);
}

/* Test bitcoinconsensus_verify_script returns invalid tx index err*/
BOOST_FIXTURE_TEST_CASE(bitcoinconsensus_verify_script_tx_index_err, BasicTestingSetup)
{
    unsigned int libconsensus_flags = 0;
    int nIn = 3;

    CScript scriptPubKey;
    CScript scriptSig;
    CScriptWitness wit;

    scriptPubKey << OP_EQUAL;
    CTransaction creditTx{BuildCreditingTransaction(scriptPubKey, 1)};
    CTransaction spendTx{BuildSpendingTransaction(scriptSig, wit, creditTx)};

    DataStream stream;
    stream << TX_WITH_WITNESS(spendTx);

    bitcoinconsensus_error err;
    int result = bitcoinconsensus_verify_script(scriptPubKey.data(), scriptPubKey.size(), UCharCast(stream.data()), stream.size(), nIn, libconsensus_flags, &err);
    BOOST_CHECK_EQUAL(result, 0);
    BOOST_CHECK_EQUAL(err, bitcoinconsensus_ERR_TX_INDEX);
}

/* Test bitcoinconsensus_verify_script returns tx size mismatch err*/
BOOST_FIXTURE_TEST_CASE(bitcoinconsensus_verify_script_tx_size, BasicTestingSetup)
{
    unsigned int libconsensus_flags = 0;
    int nIn = 0;

    CScript scriptPubKey;
    CScript scriptSig;
    CScriptWitness wit;

    scriptPubKey << OP_EQUAL;
    CTransaction creditTx{BuildCreditingTransaction(scriptPubKey, 1)};
    CTransaction spendTx{BuildSpendingTransaction(scriptSig, wit, creditTx)};

    DataStream stream;
    stream << TX_WITH_WITNESS(spendTx);

    bitcoinconsensus_error err;
    int result = bitcoinconsensus_verify_script(scriptPubKey.data(), scriptPubKey.size(), UCharCast(stream.data()), stream.size() * 2, nIn, libconsensus_flags, &err);
    BOOST_CHECK_EQUAL(result, 0);
    BOOST_CHECK_EQUAL(err, bitcoinconsensus_ERR_TX_SIZE_MISMATCH);
}

/* Test bitcoinconsensus_verify_script returns invalid tx serialization error */
BOOST_FIXTURE_TEST_CASE(bitcoinconsensus_verify_script_tx_serialization, BasicTestingSetup)
{
    unsigned int libconsensus_flags = 0;
    int nIn = 0;

    CScript scriptPubKey;
    CScript scriptSig;
    CScriptWitness wit;

    scriptPubKey << OP_EQUAL;
    CTransaction creditTx{BuildCreditingTransaction(scriptPubKey, 1)};
    CTransaction spendTx{BuildSpendingTransaction(scriptSig, wit, creditTx)};

    DataStream stream;
    stream << 0xffffffff;

    bitcoinconsensus_error err;
    int result = bitcoinconsensus_verify_script(scriptPubKey.data(), scriptPubKey.size(), UCharCast(stream.data()), stream.size(), nIn, libconsensus_flags, &err);
    BOOST_CHECK_EQUAL(result, 0);
    BOOST_CHECK_EQUAL(err, bitcoinconsensus_ERR_TX_DESERIALIZE);
}

/* Test bitcoinconsensus_verify_script returns amount required error */
BOOST_FIXTURE_TEST_CASE(bitcoinconsensus_verify_script_amount_required_err, BasicTestingSetup)
{
    unsigned int libconsensus_flags = bitcoinconsensus_SCRIPT_FLAGS_VERIFY_WITNESS;
    int nIn = 0;

    CScript scriptPubKey;
    CScript scriptSig;
    CScriptWitness wit;

    scriptPubKey << OP_EQUAL;
    CTransaction creditTx{BuildCreditingTransaction(scriptPubKey, 1)};
    CTransaction spendTx{BuildSpendingTransaction(scriptSig, wit, creditTx)};

    DataStream stream;
    stream << TX_WITH_WITNESS(spendTx);

    bitcoinconsensus_error err;
    int result = bitcoinconsensus_verify_script(scriptPubKey.data(), scriptPubKey.size(), UCharCast(stream.data()), stream.size(), nIn, libconsensus_flags, &err);
    BOOST_CHECK_EQUAL(result, 0);
    BOOST_CHECK_EQUAL(err, bitcoinconsensus_ERR_AMOUNT_REQUIRED);
}

/* Test bitcoinconsensus_verify_script returns invalid flags err */
BOOST_FIXTURE_TEST_CASE(bitcoinconsensus_verify_script_invalid_flags, BasicTestingSetup)
{
    unsigned int libconsensus_flags = 1 << 3;
    int nIn = 0;

    CScript scriptPubKey;
    CScript scriptSig;
    CScriptWitness wit;

    scriptPubKey << OP_EQUAL;
    CTransaction creditTx{BuildCreditingTransaction(scriptPubKey, 1)};
    CTransaction spendTx{BuildSpendingTransaction(scriptSig, wit, creditTx)};

    DataStream stream;
    stream << TX_WITH_WITNESS(spendTx);

    bitcoinconsensus_error err;
    int result = bitcoinconsensus_verify_script(scriptPubKey.data(), scriptPubKey.size(), UCharCast(stream.data()), stream.size(), nIn, libconsensus_flags, &err);
    BOOST_CHECK_EQUAL(result, 0);
    BOOST_CHECK_EQUAL(err, bitcoinconsensus_ERR_INVALID_FLAGS);
}

/* Test bitcoinconsensus_verify_script returns spent outputs required err */
BOOST_AUTO_TEST_CASE(bitcoinconsensus_verify_script_spent_outputs_required_err)
{
    unsigned int libconsensus_flags{bitcoinconsensus_SCRIPT_FLAGS_VERIFY_TAPROOT};
    const int nIn{0};

    CScript scriptPubKey;
    CScript scriptSig;
    CScriptWitness wit;

    scriptPubKey << OP_EQUAL;
    CTransaction creditTx{BuildCreditingTransaction(scriptPubKey, 1)};
    CTransaction spendTx{BuildSpendingTransaction(scriptSig, wit, creditTx)};

    DataStream stream;
    stream << TX_WITH_WITNESS(spendTx);

    bitcoinconsensus_error err;
    int result{bitcoinconsensus_verify_script_with_spent_outputs(scriptPubKey.data(), scriptPubKey.size(), creditTx.vout[0].nValue, UCharCast(stream.data()), stream.size(), nullptr, 0, nIn, libconsensus_flags, &err)};
    BOOST_CHECK_EQUAL(result, 0);
    BOOST_CHECK_EQUAL(err, bitcoinconsensus_ERR_SPENT_OUTPUTS_REQUIRED);

    result = bitcoinconsensus_verify_script_with_amount(scriptPubKey.data(), scriptPubKey.size(), creditTx.vout[0].nValue, UCharCast(stream.data()), stream.size(), nIn, libconsensus_flags, &err);
    BOOST_CHECK_EQUAL(result, 0);
    BOOST_CHECK_EQUAL(err, bitcoinconsensus_ERR_SPENT_OUTPUTS_REQUIRED);

    result = bitcoinconsensus_verify_script(scriptPubKey.data(), scriptPubKey.size(), UCharCast(stream.data()), stream.size(), nIn, libconsensus_flags, &err);
    BOOST_CHECK_EQUAL(result, 0);
    BOOST_CHECK_EQUAL(err, bitcoinconsensus_ERR_SPENT_OUTPUTS_REQUIRED);
}

#endif // defined(HAVE_CONSENSUS_LIB)

static std::vector<unsigned int> AllConsensusFlags()
{
    std::vector<unsigned int> ret;

    for (unsigned int i = 0; i < 128; ++i) {
        unsigned int flag = 0;
        if (i & 1) flag |= SCRIPT_VERIFY_P2SH;
        if (i & 2) flag |= SCRIPT_VERIFY_DERSIG;
        if (i & 4) flag |= SCRIPT_VERIFY_NULLDUMMY;
        if (i & 8) flag |= SCRIPT_VERIFY_CHECKLOCKTIMEVERIFY;
        if (i & 16) flag |= SCRIPT_VERIFY_CHECKSEQUENCEVERIFY;
        if (i & 32) flag |= SCRIPT_VERIFY_WITNESS;
        if (i & 64) flag |= SCRIPT_VERIFY_TAPROOT;

        // SCRIPT_VERIFY_WITNESS requires SCRIPT_VERIFY_P2SH
        if (flag & SCRIPT_VERIFY_WITNESS && !(flag & SCRIPT_VERIFY_P2SH)) continue;
        // SCRIPT_VERIFY_TAPROOT requires SCRIPT_VERIFY_WITNESS
        if (flag & SCRIPT_VERIFY_TAPROOT && !(flag & SCRIPT_VERIFY_WITNESS)) continue;

        ret.push_back(flag);
    }

    return ret;
}

/** Precomputed list of all valid combinations of consensus-relevant script validation flags. */
static const std::vector<unsigned int> ALL_CONSENSUS_FLAGS = AllConsensusFlags();

static void AssetTest(const UniValue& test)
{
    BOOST_CHECK(test.isObject());

    CMutableTransaction mtx = TxFromHex(test["tx"].get_str());
    const std::vector<CTxOut> prevouts = TxOutsFromJSON(test["prevouts"]);
    BOOST_CHECK(prevouts.size() == mtx.vin.size());
    size_t idx = test["index"].getInt<int64_t>();
    uint32_t test_flags{ParseScriptFlags(test["flags"].get_str())};
    bool fin = test.exists("final") && test["final"].get_bool();

    if (test.exists("success")) {
        mtx.vin[idx].scriptSig = ScriptFromHex(test["success"]["scriptSig"].get_str());
        mtx.vin[idx].scriptWitness = ScriptWitnessFromJSON(test["success"]["witness"]);
        CTransaction tx(mtx);
        PrecomputedTransactionData txdata;
        txdata.Init(tx, std::vector<CTxOut>(prevouts));
        CachingTransactionSignatureChecker txcheck(&tx, idx, prevouts[idx].nValue, true, txdata);

#if defined(HAVE_CONSENSUS_LIB)
        DataStream stream;
        stream << TX_WITH_WITNESS(tx);
        std::vector<UTXO> utxos;
        utxos.resize(prevouts.size());
        for (size_t i = 0; i < prevouts.size(); i++) {
            utxos[i].scriptPubKey = prevouts[i].scriptPubKey.data();
            utxos[i].scriptPubKeySize = prevouts[i].scriptPubKey.size();
            utxos[i].value = prevouts[i].nValue;
        }
#endif

        for (const auto flags : ALL_CONSENSUS_FLAGS) {
            // "final": true tests are valid for all flags. Others are only valid with flags that are
            // a subset of test_flags.
            if (fin || ((flags & test_flags) == flags)) {
                bool ret = VerifyScript(tx.vin[idx].scriptSig, prevouts[idx].scriptPubKey, &tx.vin[idx].scriptWitness, flags, txcheck, nullptr);
                BOOST_CHECK(ret);
#if defined(HAVE_CONSENSUS_LIB)
                int lib_ret = bitcoinconsensus_verify_script_with_spent_outputs(prevouts[idx].scriptPubKey.data(), prevouts[idx].scriptPubKey.size(), prevouts[idx].nValue, UCharCast(stream.data()), stream.size(), utxos.data(), utxos.size(), idx, flags, nullptr);
                BOOST_CHECK(lib_ret == 1);
#endif
            }
        }
    }

    if (test.exists("failure")) {
        mtx.vin[idx].scriptSig = ScriptFromHex(test["failure"]["scriptSig"].get_str());
        mtx.vin[idx].scriptWitness = ScriptWitnessFromJSON(test["failure"]["witness"]);
        CTransaction tx(mtx);
        PrecomputedTransactionData txdata;
        txdata.Init(tx, std::vector<CTxOut>(prevouts));
        CachingTransactionSignatureChecker txcheck(&tx, idx, prevouts[idx].nValue, true, txdata);

#if defined(HAVE_CONSENSUS_LIB)
        DataStream stream;
        stream << TX_WITH_WITNESS(tx);
        std::vector<UTXO> utxos;
        utxos.resize(prevouts.size());
        for (size_t i = 0; i < prevouts.size(); i++) {
            utxos[i].scriptPubKey = prevouts[i].scriptPubKey.data();
            utxos[i].scriptPubKeySize = prevouts[i].scriptPubKey.size();
            utxos[i].value = prevouts[i].nValue;
        }
#endif

        for (const auto flags : ALL_CONSENSUS_FLAGS) {
            // If a test is supposed to fail with test_flags, it should also fail with any superset thereof.
            if ((flags & test_flags) == test_flags) {
                bool ret = VerifyScript(tx.vin[idx].scriptSig, prevouts[idx].scriptPubKey, &tx.vin[idx].scriptWitness, flags, txcheck, nullptr);
                BOOST_CHECK(!ret);
#if defined(HAVE_CONSENSUS_LIB)
                int lib_ret = bitcoinconsensus_verify_script_with_spent_outputs(prevouts[idx].scriptPubKey.data(), prevouts[idx].scriptPubKey.size(), prevouts[idx].nValue, UCharCast(stream.data()), stream.size(), utxos.data(), utxos.size(), idx, flags, nullptr);
                BOOST_CHECK(lib_ret == 0);
#endif
            }
        }
    }
}

BOOST_FIXTURE_TEST_CASE(script_assets_test, BasicTestingSetup)
{
    // See src/test/fuzz/script_assets_test_minimizer.cpp for information on how to generate
    // the script_assets_test.json file used by this test.

    const char* dir = std::getenv("DIR_UNIT_TEST_DATA");
    BOOST_WARN_MESSAGE(dir != nullptr, "Variable DIR_UNIT_TEST_DATA unset, skipping script_assets_test");
    if (dir == nullptr) return;
    auto path = fs::path(dir) / "script_assets_test.json";
    bool exists = fs::exists(path);
    BOOST_WARN_MESSAGE(exists, "File $DIR_UNIT_TEST_DATA/script_assets_test.json not found, skipping script_assets_test");
    if (!exists) return;
    std::ifstream file{path};
    BOOST_CHECK(file.is_open());
    file.seekg(0, std::ios::end);
    size_t length = file.tellg();
    file.seekg(0, std::ios::beg);
    std::string data(length, '\0');
    file.read(data.data(), data.size());
    UniValue tests = read_json(data);
    BOOST_CHECK(tests.isArray());
    BOOST_CHECK(tests.size() > 0);

    for (size_t i = 0; i < tests.size(); i++) {
        AssetTest(tests[i]);
    }
    file.close();
}

BOOST_FIXTURE_TEST_CASE(bip341_keypath_test_vectors, BasicTestingSetup)
{
    UniValue tests;
    tests.read(json_tests::bip341_wallet_vectors);

    const auto& vectors = tests["keyPathSpending"];

    for (const auto& vec : vectors.getValues()) {
        auto txhex = ParseHex(vec["given"]["rawUnsignedTx"].get_str());
        CMutableTransaction tx;
        SpanReader{txhex} >> TX_WITH_WITNESS(tx);
        std::vector<CTxOut> utxos;
        for (const auto& utxo_spent : vec["given"]["utxosSpent"].getValues()) {
            auto script_bytes = ParseHex(utxo_spent["scriptPubKey"].get_str());
            CScript script{script_bytes.begin(), script_bytes.end()};
            CAmount amount{utxo_spent["amountSats"].getInt<int>()};
            utxos.emplace_back(amount, script);
        }

        PrecomputedTransactionData txdata;
        txdata.Init(tx, std::vector<CTxOut>{utxos}, true);

        BOOST_CHECK(txdata.m_bip341_taproot_ready);
        BOOST_CHECK_EQUAL(HexStr(txdata.m_spent_amounts_single_hash), vec["intermediary"]["hashAmounts"].get_str());
        BOOST_CHECK_EQUAL(HexStr(txdata.m_outputs_single_hash), vec["intermediary"]["hashOutputs"].get_str());
        BOOST_CHECK_EQUAL(HexStr(txdata.m_prevouts_single_hash), vec["intermediary"]["hashPrevouts"].get_str());
        BOOST_CHECK_EQUAL(HexStr(txdata.m_spent_scripts_single_hash), vec["intermediary"]["hashScriptPubkeys"].get_str());
        BOOST_CHECK_EQUAL(HexStr(txdata.m_sequences_single_hash), vec["intermediary"]["hashSequences"].get_str());

        for (const auto& input : vec["inputSpending"].getValues()) {
            int txinpos = input["given"]["txinIndex"].getInt<int>();
            int hashtype = input["given"]["hashType"].getInt<int>();

            // Load key.
            auto privkey = ParseHex(input["given"]["internalPrivkey"].get_str());
            CKey key;
            key.Set(privkey.begin(), privkey.end(), true);

            // Load Merkle root.
            uint256 merkle_root;
            if (!input["given"]["merkleRoot"].isNull()) {
                merkle_root = uint256{ParseHex(input["given"]["merkleRoot"].get_str())};
            }

            // Compute and verify (internal) public key.
            XOnlyPubKey pubkey{key.GetPubKey()};
            BOOST_CHECK_EQUAL(HexStr(pubkey), input["intermediary"]["internalPubkey"].get_str());

            // Sign and verify signature.
            FlatSigningProvider provider;
            provider.keys[key.GetPubKey().GetID()] = key;
            MutableTransactionSignatureCreator creator(tx, txinpos, utxos[txinpos].nValue, &txdata, hashtype);
            std::vector<unsigned char> signature;
            BOOST_CHECK(creator.CreateSchnorrSig(provider, signature, pubkey, nullptr, &merkle_root, SigVersion::TAPROOT));
            BOOST_CHECK_EQUAL(HexStr(signature), input["expected"]["witness"][0].get_str());

            // We can't observe the tweak used inside the signing logic, so verify by recomputing it.
            BOOST_CHECK_EQUAL(HexStr(pubkey.ComputeTapTweakHash(merkle_root.IsNull() ? nullptr : &merkle_root)), input["intermediary"]["tweak"].get_str());

            // We can't observe the sighash used inside the signing logic, so verify by recomputing it.
            ScriptExecutionData sed;
            sed.m_annex_init = true;
            sed.m_annex_present = false;
            uint256 sighash;
            BOOST_CHECK(SignatureHashSchnorr(sighash, sed, tx, txinpos, hashtype, SigVersion::TAPROOT, txdata, MissingDataBehavior::FAIL));
            BOOST_CHECK_EQUAL(HexStr(sighash), input["intermediary"]["sigHash"].get_str());

            // To verify the sigmsg, hash the expected sigmsg, and compare it with the (expected) sighash.
            BOOST_CHECK_EQUAL(HexStr((HashWriter{HASHER_TAPSIGHASH} << Span{ParseHex(input["intermediary"]["sigMsg"].get_str())}).GetSHA256()), input["intermediary"]["sigHash"].get_str());
        }
    }
}

BOOST_FIXTURE_TEST_CASE(compute_tapbranch, BasicTestingSetup)
{
    uint256 hash1 = uint256S("8ad69ec7cf41c2a4001fd1f738bf1e505ce2277acdcaa63fe4765192497f47a7");
    uint256 hash2 = uint256S("f224a923cd0021ab202ab139cc56802ddb92dcfc172b9212261a539df79a112a");
    uint256 result = uint256S("a64c5b7b943315f9b805d7a7296bedfcfd08919270a1f7a1466e98f8693d8cd9");
    BOOST_CHECK_EQUAL(ComputeTapbranchHash(hash1, hash2), result);
}

BOOST_FIXTURE_TEST_CASE(compute_tapleaf, BasicTestingSetup)
{
    const uint8_t script[6] = {'f', 'o', 'o', 'b', 'a', 'r'};
    uint256 tlc0 = uint256S("edbc10c272a1215dcdcc11d605b9027b5ad6ed97cd45521203f136767b5b9c06");
    uint256 tlc2 = uint256S("8b5c4f90ae6bf76e259dbef5d8a59df06359c391b59263741b25eca76451b27a");

    BOOST_CHECK_EQUAL(ComputeTapleafHash(0xc0, Span(script)), tlc0);
    BOOST_CHECK_EQUAL(ComputeTapleafHash(0xc2, Span(script)), tlc2);
}

BOOST_AUTO_TEST_SUITE_END()<|MERGE_RESOLUTION|>--- conflicted
+++ resolved
@@ -1531,15 +1531,9 @@
     FillableSigningProvider keystore;
     std::vector<CKey> keys;
     std::vector<CPubKey> pubkeys;
-<<<<<<< HEAD
-    for (int i = 0; i < 3; i++) {
-        CKey key;
-        key.MakeNewKey(i % 2 == 1);
-=======
     for (int i = 0; i < 3; i++)
     {
         CKey key = GenerateRandomKey(/*compressed=*/i%2 == 1);
->>>>>>> 65c05db6
         keys.push_back(key);
         pubkeys.push_back(key.GetPubKey());
         BOOST_CHECK(keystore.AddKey(key));
