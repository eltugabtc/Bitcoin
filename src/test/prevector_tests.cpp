--- conflicted
+++ resolved
@@ -5,18 +5,11 @@
 #include <vector>
 #include <prevector.h>
 
-<<<<<<< HEAD
-#include "reverse_iterator.h"
-#include "serialize.h"
-#include "streams.h"
-#include "test/test_particl.h"
-=======
 #include <reverse_iterator.h>
 #include <serialize.h>
 #include <streams.h>
 
-#include <test/test_bitcoin.h>
->>>>>>> f17942a3
+#include <test/test_particl.h>
 
 #include <boost/test/unit_test.hpp>
 
@@ -43,7 +36,7 @@
         {
             local_check(a == b);
         }
-    void local_check(bool b) 
+    void local_check(bool b)
     {
         passed &= b;
     }
