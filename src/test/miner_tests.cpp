// Copyright (c) 2011-2021 The Bitcoin Core developers
// Distributed under the MIT software license, see the accompanying
// file COPYING or http://www.opensource.org/licenses/mit-license.php.

#include <chainparams.h>
#include <coins.h>
#include <consensus/consensus.h>
#include <consensus/merkle.h>
#include <consensus/tx_verify.h>
#include <node/miner.h>
#include <policy/policy.h>
#include <script/standard.h>
#include <txmempool.h>
#include <uint256.h>
#include <util/strencodings.h>
#include <util/system.h>
#include <util/time.h>
#include <validation.h>
#include <versionbits.h>

#include <test/util/setup_common.h>

#include <memory>

#include <boost/test/unit_test.hpp>

using node::BlockAssembler;
using node::CBlockTemplate;

namespace miner_tests {
struct MinerTestingSetup : public TestingSetup {
    void TestPackageSelection(const CChainParams& chainparams, const CScript& scriptPubKey, const std::vector<CTransactionRef>& txFirst) TS_ITCOIN_EXCLUSIVE_LOCKS_REQUIRED(::cs_main, m_node.mempool->cs);
    bool TestSequenceLocks(const CTransaction& tx, int flags) TS_ITCOIN_EXCLUSIVE_LOCKS_REQUIRED(::cs_main, m_node.mempool->cs)
    {
        CCoinsViewMemPool view_mempool(&m_node.chainman->ActiveChainstate().CoinsTip(), *m_node.mempool);
        return CheckSequenceLocks(m_node.chainman->ActiveChain().Tip(), view_mempool, tx, flags);
    }
    BlockAssembler AssemblerForTest(const CChainParams& params);
};
} // namespace miner_tests

BOOST_FIXTURE_TEST_SUITE(miner_tests, MinerTestingSetup)

static CFeeRate blockMinFeeRate = CFeeRate(DEFAULT_BLOCK_MIN_TX_FEE);

BlockAssembler MinerTestingSetup::AssemblerForTest(const CChainParams& params)
{
    BlockAssembler::Options options;

    options.nBlockMaxWeight = MAX_BLOCK_WEIGHT;
    options.blockMinFeeRate = blockMinFeeRate;
    return BlockAssembler(m_node.chainman->ActiveChainstate(), *m_node.mempool, params, options);
}

constexpr static struct {
    unsigned char extranonce;
    unsigned int nonce;
<<<<<<< HEAD
} blockinfo[] = {
    {4, 0xa4a3e223}, {2, 0x15c32f9e}, {1, 0x0375b547}, {1, 0x7004a8a5},
    {2, 0xce440296}, {2, 0x52cfe198}, {1, 0x77a72cd0}, {2, 0xbb5d6f84},
    {2, 0x83f30c2c}, {1, 0x48a73d5b}, {1, 0xef7dcd01}, {2, 0x6809c6c4},
    {2, 0x0883ab3c}, {1, 0x087bbbe2}, {2, 0x2104a814}, {2, 0xdffb6daa},
    {1, 0xee8a0a08}, {2, 0xba4237c1}, {1, 0xa70349dc}, {1, 0x344722bb},
    {3, 0xd6294733}, {2, 0xec9f5c94}, {2, 0xca2fbc28}, {1, 0x6ba4f406},
    {2, 0x015d4532}, {1, 0x6e119b7c}, {2, 0x43e8f314}, {2, 0x27962f38},
    {2, 0xb571b51b}, {2, 0xb36bee23}, {2, 0xd17924a8}, {2, 0x6bc212d9},
    {1, 0x630d4948}, {2, 0x9a4c4ebb}, {2, 0x554be537}, {1, 0xd63ddfc7},
    {2, 0xa10acc11}, {1, 0x759a8363}, {2, 0xfb73090d}, {1, 0xe82c6a34},
    {1, 0xe33e92d7}, {3, 0x658ef5cb}, {2, 0xba32ff22}, {5, 0x0227a10c},
    {1, 0xa9a70155}, {5, 0xd096d809}, {1, 0x37176174}, {1, 0x830b8d0f},
    {1, 0xc6e3910e}, {2, 0x823f3ca8}, {1, 0x99850849}, {1, 0x7521fb81},
    {1, 0xaacaabab}, {1, 0xd645a2eb}, {5, 0x7aea1781}, {5, 0x9d6e4b78},
    {1, 0x4ce90fd8}, {1, 0xabdc832d}, {6, 0x4a34f32a}, {2, 0xf2524c1c},
    {2, 0x1bbeb08a}, {1, 0xad47f480}, {1, 0x9f026aeb}, {1, 0x15a95049},
    {2, 0xd1cb95b2}, {2, 0xf84bbda5}, {1, 0x0fa62cd1}, {1, 0xe05f9169},
    {1, 0x78d194a9}, {5, 0x3e38147b}, {5, 0x737ba0d4}, {1, 0x63378e10},
    {1, 0x6d5f91cf}, {2, 0x88612eb8}, {2, 0xe9639484}, {1, 0xb7fabc9d},
    {2, 0x19b01592}, {1, 0x5a90dd31}, {2, 0x5bd7e028}, {2, 0x94d00323},
    {1, 0xa9b9c01a}, {1, 0x3a40de61}, {1, 0x56e7eec7}, {5, 0x859f7ef6},
    {1, 0xfd8e5630}, {1, 0x2b0c9f7f}, {1, 0xba700e26}, {1, 0x7170a408},
    {1, 0x70de86a8}, {1, 0x74d64cd5}, {1, 0x49e738a1}, {2, 0x6910b602},
    {0, 0x643c565f}, {1, 0x54264b3f}, {2, 0x97ea6396}, {2, 0x55174459},
    {2, 0x03e8779a}, {1, 0x98f34d8f}, {1, 0xc07b2b07}, {1, 0xdfe29668},
    {1, 0x3141c7c1}, {1, 0xb3b595f4}, {1, 0x735abf08}, {5, 0x623bfbce},
    {2, 0xd351e722}, {1, 0xf4ca48c9}, {1, 0x5b19c670}, {1, 0xa164bf0e},
    {2, 0xbbbeb305}, {2, 0xfe1c810a},
};

static CBlockIndex CreateBlockIndex(int nHeight) TS_ITCOIN_EXCLUSIVE_LOCKS_REQUIRED(cs_main)
=======
} BLOCKINFO[]{{8, 582909131},  {0, 971462344},  {2, 1169481553}, {6, 66147495},  {7, 427785981},  {8, 80538907},
              {8, 207348013},  {2, 1951240923}, {4, 215054351},  {1, 491520534}, {8, 1282281282}, {4, 639565734},
              {3, 248274685},  {8, 1160085976}, {6, 396349768},  {5, 393780549}, {5, 1096899528}, {4, 965381630},
              {0, 728758712},  {5, 318638310},  {3, 164591898},  {2, 274234550}, {2, 254411237},  {7, 561761812},
              {2, 268342573},  {0, 402816691},  {1, 221006382},  {6, 538872455}, {7, 393315655},  {4, 814555937},
              {7, 504879194},  {6, 467769648},  {3, 925972193},  {2, 200581872}, {3, 168915404},  {8, 430446262},
              {5, 773507406},  {3, 1195366164}, {0, 433361157},  {3, 297051771}, {0, 558856551},  {2, 501614039},
              {3, 528488272},  {2, 473587734},  {8, 230125274},  {2, 494084400}, {4, 357314010},  {8, 60361686},
              {7, 640624687},  {3, 480441695},  {8, 1424447925}, {4, 752745419}, {1, 288532283},  {6, 669170574},
              {5, 1900907591}, {3, 555326037},  {3, 1121014051}, {0, 545835650}, {8, 189196651},  {5, 252371575},
              {0, 199163095},  {6, 558895874},  {6, 1656839784}, {6, 815175452}, {6, 718677851},  {5, 544000334},
              {0, 340113484},  {6, 850744437},  {4, 496721063},  {8, 524715182}, {6, 574361898},  {6, 1642305743},
              {6, 355110149},  {5, 1647379658}, {8, 1103005356}, {7, 556460625}, {3, 1139533992}, {5, 304736030},
              {2, 361539446},  {2, 143720360},  {6, 201939025},  {7, 423141476}, {4, 574633709},  {3, 1412254823},
              {4, 873254135},  {0, 341817335},  {6, 53501687},   {3, 179755410}, {5, 172209688},  {8, 516810279},
              {4, 1228391489}, {8, 325372589},  {6, 550367589},  {0, 876291812}, {7, 412454120},  {7, 717202854},
              {2, 222677843},  {6, 251778867},  {7, 842004420},  {7, 194762829}, {4, 96668841},   {1, 925485796},
              {0, 792342903},  {6, 678455063},  {6, 773251385},  {5, 186617471}, {6, 883189502},  {7, 396077336},
              {8, 254702874},  {0, 455592851}};

static CBlockIndex CreateBlockIndex(int nHeight, CBlockIndex* active_chain_tip) TS_ITCOIN_EXCLUSIVE_LOCKS_REQUIRED(cs_main)
>>>>>>> f6a356d2
{
    CBlockIndex index;
    index.nHeight = nHeight;
    index.pprev = active_chain_tip;
    return index;
}

// Test suite for ancestor feerate transaction selection.
// Implemented as an additional function, rather than a separate test case,
// to allow reusing the blockchain created in CreateNewBlock_validity.
void MinerTestingSetup::TestPackageSelection(const CChainParams& chainparams, const CScript& scriptPubKey, const std::vector<CTransactionRef>& txFirst)
{
    // Test the ancestor feerate transaction selection.
    TestMemPoolEntryHelper entry;

    // Test that a medium fee transaction will be selected after a higher fee
    // rate package with a low fee rate parent.
    CMutableTransaction tx;
    tx.vin.resize(1);
    tx.vin[0].scriptSig = CScript() << OP_1;
    tx.vin[0].prevout.hash = txFirst[0]->GetHash();
    tx.vin[0].prevout.n = 0;
    tx.vout.resize(1);
    tx.vout[0].nValue = 5000000000LL - 1000;
    // This tx has a low fee: 1000 satoshis
    uint256 hashParentTx = tx.GetHash(); // save this txid for later use
    m_node.mempool->addUnchecked(entry.Fee(1000).Time(GetTime()).SpendsCoinbase(true).FromTx(tx));

    // This tx has a medium fee: 10000 satoshis
    tx.vin[0].prevout.hash = txFirst[1]->GetHash();
    tx.vout[0].nValue = 5000000000LL - 10000;
    uint256 hashMediumFeeTx = tx.GetHash();
    m_node.mempool->addUnchecked(entry.Fee(10000).Time(GetTime()).SpendsCoinbase(true).FromTx(tx));

    // This tx has a high fee, but depends on the first transaction
    tx.vin[0].prevout.hash = hashParentTx;
    tx.vout[0].nValue = 5000000000LL - 1000 - 50000; // 50k satoshi fee
    uint256 hashHighFeeTx = tx.GetHash();
    m_node.mempool->addUnchecked(entry.Fee(50000).Time(GetTime()).SpendsCoinbase(false).FromTx(tx));

    std::unique_ptr<CBlockTemplate> pblocktemplate = AssemblerForTest(chainparams).CreateNewBlock(scriptPubKey);
    BOOST_REQUIRE_EQUAL(pblocktemplate->block.vtx.size(), 4U);
    BOOST_CHECK(pblocktemplate->block.vtx[1]->GetHash() == hashParentTx);
    BOOST_CHECK(pblocktemplate->block.vtx[2]->GetHash() == hashHighFeeTx);
    BOOST_CHECK(pblocktemplate->block.vtx[3]->GetHash() == hashMediumFeeTx);

    // Test that a package below the block min tx fee doesn't get included
    tx.vin[0].prevout.hash = hashHighFeeTx;
    tx.vout[0].nValue = 5000000000LL - 1000 - 50000; // 0 fee
    uint256 hashFreeTx = tx.GetHash();
    m_node.mempool->addUnchecked(entry.Fee(0).FromTx(tx));
    size_t freeTxSize = ::GetSerializeSize(tx, PROTOCOL_VERSION);

    // Calculate a fee on child transaction that will put the package just
    // below the block min tx fee (assuming 1 child tx of the same size).
    CAmount feeToUse = blockMinFeeRate.GetFee(2*freeTxSize) - 1;

    tx.vin[0].prevout.hash = hashFreeTx;
    tx.vout[0].nValue = 5000000000LL - 1000 - 50000 - feeToUse;
    uint256 hashLowFeeTx = tx.GetHash();
    m_node.mempool->addUnchecked(entry.Fee(feeToUse).FromTx(tx));
    pblocktemplate = AssemblerForTest(chainparams).CreateNewBlock(scriptPubKey);
    // Verify that the free tx and the low fee tx didn't get selected
    for (size_t i=0; i<pblocktemplate->block.vtx.size(); ++i) {
        BOOST_CHECK(pblocktemplate->block.vtx[i]->GetHash() != hashFreeTx);
        BOOST_CHECK(pblocktemplate->block.vtx[i]->GetHash() != hashLowFeeTx);
    }

    // Test that packages above the min relay fee do get included, even if one
    // of the transactions is below the min relay fee
    // Remove the low fee transaction and replace with a higher fee transaction
    m_node.mempool->removeRecursive(CTransaction(tx), MemPoolRemovalReason::REPLACED);
    tx.vout[0].nValue -= 2; // Now we should be just over the min relay fee
    hashLowFeeTx = tx.GetHash();
    m_node.mempool->addUnchecked(entry.Fee(feeToUse+2).FromTx(tx));
    pblocktemplate = AssemblerForTest(chainparams).CreateNewBlock(scriptPubKey);
    BOOST_REQUIRE_EQUAL(pblocktemplate->block.vtx.size(), 6U);
    BOOST_CHECK(pblocktemplate->block.vtx[4]->GetHash() == hashFreeTx);
    BOOST_CHECK(pblocktemplate->block.vtx[5]->GetHash() == hashLowFeeTx);

    // Test that transaction selection properly updates ancestor fee
    // calculations as ancestor transactions get included in a block.
    // Add a 0-fee transaction that has 2 outputs.
    tx.vin[0].prevout.hash = txFirst[2]->GetHash();
    tx.vout.resize(2);
    tx.vout[0].nValue = 5000000000LL - 100000000;
    tx.vout[1].nValue = 100000000; // 1BTC output
    uint256 hashFreeTx2 = tx.GetHash();
    m_node.mempool->addUnchecked(entry.Fee(0).SpendsCoinbase(true).FromTx(tx));

    // This tx can't be mined by itself
    tx.vin[0].prevout.hash = hashFreeTx2;
    tx.vout.resize(1);
    feeToUse = blockMinFeeRate.GetFee(freeTxSize);
    tx.vout[0].nValue = 5000000000LL - 100000000 - feeToUse;
    uint256 hashLowFeeTx2 = tx.GetHash();
    m_node.mempool->addUnchecked(entry.Fee(feeToUse).SpendsCoinbase(false).FromTx(tx));
    pblocktemplate = AssemblerForTest(chainparams).CreateNewBlock(scriptPubKey);

    // Verify that this tx isn't selected.
    for (size_t i=0; i<pblocktemplate->block.vtx.size(); ++i) {
        BOOST_CHECK(pblocktemplate->block.vtx[i]->GetHash() != hashFreeTx2);
        BOOST_CHECK(pblocktemplate->block.vtx[i]->GetHash() != hashLowFeeTx2);
    }

    // This tx will be mineable, and should cause hashLowFeeTx2 to be selected
    // as well.
    tx.vin[0].prevout.n = 1;
    tx.vout[0].nValue = 100000000 - 10000; // 10k satoshi fee
    m_node.mempool->addUnchecked(entry.Fee(10000).FromTx(tx));
    pblocktemplate = AssemblerForTest(chainparams).CreateNewBlock(scriptPubKey);
    BOOST_REQUIRE_EQUAL(pblocktemplate->block.vtx.size(), 9U);
    BOOST_CHECK(pblocktemplate->block.vtx[8]->GetHash() == hashLowFeeTx2);
}

// NOTE: These tests rely on CreateNewBlock doing its own self-validation!
BOOST_AUTO_TEST_CASE(CreateNewBlock_validity)
{
    // Note that by default, these tests run with size accounting enabled.
    const auto chainParams = CreateChainParams(*m_node.args, CBaseChainParams::MAIN);
    const CChainParams& chainparams = *chainParams;
    CScript scriptPubKey = CScript() << ParseHex("04678afdb0fe5548271967f1a67130b7105cd6a828e03909a67962e0ea1f61deb649f6bc3f4cef38c4f35504e51ec112de5c384df7ba0b8d578a4c702b6bf11d5f") << OP_CHECKSIG;
    std::unique_ptr<CBlockTemplate> pblocktemplate;
    CMutableTransaction tx;
    CScript script;
    uint256 hash;
    TestMemPoolEntryHelper entry;
    entry.nFee = 11;
    entry.nHeight = 11;

    fCheckpointsEnabled = false;

    // Simple block creation, nothing special yet:
    BOOST_CHECK(pblocktemplate = AssemblerForTest(chainparams).CreateNewBlock(scriptPubKey));

    // We can't make transactions until we have inputs
    // Therefore, load 110 blocks :)
    static_assert(std::size(BLOCKINFO) == 110, "Should have 110 blocks to import");
    int baseheight = 0;
    std::vector<CTransactionRef> txFirst;
    for (const auto& bi : BLOCKINFO) {
        CBlock *pblock = &pblocktemplate->block; // pointer for convenience
        {
            LOCK(cs_main);
            pblock->nVersion = VERSIONBITS_TOP_BITS;
            pblock->nTime = m_node.chainman->ActiveChain().Tip()->GetMedianTimePast()+1;
            CMutableTransaction txCoinbase(*pblock->vtx[0]);
            txCoinbase.nVersion = 1;
            txCoinbase.vin[0].scriptSig = CScript{} << (m_node.chainman->ActiveChain().Height() + 1) << bi.extranonce;
            txCoinbase.vout.resize(1); // Ignore the (optional) segwit commitment added by CreateNewBlock (as the hardcoded nonces don't account for this)
            txCoinbase.vout[0].scriptPubKey = CScript();
            pblock->vtx[0] = MakeTransactionRef(std::move(txCoinbase));
            if (txFirst.size() == 0)
                baseheight = m_node.chainman->ActiveChain().Height();
            if (txFirst.size() < 4)
                txFirst.push_back(pblock->vtx[0]);
            pblock->hashMerkleRoot = BlockMerkleRoot(*pblock);
            pblock->nNonce = bi.nonce;
        }
        std::shared_ptr<const CBlock> shared_pblock = std::make_shared<const CBlock>(*pblock);
        BOOST_CHECK(Assert(m_node.chainman)->ProcessNewBlock(chainparams, shared_pblock, true, nullptr));
        pblock->hashPrevBlock = pblock->GetHash();
    }

    LOCK(cs_main);
    LOCK(m_node.mempool->cs);

    // Just to make sure we can still make simple blocks
    BOOST_CHECK(pblocktemplate = AssemblerForTest(chainparams).CreateNewBlock(scriptPubKey));

    const CAmount BLOCKSUBSIDY = 50*COIN;
    const CAmount LOWFEE = CENT;
    const CAmount HIGHFEE = COIN;
    const CAmount HIGHERFEE = 4*COIN;

    // block sigops > limit: 1000 CHECKMULTISIG + 1
    tx.vin.resize(1);
    // NOTE: OP_NOP is used to force 20 SigOps for the CHECKMULTISIG
    tx.vin[0].scriptSig = CScript() << OP_0 << OP_0 << OP_0 << OP_NOP << OP_CHECKMULTISIG << OP_1;
    tx.vin[0].prevout.hash = txFirst[0]->GetHash();
    tx.vin[0].prevout.n = 0;
    tx.vout.resize(1);
    tx.vout[0].nValue = BLOCKSUBSIDY;
    for (unsigned int i = 0; i < 1001; ++i)
    {
        tx.vout[0].nValue -= LOWFEE;
        hash = tx.GetHash();
        bool spendsCoinbase = i == 0; // only first tx spends coinbase
        // If we don't set the # of sig ops in the CTxMemPoolEntry, template creation fails
        m_node.mempool->addUnchecked(entry.Fee(LOWFEE).Time(GetTime()).SpendsCoinbase(spendsCoinbase).FromTx(tx));
        tx.vin[0].prevout.hash = hash;
    }

    BOOST_CHECK_EXCEPTION(AssemblerForTest(chainparams).CreateNewBlock(scriptPubKey), std::runtime_error, HasReason("bad-blk-sigops"));
    m_node.mempool->clear();

    tx.vin[0].prevout.hash = txFirst[0]->GetHash();
    tx.vout[0].nValue = BLOCKSUBSIDY;
    for (unsigned int i = 0; i < 1001; ++i)
    {
        tx.vout[0].nValue -= LOWFEE;
        hash = tx.GetHash();
        bool spendsCoinbase = i == 0; // only first tx spends coinbase
        // If we do set the # of sig ops in the CTxMemPoolEntry, template creation passes
        m_node.mempool->addUnchecked(entry.Fee(LOWFEE).Time(GetTime()).SpendsCoinbase(spendsCoinbase).SigOpsCost(80).FromTx(tx));
        tx.vin[0].prevout.hash = hash;
    }
    BOOST_CHECK(pblocktemplate = AssemblerForTest(chainparams).CreateNewBlock(scriptPubKey));
    m_node.mempool->clear();

    // block size > limit
    tx.vin[0].scriptSig = CScript();
    // 18 * (520char + DROP) + OP_1 = 9433 bytes
    std::vector<unsigned char> vchData(520);
    for (unsigned int i = 0; i < 18; ++i)
        tx.vin[0].scriptSig << vchData << OP_DROP;
    tx.vin[0].scriptSig << OP_1;
    tx.vin[0].prevout.hash = txFirst[0]->GetHash();
    tx.vout[0].nValue = BLOCKSUBSIDY;
    for (unsigned int i = 0; i < 128; ++i)
    {
        tx.vout[0].nValue -= LOWFEE;
        hash = tx.GetHash();
        bool spendsCoinbase = i == 0; // only first tx spends coinbase
        m_node.mempool->addUnchecked(entry.Fee(LOWFEE).Time(GetTime()).SpendsCoinbase(spendsCoinbase).FromTx(tx));
        tx.vin[0].prevout.hash = hash;
    }
    BOOST_CHECK(pblocktemplate = AssemblerForTest(chainparams).CreateNewBlock(scriptPubKey));
    m_node.mempool->clear();

    // orphan in *m_node.mempool, template creation fails
    hash = tx.GetHash();
    m_node.mempool->addUnchecked(entry.Fee(LOWFEE).Time(GetTime()).FromTx(tx));
    BOOST_CHECK_EXCEPTION(AssemblerForTest(chainparams).CreateNewBlock(scriptPubKey), std::runtime_error, HasReason("bad-txns-inputs-missingorspent"));
    m_node.mempool->clear();

    // child with higher feerate than parent
    tx.vin[0].scriptSig = CScript() << OP_1;
    tx.vin[0].prevout.hash = txFirst[1]->GetHash();
    tx.vout[0].nValue = BLOCKSUBSIDY-HIGHFEE;
    hash = tx.GetHash();
    m_node.mempool->addUnchecked(entry.Fee(HIGHFEE).Time(GetTime()).SpendsCoinbase(true).FromTx(tx));
    tx.vin[0].prevout.hash = hash;
    tx.vin.resize(2);
    tx.vin[1].scriptSig = CScript() << OP_1;
    tx.vin[1].prevout.hash = txFirst[0]->GetHash();
    tx.vin[1].prevout.n = 0;
    tx.vout[0].nValue = tx.vout[0].nValue+BLOCKSUBSIDY-HIGHERFEE; //First txn output + fresh coinbase - new txn fee
    hash = tx.GetHash();
    m_node.mempool->addUnchecked(entry.Fee(HIGHERFEE).Time(GetTime()).SpendsCoinbase(true).FromTx(tx));
    BOOST_CHECK(pblocktemplate = AssemblerForTest(chainparams).CreateNewBlock(scriptPubKey));
    m_node.mempool->clear();

    // coinbase in *m_node.mempool, template creation fails
    tx.vin.resize(1);
    tx.vin[0].prevout.SetNull();
    tx.vin[0].scriptSig = CScript() << OP_0 << OP_1;
    tx.vout[0].nValue = 0;
    hash = tx.GetHash();
    // give it a fee so it'll get mined
    m_node.mempool->addUnchecked(entry.Fee(LOWFEE).Time(GetTime()).SpendsCoinbase(false).FromTx(tx));
    // Should throw bad-cb-multiple
    BOOST_CHECK_EXCEPTION(AssemblerForTest(chainparams).CreateNewBlock(scriptPubKey), std::runtime_error, HasReason("bad-cb-multiple"));
    m_node.mempool->clear();

    // double spend txn pair in *m_node.mempool, template creation fails
    tx.vin[0].prevout.hash = txFirst[0]->GetHash();
    tx.vin[0].scriptSig = CScript() << OP_1;
    tx.vout[0].nValue = BLOCKSUBSIDY-HIGHFEE;
    tx.vout[0].scriptPubKey = CScript() << OP_1;
    hash = tx.GetHash();
    m_node.mempool->addUnchecked(entry.Fee(HIGHFEE).Time(GetTime()).SpendsCoinbase(true).FromTx(tx));
    tx.vout[0].scriptPubKey = CScript() << OP_2;
    hash = tx.GetHash();
    m_node.mempool->addUnchecked(entry.Fee(HIGHFEE).Time(GetTime()).SpendsCoinbase(true).FromTx(tx));
    BOOST_CHECK_EXCEPTION(AssemblerForTest(chainparams).CreateNewBlock(scriptPubKey), std::runtime_error, HasReason("bad-txns-inputs-missingorspent"));
    m_node.mempool->clear();

    // subsidy changing
    int nHeight = m_node.chainman->ActiveChain().Height();
    // Create an actual 209999-long block chain (without valid blocks).
    while (m_node.chainman->ActiveChain().Tip()->nHeight < 209999) {
        CBlockIndex* prev = m_node.chainman->ActiveChain().Tip();
        CBlockIndex* next = new CBlockIndex();
        next->phashBlock = new uint256(InsecureRand256());
        m_node.chainman->ActiveChainstate().CoinsTip().SetBestBlock(next->GetBlockHash());
        next->pprev = prev;
        next->nHeight = prev->nHeight + 1;
        next->BuildSkip();
        m_node.chainman->ActiveChain().SetTip(next);
    }
    BOOST_CHECK(pblocktemplate = AssemblerForTest(chainparams).CreateNewBlock(scriptPubKey));
    // Extend to a 210000-long block chain.
    while (m_node.chainman->ActiveChain().Tip()->nHeight < 210000) {
        CBlockIndex* prev = m_node.chainman->ActiveChain().Tip();
        CBlockIndex* next = new CBlockIndex();
        next->phashBlock = new uint256(InsecureRand256());
        m_node.chainman->ActiveChainstate().CoinsTip().SetBestBlock(next->GetBlockHash());
        next->pprev = prev;
        next->nHeight = prev->nHeight + 1;
        next->BuildSkip();
        m_node.chainman->ActiveChain().SetTip(next);
    }
    BOOST_CHECK(pblocktemplate = AssemblerForTest(chainparams).CreateNewBlock(scriptPubKey));

    // invalid p2sh txn in *m_node.mempool, template creation fails
    tx.vin[0].prevout.hash = txFirst[0]->GetHash();
    tx.vin[0].prevout.n = 0;
    tx.vin[0].scriptSig = CScript() << OP_1;
    tx.vout[0].nValue = BLOCKSUBSIDY-LOWFEE;
    script = CScript() << OP_0;
    tx.vout[0].scriptPubKey = GetScriptForDestination(ScriptHash(script));
    hash = tx.GetHash();
    m_node.mempool->addUnchecked(entry.Fee(LOWFEE).Time(GetTime()).SpendsCoinbase(true).FromTx(tx));
    tx.vin[0].prevout.hash = hash;
    tx.vin[0].scriptSig = CScript() << std::vector<unsigned char>(script.begin(), script.end());
    tx.vout[0].nValue -= LOWFEE;
    hash = tx.GetHash();
    m_node.mempool->addUnchecked(entry.Fee(LOWFEE).Time(GetTime()).SpendsCoinbase(false).FromTx(tx));
    // Should throw block-validation-failed
    BOOST_CHECK_EXCEPTION(AssemblerForTest(chainparams).CreateNewBlock(scriptPubKey), std::runtime_error, HasReason("block-validation-failed"));
    m_node.mempool->clear();

    // Delete the dummy blocks again.
    while (m_node.chainman->ActiveChain().Tip()->nHeight > nHeight) {
        CBlockIndex* del = m_node.chainman->ActiveChain().Tip();
        m_node.chainman->ActiveChain().SetTip(del->pprev);
        m_node.chainman->ActiveChainstate().CoinsTip().SetBestBlock(del->pprev->GetBlockHash());
        delete del->phashBlock;
        delete del;
    }

    // non-final txs in mempool
    SetMockTime(m_node.chainman->ActiveChain().Tip()->GetMedianTimePast()+1);
    int flags = LOCKTIME_VERIFY_SEQUENCE|LOCKTIME_MEDIAN_TIME_PAST;
    // height map
    std::vector<int> prevheights;

    // relative height locked
    tx.nVersion = 2;
    tx.vin.resize(1);
    prevheights.resize(1);
    tx.vin[0].prevout.hash = txFirst[0]->GetHash(); // only 1 transaction
    tx.vin[0].prevout.n = 0;
    tx.vin[0].scriptSig = CScript() << OP_1;
    tx.vin[0].nSequence = m_node.chainman->ActiveChain().Tip()->nHeight + 1; // txFirst[0] is the 2nd block
    prevheights[0] = baseheight + 1;
    tx.vout.resize(1);
    tx.vout[0].nValue = BLOCKSUBSIDY-HIGHFEE;
    tx.vout[0].scriptPubKey = CScript() << OP_1;
    tx.nLockTime = 0;
    hash = tx.GetHash();
    m_node.mempool->addUnchecked(entry.Fee(HIGHFEE).Time(GetTime()).SpendsCoinbase(true).FromTx(tx));
    BOOST_CHECK(CheckFinalTx(m_node.chainman->ActiveChain().Tip(), CTransaction(tx), flags)); // Locktime passes
    BOOST_CHECK(!TestSequenceLocks(CTransaction(tx), flags)); // Sequence locks fail

    {
        CBlockIndex* active_chain_tip = m_node.chainman->ActiveChain().Tip();
        BOOST_CHECK(SequenceLocks(CTransaction(tx), flags, prevheights, CreateBlockIndex(active_chain_tip->nHeight + 2, active_chain_tip))); // Sequence locks pass on 2nd block
    }

    // relative time locked
    tx.vin[0].prevout.hash = txFirst[1]->GetHash();
    tx.vin[0].nSequence = CTxIn::SEQUENCE_LOCKTIME_TYPE_FLAG | (((m_node.chainman->ActiveChain().Tip()->GetMedianTimePast()+1-m_node.chainman->ActiveChain()[1]->GetMedianTimePast()) >> CTxIn::SEQUENCE_LOCKTIME_GRANULARITY) + 1); // txFirst[1] is the 3rd block
    prevheights[0] = baseheight + 2;
    hash = tx.GetHash();
    m_node.mempool->addUnchecked(entry.Time(GetTime()).FromTx(tx));
    BOOST_CHECK(CheckFinalTx(m_node.chainman->ActiveChain().Tip(), CTransaction(tx), flags)); // Locktime passes
    BOOST_CHECK(!TestSequenceLocks(CTransaction(tx), flags)); // Sequence locks fail

    for (int i = 0; i < CBlockIndex::nMedianTimeSpan; i++)
        m_node.chainman->ActiveChain().Tip()->GetAncestor(m_node.chainman->ActiveChain().Tip()->nHeight - i)->nTime += 512; //Trick the MedianTimePast

    {
        CBlockIndex* active_chain_tip = m_node.chainman->ActiveChain().Tip();
        BOOST_CHECK(SequenceLocks(CTransaction(tx), flags, prevheights, CreateBlockIndex(active_chain_tip->nHeight + 1, active_chain_tip))); // Sequence locks pass 512 seconds later
    }

    for (int i = 0; i < CBlockIndex::nMedianTimeSpan; i++)
        m_node.chainman->ActiveChain().Tip()->GetAncestor(m_node.chainman->ActiveChain().Tip()->nHeight - i)->nTime -= 512; //undo tricked MTP

    // absolute height locked
    tx.vin[0].prevout.hash = txFirst[2]->GetHash();
    tx.vin[0].nSequence = CTxIn::MAX_SEQUENCE_NONFINAL;
    prevheights[0] = baseheight + 3;
    tx.nLockTime = m_node.chainman->ActiveChain().Tip()->nHeight + 1;
    hash = tx.GetHash();
    m_node.mempool->addUnchecked(entry.Time(GetTime()).FromTx(tx));
    BOOST_CHECK(!CheckFinalTx(m_node.chainman->ActiveChain().Tip(), CTransaction(tx), flags)); // Locktime fails
    BOOST_CHECK(TestSequenceLocks(CTransaction(tx), flags)); // Sequence locks pass
    BOOST_CHECK(IsFinalTx(CTransaction(tx), m_node.chainman->ActiveChain().Tip()->nHeight + 2, m_node.chainman->ActiveChain().Tip()->GetMedianTimePast())); // Locktime passes on 2nd block

    // absolute time locked
    tx.vin[0].prevout.hash = txFirst[3]->GetHash();
    tx.nLockTime = m_node.chainman->ActiveChain().Tip()->GetMedianTimePast();
    prevheights.resize(1);
    prevheights[0] = baseheight + 4;
    hash = tx.GetHash();
    m_node.mempool->addUnchecked(entry.Time(GetTime()).FromTx(tx));
    BOOST_CHECK(!CheckFinalTx(m_node.chainman->ActiveChain().Tip(), CTransaction(tx), flags)); // Locktime fails
    BOOST_CHECK(TestSequenceLocks(CTransaction(tx), flags)); // Sequence locks pass
    BOOST_CHECK(IsFinalTx(CTransaction(tx), m_node.chainman->ActiveChain().Tip()->nHeight + 2, m_node.chainman->ActiveChain().Tip()->GetMedianTimePast() + 1)); // Locktime passes 1 second later

    // mempool-dependent transactions (not added)
    tx.vin[0].prevout.hash = hash;
    prevheights[0] = m_node.chainman->ActiveChain().Tip()->nHeight + 1;
    tx.nLockTime = 0;
    tx.vin[0].nSequence = 0;
    BOOST_CHECK(CheckFinalTx(m_node.chainman->ActiveChain().Tip(), CTransaction(tx), flags)); // Locktime passes
    BOOST_CHECK(TestSequenceLocks(CTransaction(tx), flags)); // Sequence locks pass
    tx.vin[0].nSequence = 1;
    BOOST_CHECK(!TestSequenceLocks(CTransaction(tx), flags)); // Sequence locks fail
    tx.vin[0].nSequence = CTxIn::SEQUENCE_LOCKTIME_TYPE_FLAG;
    BOOST_CHECK(TestSequenceLocks(CTransaction(tx), flags)); // Sequence locks pass
    tx.vin[0].nSequence = CTxIn::SEQUENCE_LOCKTIME_TYPE_FLAG | 1;
    BOOST_CHECK(!TestSequenceLocks(CTransaction(tx), flags)); // Sequence locks fail

    BOOST_CHECK(pblocktemplate = AssemblerForTest(chainparams).CreateNewBlock(scriptPubKey));

    // None of the of the absolute height/time locked tx should have made
    // it into the template because we still check IsFinalTx in CreateNewBlock,
    // but relative locked txs will if inconsistently added to mempool.
    // For now these will still generate a valid template until BIP68 soft fork
    BOOST_CHECK_EQUAL(pblocktemplate->block.vtx.size(), 3U);
    // However if we advance height by 1 and time by 512, all of them should be mined
    for (int i = 0; i < CBlockIndex::nMedianTimeSpan; i++)
        m_node.chainman->ActiveChain().Tip()->GetAncestor(m_node.chainman->ActiveChain().Tip()->nHeight - i)->nTime += 512; //Trick the MedianTimePast
    m_node.chainman->ActiveChain().Tip()->nHeight++;
    SetMockTime(m_node.chainman->ActiveChain().Tip()->GetMedianTimePast() + 1);

    BOOST_CHECK(pblocktemplate = AssemblerForTest(chainparams).CreateNewBlock(scriptPubKey));
    BOOST_CHECK_EQUAL(pblocktemplate->block.vtx.size(), 5U);

    m_node.chainman->ActiveChain().Tip()->nHeight--;
    SetMockTime(0);
    m_node.mempool->clear();

    TestPackageSelection(chainparams, scriptPubKey, txFirst);

    fCheckpointsEnabled = true;
}

BOOST_AUTO_TEST_SUITE_END()<|MERGE_RESOLUTION|>--- conflicted
+++ resolved
@@ -55,40 +55,6 @@
 constexpr static struct {
     unsigned char extranonce;
     unsigned int nonce;
-<<<<<<< HEAD
-} blockinfo[] = {
-    {4, 0xa4a3e223}, {2, 0x15c32f9e}, {1, 0x0375b547}, {1, 0x7004a8a5},
-    {2, 0xce440296}, {2, 0x52cfe198}, {1, 0x77a72cd0}, {2, 0xbb5d6f84},
-    {2, 0x83f30c2c}, {1, 0x48a73d5b}, {1, 0xef7dcd01}, {2, 0x6809c6c4},
-    {2, 0x0883ab3c}, {1, 0x087bbbe2}, {2, 0x2104a814}, {2, 0xdffb6daa},
-    {1, 0xee8a0a08}, {2, 0xba4237c1}, {1, 0xa70349dc}, {1, 0x344722bb},
-    {3, 0xd6294733}, {2, 0xec9f5c94}, {2, 0xca2fbc28}, {1, 0x6ba4f406},
-    {2, 0x015d4532}, {1, 0x6e119b7c}, {2, 0x43e8f314}, {2, 0x27962f38},
-    {2, 0xb571b51b}, {2, 0xb36bee23}, {2, 0xd17924a8}, {2, 0x6bc212d9},
-    {1, 0x630d4948}, {2, 0x9a4c4ebb}, {2, 0x554be537}, {1, 0xd63ddfc7},
-    {2, 0xa10acc11}, {1, 0x759a8363}, {2, 0xfb73090d}, {1, 0xe82c6a34},
-    {1, 0xe33e92d7}, {3, 0x658ef5cb}, {2, 0xba32ff22}, {5, 0x0227a10c},
-    {1, 0xa9a70155}, {5, 0xd096d809}, {1, 0x37176174}, {1, 0x830b8d0f},
-    {1, 0xc6e3910e}, {2, 0x823f3ca8}, {1, 0x99850849}, {1, 0x7521fb81},
-    {1, 0xaacaabab}, {1, 0xd645a2eb}, {5, 0x7aea1781}, {5, 0x9d6e4b78},
-    {1, 0x4ce90fd8}, {1, 0xabdc832d}, {6, 0x4a34f32a}, {2, 0xf2524c1c},
-    {2, 0x1bbeb08a}, {1, 0xad47f480}, {1, 0x9f026aeb}, {1, 0x15a95049},
-    {2, 0xd1cb95b2}, {2, 0xf84bbda5}, {1, 0x0fa62cd1}, {1, 0xe05f9169},
-    {1, 0x78d194a9}, {5, 0x3e38147b}, {5, 0x737ba0d4}, {1, 0x63378e10},
-    {1, 0x6d5f91cf}, {2, 0x88612eb8}, {2, 0xe9639484}, {1, 0xb7fabc9d},
-    {2, 0x19b01592}, {1, 0x5a90dd31}, {2, 0x5bd7e028}, {2, 0x94d00323},
-    {1, 0xa9b9c01a}, {1, 0x3a40de61}, {1, 0x56e7eec7}, {5, 0x859f7ef6},
-    {1, 0xfd8e5630}, {1, 0x2b0c9f7f}, {1, 0xba700e26}, {1, 0x7170a408},
-    {1, 0x70de86a8}, {1, 0x74d64cd5}, {1, 0x49e738a1}, {2, 0x6910b602},
-    {0, 0x643c565f}, {1, 0x54264b3f}, {2, 0x97ea6396}, {2, 0x55174459},
-    {2, 0x03e8779a}, {1, 0x98f34d8f}, {1, 0xc07b2b07}, {1, 0xdfe29668},
-    {1, 0x3141c7c1}, {1, 0xb3b595f4}, {1, 0x735abf08}, {5, 0x623bfbce},
-    {2, 0xd351e722}, {1, 0xf4ca48c9}, {1, 0x5b19c670}, {1, 0xa164bf0e},
-    {2, 0xbbbeb305}, {2, 0xfe1c810a},
-};
-
-static CBlockIndex CreateBlockIndex(int nHeight) TS_ITCOIN_EXCLUSIVE_LOCKS_REQUIRED(cs_main)
-=======
 } BLOCKINFO[]{{8, 582909131},  {0, 971462344},  {2, 1169481553}, {6, 66147495},  {7, 427785981},  {8, 80538907},
               {8, 207348013},  {2, 1951240923}, {4, 215054351},  {1, 491520534}, {8, 1282281282}, {4, 639565734},
               {3, 248274685},  {8, 1160085976}, {6, 396349768},  {5, 393780549}, {5, 1096899528}, {4, 965381630},
@@ -110,7 +76,6 @@
               {8, 254702874},  {0, 455592851}};
 
 static CBlockIndex CreateBlockIndex(int nHeight, CBlockIndex* active_chain_tip) TS_ITCOIN_EXCLUSIVE_LOCKS_REQUIRED(cs_main)
->>>>>>> f6a356d2
 {
     CBlockIndex index;
     index.nHeight = nHeight;
