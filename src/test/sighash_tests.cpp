--- conflicted
+++ resolved
@@ -140,16 +140,11 @@
 
         uint256 sh, sho;
         sho = SignatureHashOld(scriptCode, txTo, nIn, nHashType);
-<<<<<<< HEAD
 
         CAmount amount = 0;
         std::vector<uint8_t> vchAmount(8);
         memcpy(&vchAmount[0], &amount, 8);
-
-        sh = SignatureHash(scriptCode, txTo, nIn, nHashType, vchAmount, SIGVERSION_BASE);
-=======
-        sh = SignatureHash(scriptCode, txTo, nIn, nHashType, 0, SigVersion::BASE);
->>>>>>> 243c9bb7
+        sh = SignatureHash(scriptCode, txTo, nIn, nHashType, vchAmount, SigVersion::BASE);
         #if defined(PRINT_SIGHASH_JSON)
         CDataStream ss(SER_NETWORK, PROTOCOL_VERSION);
         ss << txTo;
@@ -226,18 +221,12 @@
           BOOST_ERROR("Bad test, couldn't deserialize data: " << strTest);
           continue;
         }
-<<<<<<< HEAD
         CAmount amount = 0;
         std::vector<uint8_t> vchAmount(8);
         memcpy(&vchAmount[0], &amount, 8);
-        sh = SignatureHash(scriptCode, *tx, nIn, nHashType, vchAmount, SIGVERSION_BASE);
+        sh = SignatureHash(scriptCode, *tx, nIn, nHashType, vchAmount, SigVersion::BASE);
         if (!fExpectHashFailure)
             BOOST_CHECK_MESSAGE(sh.GetHex() == sigHashHex, strTest);
-=======
-
-        sh = SignatureHash(scriptCode, *tx, nIn, nHashType, 0, SigVersion::BASE);
-        BOOST_CHECK_MESSAGE(sh.GetHex() == sigHashHex, strTest);
->>>>>>> 243c9bb7
     }
 }
 BOOST_AUTO_TEST_SUITE_END()