// Copyright (c) 2009-2010 Satoshi Nakamoto
<<<<<<< HEAD
// Copyright (c) 2009-2014 The Bitcoin developers
// Copyright (c) 2014-2015 The Dash developers
=======
// Copyright (c) 2009-2015 The Bitcoin Core developers
>>>>>>> 86755bc8
// Distributed under the MIT software license, see the accompanying
// file COPYING or http://www.opensource.org/licenses/mit-license.php.

/**
 * Server/client environment: argument handling, config file parsing,
 * logging, thread wrappers
 */
#ifndef BITCOIN_UTIL_H
#define BITCOIN_UTIL_H

#if defined(HAVE_CONFIG_H)
#include "config/dash-config.h"
#endif

#include "compat.h"
#include "tinyformat.h"
#include "utiltime.h"
#include "amount.h"

#include <exception>
#include <map>
#include <stdint.h>
#include <string>
#include <vector>

#include <boost/filesystem/path.hpp>
#include <boost/signals2/signal.hpp>
#include <boost/thread/exceptions.hpp>

<<<<<<< HEAD
//Dash only features

extern bool fMasterNode;
extern bool fLiteMode;
extern bool fEnableInstantX;
extern int nInstantXDepth;
extern int nDarksendRounds;
extern int nAnonymizeDashAmount;
extern int nLiquidityProvider;
extern bool fEnableDarksend;
extern bool fDarksendMultiSession;
extern int64_t enforceMasternodePaymentsTime;
extern std::string strMasterNodeAddr;
extern int keysLoaded;
extern bool fSucessfullyLoaded;
extern std::vector<CAmount> darkSendDenominations;
extern std::string strBudgetMode;
=======
static const bool DEFAULT_LOGTIMEMICROS = false;
static const bool DEFAULT_LOGIPS        = false;
static const bool DEFAULT_LOGTIMESTAMPS = true;

/** Signals for translation. */
class CTranslationInterface
{
public:
    /** Translate a message to the native language of the user. */
    boost::signals2::signal<std::string (const char* psz)> Translate;
};
>>>>>>> 86755bc8

extern std::map<std::string, std::string> mapArgs;
extern std::map<std::string, std::vector<std::string> > mapMultiArgs;
extern bool fDebug;
extern bool fPrintToConsole;
extern bool fPrintToDebugLog;
extern bool fServer;
extern std::string strMiscWarning;
extern bool fLogTimestamps;
extern bool fLogTimeMicros;
extern bool fLogIPs;
extern volatile bool fReopenDebugLog;
extern CTranslationInterface translationInterface;

extern const char * const BITCOIN_CONF_FILENAME;
extern const char * const BITCOIN_PID_FILENAME;

/**
 * Translation function: Call Translate signal on UI interface, which returns a boost::optional result.
 * If no translation slot is registered, nothing is returned, and simply return the input.
 */
inline std::string _(const char* psz)
{
    boost::optional<std::string> rv = translationInterface.Translate(psz);
    return rv ? (*rv) : psz;
}

void SetupEnvironment();
bool SetupNetworking();

/** Return true if log accepts specified category */
bool LogAcceptCategory(const char* category);
/** Send a string to the log output */
int LogPrintStr(const std::string &str);

#define LogPrintf(...) LogPrint(NULL, __VA_ARGS__)

/**
 * When we switch to C++11, this can be switched to variadic templates instead
 * of this macro-based construction (see tinyformat.h).
 */
#define MAKE_ERROR_AND_LOG_FUNC(n)                                        \
    /**   Print to debug.log if -debug=category switch is given OR category is NULL. */ \
    template<TINYFORMAT_ARGTYPES(n)>                                          \
    static inline int LogPrint(const char* category, const char* format, TINYFORMAT_VARARGS(n))  \
    {                                                                         \
        if(!LogAcceptCategory(category)) return 0;                            \
        return LogPrintStr(tfm::format(format, TINYFORMAT_PASSARGS(n))); \
    }                                                                         \
    /**   Log error and return false */                                        \
    template<TINYFORMAT_ARGTYPES(n)>                                          \
    static inline bool error(const char* format, TINYFORMAT_VARARGS(n))                     \
    {                                                                         \
        LogPrintStr("ERROR: " + tfm::format(format, TINYFORMAT_PASSARGS(n)) + "\n"); \
        return false;                                                         \
    }

TINYFORMAT_FOREACH_ARGNUM(MAKE_ERROR_AND_LOG_FUNC)

/**
 * Zero-arg versions of logging and error, these are not covered by
 * TINYFORMAT_FOREACH_ARGNUM
 */
static inline int LogPrint(const char* category, const char* format)
{
    if(!LogAcceptCategory(category)) return 0;
    return LogPrintStr(format);
}
static inline bool error(const char* format)
{
    LogPrintStr(std::string("ERROR: ") + format + "\n");
    return false;
}

void PrintExceptionContinue(const std::exception *pex, const char* pszThread);
void ParseParameters(int argc, const char*const argv[]);
void FileCommit(FILE *fileout);
bool TruncateFile(FILE *file, unsigned int length);
int RaiseFileDescriptorLimit(int nMinFD);
void AllocateFileRange(FILE *file, unsigned int offset, unsigned int length);
bool RenameOver(boost::filesystem::path src, boost::filesystem::path dest);
bool TryCreateDirectory(const boost::filesystem::path& p);
boost::filesystem::path GetDefaultDataDir();
const boost::filesystem::path &GetDataDir(bool fNetSpecific = true);
void ClearDatadirCache();
boost::filesystem::path GetConfigFile();
boost::filesystem::path GetMasternodeConfigFile();
#ifndef WIN32
boost::filesystem::path GetPidFile();
void CreatePidFile(const boost::filesystem::path &path, pid_t pid);
#endif
void ReadConfigFile(std::map<std::string, std::string>& mapSettingsRet, std::map<std::string, std::vector<std::string> >& mapMultiSettingsRet);
#ifdef WIN32
boost::filesystem::path GetSpecialFolderPath(int nFolder, bool fCreate = true);
#endif
boost::filesystem::path GetTempPath();
void OpenDebugLog();
void ShrinkDebugFile();
void runCommand(const std::string& strCommand);

inline bool IsSwitchChar(char c)
{
#ifdef WIN32
    return c == '-' || c == '/';
#else
    return c == '-';
#endif
}

/**
 * Return string argument or default value
 *
 * @param strArg Argument to get (e.g. "-foo")
 * @param default (e.g. "1")
 * @return command-line argument or default value
 */
std::string GetArg(const std::string& strArg, const std::string& strDefault);

/**
 * Return integer argument or default value
 *
 * @param strArg Argument to get (e.g. "-foo")
 * @param default (e.g. 1)
 * @return command-line argument (0 if invalid number) or default value
 */
int64_t GetArg(const std::string& strArg, int64_t nDefault);

/**
 * Return boolean argument or default value
 *
 * @param strArg Argument to get (e.g. "-foo")
 * @param default (true or false)
 * @return command-line argument or default value
 */
bool GetBoolArg(const std::string& strArg, bool fDefault);

/**
 * Set an argument if it doesn't already have a value
 *
 * @param strArg Argument to set (e.g. "-foo")
 * @param strValue Value (e.g. "1")
 * @return true if argument gets set, false if it already had a value
 */
bool SoftSetArg(const std::string& strArg, const std::string& strValue);

/**
 * Set a boolean argument if it doesn't already have a value
 *
 * @param strArg Argument to set (e.g. "-foo")
 * @param fValue Value (e.g. false)
 * @return true if argument gets set, false if it already had a value
 */
bool SoftSetBoolArg(const std::string& strArg, bool fValue);

/**
 * Format a string to be used as group of options in help messages
 *
 * @param message Group name (e.g. "RPC server options:")
 * @return the formatted string
 */
std::string HelpMessageGroup(const std::string& message);

/**
 * Format a string to be used as option description in help messages
 *
 * @param option Option message (e.g. "-rpcuser=<user>")
 * @param message Option description (e.g. "Username for JSON-RPC connections")
 * @return the formatted string
 */
<<<<<<< HEAD
template <typename Callable> void LoopForever(const char* name,  Callable func, int64_t msecs)
{
    std::string s = strprintf("dash-%s", name);
    RenameThread(s.c_str());
    LogPrintf("%s thread start\n", name);
    try
    {
        while (1)
        {
            MilliSleep(msecs);
            func();
        }
    }
    catch (boost::thread_interrupted)
    {
        LogPrintf("%s thread stop\n", name);
        throw;
    }
    catch (std::exception& e) {
        PrintExceptionContinue(&e, name);
        throw;
    }
    catch (...) {
        PrintExceptionContinue(NULL, name);
        throw;
    }
}
=======
std::string HelpMessageOpt(const std::string& option, const std::string& message);

/**
 * Return the number of physical cores available on the current system.
 * @note This does not count virtual cores, such as those provided by HyperThreading
 * when boost is newer than 1.56.
 */
int GetNumCores();

void SetThreadPriority(int nPriority);
void RenameThread(const char* name);
>>>>>>> 86755bc8

/**
 * .. and a wrapper that just calls func once
 */
template <typename Callable> void TraceThread(const char* name,  Callable func)
{
    std::string s = strprintf("dash-%s", name);
    RenameThread(s.c_str());
    try
    {
        LogPrintf("%s thread start\n", name);
        func();
        LogPrintf("%s thread exit\n", name);
    }
    catch (const boost::thread_interrupted&)
    {
        LogPrintf("%s thread interrupt\n", name);
        throw;
    }
    catch (const std::exception& e) {
        PrintExceptionContinue(&e, name);
        throw;
    }
    catch (...) {
        PrintExceptionContinue(NULL, name);
        throw;
    }
}

#endif // BITCOIN_UTIL_H<|MERGE_RESOLUTION|>--- conflicted
+++ resolved
@@ -1,10 +1,6 @@
 // Copyright (c) 2009-2010 Satoshi Nakamoto
-<<<<<<< HEAD
-// Copyright (c) 2009-2014 The Bitcoin developers
-// Copyright (c) 2014-2015 The Dash developers
-=======
 // Copyright (c) 2009-2015 The Bitcoin Core developers
->>>>>>> 86755bc8
+// Copyright (c) 2014-2016 The Dash Core developers
 // Distributed under the MIT software license, see the accompanying
 // file COPYING or http://www.opensource.org/licenses/mit-license.php.
 
@@ -34,7 +30,6 @@
 #include <boost/signals2/signal.hpp>
 #include <boost/thread/exceptions.hpp>
 
-<<<<<<< HEAD
 //Dash only features
 
 extern bool fMasterNode;
@@ -52,7 +47,7 @@
 extern bool fSucessfullyLoaded;
 extern std::vector<CAmount> darkSendDenominations;
 extern std::string strBudgetMode;
-=======
+
 static const bool DEFAULT_LOGTIMEMICROS = false;
 static const bool DEFAULT_LOGIPS        = false;
 static const bool DEFAULT_LOGTIMESTAMPS = true;
@@ -64,7 +59,6 @@
     /** Translate a message to the native language of the user. */
     boost::signals2::signal<std::string (const char* psz)> Translate;
 };
->>>>>>> 86755bc8
 
 extern std::map<std::string, std::string> mapArgs;
 extern std::map<std::string, std::vector<std::string> > mapMultiArgs;
@@ -234,35 +228,6 @@
  * @param message Option description (e.g. "Username for JSON-RPC connections")
  * @return the formatted string
  */
-<<<<<<< HEAD
-template <typename Callable> void LoopForever(const char* name,  Callable func, int64_t msecs)
-{
-    std::string s = strprintf("dash-%s", name);
-    RenameThread(s.c_str());
-    LogPrintf("%s thread start\n", name);
-    try
-    {
-        while (1)
-        {
-            MilliSleep(msecs);
-            func();
-        }
-    }
-    catch (boost::thread_interrupted)
-    {
-        LogPrintf("%s thread stop\n", name);
-        throw;
-    }
-    catch (std::exception& e) {
-        PrintExceptionContinue(&e, name);
-        throw;
-    }
-    catch (...) {
-        PrintExceptionContinue(NULL, name);
-        throw;
-    }
-}
-=======
 std::string HelpMessageOpt(const std::string& option, const std::string& message);
 
 /**
@@ -274,7 +239,6 @@
 
 void SetThreadPriority(int nPriority);
 void RenameThread(const char* name);
->>>>>>> 86755bc8
 
 /**
  * .. and a wrapper that just calls func once
