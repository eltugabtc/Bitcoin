// Copyright (c) 2009-2010 Satoshi Nakamoto
// Copyright (c) 2009-2015 The Bitcoin Core developers
// Copyright (c) 2015-2017 The Bitcoin Unlimited developers
// Distributed under the MIT software license, see the accompanying
// file COPYING or http://www.opensource.org/licenses/mit-license.php.

#include "miner.h"

#include "amount.h"
#include "chain.h"
#include "chainparams.h"
#include "coins.h"
#include "consensus/consensus.h"
#include "consensus/merkle.h"
#include "consensus/validation.h"
#include "hash.h"
#include "main.h"
#include "net.h"
#include "parallel.h"
#include "policy/policy.h"
#include "pow.h"
#include "primitives/transaction.h"
#include "script/standard.h"
#include "timedata.h"
#include "txmempool.h"
#include "util.h"
#include "utilmoneystr.h"
#include "validationinterface.h"
#include "unlimited.h"

#include <boost/thread.hpp>
#include <boost/tuple/tuple.hpp>
#include <queue>

using namespace std;

//////////////////////////////////////////////////////////////////////////////
//
// BitcoinMiner
//

//
// Unconfirmed transactions in the memory pool often depend on other
// transactions in the memory pool. When we select transactions from the
// pool, we select by highest priority or fee rate, so we might consider
// transactions that depend on transactions that aren't yet in the block.

uint64_t nLastBlockTx = 0;
uint64_t nLastBlockSize = 0;

class ScoreCompare
{
public:
    ScoreCompare() {}

    bool operator()(const CTxMemPool::txiter a, const CTxMemPool::txiter b)
    {
        return CompareTxMemPoolEntryByScore()(*b,*a); // Convert to less than
    }
};

int64_t UpdateTime(CBlockHeader* pblock, const Consensus::Params& consensusParams, const CBlockIndex* pindexPrev)
{
    int64_t nOldTime = pblock->nTime;
    int64_t nNewTime = std::max(pindexPrev->GetMedianTimePast()+1, GetAdjustedTime());

    if (nOldTime < nNewTime)
        pblock->nTime = nNewTime;

    // Updating time can change work required on testnet:
    if (consensusParams.fPowAllowMinDifficultyBlocks)
        pblock->nBits = GetNextWorkRequired(pindexPrev, pblock, consensusParams);

    return nNewTime - nOldTime;
}

CBlockTemplate* CreateNewBlock(const CChainParams& chainparams, const CScript& scriptPubKeyIn,bool blockstreamCoreCompatible);

CBlockTemplate* CreateNewBlock(const CChainParams& chainparams, const CScript& scriptPubKeyIn)
{
  CBlockTemplate* tmpl = NULL;
  if (maxGeneratedBlock >  BLOCKSTREAM_CORE_MAX_BLOCK_SIZE)
    tmpl = CreateNewBlock(chainparams, scriptPubKeyIn, false);
  
  if ((!tmpl) || (tmpl->block.nBlockSize <= BLOCKSTREAM_CORE_MAX_BLOCK_SIZE))  // If the block is too small we need to drop back to the 1MB ruleset
    {
      tmpl = CreateNewBlock(chainparams, scriptPubKeyIn, true);
    }

  return tmpl;
}

CBlockTemplate* CreateNewBlock(const CChainParams& chainparams, const CScript& scriptPubKeyIn,bool blockstreamCoreCompatible)
{
    // Create new block
    std::unique_ptr<CBlockTemplate> pblocktemplate(new CBlockTemplate());
    if(!pblocktemplate.get())
        return NULL;
    CBlock *pblock = &pblocktemplate->block; // pointer for convenience

    // Create coinbase tx
    CMutableTransaction txNew;
    txNew.vin.resize(1);
    txNew.vin[0].prevout.SetNull();
    txNew.vout.resize(1);
    txNew.vout[0].scriptPubKey = scriptPubKeyIn;

    // Add dummy coinbase tx as first transaction
    pblock->vtx.push_back(CTransaction());
    pblocktemplate->vTxFees.push_back(-1); // updated at end
    pblocktemplate->vTxSigOps.push_back(-1); // updated at end

    // Largest block you're willing to create:
    //unsigned int nBlockMaxSize = GetArg("-blockmaxsize", DEFAULT_BLOCK_MAX_SIZE);
    // Limit to betweeen 1K and MAX_BLOCK_SIZE-1K for sanity:
    uint64_t nBlockMaxSize = maxGeneratedBlock; // std::max((unsigned int)1000, std::min((unsigned int)(maxGeneratedBlock-1000), nBlockMaxSize));

    // How much of the block should be dedicated to high-priority transactions,
    // included regardless of the fees they pay
    uint64_t nBlockPrioritySize = GetArg("-blockprioritysize", DEFAULT_BLOCK_PRIORITY_SIZE);
    nBlockPrioritySize = std::min(nBlockMaxSize, nBlockPrioritySize);

    // Minimum block size you want to create; block will be filled with free transactions
    // until there are no more or the block reaches this size:
    uint64_t nBlockMinSize = GetArg("-blockminsize", DEFAULT_BLOCK_MIN_SIZE);
    nBlockMinSize = std::min(nBlockMaxSize, nBlockMinSize);

    // Collect memory pool transactions into the block
    CTxMemPool::setEntries inBlock;
    CTxMemPool::setEntries waitSet;

    // This vector will be sorted into a priority queue:
    vector<TxCoinAgePriority> vecPriority;
    TxCoinAgePriorityCompare pricomparer;
    std::map<CTxMemPool::txiter, double, CTxMemPool::CompareIteratorByHash> waitPriMap;
    typedef std::map<CTxMemPool::txiter, double, CTxMemPool::CompareIteratorByHash>::iterator waitPriIter;
    double actualPriority = -1;

    std::priority_queue<CTxMemPool::txiter, std::vector<CTxMemPool::txiter>, ScoreCompare> clearedTxs;
    bool fPrintPriority = GetBoolArg("-printpriority", DEFAULT_PRINTPRIORITY);
    uint64_t nBlockSize = 0;  // BU add the proper block size quantity to the actual size
    {
      CBlockHeader h;
      nBlockSize += h.GetSerializeSize(SER_NETWORK, PROTOCOL_VERSION);
    }
    assert(nBlockSize == 80);  // BU always 80 bytes


    unsigned int nCoinbaseSize=0;
    // Compute coinbase transaction WITHOUT FEES just to get its size.  We will recompute this at the end when we know the fees.
    {
      txNew.vout[0].nValue = 0;  // Will be fixed below, but we need to adjust the size for a possible 9 byte varint
      txNew.vin[0].scriptSig = CScript() << ((int) 0) << CScriptNum(0);  // block height will be fixed below, but we need to adjust the size for a possible 9 byte varint

      // BU005 add block size settings to the coinbase
      std::string cbmsg = FormatCoinbaseMessage(BUComments, minerComment);
      const char* cbcstr = cbmsg.c_str();
      vector<unsigned char> vec(cbcstr, cbcstr+cbmsg.size());
      COINBASE_FLAGS = CScript() << vec;
      // Chop off any extra data in the COINBASE_FLAGS so the sig does not exceed the max.  
      // we can do this because the coinbase is not a "real" script...
      if (txNew.vin[0].scriptSig.size() + COINBASE_FLAGS.size() > MAX_COINBASE_SCRIPTSIG_SIZE)
        {
          COINBASE_FLAGS.resize(MAX_COINBASE_SCRIPTSIG_SIZE - txNew.vin[0].scriptSig.size());
        }
      txNew.vin[0].scriptSig = txNew.vin[0].scriptSig + COINBASE_FLAGS;
      nCoinbaseSize = txNew.GetSerializeSize(SER_NETWORK, PROTOCOL_VERSION) + 16;  // This code serialized the transaction but the 2 zeros above (nValue and block height) got encoded into 2 bytes, yet these are varints so there is a possible 16 more bytes 
      // BU005 END
    }
    
    nBlockSize += std::max(nCoinbaseSize,(unsigned int) coinbaseReserve.value);  // BU Miners take the block we give them, wipe away our coinbase and add their own.  So if their reserve choice is bigger then our coinbase then use that.
    
    uint64_t nBlockTx = 0;
    unsigned int nBlockSigOps = 100;  // Reserve 100 sigops for miners to use in their coinbase transaction
    int lastFewTxs = 0;
    CAmount nFees = 0;

    {
        LOCK2(cs_main, mempool.cs);
        CBlockIndex* pindexPrev = chainActive.Tip();
        const int nHeight = pindexPrev->nHeight + 1;
        pblock->nTime = GetAdjustedTime();
        const int64_t nMedianTimePast = pindexPrev->GetMedianTimePast();

        pblock->nVersion = UnlimitedComputeBlockVersion(pindexPrev, chainparams.GetConsensus(),pblock->nTime);
        // -regtest only: allow overriding block.nVersion with
        // -blockversion=N to test forking scenarios
        if (chainparams.MineBlocksOnDemand())
            pblock->nVersion = GetArg("-blockversion", pblock->nVersion);

        int64_t nLockTimeCutoff = (STANDARD_LOCKTIME_VERIFY_FLAGS & LOCKTIME_MEDIAN_TIME_PAST)
                                ? nMedianTimePast
                                : pblock->GetBlockTime();

        bool fPriorityBlock = nBlockPrioritySize > 0;
        if (fPriorityBlock) {
            vecPriority.reserve(mempool.mapTx.size());
            for (CTxMemPool::indexed_transaction_set::iterator mi = mempool.mapTx.begin();
                 mi != mempool.mapTx.end(); ++mi)
            {
                double dPriority = mi->GetPriority(nHeight);
                CAmount dummy;
                mempool.ApplyDeltas(mi->GetTx().GetHash(), dPriority, dummy);
                vecPriority.push_back(TxCoinAgePriority(dPriority, mi));
            }
            std::make_heap(vecPriority.begin(), vecPriority.end(), pricomparer);
        }

        CTxMemPool::indexed_transaction_set::nth_index<3>::type::iterator mi = mempool.mapTx.get<3>().begin();
        CTxMemPool::txiter iter;

        while (mi != mempool.mapTx.get<3>().end() || !clearedTxs.empty())
        {
            bool priorityTx = false;
            if (fPriorityBlock && !vecPriority.empty()) { // add a tx from priority queue to fill the blockprioritysize
                priorityTx = true;
                iter = vecPriority.front().second;
                actualPriority = vecPriority.front().first;
                std::pop_heap(vecPriority.begin(), vecPriority.end(), pricomparer);
                vecPriority.pop_back();
            }
            else if (clearedTxs.empty()) { // add tx with next highest score
                iter = mempool.mapTx.project<0>(mi);
                mi++;
            }
            else {  // try to add a previously postponed child tx
                iter = clearedTxs.top();
                clearedTxs.pop();
            }

            if (inBlock.count(iter))
                continue; // could have been added to the priorityBlock

            const CTransaction& tx = iter->GetTx();

            bool fOrphan = false;
            BOOST_FOREACH(CTxMemPool::txiter parent, mempool.GetMemPoolParents(iter))
            {
                if (!inBlock.count(parent)) {
                    fOrphan = true;
                    break;
                }
            }
            if (fOrphan) {
                if (priorityTx)
                    waitPriMap.insert(std::make_pair(iter,actualPriority));
                else
                    waitSet.insert(iter);
                continue;
            }

            unsigned int nTxSize = iter->GetTxSize();            
            if (fPriorityBlock &&
                (nBlockSize + nTxSize >= nBlockPrioritySize || !AllowFree(actualPriority))) {
                fPriorityBlock = false;
                waitPriMap.clear();
            }
            if (!priorityTx &&
                (iter->GetModifiedFee() < ::minRelayTxFee.GetFee(nTxSize) && nBlockSize >= nBlockMinSize)) {
                break;
            }
            if (nBlockSize + nTxSize >= nBlockMaxSize) {
                if (nBlockSize >  nBlockMaxSize - 100 || lastFewTxs > 50) {
                    break;
                }
                // Once we're within 1000 bytes of a full block, only look at 50 more txs
                // to try to fill the remaining space.
                if (nBlockSize > nBlockMaxSize - 1000) {
                    lastFewTxs++;
                }
                continue;
            }

            if (!IsFinalTx(tx, nHeight, nLockTimeCutoff))
                continue;

            unsigned int nTxSigOps = iter->GetSigOpCount();
            if (nBlockSize + nTxSize <= BLOCKSTREAM_CORE_MAX_BLOCK_SIZE) // Enforce the "old" sigops for <= 1MB blocks
              {      
                if (nBlockSigOps + nTxSigOps >= BLOCKSTREAM_CORE_MAX_BLOCK_SIGOPS) {  // BU: be conservative about what is generated
                  if (nBlockSigOps > BLOCKSTREAM_CORE_MAX_BLOCK_SIGOPS - 2) {  // BU: so a block that is near the sigops limit might be shorter than it could be if the high sigops tx was backed out and other tx added.
                      break;
                  }
                  continue;
                }
              }
            else if (nBlockSize + nTxSize > BLOCKSTREAM_CORE_MAX_BLOCK_SIZE)
              {
                uint64_t blockMbSize = 1+((nBlockSize + nTxSize - 1)/1000000);
                if (nBlockSigOps + nTxSigOps > blockMiningSigopsPerMb.value*blockMbSize)
                  {
                  if (nBlockSigOps >  blockMiningSigopsPerMb.value*blockMbSize - 2)
                    {
                    break;  // very close to the limit, so the block is finished.  So a block that is near the sigops limit might be shorter than it could be if the high sigops tx was backed out and other tx added.
                    }
                  continue;  // find another TX
                  }
              }

            CAmount nTxFees = iter->GetFee();
            // Added
            pblock->vtx.push_back(tx);
            pblocktemplate->vTxFees.push_back(nTxFees);
            pblocktemplate->vTxSigOps.push_back(nTxSigOps);
            nBlockSize += nTxSize;
            ++nBlockTx;
            nBlockSigOps += nTxSigOps;
            nFees += nTxFees;

            if (fPrintPriority)
            {
                double dPriority = iter->GetPriority(nHeight);
                CAmount dummy;
                mempool.ApplyDeltas(tx.GetHash(), dPriority, dummy);
                LogPrintf("priority %.1f fee %s txid %s\n",
                          dPriority , CFeeRate(iter->GetModifiedFee(), nTxSize).ToString(), tx.GetHash().ToString());
            }

            inBlock.insert(iter);

            // Add transactions that depend on this one to the priority queue
            BOOST_FOREACH(CTxMemPool::txiter child, mempool.GetMemPoolChildren(iter))
            {
                if (fPriorityBlock) {
                    waitPriIter wpiter = waitPriMap.find(child);
                    if (wpiter != waitPriMap.end()) {
                        vecPriority.push_back(TxCoinAgePriority(wpiter->second,child));
                        std::push_heap(vecPriority.begin(), vecPriority.end(), pricomparer);
                        waitPriMap.erase(wpiter);
                    }
                }
                else {
                    if (waitSet.count(child)) {
                        clearedTxs.push(child);
                        waitSet.erase(child);
                    }
                }
            }
        }
        nLastBlockTx = nBlockTx;
        nLastBlockSize = nBlockSize;
        LogPrintf("CreateNewBlock(): total size %u txs: %u fees: %ld sigops %d\n", nBlockSize, nBlockTx, nFees, nBlockSigOps);

        // Compute final coinbase transaction.
        txNew.vout[0].nValue = nFees + GetBlockSubsidy(nHeight, chainparams.GetConsensus());
        txNew.vin[0].scriptSig = CScript() << nHeight << CScriptNum(0);

        // BU005 add block size settings to the coinbase
        std::string cbmsg = FormatCoinbaseMessage(BUComments, minerComment);
        const char* cbcstr = cbmsg.c_str();
        vector<unsigned char> vec(cbcstr, cbcstr+cbmsg.size());
        COINBASE_FLAGS = CScript() << vec;
        // Chop off any extra data in the COINBASE_FLAGS so the sig does not exceed the max.  
        // we can do this because the coinbase is not a "real" script...
        if (txNew.vin[0].scriptSig.size() + COINBASE_FLAGS.size() > MAX_COINBASE_SCRIPTSIG_SIZE)
          {
          COINBASE_FLAGS.resize(MAX_COINBASE_SCRIPTSIG_SIZE - txNew.vin[0].scriptSig.size());
          }
        txNew.vin[0].scriptSig = txNew.vin[0].scriptSig + COINBASE_FLAGS;
        // BU005 END
        
        pblock->vtx[0] = txNew;
        pblocktemplate->vTxFees[0] = -nFees;

        // Fill in header
        pblock->hashPrevBlock  = pindexPrev->GetBlockHash();
        UpdateTime(pblock, chainparams.GetConsensus(), pindexPrev);
        pblock->nBits          = GetNextWorkRequired(pindexPrev, pblock, chainparams.GetConsensus());
        pblock->nNonce         = 0;
        pblocktemplate->vTxSigOps[0] = GetLegacySigOpCount(pblock->vtx[0]);

        CValidationState state;
        if (blockstreamCoreCompatible)
          {
            if (!TestConservativeBlockValidity(state, chainparams, *pblock, pindexPrev, false, false)) {
              throw std::runtime_error(strprintf("%s: TestBlockValidity failed: %s", __func__, FormatStateMessage(state)));
            }
          }
        else
          {
            if (!TestBlockValidity(state, chainparams, *pblock, pindexPrev, false, false))
              {
                throw std::runtime_error(strprintf("%s: TestBlockValidity failed: %s", __func__, FormatStateMessage(state)));
              }
          }
        if (pblock->fExcessive)
          {
            throw std::runtime_error(strprintf("%s: Excessive block generated: %s", __func__, FormatStateMessage(state)));
          }           
    }

    return pblocktemplate.release();
}

void IncrementExtraNonce(CBlock* pblock, const CBlockIndex* pindexPrev, unsigned int& nExtraNonce)
{
    // Update nExtraNonce
    static uint256 hashPrevBlock;
    if (hashPrevBlock != pblock->hashPrevBlock)
    {
        nExtraNonce = 0;
        hashPrevBlock = pblock->hashPrevBlock;
    }
    ++nExtraNonce;
    unsigned int nHeight = pindexPrev->nHeight+1; // Height first in coinbase required for block.version=2
    CMutableTransaction txCoinbase(pblock->vtx[0]);
 
    CScript script = (CScript() << nHeight << CScriptNum(nExtraNonce));
    if (script.size() + COINBASE_FLAGS.size() > MAX_COINBASE_SCRIPTSIG_SIZE)
      {
	COINBASE_FLAGS.resize(MAX_COINBASE_SCRIPTSIG_SIZE - script.size());
      }
    txCoinbase.vin[0].scriptSig = script + COINBASE_FLAGS;
    assert(txCoinbase.vin[0].scriptSig.size() <= 100);

    pblock->vtx[0] = txCoinbase;
    pblock->hashMerkleRoot = BlockMerkleRoot(*pblock);
<<<<<<< HEAD
}

//////////////////////////////////////////////////////////////////////////////
//
// Internal miner
//

//
// ScanHash scans nonces looking for a hash with at least some zero bits.
// The nonce is usually preserved between calls, but periodically or if the
// nonce is 0xffff0000 or above, the block is rebuilt and nNonce starts over at
// zero.
//
bool static ScanHash(const CBlockHeader *pblock, uint32_t& nNonce, uint256 *phash)
{
    // Write the first 76 bytes of the block header to a double-SHA256 state.
    CHash256 hasher;
    CDataStream ss(SER_NETWORK, PROTOCOL_VERSION);
    ss << *pblock;
    assert(ss.size() == 80);
    hasher.Write((unsigned char*)&ss[0], 76);

    while (true) {
        nNonce++;

        // Write the last 4 bytes of the block header (the nonce) to a copy of
        // the double-SHA256 state, and compute the result.
        CHash256(hasher).Write((unsigned char*)&nNonce, 4).Finalize((unsigned char*)phash);

        // Return the nonce if the hash has at least some zero bits,
        // caller will check if it has enough to reach the target
        if (((uint16_t*)phash)[15] == 0)
            return true;

        // If nothing found after trying for a while, return -1
        if ((nNonce & 0xfff) == 0)
            return false;
    }
}

static bool ProcessBlockFound(const CBlock* pblock, const CChainParams& chainparams)
{
    LogPrintf("%s\n", pblock->ToString());
    LogPrintf("generated %s\n", FormatMoney(pblock->vtx[0].vout[0].nValue));

    // Found a solution
    {
        LOCK(cs_main);
        if (pblock->hashPrevBlock != chainActive.Tip()->GetBlockHash())
            return error("BitcoinMiner: generated block is stale");
    }

    // Inform about the new block
    GetMainSignals().BlockFound(pblock->GetHash());


    {
        // We take a cs_main lock here even though it will also be aquired in ProcessNewBlock.  We want
        // to make sure we give priority to our own blocks.  This is in order to prevent any other Parallel 
        // Blocks to validate when we've just mined one of our own blocks.
        LOCK(cs_main);

        // In we are mining our own block or not running in parallel for any reason 
        // we must terminate any block validation threads that are currently running,
        // Unless they have more work than our own block.
        // TODO: we need a better way to determine if a reorg is in progress.
        PV.StopAllValidationThreads(pblock->GetBlockHeader().nBits);

        // Process this block the same as if we had received it from another node
        CValidationState state;
        if (!ProcessNewBlock(state, chainparams, NULL, pblock, true, NULL, false))
            return error("BitcoinMiner: ProcessNewBlock, block not accepted");
    }

    return true;
}

void static BitcoinMiner(const CChainParams& chainparams)
{
    LogPrintf("BitcoinMiner started\n");
    SetThreadPriority(THREAD_PRIORITY_LOWEST);
    RenameThread("bitcoin-miner");

    unsigned int nExtraNonce = 0;

    boost::shared_ptr<CReserveScript> coinbaseScript;
    GetMainSignals().ScriptForMining(coinbaseScript);

    try {
        // Throw an error if no script was provided.  This can happen
        // due to some internal error but also if the keypool is empty.
        // In the latter case, already the pointer is NULL.
        if (!coinbaseScript || coinbaseScript->reserveScript.empty())
            throw std::runtime_error("No coinbase script available (mining requires a wallet)");

        while (true) {
            if (chainparams.MiningRequiresPeers()) {
                // Busy-wait for the network to come online so we don't waste time mining
                // on an obsolete chain. In regtest mode we expect to fly solo.
                do {
                    bool fvNodesEmpty;
                    {
                        LOCK(cs_vNodes);
                        fvNodesEmpty = vNodes.empty();
                    }
                    if (!fvNodesEmpty && !IsInitialBlockDownload())
                        break;
                    MilliSleep(1000);
                } while (true);
            }

            //
            // Create new block
            //
            unsigned int nTransactionsUpdatedLast = mempool.GetTransactionsUpdated();
            CBlockIndex* pindexPrev = chainActive.Tip();

            unique_ptr<CBlockTemplate> pblocktemplate(CreateNewBlock(chainparams, coinbaseScript->reserveScript));
            if (!pblocktemplate.get())
            {
                LogPrintf("Error in BitcoinMiner: Keypool ran out, please call keypoolrefill before restarting the mining thread\n");
                return;
            }
            CBlock *pblock = &pblocktemplate->block;
            IncrementExtraNonce(pblock, pindexPrev, nExtraNonce);

            LogPrintf("Running BitcoinMiner with %u transactions in block (%u bytes)\n", pblock->vtx.size(),
                ::GetSerializeSize(*pblock, SER_NETWORK, PROTOCOL_VERSION));

            //
            // Search
            //
            int64_t nStart = GetTime();
            arith_uint256 hashTarget = arith_uint256().SetCompact(pblock->nBits);
            uint256 hash;
            uint32_t nNonce = 0;
            while (true) {
                // Check if something found
                if (ScanHash(pblock, nNonce, &hash))
                {
                    if (UintToArith256(hash) <= hashTarget)
                    {
                        // Found a solution
                        pblock->nNonce = nNonce;
                        assert(hash == pblock->GetHash());

                        SetThreadPriority(THREAD_PRIORITY_NORMAL);
                        LogPrintf("BitcoinMiner:\n");
                        LogPrintf("proof-of-work found  \n  hash: %s  \ntarget: %s\n", hash.GetHex(), hashTarget.GetHex());
                        ProcessBlockFound(pblock, chainparams);
                        SetThreadPriority(THREAD_PRIORITY_LOWEST);
                        coinbaseScript->KeepScript();

                        // In regression test mode, stop mining after a block is found.
                        if (chainparams.MineBlocksOnDemand())
                            throw boost::thread_interrupted();

                        break;
                    }
                }

                // Check for stop or if block needs to be rebuilt
                boost::this_thread::interruption_point();
                // Regtest mode doesn't require peers
                if (vNodes.empty() && chainparams.MiningRequiresPeers())
                    break;
                if (nNonce >= 0xffff0000)
                    break;
                if (mempool.GetTransactionsUpdated() != nTransactionsUpdatedLast && GetTime() - nStart > 60)
                    break;
                if (pindexPrev != chainActive.Tip())
                    break;

                // Update nTime every few seconds
                if (UpdateTime(pblock, chainparams.GetConsensus(), pindexPrev) < 0)
                    break; // Recreate the block if the clock has run backwards,
                           // so that we can use the correct time.
                if (chainparams.GetConsensus().fPowAllowMinDifficultyBlocks)
                {
                    // Changing pblock->nTime can change work required on testnet:
                    hashTarget.SetCompact(pblock->nBits);
                }
            }
        }
    }
    catch (const boost::thread_interrupted&)
    {
        LogPrintf("BitcoinMiner terminated\n");
        throw;
    }
    catch (const std::runtime_error &e)
    {
        LogPrintf("BitcoinMiner runtime error: %s\n", e.what());
        return;
    }
}

void GenerateBitcoins(bool fGenerate, int nThreads, const CChainParams& chainparams)
{
    static boost::thread_group* minerThreads = NULL;

    if (nThreads < 0)
        nThreads = GetNumCores();

    if (minerThreads != NULL)
    {
        minerThreads->interrupt_all();
        delete minerThreads;
        minerThreads = NULL;
    }

    if (nThreads == 0 || !fGenerate)
        return;

    minerThreads = new boost::thread_group();
    for (int i = 0; i < nThreads; i++)
        minerThreads->create_thread(boost::bind(&BitcoinMiner, boost::cref(chainparams)));
=======
>>>>>>> 8420cae5
}<|MERGE_RESOLUTION|>--- conflicted
+++ resolved
@@ -415,224 +415,4 @@
 
     pblock->vtx[0] = txCoinbase;
     pblock->hashMerkleRoot = BlockMerkleRoot(*pblock);
-<<<<<<< HEAD
 }
-
-//////////////////////////////////////////////////////////////////////////////
-//
-// Internal miner
-//
-
-//
-// ScanHash scans nonces looking for a hash with at least some zero bits.
-// The nonce is usually preserved between calls, but periodically or if the
-// nonce is 0xffff0000 or above, the block is rebuilt and nNonce starts over at
-// zero.
-//
-bool static ScanHash(const CBlockHeader *pblock, uint32_t& nNonce, uint256 *phash)
-{
-    // Write the first 76 bytes of the block header to a double-SHA256 state.
-    CHash256 hasher;
-    CDataStream ss(SER_NETWORK, PROTOCOL_VERSION);
-    ss << *pblock;
-    assert(ss.size() == 80);
-    hasher.Write((unsigned char*)&ss[0], 76);
-
-    while (true) {
-        nNonce++;
-
-        // Write the last 4 bytes of the block header (the nonce) to a copy of
-        // the double-SHA256 state, and compute the result.
-        CHash256(hasher).Write((unsigned char*)&nNonce, 4).Finalize((unsigned char*)phash);
-
-        // Return the nonce if the hash has at least some zero bits,
-        // caller will check if it has enough to reach the target
-        if (((uint16_t*)phash)[15] == 0)
-            return true;
-
-        // If nothing found after trying for a while, return -1
-        if ((nNonce & 0xfff) == 0)
-            return false;
-    }
-}
-
-static bool ProcessBlockFound(const CBlock* pblock, const CChainParams& chainparams)
-{
-    LogPrintf("%s\n", pblock->ToString());
-    LogPrintf("generated %s\n", FormatMoney(pblock->vtx[0].vout[0].nValue));
-
-    // Found a solution
-    {
-        LOCK(cs_main);
-        if (pblock->hashPrevBlock != chainActive.Tip()->GetBlockHash())
-            return error("BitcoinMiner: generated block is stale");
-    }
-
-    // Inform about the new block
-    GetMainSignals().BlockFound(pblock->GetHash());
-
-
-    {
-        // We take a cs_main lock here even though it will also be aquired in ProcessNewBlock.  We want
-        // to make sure we give priority to our own blocks.  This is in order to prevent any other Parallel 
-        // Blocks to validate when we've just mined one of our own blocks.
-        LOCK(cs_main);
-
-        // In we are mining our own block or not running in parallel for any reason 
-        // we must terminate any block validation threads that are currently running,
-        // Unless they have more work than our own block.
-        // TODO: we need a better way to determine if a reorg is in progress.
-        PV.StopAllValidationThreads(pblock->GetBlockHeader().nBits);
-
-        // Process this block the same as if we had received it from another node
-        CValidationState state;
-        if (!ProcessNewBlock(state, chainparams, NULL, pblock, true, NULL, false))
-            return error("BitcoinMiner: ProcessNewBlock, block not accepted");
-    }
-
-    return true;
-}
-
-void static BitcoinMiner(const CChainParams& chainparams)
-{
-    LogPrintf("BitcoinMiner started\n");
-    SetThreadPriority(THREAD_PRIORITY_LOWEST);
-    RenameThread("bitcoin-miner");
-
-    unsigned int nExtraNonce = 0;
-
-    boost::shared_ptr<CReserveScript> coinbaseScript;
-    GetMainSignals().ScriptForMining(coinbaseScript);
-
-    try {
-        // Throw an error if no script was provided.  This can happen
-        // due to some internal error but also if the keypool is empty.
-        // In the latter case, already the pointer is NULL.
-        if (!coinbaseScript || coinbaseScript->reserveScript.empty())
-            throw std::runtime_error("No coinbase script available (mining requires a wallet)");
-
-        while (true) {
-            if (chainparams.MiningRequiresPeers()) {
-                // Busy-wait for the network to come online so we don't waste time mining
-                // on an obsolete chain. In regtest mode we expect to fly solo.
-                do {
-                    bool fvNodesEmpty;
-                    {
-                        LOCK(cs_vNodes);
-                        fvNodesEmpty = vNodes.empty();
-                    }
-                    if (!fvNodesEmpty && !IsInitialBlockDownload())
-                        break;
-                    MilliSleep(1000);
-                } while (true);
-            }
-
-            //
-            // Create new block
-            //
-            unsigned int nTransactionsUpdatedLast = mempool.GetTransactionsUpdated();
-            CBlockIndex* pindexPrev = chainActive.Tip();
-
-            unique_ptr<CBlockTemplate> pblocktemplate(CreateNewBlock(chainparams, coinbaseScript->reserveScript));
-            if (!pblocktemplate.get())
-            {
-                LogPrintf("Error in BitcoinMiner: Keypool ran out, please call keypoolrefill before restarting the mining thread\n");
-                return;
-            }
-            CBlock *pblock = &pblocktemplate->block;
-            IncrementExtraNonce(pblock, pindexPrev, nExtraNonce);
-
-            LogPrintf("Running BitcoinMiner with %u transactions in block (%u bytes)\n", pblock->vtx.size(),
-                ::GetSerializeSize(*pblock, SER_NETWORK, PROTOCOL_VERSION));
-
-            //
-            // Search
-            //
-            int64_t nStart = GetTime();
-            arith_uint256 hashTarget = arith_uint256().SetCompact(pblock->nBits);
-            uint256 hash;
-            uint32_t nNonce = 0;
-            while (true) {
-                // Check if something found
-                if (ScanHash(pblock, nNonce, &hash))
-                {
-                    if (UintToArith256(hash) <= hashTarget)
-                    {
-                        // Found a solution
-                        pblock->nNonce = nNonce;
-                        assert(hash == pblock->GetHash());
-
-                        SetThreadPriority(THREAD_PRIORITY_NORMAL);
-                        LogPrintf("BitcoinMiner:\n");
-                        LogPrintf("proof-of-work found  \n  hash: %s  \ntarget: %s\n", hash.GetHex(), hashTarget.GetHex());
-                        ProcessBlockFound(pblock, chainparams);
-                        SetThreadPriority(THREAD_PRIORITY_LOWEST);
-                        coinbaseScript->KeepScript();
-
-                        // In regression test mode, stop mining after a block is found.
-                        if (chainparams.MineBlocksOnDemand())
-                            throw boost::thread_interrupted();
-
-                        break;
-                    }
-                }
-
-                // Check for stop or if block needs to be rebuilt
-                boost::this_thread::interruption_point();
-                // Regtest mode doesn't require peers
-                if (vNodes.empty() && chainparams.MiningRequiresPeers())
-                    break;
-                if (nNonce >= 0xffff0000)
-                    break;
-                if (mempool.GetTransactionsUpdated() != nTransactionsUpdatedLast && GetTime() - nStart > 60)
-                    break;
-                if (pindexPrev != chainActive.Tip())
-                    break;
-
-                // Update nTime every few seconds
-                if (UpdateTime(pblock, chainparams.GetConsensus(), pindexPrev) < 0)
-                    break; // Recreate the block if the clock has run backwards,
-                           // so that we can use the correct time.
-                if (chainparams.GetConsensus().fPowAllowMinDifficultyBlocks)
-                {
-                    // Changing pblock->nTime can change work required on testnet:
-                    hashTarget.SetCompact(pblock->nBits);
-                }
-            }
-        }
-    }
-    catch (const boost::thread_interrupted&)
-    {
-        LogPrintf("BitcoinMiner terminated\n");
-        throw;
-    }
-    catch (const std::runtime_error &e)
-    {
-        LogPrintf("BitcoinMiner runtime error: %s\n", e.what());
-        return;
-    }
-}
-
-void GenerateBitcoins(bool fGenerate, int nThreads, const CChainParams& chainparams)
-{
-    static boost::thread_group* minerThreads = NULL;
-
-    if (nThreads < 0)
-        nThreads = GetNumCores();
-
-    if (minerThreads != NULL)
-    {
-        minerThreads->interrupt_all();
-        delete minerThreads;
-        minerThreads = NULL;
-    }
-
-    if (nThreads == 0 || !fGenerate)
-        return;
-
-    minerThreads = new boost::thread_group();
-    for (int i = 0; i < nThreads; i++)
-        minerThreads->create_thread(boost::bind(&BitcoinMiner, boost::cref(chainparams)));
-=======
->>>>>>> 8420cae5
-}