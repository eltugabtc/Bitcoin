// Copyright (c) 2009-2010 Satoshi Nakamoto
// Copyright (c) 2009-2015 The Bitcoin Core developers
// Distributed under the MIT software license, see the accompanying
// file COPYING or http://www.opensource.org/licenses/mit-license.php.

#include "miner.h"

#include "amount.h"
#include "chain.h"
#include "chainparams.h"
#include "coins.h"
#include "consensus/consensus.h"
#include "consensus/merkle.h"
#include "consensus/validation.h"
#include "hash.h"
#include "main.h"
#include "net.h"
#include "policy/policy.h"
#include "pow.h"
#include "primitives/transaction.h"
#include "script/standard.h"
#include "timedata.h"
#include "txmempool.h"
#include "util.h"
#include "utilmoneystr.h"
#include "validationinterface.h"

#include <algorithm>
#include <boost/thread.hpp>
#include <boost/tuple/tuple.hpp>
#include <queue>

using namespace std;

//////////////////////////////////////////////////////////////////////////////
//
// BitcoinMiner
//

//
// Unconfirmed transactions in the memory pool often depend on other
// transactions in the memory pool. When we select transactions from the
// pool, we select by highest priority or fee rate, so we might consider
// transactions that depend on transactions that aren't yet in the block.

uint64_t nLastBlockTx = 0;
uint64_t nLastBlockSize = 0;
uint64_t nLastBlockWeight = 0;

class ScoreCompare
{
public:
    ScoreCompare() {}

    bool operator()(const CTxMemPool::txiter a, const CTxMemPool::txiter b)
    {
        return CompareTxMemPoolEntryByScore()(*b,*a); // Convert to less than
    }
};

int64_t UpdateTime(CBlockHeader* pblock, const Consensus::Params& consensusParams, const CBlockIndex* pindexPrev)
{
    int64_t nOldTime = pblock->nTime;
    int64_t nNewTime = std::max(pindexPrev->GetMedianTimePast()+1, GetAdjustedTime());

    if (nOldTime < nNewTime)
        pblock->nTime = nNewTime;

    // Updating time can change work required on testnet:
    if (consensusParams.fPowAllowMinDifficultyBlocks)
        pblock->nBits = GetNextWorkRequired(pindexPrev, pblock, consensusParams);

    return nNewTime - nOldTime;
}

BlockAssembler::BlockAssembler(const CChainParams& _chainparams)
    : chainparams(_chainparams)
{
    // Block resource limits
    // If neither -blockmaxsize or -blockmaxweight is given, limit to DEFAULT_BLOCK_MAX_*
    // If only one is given, only restrict the specified resource.
    // If both are given, restrict both.
    nBlockMaxWeight = DEFAULT_BLOCK_MAX_WEIGHT;
    nBlockMaxSize = DEFAULT_BLOCK_MAX_SIZE;
    bool fWeightSet = false;
    if (mapArgs.count("-blockmaxweight")) {
        nBlockMaxWeight = GetArg("-blockmaxweight", DEFAULT_BLOCK_MAX_WEIGHT);
        nBlockMaxSize = MAX_BLOCK_SERIALIZED_SIZE;
        fWeightSet = true;
    }
    if (mapArgs.count("-blockmaxsize")) {
        nBlockMaxSize = GetArg("-blockmaxsize", DEFAULT_BLOCK_MAX_SIZE);
        if (!fWeightSet) {
            nBlockMaxWeight = nBlockMaxSize * WITNESS_SCALE_FACTOR;
        }
    }

    // Limit weight to between 4K and MAX_BLOCK_WEIGHT-4K for sanity:
    nBlockMaxWeight = std::max((unsigned int)4000, std::min((unsigned int)(MAX_BLOCK_WEIGHT-4000), nBlockMaxWeight));
    // Limit size to between 1K and MAX_BLOCK_SERIALIZED_SIZE-1K for sanity:
    nBlockMaxSize = std::max((unsigned int)1000, std::min((unsigned int)(MAX_BLOCK_SERIALIZED_SIZE-1000), nBlockMaxSize));

    // Whether we need to account for byte usage (in addition to weight usage)
    fNeedSizeAccounting = (nBlockMaxSize < MAX_BLOCK_SERIALIZED_SIZE-1000);
}

void BlockAssembler::resetBlock()
{
    inBlock.clear();

    // Reserve space for coinbase tx
    nBlockSize = 1000;
    nBlockWeight = 4000;
    nBlockSigOpsCost = 400;
    fIncludeWitness = false;

    // These counters do not include coinbase tx
    nBlockTx = 0;
    nFees = 0;

    lastFewTxs = 0;
    blockFinished = false;
}

CBlockTemplate* BlockAssembler::CreateNewBlock(const CScript& scriptPubKeyIn)
{
    resetBlock();

    pblocktemplate.reset(new CBlockTemplate());

    if(!pblocktemplate.get())
        return NULL;
    pblock = &pblocktemplate->block; // pointer for convenience

    // Add dummy coinbase tx as first transaction
    pblock->vtx.push_back(CTransaction());
    pblocktemplate->vTxFees.push_back(-1); // updated at end
    pblocktemplate->vTxSigOpsCost.push_back(-1); // updated at end

    LOCK2(cs_main, mempool.cs);
    CBlockIndex* pindexPrev = chainActive.Tip();
    nHeight = pindexPrev->nHeight + 1;

<<<<<<< HEAD
    // Create coinbase tx
    CMutableTransaction txNew;
    txNew.vin.resize(1);
    txNew.vin[0].prevout.SetNull();
    txNew.vout.resize(1);
    txNew.vout[0].scriptPubKey = scriptPubKeyIn;

    // Add dummy coinbase tx as first transaction
    pblock->vtx.push_back(CTransaction());
    pblocktemplate->vTxFees.push_back(-1); // updated at end
    pblocktemplate->vTxSigOps.push_back(-1); // updated at end

    // Largest block you're willing to create:
    unsigned int nBlockMaxSize = GetArg("-blockmaxsize", DEFAULT_BLOCK_MAX_SIZE);
    // Limit to between 1K and MAX_BLOCK_SIZE-1K for sanity:
    nBlockMaxSize = std::max((unsigned int)1000, std::min((unsigned int)(MAX_BLOCK_SIZE-1000), nBlockMaxSize));
=======
    pblock->nVersion = ComputeBlockVersion(pindexPrev, chainparams.GetConsensus());
    // -regtest only: allow overriding block.nVersion with
    // -blockversion=N to test forking scenarios
    if (chainparams.MineBlocksOnDemand())
        pblock->nVersion = GetArg("-blockversion", pblock->nVersion);

    pblock->nTime = GetAdjustedTime();
    const int64_t nMedianTimePast = pindexPrev->GetMedianTimePast();

    nLockTimeCutoff = (STANDARD_LOCKTIME_VERIFY_FLAGS & LOCKTIME_MEDIAN_TIME_PAST)
                       ? nMedianTimePast
                       : pblock->GetBlockTime();

    // Decide whether to include witness transactions
    // This is only needed in case the witness softfork activation is reverted
    // (which would require a very deep reorganization) or when
    // -promiscuousmempoolflags is used.
    // TODO: replace this with a call to main to assess validity of a mempool
    // transaction (which in most cases can be a no-op).
    fIncludeWitness = IsWitnessEnabled(pindexPrev, chainparams.GetConsensus());

    addPriorityTxs();
    addPackageTxs();

    nLastBlockTx = nBlockTx;
    nLastBlockSize = nBlockSize;
    nLastBlockWeight = nBlockWeight;

    // Create coinbase transaction.
    CMutableTransaction coinbaseTx;
    coinbaseTx.vin.resize(1);
    coinbaseTx.vin[0].prevout.SetNull();
    coinbaseTx.vout.resize(1);
    coinbaseTx.vout[0].scriptPubKey = scriptPubKeyIn;
    coinbaseTx.vout[0].nValue = nFees + GetBlockSubsidy(nHeight, chainparams.GetConsensus());
    coinbaseTx.vin[0].scriptSig = CScript() << nHeight << OP_0;
    pblock->vtx[0] = coinbaseTx;
    pblocktemplate->vchCoinbaseCommitment = GenerateCoinbaseCommitment(*pblock, pindexPrev, chainparams.GetConsensus());
    pblocktemplate->vTxFees[0] = -nFees;

    uint64_t nSerializeSize = GetSerializeSize(*pblock, SER_NETWORK, PROTOCOL_VERSION);
    LogPrintf("CreateNewBlock(): total size: %u block weight: %u txs: %u fees: %ld sigops %d\n", nSerializeSize, GetBlockWeight(*pblock), nBlockTx, nFees, nBlockSigOpsCost);

    // Fill in header
    pblock->hashPrevBlock  = pindexPrev->GetBlockHash();
    UpdateTime(pblock, chainparams.GetConsensus(), pindexPrev);
    pblock->nBits          = GetNextWorkRequired(pindexPrev, pblock, chainparams.GetConsensus());
    pblock->nNonce         = 0;
    pblocktemplate->vTxSigOpsCost[0] = WITNESS_SCALE_FACTOR * GetLegacySigOpCount(pblock->vtx[0]);
>>>>>>> 0d719145

    CValidationState state;
    if (!TestBlockValidity(state, chainparams, *pblock, pindexPrev, false, false)) {
        throw std::runtime_error(strprintf("%s: TestBlockValidity failed: %s", __func__, FormatStateMessage(state)));
    }

    return pblocktemplate.release();
}

bool BlockAssembler::isStillDependent(CTxMemPool::txiter iter)
{
    BOOST_FOREACH(CTxMemPool::txiter parent, mempool.GetMemPoolParents(iter))
    {
        if (!inBlock.count(parent)) {
            return true;
        }
    }
    return false;
}

void BlockAssembler::onlyUnconfirmed(CTxMemPool::setEntries& testSet)
{
    for (CTxMemPool::setEntries::iterator iit = testSet.begin(); iit != testSet.end(); ) {
        // Only test txs not already in the block
        if (inBlock.count(*iit)) {
            testSet.erase(iit++);
        }
        else {
            iit++;
        }
    }
}

bool BlockAssembler::TestPackage(uint64_t packageSize, int64_t packageSigOpsCost)
{
    // TODO: switch to weight-based accounting for packages instead of vsize-based accounting.
    if (nBlockWeight + WITNESS_SCALE_FACTOR * packageSize >= nBlockMaxWeight)
        return false;
    if (nBlockSigOpsCost + packageSigOpsCost >= MAX_BLOCK_SIGOPS_COST)
        return false;
    return true;
}

<<<<<<< HEAD
    {
        LOCK2(cs_main, mempool.cs);
        CBlockIndex* pindexPrev = chainActive.Tip();
        const int nHeight = pindexPrev->nHeight + 1;
        pblock->nTime = GetAdjustedTime();
        const int64_t nMedianTimePast = pindexPrev->GetMedianTimePast();

        pblock->nVersion = ComputeBlockVersion(pindexPrev, chainparams.GetConsensus());
        // -regtest only: allow overriding block.nVersion with
        // -blockversion=N to test forking scenarios
        if (chainparams.MineBlocksOnDemand())
            pblock->nVersion = GetArg("-blockversion", pblock->nVersion);

        int64_t nLockTimeCutoff = (STANDARD_LOCKTIME_VERIFY_FLAGS & LOCKTIME_MEDIAN_TIME_PAST)
                                ? nMedianTimePast
                                : pblock->GetBlockTime();

        bool fPriorityBlock = nBlockPrioritySize > 0;
        if (fPriorityBlock) {
            vecPriority.reserve(mempool.mapTx.size());
            for (CTxMemPool::indexed_transaction_set::iterator mi = mempool.mapTx.begin();
                 mi != mempool.mapTx.end(); ++mi)
            {
                double dPriority = mi->GetPriority(nHeight);
                CAmount dummy;
                mempool.ApplyDeltas(mi->GetTx().GetHash(), dPriority, dummy);
                vecPriority.push_back(TxCoinAgePriority(dPriority, mi));
=======
// Perform transaction-level checks before adding to block:
// - transaction finality (locktime)
// - premature witness (in case segwit transactions are added to mempool before
//   segwit activation)
// - serialized size (in case -blockmaxsize is in use)
bool BlockAssembler::TestPackageTransactions(const CTxMemPool::setEntries& package)
{
    uint64_t nPotentialBlockSize = nBlockSize; // only used with fNeedSizeAccounting
    BOOST_FOREACH (const CTxMemPool::txiter it, package) {
        if (!IsFinalTx(it->GetTx(), nHeight, nLockTimeCutoff))
            return false;
        if (!fIncludeWitness && !it->GetTx().wit.IsNull())
            return false;
        if (fNeedSizeAccounting) {
            uint64_t nTxSize = ::GetSerializeSize(it->GetTx(), SER_NETWORK, PROTOCOL_VERSION);
            if (nPotentialBlockSize + nTxSize >= nBlockMaxSize) {
                return false;
>>>>>>> 0d719145
            }
            nPotentialBlockSize += nTxSize;
        }
    }
    return true;
}

bool BlockAssembler::TestForBlock(CTxMemPool::txiter iter)
{
    if (nBlockWeight + iter->GetTxWeight() >= nBlockMaxWeight) {
        // If the block is so close to full that no more txs will fit
        // or if we've tried more than 50 times to fill remaining space
        // then flag that the block is finished
        if (nBlockWeight >  nBlockMaxWeight - 400 || lastFewTxs > 50) {
             blockFinished = true;
             return false;
        }
        // Once we're within 4000 weight of a full block, only look at 50 more txs
        // to try to fill the remaining space.
        if (nBlockWeight > nBlockMaxWeight - 4000) {
            lastFewTxs++;
        }
        return false;
    }

    if (fNeedSizeAccounting) {
        if (nBlockSize + ::GetSerializeSize(iter->GetTx(), SER_NETWORK, PROTOCOL_VERSION) >= nBlockMaxSize) {
            if (nBlockSize >  nBlockMaxSize - 100 || lastFewTxs > 50) {
                 blockFinished = true;
                 return false;
            }
            if (nBlockSize > nBlockMaxSize - 1000) {
                lastFewTxs++;
            }
            return false;
        }
    }

    if (nBlockSigOpsCost + iter->GetSigOpCost() >= MAX_BLOCK_SIGOPS_COST) {
        // If the block has room for no more sig ops then
        // flag that the block is finished
        if (nBlockSigOpsCost > MAX_BLOCK_SIGOPS_COST - 8) {
            blockFinished = true;
            return false;
        }
        // Otherwise attempt to find another tx with fewer sigops
        // to put in the block.
        return false;
    }

    // Must check that lock times are still valid
    // This can be removed once MTP is always enforced
    // as long as reorgs keep the mempool consistent.
    if (!IsFinalTx(iter->GetTx(), nHeight, nLockTimeCutoff))
        return false;

    return true;
}

void BlockAssembler::AddToBlock(CTxMemPool::txiter iter)
{
    pblock->vtx.push_back(iter->GetTx());
    pblocktemplate->vTxFees.push_back(iter->GetFee());
    pblocktemplate->vTxSigOpsCost.push_back(iter->GetSigOpCost());
    if (fNeedSizeAccounting) {
        nBlockSize += ::GetSerializeSize(iter->GetTx(), SER_NETWORK, PROTOCOL_VERSION);
    }
    nBlockWeight += iter->GetTxWeight();
    ++nBlockTx;
    nBlockSigOpsCost += iter->GetSigOpCost();
    nFees += iter->GetFee();
    inBlock.insert(iter);

    bool fPrintPriority = GetBoolArg("-printpriority", DEFAULT_PRINTPRIORITY);
    if (fPrintPriority) {
        double dPriority = iter->GetPriority(nHeight);
        CAmount dummy;
        mempool.ApplyDeltas(iter->GetTx().GetHash(), dPriority, dummy);
        LogPrintf("priority %.1f fee %s txid %s\n",
                  dPriority,
                  CFeeRate(iter->GetModifiedFee(), iter->GetTxSize()).ToString(),
                  iter->GetTx().GetHash().ToString());
    }
}

void BlockAssembler::UpdatePackagesForAdded(const CTxMemPool::setEntries& alreadyAdded,
        indexed_modified_transaction_set &mapModifiedTx)
{
    BOOST_FOREACH(const CTxMemPool::txiter it, alreadyAdded) {
        CTxMemPool::setEntries descendants;
        mempool.CalculateDescendants(it, descendants);
        // Insert all descendants (not yet in block) into the modified set
        BOOST_FOREACH(CTxMemPool::txiter desc, descendants) {
            if (alreadyAdded.count(desc))
                continue;
            modtxiter mit = mapModifiedTx.find(desc);
            if (mit == mapModifiedTx.end()) {
                CTxMemPoolModifiedEntry modEntry(desc);
                modEntry.nSizeWithAncestors -= it->GetTxSize();
                modEntry.nModFeesWithAncestors -= it->GetModifiedFee();
                modEntry.nSigOpCostWithAncestors -= it->GetSigOpCost();
                mapModifiedTx.insert(modEntry);
            } else {
                mapModifiedTx.modify(mit, update_for_parent_inclusion(it));
            }
        }
    }
}

// Skip entries in mapTx that are already in a block or are present
// in mapModifiedTx (which implies that the mapTx ancestor state is
// stale due to ancestor inclusion in the block)
// Also skip transactions that we've already failed to add. This can happen if
// we consider a transaction in mapModifiedTx and it fails: we can then
// potentially consider it again while walking mapTx.  It's currently
// guaranteed to fail again, but as a belt-and-suspenders check we put it in
// failedTx and avoid re-evaluation, since the re-evaluation would be using
// cached size/sigops/fee values that are not actually correct.
bool BlockAssembler::SkipMapTxEntry(CTxMemPool::txiter it, indexed_modified_transaction_set &mapModifiedTx, CTxMemPool::setEntries &failedTx)
{
    assert (it != mempool.mapTx.end());
    if (mapModifiedTx.count(it) || inBlock.count(it) || failedTx.count(it))
        return true;
    return false;
}

void BlockAssembler::SortForBlock(const CTxMemPool::setEntries& package, CTxMemPool::txiter entry, std::vector<CTxMemPool::txiter>& sortedEntries)
{
    // Sort package by ancestor count
    // If a transaction A depends on transaction B, then A's ancestor count
    // must be greater than B's.  So this is sufficient to validly order the
    // transactions for block inclusion.
    sortedEntries.clear();
    sortedEntries.insert(sortedEntries.begin(), package.begin(), package.end());
    std::sort(sortedEntries.begin(), sortedEntries.end(), CompareTxIterByAncestorCount());
}

// This transaction selection algorithm orders the mempool based
// on feerate of a transaction including all unconfirmed ancestors.
// Since we don't remove transactions from the mempool as we select them
// for block inclusion, we need an alternate method of updating the feerate
// of a transaction with its not-yet-selected ancestors as we go.
// This is accomplished by walking the in-mempool descendants of selected
// transactions and storing a temporary modified state in mapModifiedTxs.
// Each time through the loop, we compare the best transaction in
// mapModifiedTxs with the next transaction in the mempool to decide what
// transaction package to work on next.
void BlockAssembler::addPackageTxs()
{
    // mapModifiedTx will store sorted packages after they are modified
    // because some of their txs are already in the block
    indexed_modified_transaction_set mapModifiedTx;
    // Keep track of entries that failed inclusion, to avoid duplicate work
    CTxMemPool::setEntries failedTx;

    // Start by adding all descendants of previously added txs to mapModifiedTx
    // and modifying them for their already included ancestors
    UpdatePackagesForAdded(inBlock, mapModifiedTx);

    CTxMemPool::indexed_transaction_set::index<ancestor_score>::type::iterator mi = mempool.mapTx.get<ancestor_score>().begin();
    CTxMemPool::txiter iter;
    while (mi != mempool.mapTx.get<ancestor_score>().end() || !mapModifiedTx.empty())
    {
        // First try to find a new transaction in mapTx to evaluate.
        if (mi != mempool.mapTx.get<ancestor_score>().end() &&
                SkipMapTxEntry(mempool.mapTx.project<0>(mi), mapModifiedTx, failedTx)) {
            ++mi;
            continue;
        }

        // Now that mi is not stale, determine which transaction to evaluate:
        // the next entry from mapTx, or the best from mapModifiedTx?
        bool fUsingModified = false;

        modtxscoreiter modit = mapModifiedTx.get<ancestor_score>().begin();
        if (mi == mempool.mapTx.get<ancestor_score>().end()) {
            // We're out of entries in mapTx; use the entry from mapModifiedTx
            iter = modit->iter;
            fUsingModified = true;
        } else {
            // Try to compare the mapTx entry to the mapModifiedTx entry
            iter = mempool.mapTx.project<0>(mi);
            if (modit != mapModifiedTx.get<ancestor_score>().end() &&
                    CompareModifiedEntry()(*modit, CTxMemPoolModifiedEntry(iter))) {
                // The best entry in mapModifiedTx has higher score
                // than the one from mapTx.
                // Switch which transaction (package) to consider
                iter = modit->iter;
                fUsingModified = true;
            } else {
                // Either no entry in mapModifiedTx, or it's worse than mapTx.
                // Increment mi for the next loop iteration.
                ++mi;
            }
        }

        // We skip mapTx entries that are inBlock, and mapModifiedTx shouldn't
        // contain anything that is inBlock.
        assert(!inBlock.count(iter));

        uint64_t packageSize = iter->GetSizeWithAncestors();
        CAmount packageFees = iter->GetModFeesWithAncestors();
        int64_t packageSigOpsCost = iter->GetSigOpCostWithAncestors();
        if (fUsingModified) {
            packageSize = modit->nSizeWithAncestors;
            packageFees = modit->nModFeesWithAncestors;
            packageSigOpsCost = modit->nSigOpCostWithAncestors;
        }

        if (packageFees < ::minRelayTxFee.GetFee(packageSize)) {
            // Everything else we might consider has a lower fee rate
            return;
        }

        if (!TestPackage(packageSize, packageSigOpsCost)) {
            if (fUsingModified) {
                // Since we always look at the best entry in mapModifiedTx,
                // we must erase failed entries so that we can consider the
                // next best entry on the next loop iteration
                mapModifiedTx.get<ancestor_score>().erase(modit);
                failedTx.insert(iter);
            }
            continue;
        }

        CTxMemPool::setEntries ancestors;
        uint64_t nNoLimit = std::numeric_limits<uint64_t>::max();
        std::string dummy;
        mempool.CalculateMemPoolAncestors(*iter, ancestors, nNoLimit, nNoLimit, nNoLimit, nNoLimit, dummy, false);

        onlyUnconfirmed(ancestors);
        ancestors.insert(iter);

        // Test if all tx's are Final
        if (!TestPackageTransactions(ancestors)) {
            if (fUsingModified) {
                mapModifiedTx.get<ancestor_score>().erase(modit);
                failedTx.insert(iter);
            }
            continue;
        }

        // Package can be added. Sort the entries in a valid order.
        vector<CTxMemPool::txiter> sortedEntries;
        SortForBlock(ancestors, iter, sortedEntries);

        for (size_t i=0; i<sortedEntries.size(); ++i) {
            AddToBlock(sortedEntries[i]);
            // Erase from the modified set, if present
            mapModifiedTx.erase(sortedEntries[i]);
        }

        // Update transactions that depend on each of these
        UpdatePackagesForAdded(ancestors, mapModifiedTx);
    }
}

void BlockAssembler::addPriorityTxs()
{
    // How much of the block should be dedicated to high-priority transactions,
    // included regardless of the fees they pay
    unsigned int nBlockPrioritySize = GetArg("-blockprioritysize", DEFAULT_BLOCK_PRIORITY_SIZE);
    nBlockPrioritySize = std::min(nBlockMaxSize, nBlockPrioritySize);

<<<<<<< HEAD
    // Found a solution
    {
        LOCK(cs_main);
        if (pblock->hashPrevBlock != chainActive.Tip()->GetBlockHash())
            return error("ZetacoinMiner: generated block is stale");
=======
    if (nBlockPrioritySize == 0) {
        return;
>>>>>>> 0d719145
    }

    bool fSizeAccounting = fNeedSizeAccounting;
    fNeedSizeAccounting = true;

    // This vector will be sorted into a priority queue:
    vector<TxCoinAgePriority> vecPriority;
    TxCoinAgePriorityCompare pricomparer;
    std::map<CTxMemPool::txiter, double, CTxMemPool::CompareIteratorByHash> waitPriMap;
    typedef std::map<CTxMemPool::txiter, double, CTxMemPool::CompareIteratorByHash>::iterator waitPriIter;
    double actualPriority = -1;

    vecPriority.reserve(mempool.mapTx.size());
    for (CTxMemPool::indexed_transaction_set::iterator mi = mempool.mapTx.begin();
         mi != mempool.mapTx.end(); ++mi)
    {
        double dPriority = mi->GetPriority(nHeight);
        CAmount dummy;
        mempool.ApplyDeltas(mi->GetTx().GetHash(), dPriority, dummy);
        vecPriority.push_back(TxCoinAgePriority(dPriority, mi));
    }
    std::make_heap(vecPriority.begin(), vecPriority.end(), pricomparer);

    CTxMemPool::txiter iter;
    while (!vecPriority.empty() && !blockFinished) { // add a tx from priority queue to fill the blockprioritysize
        iter = vecPriority.front().second;
        actualPriority = vecPriority.front().first;
        std::pop_heap(vecPriority.begin(), vecPriority.end(), pricomparer);
        vecPriority.pop_back();

        // If tx already in block, skip
        if (inBlock.count(iter)) {
            assert(false); // shouldn't happen for priority txs
            continue;
        }

<<<<<<< HEAD
void static BitcoinMiner(const CChainParams& chainparams)
{
    LogPrintf("ZetacoinMiner started\n");
    SetThreadPriority(THREAD_PRIORITY_LOWEST);
    RenameThread("zetacoin-miner");

    unsigned int nExtraNonce = 0;

    boost::shared_ptr<CReserveScript> coinbaseScript;
    GetMainSignals().ScriptForMining(coinbaseScript);

    try {
        // Throw an error if no script was provided.  This can happen
        // due to some internal error but also if the keypool is empty.
        // In the latter case, already the pointer is NULL.
        if (!coinbaseScript || coinbaseScript->reserveScript.empty())
            throw std::runtime_error("No coinbase script available (mining requires a wallet)");

        while (true) {
            if (chainparams.MiningRequiresPeers()) {
                // Busy-wait for the network to come online so we don't waste time mining
                // on an obsolete chain. In regtest mode we expect to fly solo.
                do {
                    bool fvNodesEmpty;
                    {
                        LOCK(cs_vNodes);
                        fvNodesEmpty = vNodes.empty();
                    }
                    if (!fvNodesEmpty && !IsInitialBlockDownload())
                        break;
                    MilliSleep(1000);
                } while (true);
            }
=======
        // cannot accept witness transactions into a non-witness block
        if (!fIncludeWitness && !iter->GetTx().wit.IsNull())
            continue;

        // If tx is dependent on other mempool txs which haven't yet been included
        // then put it in the waitSet
        if (isStillDependent(iter)) {
            waitPriMap.insert(std::make_pair(iter, actualPriority));
            continue;
        }
>>>>>>> 0d719145

        // If this tx fits in the block add it, otherwise keep looping
        if (TestForBlock(iter)) {
            AddToBlock(iter);

<<<<<<< HEAD
            auto_ptr<CBlockTemplate> pblocktemplate(CreateNewBlock(chainparams, coinbaseScript->reserveScript));
            if (!pblocktemplate.get())
            {
                LogPrintf("Error in ZetacoinMiner: Keypool ran out, please call keypoolrefill before restarting the mining thread\n");
                return;
            }
            CBlock *pblock = &pblocktemplate->block;
            IncrementExtraNonce(pblock, pindexPrev, nExtraNonce);

            LogPrintf("Running ZetacoinMiner with %u transactions in block (%u bytes)\n", pblock->vtx.size(),
                ::GetSerializeSize(*pblock, SER_NETWORK, PROTOCOL_VERSION));

            //
            // Search
            //
            int64_t nStart = GetTime();
            arith_uint256 hashTarget = arith_uint256().SetCompact(pblock->nBits);
            uint256 hash;
            uint32_t nNonce = 0;
            while (true) {
                // Check if something found
                if (ScanHash(pblock, nNonce, &hash))
                {
                    if (UintToArith256(hash) <= hashTarget)
                    {
                        // Found a solution
                        pblock->nNonce = nNonce;
                        assert(hash == pblock->GetHash());

                        SetThreadPriority(THREAD_PRIORITY_NORMAL);
                        LogPrintf("ZetacoinMiner:\n");
                        LogPrintf("proof-of-work found  \n  hash: %s  \ntarget: %s\n", hash.GetHex(), hashTarget.GetHex());
                        ProcessBlockFound(pblock, chainparams);
                        SetThreadPriority(THREAD_PRIORITY_LOWEST);
                        coinbaseScript->KeepScript();

                        // In regression test mode, stop mining after a block is found.
                        if (chainparams.MineBlocksOnDemand())
                            throw boost::thread_interrupted();

                        break;
                    }
                }
=======
            // If now that this txs is added we've surpassed our desired priority size
            // or have dropped below the AllowFreeThreshold, then we're done adding priority txs
            if (nBlockSize >= nBlockPrioritySize || !AllowFree(actualPriority)) {
                break;
            }
>>>>>>> 0d719145

            // This tx was successfully added, so
            // add transactions that depend on this one to the priority queue to try again
            BOOST_FOREACH(CTxMemPool::txiter child, mempool.GetMemPoolChildren(iter))
            {
                waitPriIter wpiter = waitPriMap.find(child);
                if (wpiter != waitPriMap.end()) {
                    vecPriority.push_back(TxCoinAgePriority(wpiter->second,child));
                    std::push_heap(vecPriority.begin(), vecPriority.end(), pricomparer);
                    waitPriMap.erase(wpiter);
                }
            }
        }
    }
<<<<<<< HEAD
    catch (const boost::thread_interrupted&)
    {
        LogPrintf("ZetacoinMiner terminated\n");
        throw;
    }
    catch (const std::runtime_error &e)
    {
        LogPrintf("ZetacoinMiner runtime error: %s\n", e.what());
        return;
    }
=======
    fNeedSizeAccounting = fSizeAccounting;
>>>>>>> 0d719145
}

void IncrementExtraNonce(CBlock* pblock, const CBlockIndex* pindexPrev, unsigned int& nExtraNonce)
{
    // Update nExtraNonce
    static uint256 hashPrevBlock;
    if (hashPrevBlock != pblock->hashPrevBlock)
    {
        nExtraNonce = 0;
        hashPrevBlock = pblock->hashPrevBlock;
    }
    ++nExtraNonce;
    unsigned int nHeight = pindexPrev->nHeight+1; // Height first in coinbase required for block.version=2
    CMutableTransaction txCoinbase(pblock->vtx[0]);
    txCoinbase.vin[0].scriptSig = (CScript() << nHeight << CScriptNum(nExtraNonce)) + COINBASE_FLAGS;
    assert(txCoinbase.vin[0].scriptSig.size() <= 100);

    pblock->vtx[0] = txCoinbase;
    pblock->hashMerkleRoot = BlockMerkleRoot(*pblock);
}<|MERGE_RESOLUTION|>--- conflicted
+++ resolved
@@ -141,24 +141,6 @@
     CBlockIndex* pindexPrev = chainActive.Tip();
     nHeight = pindexPrev->nHeight + 1;
 
-<<<<<<< HEAD
-    // Create coinbase tx
-    CMutableTransaction txNew;
-    txNew.vin.resize(1);
-    txNew.vin[0].prevout.SetNull();
-    txNew.vout.resize(1);
-    txNew.vout[0].scriptPubKey = scriptPubKeyIn;
-
-    // Add dummy coinbase tx as first transaction
-    pblock->vtx.push_back(CTransaction());
-    pblocktemplate->vTxFees.push_back(-1); // updated at end
-    pblocktemplate->vTxSigOps.push_back(-1); // updated at end
-
-    // Largest block you're willing to create:
-    unsigned int nBlockMaxSize = GetArg("-blockmaxsize", DEFAULT_BLOCK_MAX_SIZE);
-    // Limit to between 1K and MAX_BLOCK_SIZE-1K for sanity:
-    nBlockMaxSize = std::max((unsigned int)1000, std::min((unsigned int)(MAX_BLOCK_SIZE-1000), nBlockMaxSize));
-=======
     pblock->nVersion = ComputeBlockVersion(pindexPrev, chainparams.GetConsensus());
     // -regtest only: allow overriding block.nVersion with
     // -blockversion=N to test forking scenarios
@@ -208,7 +190,6 @@
     pblock->nBits          = GetNextWorkRequired(pindexPrev, pblock, chainparams.GetConsensus());
     pblock->nNonce         = 0;
     pblocktemplate->vTxSigOpsCost[0] = WITNESS_SCALE_FACTOR * GetLegacySigOpCount(pblock->vtx[0]);
->>>>>>> 0d719145
 
     CValidationState state;
     if (!TestBlockValidity(state, chainparams, *pblock, pindexPrev, false, false)) {
@@ -252,35 +233,6 @@
     return true;
 }
 
-<<<<<<< HEAD
-    {
-        LOCK2(cs_main, mempool.cs);
-        CBlockIndex* pindexPrev = chainActive.Tip();
-        const int nHeight = pindexPrev->nHeight + 1;
-        pblock->nTime = GetAdjustedTime();
-        const int64_t nMedianTimePast = pindexPrev->GetMedianTimePast();
-
-        pblock->nVersion = ComputeBlockVersion(pindexPrev, chainparams.GetConsensus());
-        // -regtest only: allow overriding block.nVersion with
-        // -blockversion=N to test forking scenarios
-        if (chainparams.MineBlocksOnDemand())
-            pblock->nVersion = GetArg("-blockversion", pblock->nVersion);
-
-        int64_t nLockTimeCutoff = (STANDARD_LOCKTIME_VERIFY_FLAGS & LOCKTIME_MEDIAN_TIME_PAST)
-                                ? nMedianTimePast
-                                : pblock->GetBlockTime();
-
-        bool fPriorityBlock = nBlockPrioritySize > 0;
-        if (fPriorityBlock) {
-            vecPriority.reserve(mempool.mapTx.size());
-            for (CTxMemPool::indexed_transaction_set::iterator mi = mempool.mapTx.begin();
-                 mi != mempool.mapTx.end(); ++mi)
-            {
-                double dPriority = mi->GetPriority(nHeight);
-                CAmount dummy;
-                mempool.ApplyDeltas(mi->GetTx().GetHash(), dPriority, dummy);
-                vecPriority.push_back(TxCoinAgePriority(dPriority, mi));
-=======
 // Perform transaction-level checks before adding to block:
 // - transaction finality (locktime)
 // - premature witness (in case segwit transactions are added to mempool before
@@ -298,7 +250,6 @@
             uint64_t nTxSize = ::GetSerializeSize(it->GetTx(), SER_NETWORK, PROTOCOL_VERSION);
             if (nPotentialBlockSize + nTxSize >= nBlockMaxSize) {
                 return false;
->>>>>>> 0d719145
             }
             nPotentialBlockSize += nTxSize;
         }
@@ -563,16 +514,8 @@
     unsigned int nBlockPrioritySize = GetArg("-blockprioritysize", DEFAULT_BLOCK_PRIORITY_SIZE);
     nBlockPrioritySize = std::min(nBlockMaxSize, nBlockPrioritySize);
 
-<<<<<<< HEAD
-    // Found a solution
-    {
-        LOCK(cs_main);
-        if (pblock->hashPrevBlock != chainActive.Tip()->GetBlockHash())
-            return error("ZetacoinMiner: generated block is stale");
-=======
     if (nBlockPrioritySize == 0) {
         return;
->>>>>>> 0d719145
     }
 
     bool fSizeAccounting = fNeedSizeAccounting;
@@ -609,41 +552,6 @@
             continue;
         }
 
-<<<<<<< HEAD
-void static BitcoinMiner(const CChainParams& chainparams)
-{
-    LogPrintf("ZetacoinMiner started\n");
-    SetThreadPriority(THREAD_PRIORITY_LOWEST);
-    RenameThread("zetacoin-miner");
-
-    unsigned int nExtraNonce = 0;
-
-    boost::shared_ptr<CReserveScript> coinbaseScript;
-    GetMainSignals().ScriptForMining(coinbaseScript);
-
-    try {
-        // Throw an error if no script was provided.  This can happen
-        // due to some internal error but also if the keypool is empty.
-        // In the latter case, already the pointer is NULL.
-        if (!coinbaseScript || coinbaseScript->reserveScript.empty())
-            throw std::runtime_error("No coinbase script available (mining requires a wallet)");
-
-        while (true) {
-            if (chainparams.MiningRequiresPeers()) {
-                // Busy-wait for the network to come online so we don't waste time mining
-                // on an obsolete chain. In regtest mode we expect to fly solo.
-                do {
-                    bool fvNodesEmpty;
-                    {
-                        LOCK(cs_vNodes);
-                        fvNodesEmpty = vNodes.empty();
-                    }
-                    if (!fvNodesEmpty && !IsInitialBlockDownload())
-                        break;
-                    MilliSleep(1000);
-                } while (true);
-            }
-=======
         // cannot accept witness transactions into a non-witness block
         if (!fIncludeWitness && !iter->GetTx().wit.IsNull())
             continue;
@@ -654,63 +562,16 @@
             waitPriMap.insert(std::make_pair(iter, actualPriority));
             continue;
         }
->>>>>>> 0d719145
 
         // If this tx fits in the block add it, otherwise keep looping
         if (TestForBlock(iter)) {
             AddToBlock(iter);
 
-<<<<<<< HEAD
-            auto_ptr<CBlockTemplate> pblocktemplate(CreateNewBlock(chainparams, coinbaseScript->reserveScript));
-            if (!pblocktemplate.get())
-            {
-                LogPrintf("Error in ZetacoinMiner: Keypool ran out, please call keypoolrefill before restarting the mining thread\n");
-                return;
-            }
-            CBlock *pblock = &pblocktemplate->block;
-            IncrementExtraNonce(pblock, pindexPrev, nExtraNonce);
-
-            LogPrintf("Running ZetacoinMiner with %u transactions in block (%u bytes)\n", pblock->vtx.size(),
-                ::GetSerializeSize(*pblock, SER_NETWORK, PROTOCOL_VERSION));
-
-            //
-            // Search
-            //
-            int64_t nStart = GetTime();
-            arith_uint256 hashTarget = arith_uint256().SetCompact(pblock->nBits);
-            uint256 hash;
-            uint32_t nNonce = 0;
-            while (true) {
-                // Check if something found
-                if (ScanHash(pblock, nNonce, &hash))
-                {
-                    if (UintToArith256(hash) <= hashTarget)
-                    {
-                        // Found a solution
-                        pblock->nNonce = nNonce;
-                        assert(hash == pblock->GetHash());
-
-                        SetThreadPriority(THREAD_PRIORITY_NORMAL);
-                        LogPrintf("ZetacoinMiner:\n");
-                        LogPrintf("proof-of-work found  \n  hash: %s  \ntarget: %s\n", hash.GetHex(), hashTarget.GetHex());
-                        ProcessBlockFound(pblock, chainparams);
-                        SetThreadPriority(THREAD_PRIORITY_LOWEST);
-                        coinbaseScript->KeepScript();
-
-                        // In regression test mode, stop mining after a block is found.
-                        if (chainparams.MineBlocksOnDemand())
-                            throw boost::thread_interrupted();
-
-                        break;
-                    }
-                }
-=======
             // If now that this txs is added we've surpassed our desired priority size
             // or have dropped below the AllowFreeThreshold, then we're done adding priority txs
             if (nBlockSize >= nBlockPrioritySize || !AllowFree(actualPriority)) {
                 break;
             }
->>>>>>> 0d719145
 
             // This tx was successfully added, so
             // add transactions that depend on this one to the priority queue to try again
@@ -725,20 +586,7 @@
             }
         }
     }
-<<<<<<< HEAD
-    catch (const boost::thread_interrupted&)
-    {
-        LogPrintf("ZetacoinMiner terminated\n");
-        throw;
-    }
-    catch (const std::runtime_error &e)
-    {
-        LogPrintf("ZetacoinMiner runtime error: %s\n", e.what());
-        return;
-    }
-=======
     fNeedSizeAccounting = fSizeAccounting;
->>>>>>> 0d719145
 }
 
 void IncrementExtraNonce(CBlock* pblock, const CBlockIndex* pindexPrev, unsigned int& nExtraNonce)
