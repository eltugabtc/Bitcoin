--- conflicted
+++ resolved
@@ -391,29 +391,18 @@
             txCoinbase.vout[0].scriptPubKey = CScript();
         }
 
-<<<<<<< HEAD
         if (!(IsSporkActive(SPORK_13_ENABLE_SUPERBLOCKS) && budget.IsBudgetPaymentBlock(pindexPrev->nHeight + 1)))
         {
             // Make payee
-            if(txNew.vout.size() > 1)
+	    if(txCoinbase.vout.size() > 1)
             {
-                pblock->payee = txNew.vout[1].scriptPubKey;
+                pblock->payee = txCoinbase.vout[MN_PMT_SLOT].scriptPubKey;
             }
             // Make SNpayee
-            if(txNew.vout.size() > 2)
+	    if(txCoinbase.vout.size() > 2)
             {
-                pblock->payeeSN = txNew.vout[2].scriptPubKey;
-            }
-=======
-        // Make payee
-	    if(txCoinbase.vout.size() > 1){
-            pblock->payee = txCoinbase.vout[MN_PMT_SLOT].scriptPubKey;
-        }
-
-        // Make SNpayee
-	    if(txCoinbase.vout.size() > 2){
-            pblock->payeeSN = txCoinbase.vout[SN_PMT_SLOT].scriptPubKey;
->>>>>>> 5184c558
+                pblock->payeeSN = txCoinbase.vout[SN_PMT_SLOT].scriptPubKey;
+            }
         }
 
         nLastBlockTx = nBlockTx;
