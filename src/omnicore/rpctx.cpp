--- conflicted
+++ resolved
@@ -397,11 +397,7 @@
 {
     if (fHelp || params.size() != 9)
         throw runtime_error(
-<<<<<<< HEAD
             "omni_sendissuancemanaged \"fromaddress\" ecosystem type previousid \"category\" \"subcategory\" \"name\" \"url\" \"data\"\n"
-=======
-            "sendissuancemanaged_OMNI \"fromaddress\" ecosystem type previousid \"category\" \"subcategory\" \"name\" \"url\" \"data\"\n"
->>>>>>> 97f00c38
 
             "\nCreate new tokens with manageable supply.\n"
 
