--- conflicted
+++ resolved
@@ -1498,27 +1498,6 @@
     std::shared_ptr<CWallet> const wallet = GetWalletForJSONRPCRequest(request);
     std::unique_ptr<interfaces::Wallet> pwallet = interfaces::MakeWallet(wallet);
 
-<<<<<<< HEAD
-    if (request.fHelp || request.params.size() != 4)
-        throw runtime_error(
-            RPCHelpMan{"omni_sendfreeze",
-               "\nFreeze an address for a centrally managed token.\n"
-               "\nNote: Only the issuer may freeze tokens, and only if the token is of the managed type with the freezing option enabled.\n",
-               {
-                   {"fromaddress", RPCArg::Type::STR, RPCArg::Optional::NO, "the address to send from (must be the issuer of the property)\n"},
-                   {"toaddress", RPCArg::Type::STR, RPCArg::Optional::NO, "the address to freeze tokens for\n"},
-                   {"propertyid", RPCArg::Type::NUM, RPCArg::Optional::NO, "the property to freeze tokens for (must be managed type and have freezing option enabled)\n"},
-                   {"amount", RPCArg::Type::STR, RPCArg::Optional::NO, "the amount of tokens to freeze (note: this is unused - once frozen an address cannot send any transactions for the property)\n"},
-               },
-               RPCResult{
-                   "\"hash\"                  (string) the hex-encoded transaction hash\n"
-               },
-               RPCExamples{
-                   HelpExampleCli("omni_sendfreeze", "\"1EXoDusjGwvnjZUyKkxZ4UHEf77z6A5S4P\" \"3HTHRxu3aSDV4deakjC7VmsiUp7c6dfbvs\" 1 \"0\"")
-                   + HelpExampleRpc("omni_sendfreeze", "\"1EXoDusjGwvnjZUyKkxZ4UHEf77z6A5S4P\", \"3HTHRxu3aSDV4deakjC7VmsiUp7c6dfbvs\", 1, \"0\"")
-               }
-            }.ToString());
-=======
     RPCHelpMan{"omni_sendfreeze",
        "\nFreeze an address for a centrally managed token.\n"
        "\nNote: Only the issuer may freeze tokens, and only if the token is of the managed type with the freezing option enabled.\n",
@@ -1536,7 +1515,6 @@
            + HelpExampleRpc("omni_sendfreeze", "\"1EXoDusjGwvnjZUyKkxZ4UHEf77z6A5S4P\", \"3HTHRxu3aSDV4deakjC7VmsiUp7c6dfbvs\", 1, \"0\"")
        }
     }.Check(request);
->>>>>>> 6a3031c8
 
     // obtain parameters & info
     std::string fromAddress = ParseAddress(request.params[0]);
@@ -1630,25 +1608,6 @@
     std::shared_ptr<CWallet> const wallet = GetWalletForJSONRPCRequest(request);
     std::unique_ptr<interfaces::Wallet> pwallet = interfaces::MakeWallet(wallet);
 
-<<<<<<< HEAD
-    if (request.fHelp || request.params.size() < 2 || request.params.size() > 3)
-        throw runtime_error(
-            RPCHelpMan{"omni_sendanydata",
-               "\nCreate and broadcast a transaction with an arbitrary payload.\nWhen no receiver is specified, the sender is also considered as receiver.\n",
-               {
-                   {"fromaddress", RPCArg::Type::STR, RPCArg::Optional::NO, "the address to send from\n"},
-                   {"data", RPCArg::Type::STR, RPCArg::Optional::NO, "the hex-encoded data\n"},
-                   {"toaddress", RPCArg::Type::STR, RPCArg::Optional::OMITTED, "the optional address of the receiver\n"},
-               },
-               RPCResult{
-                   "\"hash\"                  (string) the hex-encoded transaction hash\n"
-               },
-               RPCExamples{
-                   HelpExampleCli("omni_sendanydata", "\"3M9qvHKtgARhqcMtM5cRT9VaiDJ5PSfQGY\" \"646578782032303230\"")
-                   + HelpExampleRpc("omni_sendanydata", "\"3M9qvHKtgARhqcMtM5cRT9VaiDJ5PSfQGY\", \"646578782032303230\"")
-               }
-            }.ToString());
-=======
     RPCHelpMan{"omni_sendanydata",
        "\nCreate and broadcast a transaction with an arbitrary payload.\nWhen no receiver is specified, the sender is also considered as receiver.\n",
        {
@@ -1664,7 +1623,6 @@
            + HelpExampleRpc("omni_sendanydata", "\"3M9qvHKtgARhqcMtM5cRT9VaiDJ5PSfQGY\", \"646578782032303230\"")
        }
     }.Check(request);
->>>>>>> 6a3031c8
 
     // obtain parameters
     std::string fromAddress = ParseAddress(request.params[0]);
