--- conflicted
+++ resolved
@@ -278,11 +278,8 @@
  test/fuzz/banman.cpp \
  test/fuzz/base_encode_decode.cpp \
  test/fuzz/bech32.cpp \
-<<<<<<< HEAD
  test/fuzz/bech32_mod.cpp \
-=======
  test/fuzz/bip324.cpp \
->>>>>>> 3e691258
  test/fuzz/bitdeque.cpp \
  test/fuzz/block.cpp \
  test/fuzz/block_header.cpp \
