// Copyright (c) 2022 The Navcoin developers
// Distributed under the MIT software license, see the accompanying
// file COPYING or http://www.opensource.org/licenses/mit-license.php.

#ifndef NAVCOIN_BLSCT_ARITH_MCL_MCL_G1POINT_H
#define NAVCOIN_BLSCT_ARITH_MCL_MCL_G1POINT_H

#include <stddef.h>
#include <string>
#include <vector>

#define BLS_ETH 1
#include <bls/bls384_256.h>
#include <blsct/arith/endianness.h>
<<<<<<< HEAD
#include <blsct/arith/mcl/init/static_mcl_init.h>
=======
>>>>>>> 5869bba5
#include <blsct/arith/mcl/mcl_scalar.h>
#include <boost/thread/lock_guard.hpp>
#include <boost/thread/mutex.hpp>

class MclG1Point
{
<<<<<<< HEAD
private:
    // This initializes Mcl library for static context before
    // the library is used. Needs to be defined at the beginning.
    static volatile StaticMclInit for_side_effect_only;

=======
>>>>>>> 5869bba5
public:
    MclG1Point();
    MclG1Point(const std::vector<uint8_t>& v);
    MclG1Point(const uint256& b);
    MclG1Point(const mclBnG1& p);

    MclG1Point operator=(const mclBnG1& rhs);
    MclG1Point operator+(const MclG1Point& rhs) const;
    MclG1Point operator-(const MclG1Point& rhs) const;
    MclG1Point operator*(const MclScalar& rhs) const;

    /**
     * Because  Elements cannot be used here, std::vector is used instead
     */
    std::vector<MclG1Point> operator*(const std::vector<MclScalar>& ss) const;

    bool operator==(const MclG1Point& rhs) const;
    bool operator!=(const MclG1Point& rhs) const;

    MclG1Point Double() const;
    mclBnG1 Underlying() const;

    static MclG1Point GetBasePoint();
    static MclG1Point MapToG1(const std::vector<uint8_t>& vec, const Endianness e = Endianness::Little);
    static MclG1Point MapToG1(const std::string& s, const Endianness e = Endianness::Little);
    static MclG1Point HashAndMap(const std::vector<uint8_t>& vec);
    static MclG1Point Rand();

    bool IsValid() const;
    bool IsUnity() const;

    std::vector<uint8_t> GetVch() const;
    void SetVch(const std::vector<uint8_t>& vec);

    std::string GetString(const uint8_t& radix = 16) const;
    MclScalar GetHashWithSalt(const uint64_t salt) const;

    size_t GetSerializeSize() const;

    template <typename Stream>
    void Serialize(Stream& s) const
    {
        ::Serialize(s, GetVch());
    };

    template <typename Stream>
    void Unserialize(Stream& s)
    {
        std::vector<uint8_t> vch;
        ::Unserialize(s, vch);
        SetVch(vch);
    };

    using UnderlyingType = mclBnG1;
    UnderlyingType m_p;

    static constexpr int SERIALIZATION_SIZE = 384 / 8;
};

#endif // NAVCOIN_BLSCT_ARITH_MCL_MCL_G1POINT_H<|MERGE_RESOLUTION|>--- conflicted
+++ resolved
@@ -12,24 +12,12 @@
 #define BLS_ETH 1
 #include <bls/bls384_256.h>
 #include <blsct/arith/endianness.h>
-<<<<<<< HEAD
-#include <blsct/arith/mcl/init/static_mcl_init.h>
-=======
->>>>>>> 5869bba5
 #include <blsct/arith/mcl/mcl_scalar.h>
 #include <boost/thread/lock_guard.hpp>
 #include <boost/thread/mutex.hpp>
 
 class MclG1Point
 {
-<<<<<<< HEAD
-private:
-    // This initializes Mcl library for static context before
-    // the library is used. Needs to be defined at the beginning.
-    static volatile StaticMclInit for_side_effect_only;
-
-=======
->>>>>>> 5869bba5
 public:
     MclG1Point();
     MclG1Point(const std::vector<uint8_t>& v);
