--- conflicted
+++ resolved
@@ -78,11 +78,7 @@
     // Process help and version before taking care about datadir
     if (mapArgs.count("-?") || mapArgs.count("-h") ||  mapArgs.count("-help") || mapArgs.count("-version"))
     {
-<<<<<<< HEAD
-        std::string strUsage = _("Zetacoin Core Daemon") + " " + _("version") + " " + FormatFullVersion() + "\n";
-=======
         std::string strUsage = strprintf(_("%s Daemon"), _(PACKAGE_NAME)) + " " + _("version") + " " + FormatFullVersion() + "\n";
->>>>>>> 0d719145
 
         if (mapArgs.count("-version"))
         {
@@ -91,11 +87,7 @@
         else
         {
             strUsage += "\n" + _("Usage:") + "\n" +
-<<<<<<< HEAD
-                  "  zetacoind [options]                     " + _("Start Zetacoin Core Daemon") + "\n";
-=======
-                  "  bitcoind [options]                     " + strprintf(_("Start %s Daemon"), _(PACKAGE_NAME)) + "\n";
->>>>>>> 0d719145
+                  "  zetacoind [options]                     " + strprintf(_("Start %s Daemon"), _(PACKAGE_NAME)) + "\n";
 
             strUsage += "\n" + HelpMessage(HMM_BITCOIND);
         }
@@ -134,13 +126,8 @@
 
         if (fCommandLine)
         {
-<<<<<<< HEAD
             fprintf(stderr, "Error: There is no RPC client functionality in zetacoind anymore. Use the zetacoin-cli utility instead.\n");
-            exit(1);
-=======
-            fprintf(stderr, "Error: There is no RPC client functionality in bitcoind anymore. Use the bitcoin-cli utility instead.\n");
             exit(EXIT_FAILURE);
->>>>>>> 0d719145
         }
 #ifndef WIN32
         fDaemon = GetBoolArg("-daemon", false);
