# ===========================================================================
#      https://www.gnu.org/software/autoconf-archive/ax_boost_base.html
# ===========================================================================
#
# SYNOPSIS
#
#   AX_BOOST_BASE([MINIMUM-VERSION], [ACTION-IF-FOUND], [ACTION-IF-NOT-FOUND])
#
# DESCRIPTION
#
#   Test for the Boost C++ libraries of a particular version (or newer)
#
#   If no path to the installed boost library is given the macro searchs
#   under /usr, /usr/local, /opt and /opt/local and evaluates the
#   $BOOST_ROOT environment variable. Further documentation is available at
#   <http://randspringer.de/boost/index.html>.
#
#   This macro calls:
#
#     AC_SUBST(BOOST_CPPFLAGS) / AC_SUBST(BOOST_LDFLAGS)
#
#   And sets:
#
#     HAVE_BOOST
#
# LICENSE
#
#   Copyright (c) 2008 Thomas Porschberg <thomas@randspringer.de>
#   Copyright (c) 2009 Peter Adolphs
#
#   Copying and distribution of this file, with or without modification, are
#   permitted in any medium without royalty provided the copyright notice
#   and this notice are preserved. This file is offered as-is, without any
#   warranty.

<<<<<<< HEAD
#serial 47
=======
#serial 49
>>>>>>> a284bbbe

# example boost program (need to pass version)
m4_define([_AX_BOOST_BASE_PROGRAM],
          [AC_LANG_PROGRAM([[
#include <boost/version.hpp>
]],[[
(void) ((void)sizeof(char[1 - 2*!!((BOOST_VERSION) < ($1))]));
]])])

AC_DEFUN([AX_BOOST_BASE],
[
AC_ARG_WITH([boost],
  [AS_HELP_STRING([--with-boost@<:@=ARG@:>@],
    [use Boost library from a standard location (ARG=yes),
     from the specified location (ARG=<path>),
     or disable it (ARG=no)
     @<:@ARG=yes@:>@ ])],
    [
     AS_CASE([$withval],
       [no],[want_boost="no";_AX_BOOST_BASE_boost_path=""],
       [yes],[want_boost="yes";_AX_BOOST_BASE_boost_path=""],
       [want_boost="yes";_AX_BOOST_BASE_boost_path="$withval"])
    ],
    [want_boost="yes"])


AC_ARG_WITH([boost-libdir],
  [AS_HELP_STRING([--with-boost-libdir=LIB_DIR],
    [Force given directory for boost libraries.
     Note that this will override library path detection,
     so use this parameter only if default library detection fails
     and you know exactly where your boost libraries are located.])],
  [
   AS_IF([test -d "$withval"],
         [_AX_BOOST_BASE_boost_lib_path="$withval"],
    [AC_MSG_ERROR([--with-boost-libdir expected directory name])])
  ],
  [_AX_BOOST_BASE_boost_lib_path=""])

BOOST_LDFLAGS=""
BOOST_CPPFLAGS=""
AS_IF([test "x$want_boost" = "xyes"],
      [_AX_BOOST_BASE_RUNDETECT([$1],[$2],[$3])])
AC_SUBST(BOOST_CPPFLAGS)
AC_SUBST(BOOST_LDFLAGS)
])


# convert a version string in $2 to numeric and affect to polymorphic var $1
AC_DEFUN([_AX_BOOST_BASE_TONUMERICVERSION],[
  AS_IF([test "x$2" = "x"],[_AX_BOOST_BASE_TONUMERICVERSION_req="1.20.0"],[_AX_BOOST_BASE_TONUMERICVERSION_req="$2"])
  _AX_BOOST_BASE_TONUMERICVERSION_req_shorten=`expr $_AX_BOOST_BASE_TONUMERICVERSION_req : '\([[0-9]]*\.[[0-9]]*\)'`
  _AX_BOOST_BASE_TONUMERICVERSION_req_major=`expr $_AX_BOOST_BASE_TONUMERICVERSION_req : '\([[0-9]]*\)'`
  AS_IF([test "x$_AX_BOOST_BASE_TONUMERICVERSION_req_major" = "x"],
        [AC_MSG_ERROR([You should at least specify libboost major version])])
  _AX_BOOST_BASE_TONUMERICVERSION_req_minor=`expr $_AX_BOOST_BASE_TONUMERICVERSION_req : '[[0-9]]*\.\([[0-9]]*\)'`
  AS_IF([test "x$_AX_BOOST_BASE_TONUMERICVERSION_req_minor" = "x"],
        [_AX_BOOST_BASE_TONUMERICVERSION_req_minor="0"])
  _AX_BOOST_BASE_TONUMERICVERSION_req_sub_minor=`expr $_AX_BOOST_BASE_TONUMERICVERSION_req : '[[0-9]]*\.[[0-9]]*\.\([[0-9]]*\)'`
  AS_IF([test "X$_AX_BOOST_BASE_TONUMERICVERSION_req_sub_minor" = "X"],
        [_AX_BOOST_BASE_TONUMERICVERSION_req_sub_minor="0"])
  _AX_BOOST_BASE_TONUMERICVERSION_RET=`expr $_AX_BOOST_BASE_TONUMERICVERSION_req_major \* 100000 \+  $_AX_BOOST_BASE_TONUMERICVERSION_req_minor \* 100 \+ $_AX_BOOST_BASE_TONUMERICVERSION_req_sub_minor`
  AS_VAR_SET($1,$_AX_BOOST_BASE_TONUMERICVERSION_RET)
])

dnl Run the detection of boost should be run only if $want_boost
AC_DEFUN([_AX_BOOST_BASE_RUNDETECT],[
    _AX_BOOST_BASE_TONUMERICVERSION(WANT_BOOST_VERSION,[$1])
    succeeded=no


    AC_REQUIRE([AC_CANONICAL_HOST])
    dnl On 64-bit systems check for system libraries in both lib64 and lib.
    dnl The former is specified by FHS, but e.g. Debian does not adhere to
    dnl this (as it rises problems for generic multi-arch support).
    dnl The last entry in the list is chosen by default when no libraries
    dnl are found, e.g. when only header-only libraries are installed!
    AS_CASE([${host_cpu}],
      [x86_64],[libsubdirs="lib64 libx32 lib lib64"],
      [mips*64*],[libsubdirs="lib64 lib32 lib lib64"],
      [ppc64|powerpc64|s390x|sparc64|aarch64|ppc64le|powerpc64le|riscv64],[libsubdirs="lib64 lib lib64"],
      [libsubdirs="lib"]
    )

    dnl allow for real multi-arch paths e.g. /usr/lib/x86_64-linux-gnu. Give
    dnl them priority over the other paths since, if libs are found there, they
    dnl are almost assuredly the ones desired.
    AS_CASE([${host_cpu}],
      [i?86],[multiarch_libsubdir="lib/i386-${host_os}"],
      [multiarch_libsubdir="lib/${host_cpu}-${host_os}"]
    )
<<<<<<< HEAD
=======

    dnl some arches may advertise a cpu type that doesn't line up with their
    dnl prefix's cpu type. For example, uname may report armv7l while libs are
    dnl installed to /usr/lib/arm-linux-gnueabihf. Try getting the compiler's
    dnl value for an extra chance of finding the correct path.
    libsubdirs="lib/`$CXX -dumpmachine 2>/dev/null` $libsubdirs"
>>>>>>> a284bbbe

    dnl first we check the system location for boost libraries
    dnl this location is chosen if boost libraries are installed with the --layout=system option
    dnl or if you install boost with RPM
    AS_IF([test "x$_AX_BOOST_BASE_boost_path" != "x"],[
        AC_MSG_CHECKING([for boostlib >= $1 ($WANT_BOOST_VERSION) includes in "$_AX_BOOST_BASE_boost_path/include"])
         AS_IF([test -d "$_AX_BOOST_BASE_boost_path/include" && test -r "$_AX_BOOST_BASE_boost_path/include"],[
           AC_MSG_RESULT([yes])
           BOOST_CPPFLAGS="-I$_AX_BOOST_BASE_boost_path/include"
           for _AX_BOOST_BASE_boost_path_tmp in $multiarch_libsubdir $libsubdirs; do
                AC_MSG_CHECKING([for boostlib >= $1 ($WANT_BOOST_VERSION) lib path in "$_AX_BOOST_BASE_boost_path/$_AX_BOOST_BASE_boost_path_tmp"])
                AS_IF([test -d "$_AX_BOOST_BASE_boost_path/$_AX_BOOST_BASE_boost_path_tmp" && test -r "$_AX_BOOST_BASE_boost_path/$_AX_BOOST_BASE_boost_path_tmp" ],[
                        AC_MSG_RESULT([yes])
                        BOOST_LDFLAGS="-L$_AX_BOOST_BASE_boost_path/$_AX_BOOST_BASE_boost_path_tmp";
                        break;
                ],
      [AC_MSG_RESULT([no])])
           done],[
      AC_MSG_RESULT([no])])
    ],[
        if test X"$cross_compiling" = Xyes; then
            search_libsubdirs=$multiarch_libsubdir
        else
            search_libsubdirs="$multiarch_libsubdir $libsubdirs"
        fi
        for _AX_BOOST_BASE_boost_path_tmp in /usr /usr/local /opt /opt/local ; do
            if test -d "$_AX_BOOST_BASE_boost_path_tmp/include/boost" && test -r "$_AX_BOOST_BASE_boost_path_tmp/include/boost" ; then
                for libsubdir in $search_libsubdirs ; do
                    if ls "$_AX_BOOST_BASE_boost_path_tmp/$libsubdir/libboost_"* >/dev/null 2>&1 ; then break; fi
                done
                BOOST_LDFLAGS="-L$_AX_BOOST_BASE_boost_path_tmp/$libsubdir"
                BOOST_CPPFLAGS="-I$_AX_BOOST_BASE_boost_path_tmp/include"
                break;
            fi
        done
    ])

    dnl overwrite ld flags if we have required special directory with
    dnl --with-boost-libdir parameter
    AS_IF([test "x$_AX_BOOST_BASE_boost_lib_path" != "x"],
          [BOOST_LDFLAGS="-L$_AX_BOOST_BASE_boost_lib_path"])

    AC_MSG_CHECKING([for boostlib >= $1 ($WANT_BOOST_VERSION)])
    CPPFLAGS_SAVED="$CPPFLAGS"
    CPPFLAGS="$CPPFLAGS $BOOST_CPPFLAGS"
    export CPPFLAGS

    LDFLAGS_SAVED="$LDFLAGS"
    LDFLAGS="$LDFLAGS $BOOST_LDFLAGS"
    export LDFLAGS

    AC_REQUIRE([AC_PROG_CXX])
    AC_LANG_PUSH(C++)
        AC_COMPILE_IFELSE([_AX_BOOST_BASE_PROGRAM($WANT_BOOST_VERSION)],[
        AC_MSG_RESULT(yes)
    succeeded=yes
    found_system=yes
        ],[
        ])
    AC_LANG_POP([C++])



    dnl if we found no boost with system layout we search for boost libraries
    dnl built and installed without the --layout=system option or for a staged(not installed) version
    if test "x$succeeded" != "xyes" ; then
        CPPFLAGS="$CPPFLAGS_SAVED"
        LDFLAGS="$LDFLAGS_SAVED"
        BOOST_CPPFLAGS=
        if test -z "$_AX_BOOST_BASE_boost_lib_path" ; then
            BOOST_LDFLAGS=
        fi
        _version=0
        if test -n "$_AX_BOOST_BASE_boost_path" ; then
            if test -d "$_AX_BOOST_BASE_boost_path" && test -r "$_AX_BOOST_BASE_boost_path"; then
                for i in `ls -d $_AX_BOOST_BASE_boost_path/include/boost-* 2>/dev/null`; do
                    _version_tmp=`echo $i | sed "s#$_AX_BOOST_BASE_boost_path##" | sed 's/\/include\/boost-//' | sed 's/_/./'`
                    V_CHECK=`expr $_version_tmp \> $_version`
                    if test "x$V_CHECK" = "x1" ; then
                        _version=$_version_tmp
                    fi
                    VERSION_UNDERSCORE=`echo $_version | sed 's/\./_/'`
                    BOOST_CPPFLAGS="-I$_AX_BOOST_BASE_boost_path/include/boost-$VERSION_UNDERSCORE"
                done
                dnl if nothing found search for layout used in Windows distributions
                if test -z "$BOOST_CPPFLAGS"; then
                    if test -d "$_AX_BOOST_BASE_boost_path/boost" && test -r "$_AX_BOOST_BASE_boost_path/boost"; then
                        BOOST_CPPFLAGS="-I$_AX_BOOST_BASE_boost_path"
                    fi
                fi
                dnl if we found something and BOOST_LDFLAGS was unset before
                dnl (because "$_AX_BOOST_BASE_boost_lib_path" = ""), set it here.
                if test -n "$BOOST_CPPFLAGS" && test -z "$BOOST_LDFLAGS"; then
                    for libsubdir in $libsubdirs ; do
                        if ls "$_AX_BOOST_BASE_boost_path/$libsubdir/libboost_"* >/dev/null 2>&1 ; then break; fi
                    done
                    BOOST_LDFLAGS="-L$_AX_BOOST_BASE_boost_path/$libsubdir"
                fi
            fi
        else
            if test "x$cross_compiling" != "xyes" ; then
                for _AX_BOOST_BASE_boost_path in /usr /usr/local /opt /opt/local ; do
                    if test -d "$_AX_BOOST_BASE_boost_path" && test -r "$_AX_BOOST_BASE_boost_path" ; then
                        for i in `ls -d $_AX_BOOST_BASE_boost_path/include/boost-* 2>/dev/null`; do
                            _version_tmp=`echo $i | sed "s#$_AX_BOOST_BASE_boost_path##" | sed 's/\/include\/boost-//' | sed 's/_/./'`
                            V_CHECK=`expr $_version_tmp \> $_version`
                            if test "x$V_CHECK" = "x1" ; then
                                _version=$_version_tmp
                                best_path=$_AX_BOOST_BASE_boost_path
                            fi
                        done
                    fi
                done

                VERSION_UNDERSCORE=`echo $_version | sed 's/\./_/'`
                BOOST_CPPFLAGS="-I$best_path/include/boost-$VERSION_UNDERSCORE"
                if test -z "$_AX_BOOST_BASE_boost_lib_path" ; then
                    for libsubdir in $libsubdirs ; do
                        if ls "$best_path/$libsubdir/libboost_"* >/dev/null 2>&1 ; then break; fi
                    done
                    BOOST_LDFLAGS="-L$best_path/$libsubdir"
                fi
            fi

            if test -n "$BOOST_ROOT" ; then
                for libsubdir in $libsubdirs ; do
                    if ls "$BOOST_ROOT/stage/$libsubdir/libboost_"* >/dev/null 2>&1 ; then break; fi
                done
                if test -d "$BOOST_ROOT" && test -r "$BOOST_ROOT" && test -d "$BOOST_ROOT/stage/$libsubdir" && test -r "$BOOST_ROOT/stage/$libsubdir"; then
                    version_dir=`expr //$BOOST_ROOT : '.*/\(.*\)'`
                    stage_version=`echo $version_dir | sed 's/boost_//' | sed 's/_/./g'`
                        stage_version_shorten=`expr $stage_version : '\([[0-9]]*\.[[0-9]]*\)'`
                    V_CHECK=`expr $stage_version_shorten \>\= $_version`
                    if test "x$V_CHECK" = "x1" && test -z "$_AX_BOOST_BASE_boost_lib_path" ; then
                        AC_MSG_NOTICE(We will use a staged boost library from $BOOST_ROOT)
                        BOOST_CPPFLAGS="-I$BOOST_ROOT"
                        BOOST_LDFLAGS="-L$BOOST_ROOT/stage/$libsubdir"
                    fi
                fi
            fi
        fi

        CPPFLAGS="$CPPFLAGS $BOOST_CPPFLAGS"
        export CPPFLAGS
        LDFLAGS="$LDFLAGS $BOOST_LDFLAGS"
        export LDFLAGS

        AC_LANG_PUSH(C++)
            AC_COMPILE_IFELSE([_AX_BOOST_BASE_PROGRAM($WANT_BOOST_VERSION)],[
            AC_MSG_RESULT(yes)
        succeeded=yes
        found_system=yes
            ],[
            ])
        AC_LANG_POP([C++])
    fi

    if test "x$succeeded" != "xyes" ; then
        if test "x$_version" = "x0" ; then
            AC_MSG_NOTICE([[We could not detect the boost libraries (version $1 or higher). If you have a staged boost library (still not installed) please specify \$BOOST_ROOT in your environment and do not give a PATH to --with-boost option.  If you are sure you have boost installed, then check your version number looking in <boost/version.hpp>. See http://randspringer.de/boost for more documentation.]])
        else
            AC_MSG_NOTICE([Your boost libraries seems to old (version $_version).])
        fi
        # execute ACTION-IF-NOT-FOUND (if present):
        ifelse([$3], , :, [$3])
    else
        AC_DEFINE(HAVE_BOOST,,[define if the Boost library is available])
        # execute ACTION-IF-FOUND (if present):
        ifelse([$2], , :, [$2])
    fi

    CPPFLAGS="$CPPFLAGS_SAVED"
    LDFLAGS="$LDFLAGS_SAVED"

])<|MERGE_RESOLUTION|>--- conflicted
+++ resolved
@@ -33,11 +33,7 @@
 #   and this notice are preserved. This file is offered as-is, without any
 #   warranty.
 
-<<<<<<< HEAD
-#serial 47
-=======
 #serial 49
->>>>>>> a284bbbe
 
 # example boost program (need to pass version)
 m4_define([_AX_BOOST_BASE_PROGRAM],
@@ -129,15 +125,12 @@
       [i?86],[multiarch_libsubdir="lib/i386-${host_os}"],
       [multiarch_libsubdir="lib/${host_cpu}-${host_os}"]
     )
-<<<<<<< HEAD
-=======
 
     dnl some arches may advertise a cpu type that doesn't line up with their
     dnl prefix's cpu type. For example, uname may report armv7l while libs are
     dnl installed to /usr/lib/arm-linux-gnueabihf. Try getting the compiler's
     dnl value for an extra chance of finding the correct path.
     libsubdirs="lib/`$CXX -dumpmachine 2>/dev/null` $libsubdirs"
->>>>>>> a284bbbe
 
     dnl first we check the system location for boost libraries
     dnl this location is chosen if boost libraries are installed with the --layout=system option
