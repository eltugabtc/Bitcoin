--- conflicted
+++ resolved
@@ -126,20 +126,16 @@
     FILE_ENV: "./ci/test/00_setup_env_i686_centos.sh"
 
 task:
-<<<<<<< HEAD
+  name: 'previous releases, depends DEBUG'
+  << : *GLOBAL_TASK_TEMPLATE
+  persistent_worker:
+    labels:
+      type: small
+  env:
+    FILE_ENV: "./ci/test/00_setup_env_native_previous_releases.sh"
+
+task:
   name: 'TSan, depends'
-=======
-  name: 'previous releases, depends DEBUG'
-  << : *GLOBAL_TASK_TEMPLATE
-  persistent_worker:
-    labels:
-      type: small
-  env:
-    FILE_ENV: "./ci/test/00_setup_env_native_previous_releases.sh"
-
-task:
-  name: 'TSan, depends, gui'
->>>>>>> 3d52cedb
   << : *GLOBAL_TASK_TEMPLATE
   persistent_worker:
     labels:
@@ -207,11 +203,7 @@
     FILE_ENV: "./ci/test/00_setup_env_native_nowallet_libbitcoinkernel.sh"
 
 task:
-<<<<<<< HEAD
-  name: 'macOS-cross 11.0, no tests'
-=======
-  name: 'macOS-cross, gui, no tests'
->>>>>>> 3d52cedb
+  name: 'macOS-cross, no tests'
   << : *GLOBAL_TASK_TEMPLATE
   persistent_worker:
     labels:
