--- conflicted
+++ resolved
@@ -19,12 +19,9 @@
     assert_greater_than,
     assert_greater_than_or_equal,
     assert_raises_rpc_error,
-<<<<<<< HEAD
     count_bytes,
+    find_vout_for_address,
     get_fee,
-=======
-    find_vout_for_address,
->>>>>>> de5b69d8
 )
 from test_framework.wallet_util import generate_keypair, WalletUnlock
 
@@ -770,7 +767,6 @@
 
         wwatch.unloadwallet()
 
-<<<<<<< HEAD
     def test_option_feerate(self):
         self.log.info("Test fundrawtxn with explicit fee rates (fee_rate sat/vB and feeRate BTC/kvB)")
         node = self.nodes[3]
@@ -859,8 +855,6 @@
         assert_raises_rpc_error(-8, "Cannot specify both estimate_mode and fee_rate",
             node.fundrawtransaction, rawtx, fee_rate=1, estimate_mode="economical", add_inputs=True)
 
-=======
->>>>>>> de5b69d8
     def test_address_reuse(self):
         """Test no address reuse occurs."""
         self.log.info("Test fundrawtxn does not reuse addresses")
