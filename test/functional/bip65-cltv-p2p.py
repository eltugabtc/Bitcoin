--- conflicted
+++ resolved
@@ -59,15 +59,8 @@
     tx.deserialize(BytesIO(hex_str_to_bytes(signresult['hex'])))
     return tx
 
-<<<<<<< HEAD
 class BIP65Test(IoPTestFramework):
-
-    def __init__(self):
-        super().__init__()
-=======
-class BIP65Test(BitcoinTestFramework):
     def set_test_params(self):
->>>>>>> 51bad919
         self.num_nodes = 1
         self.extra_args = [['-promiscuousmempoolflags=1', '-whitelist=127.0.0.1']]
         self.setup_clean_chain = True
