#!/usr/bin/env python3
# Copyright (c) 2017 The Bitcoin Core developers
# Distributed under the MIT software license, see the accompanying
# file COPYING or http://www.opensource.org/licenses/mit-license.php.
"""Test RPC calls related to net.

Tests correspond to code in rpc/net.cpp.
"""

import time

from test_framework.test_framework import IoPTestFramework
from test_framework.util import (
    assert_equal,
    assert_raises_jsonrpc,
    connect_nodes_bi,
    p2p_port,
)

<<<<<<< HEAD

class NetTest(IoPTestFramework):
    def __init__(self):
        super().__init__()
=======
class NetTest(BitcoinTestFramework):
    def set_test_params(self):
>>>>>>> 51bad919
        self.setup_clean_chain = True
        self.num_nodes = 2

    def run_test(self):
        self._test_connection_count()
        self._test_getnettotals()
        self._test_getnetworkinginfo()
        self._test_getaddednodeinfo()
        self._test_getpeerinfo()

    def _test_connection_count(self):
        # connect_nodes_bi connects each node to the other
        assert_equal(self.nodes[0].getconnectioncount(), 2)

    def _test_getnettotals(self):
        # check that getnettotals totalbytesrecv and totalbytessent
        # are consistent with getpeerinfo
        peer_info = self.nodes[0].getpeerinfo()
        assert_equal(len(peer_info), 2)
        net_totals = self.nodes[0].getnettotals()
        assert_equal(sum([peer['bytesrecv'] for peer in peer_info]),
                     net_totals['totalbytesrecv'])
        assert_equal(sum([peer['bytessent'] for peer in peer_info]),
                     net_totals['totalbytessent'])
        # test getnettotals and getpeerinfo by doing a ping
        # the bytes sent/received should change
        # note ping and pong are 32 bytes each
        self.nodes[0].ping()
        time.sleep(0.1)
        peer_info_after_ping = self.nodes[0].getpeerinfo()
        net_totals_after_ping = self.nodes[0].getnettotals()
        for before, after in zip(peer_info, peer_info_after_ping):
            assert_equal(before['bytesrecv_per_msg']['pong'] + 32, after['bytesrecv_per_msg']['pong'])
            assert_equal(before['bytessent_per_msg']['ping'] + 32, after['bytessent_per_msg']['ping'])
        assert_equal(net_totals['totalbytesrecv'] + 32*2, net_totals_after_ping['totalbytesrecv'])
        assert_equal(net_totals['totalbytessent'] + 32*2, net_totals_after_ping['totalbytessent'])

    def _test_getnetworkinginfo(self):
        assert_equal(self.nodes[0].getnetworkinfo()['networkactive'], True)
        assert_equal(self.nodes[0].getnetworkinfo()['connections'], 2)

        self.nodes[0].setnetworkactive(False)
        assert_equal(self.nodes[0].getnetworkinfo()['networkactive'], False)
        timeout = 3
        while self.nodes[0].getnetworkinfo()['connections'] != 0:
            # Wait a bit for all sockets to close
            assert timeout > 0, 'not all connections closed in time'
            timeout -= 0.1
            time.sleep(0.1)

        self.nodes[0].setnetworkactive(True)
        connect_nodes_bi(self.nodes, 0, 1)
        assert_equal(self.nodes[0].getnetworkinfo()['networkactive'], True)
        assert_equal(self.nodes[0].getnetworkinfo()['connections'], 2)

    def _test_getaddednodeinfo(self):
        assert_equal(self.nodes[0].getaddednodeinfo(), [])
        # add a node (node2) to node0
        ip_port = "127.0.0.1:{}".format(p2p_port(2))
        self.nodes[0].addnode(ip_port, 'add')
        # check that the node has indeed been added
        added_nodes = self.nodes[0].getaddednodeinfo(ip_port)
        assert_equal(len(added_nodes), 1)
        assert_equal(added_nodes[0]['addednode'], ip_port)
        # check that a non-existant node returns an error
        assert_raises_jsonrpc(-24, "Node has not been added",
                              self.nodes[0].getaddednodeinfo, '1.1.1.1')

    def _test_getpeerinfo(self):
        peer_info = [x.getpeerinfo() for x in self.nodes]
        # check both sides of bidirectional connection between nodes
        # the address bound to on one side will be the source address for the other node
        assert_equal(peer_info[0][0]['addrbind'], peer_info[1][0]['addr'])
        assert_equal(peer_info[1][0]['addrbind'], peer_info[0][0]['addr'])

if __name__ == '__main__':
    NetTest().main()<|MERGE_RESOLUTION|>--- conflicted
+++ resolved
@@ -17,15 +17,8 @@
     p2p_port,
 )
 
-<<<<<<< HEAD
-
 class NetTest(IoPTestFramework):
-    def __init__(self):
-        super().__init__()
-=======
-class NetTest(BitcoinTestFramework):
     def set_test_params(self):
->>>>>>> 51bad919
         self.setup_clean_chain = True
         self.num_nodes = 2
 
