--- conflicted
+++ resolved
@@ -880,18 +880,13 @@
         if platform.system() != "Linux":
             raise SkipTest("not on a Linux system")
 
-<<<<<<< HEAD
-    def skip_if_no_navcoind_zmq(self):
-        """Skip the running test if navcoind has not been compiled with zmq support."""
-=======
     def skip_if_platform_not_posix(self):
         """Skip the running test if we are not on a POSIX platform"""
         if os.name != 'posix':
             raise SkipTest("not on a POSIX system")
 
-    def skip_if_no_bitcoind_zmq(self):
-        """Skip the running test if bitcoind has not been compiled with zmq support."""
->>>>>>> f7bdcfc8
+    def skip_if_no_navcoind_zmq(self):
+        """Skip the running test if navcoind has not been compiled with zmq support."""
         if not self.is_zmq_compiled():
             raise SkipTest("navcoind has not been built with zmq enabled.")
 
