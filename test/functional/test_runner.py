--- conflicted
+++ resolved
@@ -335,11 +335,6 @@
     if not args.keepcache:
         shutil.rmtree("%s/test/cache" % config["environment"]["BUILDDIR"], ignore_errors=True)
 
-<<<<<<< HEAD
-    run_tests(test_list, config["environment"]["SRCDIR"], config["environment"]["BUILDDIR"], tmpdir, args.jobs, args.coverage, passon_args, args.combinedlogslen, create_cache=(True if args.bitcoin or (not args.particl and not args.insight) else False))
-
-def run_tests(test_list, src_dir, build_dir, tmpdir, jobs=1, enable_coverage=False, args=[], combined_logs_len=0, create_cache=True):
-=======
     run_tests(
         test_list,
         config["environment"]["SRCDIR"],
@@ -350,12 +345,12 @@
         args=passon_args,
         combined_logs_len=args.combinedlogslen,
         failfast=args.failfast,
+        create_cache=(True if args.bitcoin or (not args.particl and not args.insight) else False)
     )
 
-def run_tests(test_list, src_dir, build_dir, tmpdir, jobs=1, enable_coverage=False, args=None, combined_logs_len=0, failfast=False):
+def run_tests(test_list, src_dir, build_dir, tmpdir, jobs=1, enable_coverage=False, args=[], combined_logs_len=0, failfast=False, create_cache=True):
     args = args or []
 
->>>>>>> 5a666428
     # Warn if bitcoind is already running (unix only)
     try:
         if subprocess.check_output(["pidof", "particld"]) is not None:
