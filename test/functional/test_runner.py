#!/usr/bin/env python3
# Copyright (c) 2014-2017 The Bitcoin Core developers
# Distributed under the MIT software license, see the accompanying
# file COPYING or http://www.opensource.org/licenses/mit-license.php.
"""Run regression test suite.

This module calls down into individual test cases via subprocess. It will
forward all unrecognized arguments onto the individual test scripts.

Functional tests are disabled on Windows by default. Use --force to run them anyway.

For a description of arguments recognized by test scripts, see
`test/functional/test_framework/test_framework.py:BitcoinTestFramework.main`.

"""

import argparse
from collections import deque
import configparser
import datetime
import os
import time
import shutil
import signal
import sys
import subprocess
import tempfile
import re
import logging

# Formatting. Default colors to empty strings.
BOLD, BLUE, RED, GREY = ("", ""), ("", ""), ("", ""), ("", "")
try:
    # Make sure python thinks it can write unicode to its stdout
    "\u2713".encode("utf_8").decode(sys.stdout.encoding)
    TICK = "✓ "
    CROSS = "✖ "
    CIRCLE = "○ "
except UnicodeDecodeError:
    TICK = "P "
    CROSS = "x "
    CIRCLE = "o "

if os.name == 'posix':
    # primitive formatting on supported
    # terminal via ANSI escape sequences:
    BOLD = ('\033[0m', '\033[1m')
    BLUE = ('\033[0m', '\033[0;34m')
    RED = ('\033[0m', '\033[0;31m')
    GREY = ('\033[0m', '\033[1;30m')

TEST_EXIT_PASSED = 0
TEST_EXIT_SKIPPED = 77

# 20 minutes represented in seconds
TRAVIS_TIMEOUT_DURATION = 20 * 60

BASE_SCRIPTS= [
    # Scripts that are run by the travis build process.
    # Longest test should go first, to favor running tests in parallel
    #'wallet_hd.py',
    'wallet_backup.py',
    # vv Tests less than 5m vv
    'feature_block.py',
    #'rpc_fundrawtransaction.py',
    #'p2p_compactblocks.py',
    #'feature_segwit.py',
    # vv Tests less than 2m vv
<<<<<<< HEAD
    #'wallet_basic.py',
    #'wallet_accounts.py',
=======
    'wallet_basic.py',
    'wallet_labels.py',
>>>>>>> 243c9bb7
    'p2p_segwit.py',
    #'wallet_dump.py',
    #'rpc_listtransactions.py',
    # vv Tests less than 60s vv
    'p2p_sendheaders.py',
    'wallet_zapwallettxes.py',
    'wallet_importmulti.py',
    #'mempool_limit.py',
    'rpc_txoutproof.py',
    'wallet_listreceivedby.py',
    #'wallet_abandonconflict.py',
    'feature_csv_activation.py',
    'rpc_rawtransaction.py',
    #'wallet_address_types.py',
    'feature_reindex.py',
    # vv Tests less than 30s vv
    'wallet_keypool_topup.py',
    'interface_zmq.py',
    'interface_bitcoin_cli.py',
    'mempool_resurrect.py',
    #'wallet_txn_doublespend.py --mineblock',
    #'wallet_txn_clone.py',
    #'wallet_txn_clone.py --segwit',
    'rpc_getchaintips.py',
    'interface_rest.py',
    'mempool_spend_coinbase.py',
    'mempool_reorg.py',
    'mempool_persist.py',
    'wallet_multiwallet.py',
    'wallet_multiwallet.py --usecli',
    'interface_http.py',
    'rpc_users.py',
    'feature_proxy.py',
    'rpc_signrawtransaction.py',
    'p2p_disconnect_ban.py',
    'rpc_decodescript.py',
    #'rpc_blockchain.py',
    'rpc_deprecated.py',
    #'wallet_disable.py',
    #'rpc_net.py',
    #'wallet_keypool.py',
    'p2p_mempool.py',
    'mining_prioritisetransaction.py',
    'p2p_invalid_block.py',
    'p2p_invalid_tx.py',
    #'feature_versionbits_warning.py',
    'rpc_preciousblock.py',
    #'wallet_importprunedfunds.py',
    'rpc_signmessage.py',
    #'feature_nulldummy.py',
    'wallet_import_rescan.py',
    'mining_basic.py',
    #'wallet_bumpfee.py',
    'rpc_named_arguments.py',
    'wallet_listsinceblock.py',
    #'p2p_leak.py',
    #'wallet_encryption.py',
    'feature_dersig.py',
    'feature_cltv.py',
    'rpc_uptime.py',
    'wallet_resendwallettransactions.py',
    #'wallet_fallbackfee.py',
    'feature_minchainwork.py',
    'p2p_fingerprint.py',
    'feature_uacomment.py',
    #'p2p_unrequested_blocks.py',
    'feature_logging.py',
    'p2p_node_network_limited.py',
    'feature_blocksdir.py',
    'feature_config_args.py',
    # Don't append tests at the end to avoid merge conflicts
    # Put them in a random line within the section that fits their approximate run-time
]

EXTENDED_SCRIPTS = [
    # These tests are not run by the travis build process.
    # Longest test should go first, to favor running tests in parallel
    'feature_pruning.py',
    # vv Tests less than 20m vv
    'feature_fee_estimation.py',
    # vv Tests less than 5m vv
    'feature_maxuploadtarget.py',
    'mempool_packages.py',
    'feature_dbcrash.py',
    # vv Tests less than 2m vv
    'feature_bip68_sequence.py',
    'mining_getblocktemplate_longpoll.py',
    'p2p_timeouts.py',
    # vv Tests less than 60s vv
    'feature_bip9_softforks.py',
    'p2p_feefilter.py',
    'rpc_bind.py',
    # vv Tests less than 30s vv
    'feature_assumevalid.py',
    'example_test.py',
    'wallet_txn_doublespend.py',
    'wallet_txn_clone.py --mineblock',
    'feature_notifications.py',
    'rpc_invalidateblock.py',
    'feature_rbf.py',
]

PARTICL_SCRIPTS = [
    'p2p_part_fork.py',
    'feature_part_pos.py',
    'feature_part_extkey.py',
    'feature_part_stealth.py',
    'feature_part_blind.py',
    'feature_part_anon.py',
    'wallet_part_particl.py',
    'rpc_part_mnemonic.py',
    'feature_part_smsg.py',
    'feature_part_smsgpaid.py',
    'wallet_part_multisig.py',
    'feature_part_coldstaking.py',
    'rpc_part_filtertransactions.py',
    'feature_part_vote.py',
    'feature_part_zmq_test.py',
    'rpc_part_wallet.py',
    'feature_part_usbdevice.py',
    'wallet_part_watchonly.py',
    'rpc_part_atomicswap.py',
]

INSIGHT_SCRIPTS = [
    'feature_ins_addressindex.py',
    'feature_ins_timestampindex.py',
    'feature_ins_spentindex.py',
    'feature_ins_txindex.py',
]

# Place EXTENDED_SCRIPTS first since it has the 3 longest running tests
ALL_SCRIPTS = EXTENDED_SCRIPTS + BASE_SCRIPTS + PARTICL_SCRIPTS + INSIGHT_SCRIPTS

NON_SCRIPTS = [
    # These are python files that live in the functional tests directory, but are not test scripts.
    "combine_logs.py",
    "create_cache.py",
    "test_runner.py",
]

gArgs = None
def main():
    global gArgs
    # Parse arguments and pass through unrecognised args
    parser = argparse.ArgumentParser(add_help=False,
                                     usage='%(prog)s [test_runner.py options] [script options] [scripts]',
                                     description=__doc__,
                                     epilog='''
    Help text and arguments for individual test script:''',
                                     formatter_class=argparse.RawTextHelpFormatter)
    parser.add_argument('--combinedlogslen', '-c', type=int, default=0, help='print a combined log (of length n lines) from all test nodes and test framework to the console on failure.')
    parser.add_argument('--coverage', action='store_true', help='generate a basic coverage report for the RPC interface')
    parser.add_argument('--exclude', '-x', help='specify a comma-separated-list of scripts to exclude.')
    parser.add_argument('--extended', action='store_true', help='run the extended test suite in addition to the basic tests')
    parser.add_argument('--particl', action='store_true', help='run only Particl specific tests')
    parser.add_argument('--insight', action='store_true', help='run only Insight specific tests')
    parser.add_argument('--withstdout', action='store_true', help='print stdout when test passed also')
    parser.add_argument('--force', '-f', action='store_true', help='run tests even on platforms where they are disabled by default (e.g. windows).')
    parser.add_argument('--help', '-h', '-?', action='store_true', help='print help text and exit')
    parser.add_argument('--jobs', '-j', type=int, default=4, help='how many test scripts to run in parallel. Default=4.')
    parser.add_argument('--keepcache', '-k', action='store_true', help='the default behavior is to flush the cache directory on startup. --keepcache retains the cache from the previous testrun.')
    parser.add_argument('--quiet', '-q', action='store_true', help='only print results summary and failure logs')
    parser.add_argument('--tmpdirprefix', '-t', default=tempfile.gettempdir(), help="Root directory for datadirs")
    args, unknown_args = parser.parse_known_args()
    gArgs = args

    # args to be passed on always start with two dashes; tests are the remaining unknown args
    tests = [arg for arg in unknown_args if arg[:2] != "--"]
    passon_args = [arg for arg in unknown_args if arg[:2] == "--"]

    # Read config generated by configure.
    config = configparser.ConfigParser()
    configfile = os.path.abspath(os.path.dirname(__file__)) + "/../config.ini"
    config.read_file(open(configfile))

    passon_args.append("--configfile=%s" % configfile)

    # Set up logging
    logging_level = logging.INFO if args.quiet else logging.DEBUG
    logging.basicConfig(format='%(message)s', level=logging_level)

    # Create base test directory
    tmpdir = "%s/particl_test_runner_%s" % (args.tmpdirprefix, datetime.datetime.now().strftime("%Y%m%d_%H%M%S"))
    os.makedirs(tmpdir)

    logging.debug("Temporary test directory at %s" % tmpdir)

    enable_wallet = config["components"].getboolean("ENABLE_WALLET")
    enable_utils = config["components"].getboolean("ENABLE_UTILS")
    enable_bitcoind = config["components"].getboolean("ENABLE_BITCOIND")

    if config["environment"]["EXEEXT"] == ".exe" and not args.force:
        # https://github.com/bitcoin/bitcoin/commit/d52802551752140cf41f0d9a225a43e84404d3e9
        # https://github.com/bitcoin/bitcoin/pull/5677#issuecomment-136646964
        print("Tests currently disabled on Windows by default. Use --force option to enable")
        sys.exit(0)

    if not (enable_wallet and enable_utils and enable_bitcoind):
        print("No functional tests to run. Wallet, utils, and bitcoind must all be enabled")
        print("Rerun `configure` with -enable-wallet, -with-utils and -with-daemon and rerun make")
        sys.exit(0)

    # Build list of tests
    test_list = []
    if tests:
        # Individual tests have been specified. Run specified tests that exist
        # in the ALL_SCRIPTS list. Accept the name with or without .py extension.
        tests = [re.sub("\.py$", "", test) + ".py" for test in tests]
        for test in tests:
            if test in ALL_SCRIPTS:
                test_list.append(test)
            else:
                print("{}WARNING!{} Test '{}' not found in full test list.".format(BOLD[1], BOLD[0], test))
    elif args.extended:
        # Include extended tests
        test_list += ALL_SCRIPTS
    else:
<<<<<<< HEAD
        # No individual tests have been specified.
        # Run all base tests, and optionally run extended tests.
        test_list = []
        if args.particl:
            test_list += PARTICL_SCRIPTS
        if args.insight:
            test_list += INSIGHT_SCRIPTS

        if len(test_list) == 0:
            test_list = BASE_SCRIPTS
            if args.extended:
                # place the EXTENDED_SCRIPTS first since the three longest ones
                # are there and the list is shorter
                test_list = EXTENDED_SCRIPTS + test_list
=======
        # Run base tests only
        test_list += BASE_SCRIPTS
>>>>>>> 243c9bb7

    # Remove the test cases that the user has explicitly asked to exclude.
    if args.exclude:
        exclude_tests = [re.sub("\.py$", "", test) + ".py" for test in args.exclude.split(',')]
        for exclude_test in exclude_tests:
            if exclude_test in test_list:
                test_list.remove(exclude_test)
            else:
                print("{}WARNING!{} Test '{}' not found in current test list.".format(BOLD[1], BOLD[0], exclude_test))

    if not test_list:
        print("No valid test scripts specified. Check that your test is in one "
              "of the test lists in test_runner.py, or run test_runner.py with no arguments to run all tests")
        sys.exit(0)

    if args.help:
        # Print help for test_runner.py, then print help of the first script (with args removed) and exit.
        parser.print_help()
        subprocess.check_call([sys.executable, os.path.join(config["environment"]["SRCDIR"], 'test', 'functional', test_list[0].split()[0]), '-h'])
        sys.exit(0)

    check_script_list(config["environment"]["SRCDIR"])
    check_script_prefixes()

    if not args.keepcache:
        shutil.rmtree("%s/test/cache" % config["environment"]["BUILDDIR"], ignore_errors=True)

    run_tests(test_list, config["environment"]["SRCDIR"], config["environment"]["BUILDDIR"], config["environment"]["EXEEXT"], tmpdir, args.jobs, args.coverage, passon_args, args.combinedlogslen, create_cache=(True if not args.particl and not args.insight else False))

def run_tests(test_list, src_dir, build_dir, exeext, tmpdir, jobs=1, enable_coverage=False, args=[], combined_logs_len=0, create_cache=True):
    # Warn if bitcoind is already running (unix only)
    try:
        if subprocess.check_output(["pidof", "particld"]) is not None:
            print("%sWARNING!%s There is already a particld process running on this system. Tests may fail unexpectedly due to resource contention!" % (BOLD[1], BOLD[0]))
    except (OSError, subprocess.SubprocessError):
        pass

    # Warn if there is a cache directory
    cache_dir = "%s/test/cache" % build_dir
    if os.path.isdir(cache_dir):
        print("%sWARNING!%s There is a cache directory here: %s. If tests fail unexpectedly, try deleting the cache directory." % (BOLD[1], BOLD[0], cache_dir))

    #Set env vars
    if "BITCOIND" not in os.environ:
        os.environ["BITCOIND"] = build_dir + '/src/particld' + exeext
        os.environ["BITCOINCLI"] = build_dir + '/src/particl-cli' + exeext

    tests_dir = src_dir + '/test/functional/'

    flags = ["--srcdir={}/src".format(build_dir)] + args
    flags.append("--cachedir=%s" % cache_dir)

    if enable_coverage:
        coverage = RPCCoverage()
        flags.append(coverage.flag)
        logging.debug("Initializing coverage directory at %s" % coverage.dir)
    else:
        coverage = None

    if len(test_list) > 1 and jobs > 1 and create_cache:
        # Populate cache
        try:
            subprocess.check_output([sys.executable, tests_dir + 'create_cache.py'] + flags + ["--tmpdir=%s/cache" % tmpdir])
        except subprocess.CalledProcessError as e:
            sys.stdout.buffer.write(e.output)
            raise

    #Run Tests
    job_queue = TestHandler(jobs, tests_dir, tmpdir, test_list, flags)
    start_time = time.time()
    test_results = []

    max_len_name = len(max(test_list, key=len))

    for _ in range(len(test_list)):
        test_result, testdir, stdout, stderr = job_queue.get_next()
        test_results.append(test_result)

        if test_result.status == "Passed":
            if gArgs.withstdout:
                print(BOLD[1] + 'stdout:\n' + BOLD[0] + stdout + '\n')
                print(BOLD[1] + 'stderr:\n' + BOLD[0] + stderr + '\n')

            logging.debug("\n%s%s%s passed, Duration: %s s" % (BOLD[1], test_result.name, BOLD[0], test_result.time))
        elif test_result.status == "Skipped":
            logging.debug("\n%s%s%s skipped" % (BOLD[1], test_result.name, BOLD[0]))
        else:
            print("\n%s%s%s failed, Duration: %s s\n" % (BOLD[1], test_result.name, BOLD[0], test_result.time))
            print(BOLD[1] + 'stdout:\n' + BOLD[0] + stdout + '\n')
            print(BOLD[1] + 'stderr:\n' + BOLD[0] + stderr + '\n')
            if combined_logs_len and os.path.isdir(testdir):
                # Print the final `combinedlogslen` lines of the combined logs
                print('{}Combine the logs and print the last {} lines ...{}'.format(BOLD[1], combined_logs_len, BOLD[0]))
                print('\n============')
                print('{}Combined log for {}:{}'.format(BOLD[1], testdir, BOLD[0]))
                print('============\n')
                combined_logs, _ = subprocess.Popen([sys.executable, os.path.join(tests_dir, 'combine_logs.py'), '-c', testdir], universal_newlines=True, stdout=subprocess.PIPE).communicate()
                print("\n".join(deque(combined_logs.splitlines(), combined_logs_len)))

    print_results(test_results, max_len_name, (int(time.time() - start_time)))

    if coverage:
        coverage.report_rpc_coverage()

        logging.debug("Cleaning up coverage data")
        coverage.cleanup()

    # Clear up the temp directory if all subdirectories are gone
    if not os.listdir(tmpdir):
        os.rmdir(tmpdir)

    all_passed = all(map(lambda test_result: test_result.was_successful, test_results))

    sys.exit(not all_passed)

def print_results(test_results, max_len_name, runtime):
    results = "\n" + BOLD[1] + "%s | %s | %s\n\n" % ("TEST".ljust(max_len_name), "STATUS   ", "DURATION") + BOLD[0]

    test_results.sort(key=TestResult.sort_key)
    all_passed = True
    time_sum = 0

    for test_result in test_results:
        all_passed = all_passed and test_result.was_successful
        time_sum += test_result.time
        test_result.padding = max_len_name
        results += str(test_result)

    status = TICK + "Passed" if all_passed else CROSS + "Failed"
    if not all_passed:
        results += RED[1]
    results += BOLD[1] + "\n%s | %s | %s s (accumulated) \n" % ("ALL".ljust(max_len_name), status.ljust(9), time_sum) + BOLD[0]
    if not all_passed:
        results += RED[0]
    results += "Runtime: %s s\n" % (runtime)
    print(results)

class TestHandler:
    """
    Trigger the test scripts passed in via the list.
    """

    def __init__(self, num_tests_parallel, tests_dir, tmpdir, test_list=None, flags=None):
        assert(num_tests_parallel >= 1)
        self.num_jobs = num_tests_parallel
        self.tests_dir = tests_dir
        self.tmpdir = tmpdir
        self.test_list = test_list
        self.flags = flags
        self.num_running = 0
        # In case there is a graveyard of zombie bitcoinds, we can apply a
        # pseudorandom offset to hopefully jump over them.
        # (625 is PORT_RANGE/MAX_NODES)
        self.portseed_offset = int(time.time() * 1000) % 625
        self.jobs = []

    def get_next(self):
        while self.num_running < self.num_jobs and self.test_list:
            # Add tests
            self.num_running += 1
            test = self.test_list.pop(0)
            portseed = len(self.test_list) + self.portseed_offset
            portseed_arg = ["--portseed={}".format(portseed)]
            log_stdout = tempfile.SpooledTemporaryFile(max_size=2**16)
            log_stderr = tempfile.SpooledTemporaryFile(max_size=2**16)
            test_argv = test.split()
            testdir = "{}/{}_{}".format(self.tmpdir, re.sub(".py$", "", test_argv[0]), portseed)
            tmpdir_arg = ["--tmpdir={}".format(testdir)]
            self.jobs.append((test,
                              time.time(),
                              subprocess.Popen([sys.executable, self.tests_dir + test_argv[0]] + test_argv[1:] + self.flags + portseed_arg + tmpdir_arg,
                                               universal_newlines=True,
                                               stdout=log_stdout,
                                               stderr=log_stderr),
                              testdir,
                              log_stdout,
                              log_stderr))
        if not self.jobs:
            raise IndexError('pop from empty list')
        while True:
            # Return first proc that finishes
            time.sleep(.5)
            for job in self.jobs:
                (name, start_time, proc, testdir, log_out, log_err) = job
                if os.getenv('TRAVIS') == 'true' and int(time.time() - start_time) > TRAVIS_TIMEOUT_DURATION:
                    # In travis, timeout individual tests (to stop tests hanging and not providing useful output).
                    proc.send_signal(signal.SIGINT)
                if proc.poll() is not None:
                    log_out.seek(0), log_err.seek(0)
<<<<<<< HEAD
                    [stdout, stderr] = [l.read().decode('utf-8',errors='replace') for l in (log_out, log_err)]
=======
                    [stdout, stderr] = [log_file.read().decode('utf-8') for log_file in (log_out, log_err)]
>>>>>>> 243c9bb7
                    log_out.close(), log_err.close()
                    if proc.returncode == TEST_EXIT_PASSED and stderr == "":
                        status = "Passed"
                    elif proc.returncode == TEST_EXIT_SKIPPED:
                        status = "Skipped"
                    else:
                        status = "Failed"
                    self.num_running -= 1
                    self.jobs.remove(job)

                    return TestResult(name, status, int(time.time() - start_time)), testdir, stdout, stderr
            print('.', end='', flush=True)

class TestResult():
    def __init__(self, name, status, time):
        self.name = name
        self.status = status
        self.time = time
        self.padding = 0

    def sort_key(self):
        if self.status == "Passed":
            return 0, self.name.lower()
        elif self.status == "Failed":
            return 2, self.name.lower()
        elif self.status == "Skipped":
            return 1, self.name.lower()

    def __repr__(self):
        if self.status == "Passed":
            color = BLUE
            glyph = TICK
        elif self.status == "Failed":
            color = RED
            glyph = CROSS
        elif self.status == "Skipped":
            color = GREY
            glyph = CIRCLE

        return color[1] + "%s | %s%s | %s s\n" % (self.name.ljust(self.padding), glyph, self.status.ljust(7), self.time) + color[0]

    @property
    def was_successful(self):
        return self.status != "Failed"


def check_script_prefixes():
    """Check that test scripts start with one of the allowed name prefixes."""

    good_prefixes_re = re.compile("(example|feature|interface|mempool|mining|p2p|rpc|wallet)_")
    bad_script_names = [script for script in ALL_SCRIPTS if good_prefixes_re.match(script) is None]

    if bad_script_names:
        print("%sERROR:%s %d tests not meeting naming conventions:" % (BOLD[1], BOLD[0], len(bad_script_names)))
        print("  %s" % ("\n  ".join(sorted(bad_script_names))))
        raise AssertionError("Some tests are not following naming convention!")


def check_script_list(src_dir):
    """Check scripts directory.

    Check that there are no scripts in the functional tests directory which are
    not being run by pull-tester.py."""
    script_dir = src_dir + '/test/functional/'
    python_files = set([test_file for test_file in os.listdir(script_dir) if test_file.endswith(".py")])
    missed_tests = list(python_files - set(map(lambda x: x.split()[0], ALL_SCRIPTS + NON_SCRIPTS)))
    if len(missed_tests) != 0:
        print("%sWARNING!%s The following scripts are not being run: %s. Check the test lists in test_runner.py." % (BOLD[1], BOLD[0], str(missed_tests)))
        if os.getenv('TRAVIS') == 'true':
            # On travis this warning is an error to prevent merging incomplete commits into master
            pass
            #sys.exit(1)

class RPCCoverage():
    """
    Coverage reporting utilities for test_runner.

    Coverage calculation works by having each test script subprocess write
    coverage files into a particular directory. These files contain the RPC
    commands invoked during testing, as well as a complete listing of RPC
    commands per `bitcoin-cli help` (`rpc_interface.txt`).

    After all tests complete, the commands run are combined and diff'd against
    the complete list to calculate uncovered RPC commands.

    See also: test/functional/test_framework/coverage.py

    """
    def __init__(self):
        self.dir = tempfile.mkdtemp(prefix="coverage")
        self.flag = '--coveragedir=%s' % self.dir

    def report_rpc_coverage(self):
        """
        Print out RPC commands that were unexercised by tests.

        """
        uncovered = self._get_uncovered_rpc_commands()

        if uncovered:
            print("Uncovered RPC commands:")
            print("".join(("  - %s\n" % command) for command in sorted(uncovered)))
        else:
            print("All RPC commands covered.")

    def cleanup(self):
        return shutil.rmtree(self.dir)

    def _get_uncovered_rpc_commands(self):
        """
        Return a set of currently untested RPC commands.

        """
        # This is shared from `test/functional/test-framework/coverage.py`
        reference_filename = 'rpc_interface.txt'
        coverage_file_prefix = 'coverage.'

        coverage_ref_filename = os.path.join(self.dir, reference_filename)
        coverage_filenames = set()
        all_cmds = set()
        covered_cmds = set()

        if not os.path.isfile(coverage_ref_filename):
            raise RuntimeError("No coverage reference found")

        with open(coverage_ref_filename, 'r') as coverage_ref_file:
            all_cmds.update([line.strip() for line in coverage_ref_file.readlines()])

        for root, dirs, files in os.walk(self.dir):
            for filename in files:
                if filename.startswith(coverage_file_prefix):
                    coverage_filenames.add(os.path.join(root, filename))

        for filename in coverage_filenames:
            with open(filename, 'r') as coverage_file:
                covered_cmds.update([line.strip() for line in coverage_file.readlines()])

        return all_cmds - covered_cmds


if __name__ == '__main__':
    main()<|MERGE_RESOLUTION|>--- conflicted
+++ resolved
@@ -66,13 +66,8 @@
     #'p2p_compactblocks.py',
     #'feature_segwit.py',
     # vv Tests less than 2m vv
-<<<<<<< HEAD
     #'wallet_basic.py',
-    #'wallet_accounts.py',
-=======
-    'wallet_basic.py',
-    'wallet_labels.py',
->>>>>>> 243c9bb7
+    #'wallet_labels.py',
     'p2p_segwit.py',
     #'wallet_dump.py',
     #'rpc_listtransactions.py',
@@ -291,7 +286,6 @@
         # Include extended tests
         test_list += ALL_SCRIPTS
     else:
-<<<<<<< HEAD
         # No individual tests have been specified.
         # Run all base tests, and optionally run extended tests.
         test_list = []
@@ -306,10 +300,6 @@
                 # place the EXTENDED_SCRIPTS first since the three longest ones
                 # are there and the list is shorter
                 test_list = EXTENDED_SCRIPTS + test_list
-=======
-        # Run base tests only
-        test_list += BASE_SCRIPTS
->>>>>>> 243c9bb7
 
     # Remove the test cases that the user has explicitly asked to exclude.
     if args.exclude:
@@ -499,11 +489,7 @@
                     proc.send_signal(signal.SIGINT)
                 if proc.poll() is not None:
                     log_out.seek(0), log_err.seek(0)
-<<<<<<< HEAD
-                    [stdout, stderr] = [l.read().decode('utf-8',errors='replace') for l in (log_out, log_err)]
-=======
                     [stdout, stderr] = [log_file.read().decode('utf-8') for log_file in (log_out, log_err)]
->>>>>>> 243c9bb7
                     log_out.close(), log_err.close()
                     if proc.returncode == TEST_EXIT_PASSED and stderr == "":
                         status = "Passed"
