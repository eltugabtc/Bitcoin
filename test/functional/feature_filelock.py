--- conflicted
+++ resolved
@@ -2,12 +2,7 @@
 # Copyright (c) 2018-2022 The Bitcoin Core developers
 # Distributed under the MIT software license, see the accompanying
 # file COPYING or http://www.opensource.org/licenses/mit-license.php.
-<<<<<<< HEAD
 """Check that it's not possible to start a second navcoind instance using the same datadir or wallet."""
-import os
-=======
-"""Check that it's not possible to start a second bitcoind instance using the same datadir or wallet."""
->>>>>>> 3e691258
 import random
 import string
 
@@ -45,13 +40,8 @@
             def check_wallet_filelock(descriptors):
                 wallet_name = ''.join([random.choice(string.ascii_lowercase) for _ in range(6)])
                 self.nodes[0].createwallet(wallet_name=wallet_name, descriptors=descriptors)
-<<<<<<< HEAD
-                wallet_dir = os.path.join(datadir, 'wallets')
+                wallet_dir = self.nodes[0].wallets_path
                 self.log.info("Check that we can't start a second navcoind instance using the same wallet")
-=======
-                wallet_dir = self.nodes[0].wallets_path
-                self.log.info("Check that we can't start a second bitcoind instance using the same wallet")
->>>>>>> 3e691258
                 if descriptors:
                     expected_msg = f"Error: SQLiteDatabase: Unable to obtain an exclusive lock on the database, is it being used by another instance of {self.config['environment']['PACKAGE_NAME']}?"
                 else:
