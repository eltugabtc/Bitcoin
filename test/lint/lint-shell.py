--- conflicted
+++ resolved
@@ -68,11 +68,7 @@
     ]
     files = get_files(files_cmd)
     # remove everything that doesn't match this regex
-<<<<<<< HEAD
-    reg = re.compile(r'src/[bls,leveldb,secp256k1,minisketch,univalue]')
-=======
-    reg = re.compile(r'src/[leveldb,secp256k1,minisketch]')
->>>>>>> 5bc10b39
+    reg = re.compile(r'src/[bls,leveldb,secp256k1,minisketch]')
     files[:] = [file for file in files if not reg.match(file)]
 
     # build the `shellcheck` command
