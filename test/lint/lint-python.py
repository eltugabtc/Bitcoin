--- conflicted
+++ resolved
@@ -13,11 +13,6 @@
 import subprocess
 import sys
 
-<<<<<<< HEAD
-DEPS = ['flake8', 'mypy', 'pyzmq']
-MYPY_CACHE_DIR = f"{os.getenv('BASE_ROOT_DIR', '')}/test/.mypy_cache"
-EXCLUDED_DIRS = ["src/bls/"]
-=======
 from importlib.metadata import metadata, PackageNotFoundError
 
 # Customize mypy cache dir via environment variable
@@ -25,7 +20,7 @@
 os.environ["MYPY_CACHE_DIR"] = str(cache_dir)
 
 DEPS = ['flake8', 'lief', 'mypy', 'pyzmq']
->>>>>>> 3e691258
+EXCLUDED_DIRS = ["src/bls/"]
 
 # All .py files, except those in src/ (to exclude subtrees there)
 FLAKE_FILES_ARGS = ['git', 'ls-files', '*.py', ':!:src/*.py']
