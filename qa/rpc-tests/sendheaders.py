--- conflicted
+++ resolved
@@ -84,12 +84,7 @@
 
 class BaseNode(SingleNodeConnCB):
     def __init__(self):
-<<<<<<< HEAD
-        NodeConnCB.__init__(self)
-        self.connection = None
-=======
         SingleNodeConnCB.__init__(self)
->>>>>>> 0d719145
         self.last_inv = None
         self.last_headers = None
         self.last_block = None
@@ -253,13 +248,9 @@
     def mine_reorg(self, length):
         self.nodes[0].generate(length) # make sure all invalidated blocks are node0's
         sync_blocks(self.nodes, wait=0.1)
-<<<<<<< HEAD
-        [x.clear_last_announcement() for x in self.p2p_connections]
-=======
         for x in self.p2p_connections:
             x.wait_for_block_announcement(int(self.nodes[0].getbestblockhash(), 16))
             x.clear_last_announcement()
->>>>>>> 0d719145
 
         tip_height = self.nodes[1].getblockcount()
         hash_to_invalidate = self.nodes[1].getblockhash(tip_height-(length-1))
