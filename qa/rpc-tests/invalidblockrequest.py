--- conflicted
+++ resolved
@@ -95,11 +95,7 @@
         assert(block2_orig.vtx != block2.vtx)
 
         self.tip = block2.sha256
-<<<<<<< HEAD
-        yield TestInstance([[block2, RejectResult(16,'bad-txns-duplicate')], [block2_orig, True]])
-=======
         yield TestInstance([[block2, RejectResult(16, b'bad-txns-duplicate')], [block2_orig, True]])
->>>>>>> 0d719145
         height += 1
 
         '''
@@ -114,11 +110,7 @@
         block3.rehash()
         block3.solve()
 
-<<<<<<< HEAD
-        yield TestInstance([[block3, RejectResult(16,'bad-cb-amount')]])
-=======
         yield TestInstance([[block3, RejectResult(16, b'bad-cb-amount')]])
->>>>>>> 0d719145
 
 
 if __name__ == '__main__':
