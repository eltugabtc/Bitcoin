sudo: required
dist: trusty

#workaround for https://github.com/travis-ci/travis-ci/issues/5227
addons:
  hostname: bitcoin-tester

os: linux
language: generic
cache:
  directories:
  - depends/built
  - depends/sdk-sources
  - $HOME/.ccache
<<<<<<< HEAD
=======

>>>>>>> 932bc8da
env:
  global:
    - MAKEJOBS=-j3
    - RUN_TESTS=false
    - CHECK_DOC=0
    - BOOST_TEST_RANDOM=1$TRAVIS_BUILD_ID
    - CCACHE_SIZE=100M
    - CCACHE_TEMPDIR=/tmp/.ccache-temp
    - CCACHE_COMPRESS=1
    - BASE_OUTDIR=$TRAVIS_BUILD_DIR/out
    - SDK_URL=https://github.com/keo/MacOSX-SDK/releases/download/v0.0
    - PYTHON_DEBUG=1
    - WINEDEBUG=fixme-all
  matrix:
<<<<<<< HEAD
# ARM
    - HOST=arm-linux-gnueabihf PACKAGES="g++-arm-linux-gnueabihf" DEP_OPTS="NO_QT=1" CHECK_DOC=1 GOAL="install" BITCOIN_CONFIG="--enable-glibc-back-compat --enable-reduce-exports"
# Win32
    - HOST=i686-w64-mingw32 DPKG_ADD_ARCH="i386" DEP_OPTS="NO_QT=1" PACKAGES="python3 nsis g++-mingw-w64-i686 wine1.6 bc openjdk-7-jre-headless" RUN_TESTS=true GOAL="install" BITCOIN_CONFIG="--enable-reduce-exports"
# 32-bit + dash
    - HOST=i686-pc-linux-gnu PACKAGES="g++-multilib bc python3-zmq openjdk-7-jre-headless" DEP_OPTS="NO_QT=1" RUN_TESTS=true GOAL="install" BITCOIN_CONFIG="--enable-zmq --enable-glibc-back-compat --enable-reduce-exports LDFLAGS=-static-libstdc++" USE_SHELL="/bin/dash"
# Win64
    - HOST=x86_64-w64-mingw32 DPKG_ADD_ARCH="i386" DEP_OPTS="NO_QT=1" PACKAGES="python3 nsis g++-mingw-w64-x86-64 wine1.6 bc openjdk-7-jre-headless" RUN_TESTS=true GOAL="install" BITCOIN_CONFIG="--enable-reduce-exports"
# bitcoind
    - HOST=x86_64-unknown-linux-gnu PACKAGES="bc python3-zmq openjdk-7-jre-headless" DEP_OPTS="NO_QT=1 NO_UPNP=1 DEBUG=1" RUN_TESTS=true GOAL="install" BITCOIN_CONFIG="--enable-zmq --enable-glibc-back-compat --enable-reduce-exports CPPFLAGS=-DDEBUG_LOCKORDER"
# No wallet
    - HOST=x86_64-unknown-linux-gnu PACKAGES=" openjdk-7-jre-headless python3" DEP_OPTS="NO_WALLET=1" RUN_TESTS=true GOAL="install" BITCOIN_CONFIG="--enable-glibc-back-compat --enable-reduce-exports"
# Cross-Mac
    - HOST=x86_64-apple-darwin11 PACKAGES="cmake imagemagick libcap-dev librsvg2-bin libz-dev libbz2-dev libtiff-tools python-dev" BITCOIN_CONFIG="--enable-reduce-exports" OSX_SDK=10.9 GOAL="deploy"

=======
# ARM64
    - HOST=aarch64-linux-gnu PACKAGES="g++-aarch64-linux-gnu" DEP_OPTS="NO_QT=1" GOAL="install" BITCOIN_CONFIG="--enable-glibc-back-compat --enable-reduce-exports"
# ARMHF
    - HOST=arm-linux-gnueabihf PACKAGES="g++-arm-linux-gnueabihf" DEP_OPTS="NO_QT=1" GOAL="install" BITCOIN_CONFIG="--enable-glibc-back-compat --enable-reduce-exports"
# Win32
    - HOST=i686-w64-mingw32 DPKG_ADD_ARCH="i386" DEP_OPTS="NO_QT=1" PACKAGES="python nsis g++-mingw-w64-i686 wine1.6 bc openjdk-7-jre-headless" RUN_TESTS=true GOAL="install" BITCOIN_CONFIG="--enable-reduce-exports"
# 32-bit + dash
    - HOST=i686-pc-linux-gnu PACKAGES="g++-multilib bc python-zmq openjdk-7-jre-headless" DEP_OPTS="NO_QT=1" RUN_TESTS=true GOAL="install" BITCOIN_CONFIG="--enable-zmq --enable-glibc-back-compat --enable-reduce-exports LDFLAGS=-static-libstdc++" USE_SHELL="/bin/dash"
# Win64
    - HOST=x86_64-w64-mingw32 DPKG_ADD_ARCH="i386" DEP_OPTS="NO_QT=1" PACKAGES="python nsis g++-mingw-w64-x86-64 wine1.6 bc openjdk-7-jre-headless" RUN_TESTS=true GOAL="install" BITCOIN_CONFIG="--enable-reduce-exports"
# bitcoind
    - HOST=x86_64-unknown-linux-gnu PACKAGES="bc python-zmq openjdk-7-jre-headless" DEP_OPTS="NO_QT=1 NO_UPNP=1 DEBUG=1" RUN_TESTS=true GOAL="install" BITCOIN_CONFIG="--enable-zmq --enable-glibc-back-compat --enable-reduce-exports CPPFLAGS=-DDEBUG_LOCKORDER"
# No wallet
    - HOST=x86_64-unknown-linux-gnu PACKAGES="openjdk-7-jre-headless python" DEP_OPTS="NO_WALLET=1" RUN_TESTS=true GOAL="install" BITCOIN_CONFIG="--enable-glibc-back-compat --enable-reduce-exports"
# Cross-Mac
    - HOST=x86_64-apple-darwin11 PACKAGES="cmake imagemagick libcap-dev librsvg2-bin libz-dev libbz2-dev libtiff-tools python-dev" BITCOIN_CONFIG="--enable-reduce-exports" OSX_SDK=10.9 GOAL="deploy"
>>>>>>> 932bc8da
before_install:
    - export PATH=$(echo $PATH | tr ':' "\n" | sed '/\/opt\/python/d' | tr "\n" ":" | sed "s|::|:|g")
install:
    - if [ -n "$PPA" ]; then travis_retry sudo add-apt-repository "$PPA" -y; fi
    - if [ -n "$DPKG_ADD_ARCH" ]; then sudo dpkg --add-architecture "$DPKG_ADD_ARCH" ; fi
    - if [ -n "$PACKAGES" ]; then travis_retry sudo apt-get update; fi
    - if [ -n "$PACKAGES" ]; then travis_retry sudo apt-get install --no-install-recommends --no-upgrade -qq $PACKAGES; fi
before_script:
    - unset CC; unset CXX
    - if [ "$CHECK_DOC" = 1 ]; then contrib/devtools/check-doc.py; fi
    - mkdir -p depends/SDKs depends/sdk-sources
    - if [ -n "$OSX_SDK" -a ! -f depends/sdk-sources/MacOSX${OSX_SDK}.sdk.tar.gz ]; then curl --location --fail $SDK_URL/MacOSX${OSX_SDK}.sdk.tar.gz -o depends/sdk-sources/MacOSX${OSX_SDK}.sdk.tar.gz; fi
    - if [ -n "$OSX_SDK" -a -f depends/sdk-sources/MacOSX${OSX_SDK}.sdk.tar.gz ]; then tar -C depends/SDKs -xf depends/sdk-sources/MacOSX${OSX_SDK}.sdk.tar.gz; fi
    - make $MAKEJOBS -C depends HOST=$HOST $DEP_OPTS
script:
    - export TRAVIS_COMMIT_LOG=`git log --format=fuller -1`
    - if [ -n "$USE_SHELL" ]; then export CONFIG_SHELL="$USE_SHELL"; fi
    - OUTDIR=$BASE_OUTDIR/$TRAVIS_PULL_REQUEST/$TRAVIS_JOB_NUMBER-$HOST
    - BITCOIN_CONFIG_ALL="--without-comparison-tool --disable-dependency-tracking --prefix=$TRAVIS_BUILD_DIR/depends/$HOST --bindir=$OUTDIR/bin --libdir=$OUTDIR/lib"
    - depends/$HOST/native/bin/ccache --max-size=$CCACHE_SIZE
    - test -n "$USE_SHELL" && eval '"$USE_SHELL" -c "./autogen.sh"' || ./autogen.sh
    - mkdir build && cd build
    - ../configure $BITCOIN_CONFIG_ALL $BITCOIN_CONFIG || ( cat config.log && false)
    - make $MAKEJOBS $GOAL || ( echo "Build failure. Verbose build follows." && make $GOAL V=1 ; false )
    - export LD_LIBRARY_PATH=$TRAVIS_BUILD_DIR/depends/$HOST/lib
    - if [ "$RUN_TESTS" = "true" ]; then make $MAKEJOBS check VERBOSE=1; fi
    - if [ "$RUN_TESTS" = "true" ]; then qa/pull-tester/rpc-tests.py --coverage; fi
after_script:
    - echo $TRAVIS_COMMIT_RANGE
<<<<<<< HEAD
    - echo $TRAVIS_COMMIT_LOG
=======
    - echo $TRAVIS_COMMIT_LOG
>>>>>>> 932bc8da
<|MERGE_RESOLUTION|>--- conflicted
+++ resolved
@@ -12,10 +12,6 @@
   - depends/built
   - depends/sdk-sources
   - $HOME/.ccache
-<<<<<<< HEAD
-=======
-
->>>>>>> 932bc8da
 env:
   global:
     - MAKEJOBS=-j3
@@ -30,23 +26,6 @@
     - PYTHON_DEBUG=1
     - WINEDEBUG=fixme-all
   matrix:
-<<<<<<< HEAD
-# ARM
-    - HOST=arm-linux-gnueabihf PACKAGES="g++-arm-linux-gnueabihf" DEP_OPTS="NO_QT=1" CHECK_DOC=1 GOAL="install" BITCOIN_CONFIG="--enable-glibc-back-compat --enable-reduce-exports"
-# Win32
-    - HOST=i686-w64-mingw32 DPKG_ADD_ARCH="i386" DEP_OPTS="NO_QT=1" PACKAGES="python3 nsis g++-mingw-w64-i686 wine1.6 bc openjdk-7-jre-headless" RUN_TESTS=true GOAL="install" BITCOIN_CONFIG="--enable-reduce-exports"
-# 32-bit + dash
-    - HOST=i686-pc-linux-gnu PACKAGES="g++-multilib bc python3-zmq openjdk-7-jre-headless" DEP_OPTS="NO_QT=1" RUN_TESTS=true GOAL="install" BITCOIN_CONFIG="--enable-zmq --enable-glibc-back-compat --enable-reduce-exports LDFLAGS=-static-libstdc++" USE_SHELL="/bin/dash"
-# Win64
-    - HOST=x86_64-w64-mingw32 DPKG_ADD_ARCH="i386" DEP_OPTS="NO_QT=1" PACKAGES="python3 nsis g++-mingw-w64-x86-64 wine1.6 bc openjdk-7-jre-headless" RUN_TESTS=true GOAL="install" BITCOIN_CONFIG="--enable-reduce-exports"
-# bitcoind
-    - HOST=x86_64-unknown-linux-gnu PACKAGES="bc python3-zmq openjdk-7-jre-headless" DEP_OPTS="NO_QT=1 NO_UPNP=1 DEBUG=1" RUN_TESTS=true GOAL="install" BITCOIN_CONFIG="--enable-zmq --enable-glibc-back-compat --enable-reduce-exports CPPFLAGS=-DDEBUG_LOCKORDER"
-# No wallet
-    - HOST=x86_64-unknown-linux-gnu PACKAGES=" openjdk-7-jre-headless python3" DEP_OPTS="NO_WALLET=1" RUN_TESTS=true GOAL="install" BITCOIN_CONFIG="--enable-glibc-back-compat --enable-reduce-exports"
-# Cross-Mac
-    - HOST=x86_64-apple-darwin11 PACKAGES="cmake imagemagick libcap-dev librsvg2-bin libz-dev libbz2-dev libtiff-tools python-dev" BITCOIN_CONFIG="--enable-reduce-exports" OSX_SDK=10.9 GOAL="deploy"
-
-=======
 # ARM64
     - HOST=aarch64-linux-gnu PACKAGES="g++-aarch64-linux-gnu" DEP_OPTS="NO_QT=1" GOAL="install" BITCOIN_CONFIG="--enable-glibc-back-compat --enable-reduce-exports"
 # ARMHF
@@ -63,7 +42,6 @@
     - HOST=x86_64-unknown-linux-gnu PACKAGES="openjdk-7-jre-headless python" DEP_OPTS="NO_WALLET=1" RUN_TESTS=true GOAL="install" BITCOIN_CONFIG="--enable-glibc-back-compat --enable-reduce-exports"
 # Cross-Mac
     - HOST=x86_64-apple-darwin11 PACKAGES="cmake imagemagick libcap-dev librsvg2-bin libz-dev libbz2-dev libtiff-tools python-dev" BITCOIN_CONFIG="--enable-reduce-exports" OSX_SDK=10.9 GOAL="deploy"
->>>>>>> 932bc8da
 before_install:
     - export PATH=$(echo $PATH | tr ':' "\n" | sed '/\/opt\/python/d' | tr "\n" ":" | sed "s|::|:|g")
 install:
@@ -93,8 +71,4 @@
     - if [ "$RUN_TESTS" = "true" ]; then qa/pull-tester/rpc-tests.py --coverage; fi
 after_script:
     - echo $TRAVIS_COMMIT_RANGE
-<<<<<<< HEAD
-    - echo $TRAVIS_COMMIT_LOG
-=======
-    - echo $TRAVIS_COMMIT_LOG
->>>>>>> 932bc8da
+    - echo $TRAVIS_COMMIT_LOG