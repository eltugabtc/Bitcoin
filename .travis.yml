--- conflicted
+++ resolved
@@ -144,13 +144,8 @@
       env: >-
         FILE_ENV="./ci/test/00_setup_env_native_nowallet.sh"
 
-<<<<<<< HEAD
     - stage: test
       name: 'macOS 10.12  [GOAL: deploy] [no functional tests]'
-=======
-    - stage: deploy
-      name: 'macOS 10.10  [GOAL: deploy] [no functional tests]'
->>>>>>> b2e45bad
       env: >-
         FILE_ENV="./ci/test/00_setup_env_mac.sh"
 
