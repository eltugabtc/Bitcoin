--- conflicted
+++ resolved
@@ -78,65 +78,10 @@
 public:
     const Number field_p;
 
-<<<<<<< HEAD
-    FieldConstants() : field_p(field_p_, sizeof(field_p_)) {}
-};
-
-const FieldConstants &GetFieldConst() {
-    static const FieldConstants field_const;
-    return field_const;
-}
-
-void FieldElem::SetInverse(FieldElem &a) {
-#if defined(USE_FIELDINVERSE_BUILTIN)
-    // calculate a^p, with p={45,63,1019,1023}
-    FieldElem a2; a2.SetSquare(a);
-    FieldElem a3; a3.SetMult(a2,a);
-    FieldElem a4; a4.SetSquare(a2);
-    FieldElem a5; a5.SetMult(a4,a);
-    FieldElem a10; a10.SetSquare(a5);
-    FieldElem a11; a11.SetMult(a10,a);
-    FieldElem a21; a21.SetMult(a11,a10);
-    FieldElem a42; a42.SetSquare(a21);
-    FieldElem a45; a45.SetMult(a42,a3);
-    FieldElem a63; a63.SetMult(a42,a21);
-    FieldElem a126; a126.SetSquare(a63);
-    FieldElem a252; a252.SetSquare(a126);
-    FieldElem a504; a504.SetSquare(a252);
-    FieldElem a1008; a1008.SetSquare(a504);
-    FieldElem a1019; a1019.SetMult(a1008,a11);
-    FieldElem a1023; a1023.SetMult(a1019,a4);
-    FieldElem x = a63;
-    for (int i=0; i<21; i++) {
-        for (int j=0; j<10; j++) x.SetSquare(x);
-        x.SetMult(x,a1023);
-    }
-    for (int j=0; j<10; j++) x.SetSquare(x);
-    x.SetMult(x,a1019);
-    for (int i=0; i<2; i++) {
-        for (int j=0; j<10; j++) x.SetSquare(x);
-        x.SetMult(x,a1023);
-    }
-    for (int j=0; j<10; j++) x.SetSquare(x);
-    SetMult(x,a45);
-#else
-    unsigned char b[32];
-    a.GetBytes(b);
-    {
-        const Number &p = GetFieldConst().field_p;
-        Number n; n.SetBytes(b, 32);
-        n.SetModInverse(n, p);
-        n.GetBytes(b, 32);
-    }
-    SetBytes(b);
-#endif
-}
-=======
     FieldConstants();
 };
 
 const FieldConstants &GetFieldConst();
->>>>>>> 5a437b06
 
 }
 
