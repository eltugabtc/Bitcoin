﻿<?xml version="1.0" encoding="utf-8"?>
<Project DefaultTargets="Build" xmlns="http://schemas.microsoft.com/developer/msbuild/2003">
  <Import Project="..\common.init.vcxproj" />
  <Import Project="..\common.qt.init.vcxproj" />
  <PropertyGroup Label="Globals">
    <ProjectGuid>{2B4ABFF8-D1FD-4845-88C9-1F3C0A6512BF}</ProjectGuid>
    <ConfigurationType>StaticLibrary</ConfigurationType>
  </PropertyGroup>
  <ItemGroup>
<<<<<<< HEAD
    <CustomBuild Include="..\..\src\qt\bitcoin.qrc">
      <Command>"$(QTDIR)\bincc.exe" -name bitcoin "%(Fullpath)" -o .\GeneratedFiles\qrc_bitcoin.cpp</Command>
      <Message>Qt rcc generation for %(Identity)</Message>
      <Outputs>.\GeneratedFiles\qrc_bitcoin.cpp</Outputs>
      <AdditionalInputs>(QTDIR)\bincc.exe</AdditionalInputs>
    </CustomBuild>
    <CustomBuild Include="..\..\src\qt\bitcoin_locale.qrc">
      <Command>"$(QTDIR)\bincc.exe" -name bitcoin_locale "%(Fullpath)" -o .\GeneratedFiles\qrc_bitcoin_locale.cpp</Command>
      <Message>Qt rcc generation for %(Identity)</Message>
      <Outputs>.\GeneratedFiles\qrc_bitcoin_locale.cpp</Outputs>
      <AdditionalInputs>(QTDIR)\bincc.exe</AdditionalInputs>
    </CustomBuild>
    <None Include="..\..\src\qt\forms\addressbookpage.ui" />
    <None Include="..\..\src\qt\forms\askpassphrasedialog.ui" />
    <None Include="..\..\src\qt\forms\coincontroldialog.ui" />
    <None Include="..\..\src\qt\forms\debugwindow.ui" />
    <None Include="..\..\src\qt\forms\editaddressdialog.ui" />
    <None Include="..\..\src\qt\forms\helpmessagedialog.ui" />
    <None Include="..\..\src\qt\forms\intro.ui" />
    <None Include="..\..\src\qt\forms\modaloverlay.ui" />
    <None Include="..\..\src\qt\forms\openuridialog.ui" />
    <None Include="..\..\src\qt\forms\optionsdialog.ui" />
    <None Include="..\..\src\qt\forms\overviewpage.ui" />
    <None Include="..\..\src\qt\formseceivecoinsdialog.ui" />
    <None Include="..\..\src\qt\formseceiverequestdialog.ui" />
    <None Include="..\..\src\qt\forms\sendcoinsdialog.ui" />
    <None Include="..\..\src\qt\forms\sendcoinsentry.ui" />
    <None Include="..\..\src\qt\forms\signverifymessagedialog.ui" />
    <None Include="..\..\src\qt\forms\transactiondescdialog.ui" />
    <None Include="..\..\src\qt\locale\bitcoin_af.ts">
      <DeploymentContent>true</DeploymentContent>
    </None>
    <None Include="..\..\src\qt\locale\bitcoin_af_ZA.ts">
      <DeploymentContent>true</DeploymentContent>
    </None>
    <None Include="..\..\src\qt\locale\bitcoin_am.ts">
      <DeploymentContent>true</DeploymentContent>
    </None>
    <None Include="..\..\src\qt\locale\bitcoin_ar.ts">
      <DeploymentContent>true</DeploymentContent>
    </None>
    <None Include="..\..\src\qt\locale\bitcoin_be_BY.ts">
      <DeploymentContent>true</DeploymentContent>
    </None>
    <None Include="..\..\src\qt\locale\bitcoin_bg.ts">
      <DeploymentContent>true</DeploymentContent>
    </None>
    <None Include="..\..\src\qt\locale\bitcoin_bg_BG.ts">
      <DeploymentContent>true</DeploymentContent>
    </None>
    <None Include="..\..\src\qt\locale\bitcoin_bn.ts">
      <DeploymentContent>true</DeploymentContent>
    </None>
    <None Include="..\..\src\qt\locale\bitcoin_bs.ts">
      <DeploymentContent>true</DeploymentContent>
    </None>
    <None Include="..\..\src\qt\locale\bitcoin_ca.ts">
      <DeploymentContent>true</DeploymentContent>
    </None>
    <None Include="..\..\src\qt\locale\bitcoin_ca%40valencia.ts">
      <DeploymentContent>true</DeploymentContent>
    </None>
    <None Include="..\..\src\qt\locale\bitcoin_ca_ES.ts">
      <DeploymentContent>true</DeploymentContent>
    </None>
    <None Include="..\..\src\qt\locale\bitcoin_cs.ts">
      <DeploymentContent>true</DeploymentContent>
    </None>
    <None Include="..\..\src\qt\locale\bitcoin_cs_CZ.ts">
      <DeploymentContent>true</DeploymentContent>
    </None>
    <None Include="..\..\src\qt\locale\bitcoin_cy.ts">
      <DeploymentContent>true</DeploymentContent>
    </None>
    <None Include="..\..\src\qt\locale\bitcoin_da.ts">
      <DeploymentContent>true</DeploymentContent>
    </None>
    <None Include="..\..\src\qt\locale\bitcoin_de.ts">
      <DeploymentContent>true</DeploymentContent>
    </None>
    <None Include="..\..\src\qt\locale\bitcoin_de_DE.ts">
      <DeploymentContent>true</DeploymentContent>
    </None>
    <None Include="..\..\src\qt\locale\bitcoin_el.ts">
      <DeploymentContent>true</DeploymentContent>
    </None>
    <None Include="..\..\src\qt\locale\bitcoin_el_GR.ts">
      <DeploymentContent>true</DeploymentContent>
    </None>
    <None Include="..\..\src\qt\locale\bitcoin_en.ts">
      <DeploymentContent>true</DeploymentContent>
    </None>
    <None Include="..\..\src\qt\locale\bitcoin_en_AU.ts">
      <DeploymentContent>true</DeploymentContent>
    </None>
    <None Include="..\..\src\qt\locale\bitcoin_en_GB.ts">
      <DeploymentContent>true</DeploymentContent>
    </None>
    <None Include="..\..\src\qt\locale\bitcoin_eo.ts">
      <DeploymentContent>true</DeploymentContent>
    </None>
    <None Include="..\..\src\qt\locale\bitcoin_es.ts">
      <DeploymentContent>true</DeploymentContent>
    </None>
    <None Include="..\..\src\qt\locale\bitcoin_es_419.ts">
      <DeploymentContent>true</DeploymentContent>
    </None>
    <None Include="..\..\src\qt\locale\bitcoin_es_AR.ts">
      <DeploymentContent>true</DeploymentContent>
    </None>
    <None Include="..\..\src\qt\locale\bitcoin_es_CL.ts">
      <DeploymentContent>true</DeploymentContent>
    </None>
    <None Include="..\..\src\qt\locale\bitcoin_es_CO.ts">
      <DeploymentContent>true</DeploymentContent>
    </None>
    <None Include="..\..\src\qt\locale\bitcoin_es_DO.ts">
      <DeploymentContent>true</DeploymentContent>
    </None>
    <None Include="..\..\src\qt\locale\bitcoin_es_ES.ts">
      <DeploymentContent>true</DeploymentContent>
    </None>
    <None Include="..\..\src\qt\locale\bitcoin_es_MX.ts">
      <DeploymentContent>true</DeploymentContent>
    </None>
    <None Include="..\..\src\qt\locale\bitcoin_es_UY.ts">
      <DeploymentContent>true</DeploymentContent>
    </None>
    <None Include="..\..\src\qt\locale\bitcoin_es_VE.ts">
      <DeploymentContent>true</DeploymentContent>
    </None>
    <None Include="..\..\src\qt\locale\bitcoin_et.ts">
      <DeploymentContent>true</DeploymentContent>
    </None>
    <None Include="..\..\src\qt\locale\bitcoin_et_EE.ts">
      <DeploymentContent>true</DeploymentContent>
    </None>
    <None Include="..\..\src\qt\locale\bitcoin_eu_ES.ts">
      <DeploymentContent>true</DeploymentContent>
    </None>
    <None Include="..\..\src\qt\locale\bitcoin_fa.ts">
      <DeploymentContent>true</DeploymentContent>
    </None>
    <None Include="..\..\src\qt\locale\bitcoin_fa_IR.ts">
      <DeploymentContent>true</DeploymentContent>
    </None>
    <None Include="..\..\src\qt\locale\bitcoin_fi.ts">
      <DeploymentContent>true</DeploymentContent>
    </None>
    <None Include="..\..\src\qt\locale\bitcoin_fil.ts">
      <DeploymentContent>true</DeploymentContent>
    </None>
    <None Include="..\..\src\qt\locale\bitcoin_fr.ts">
      <DeploymentContent>true</DeploymentContent>
    </None>
    <None Include="..\..\src\qt\locale\bitcoin_fr_CA.ts">
      <DeploymentContent>true</DeploymentContent>
    </None>
    <None Include="..\..\src\qt\locale\bitcoin_fr_FR.ts">
      <DeploymentContent>true</DeploymentContent>
    </None>
    <None Include="..\..\src\qt\locale\bitcoin_gl.ts">
      <DeploymentContent>true</DeploymentContent>
    </None>
    <None Include="..\..\src\qt\locale\bitcoin_he.ts">
      <DeploymentContent>true</DeploymentContent>
    </None>
    <None Include="..\..\src\qt\locale\bitcoin_he_IL.ts">
      <DeploymentContent>true</DeploymentContent>
    </None>
    <None Include="..\..\src\qt\locale\bitcoin_hi.ts">
      <DeploymentContent>true</DeploymentContent>
    </None>
    <None Include="..\..\src\qt\locale\bitcoin_hi_IN.ts">
      <DeploymentContent>true</DeploymentContent>
    </None>
    <None Include="..\..\src\qt\locale\bitcoin_hr.ts">
      <DeploymentContent>true</DeploymentContent>
    </None>
    <None Include="..\..\src\qt\locale\bitcoin_hu.ts">
      <DeploymentContent>true</DeploymentContent>
    </None>
    <None Include="..\..\src\qt\locale\bitcoin_hu_HU.ts">
      <DeploymentContent>true</DeploymentContent>
    </None>
    <None Include="..\..\src\qt\locale\bitcoin_id.ts">
      <DeploymentContent>true</DeploymentContent>
    </None>
    <None Include="..\..\src\qt\locale\bitcoin_id_ID.ts">
      <DeploymentContent>true</DeploymentContent>
    </None>
    <None Include="..\..\src\qt\locale\bitcoin_is.ts">
      <DeploymentContent>true</DeploymentContent>
    </None>
    <None Include="..\..\src\qt\locale\bitcoin_it.ts">
      <DeploymentContent>true</DeploymentContent>
    </None>
    <None Include="..\..\src\qt\locale\bitcoin_it_IT.ts">
      <DeploymentContent>true</DeploymentContent>
    </None>
    <None Include="..\..\src\qt\locale\bitcoin_ja.ts">
      <DeploymentContent>true</DeploymentContent>
    </None>
    <None Include="..\..\src\qt\locale\bitcoin_ka.ts">
      <DeploymentContent>true</DeploymentContent>
    </None>
    <None Include="..\..\src\qt\locale\bitcoin_kk_KZ.ts">
      <DeploymentContent>true</DeploymentContent>
    </None>
    <None Include="..\..\src\qt\locale\bitcoin_km_KH.ts">
      <DeploymentContent>true</DeploymentContent>
    </None>
    <None Include="..\..\src\qt\locale\bitcoin_ko.ts">
      <DeploymentContent>true</DeploymentContent>
    </None>
    <None Include="..\..\src\qt\locale\bitcoin_ko_KR.ts">
      <DeploymentContent>true</DeploymentContent>
    </None>
    <None Include="..\..\src\qt\locale\bitcoin_ku_IQ.ts">
      <DeploymentContent>true</DeploymentContent>
    </None>
    <None Include="..\..\src\qt\locale\bitcoin_ky.ts">
      <DeploymentContent>true</DeploymentContent>
    </None>
    <None Include="..\..\src\qt\locale\bitcoin_la.ts">
      <DeploymentContent>true</DeploymentContent>
    </None>
    <None Include="..\..\src\qt\locale\bitcoin_lt.ts">
      <DeploymentContent>true</DeploymentContent>
    </None>
    <None Include="..\..\src\qt\locale\bitcoin_lv_LV.ts">
      <DeploymentContent>true</DeploymentContent>
    </None>
    <None Include="..\..\src\qt\locale\bitcoin_mk_MK.ts">
      <DeploymentContent>true</DeploymentContent>
    </None>
    <None Include="..\..\src\qt\locale\bitcoin_ml.ts">
      <DeploymentContent>true</DeploymentContent>
    </None>
    <None Include="..\..\src\qt\locale\bitcoin_mn.ts">
      <DeploymentContent>true</DeploymentContent>
    </None>
    <None Include="..\..\src\qt\locale\bitcoin_mr_IN.ts">
      <DeploymentContent>true</DeploymentContent>
    </None>
    <None Include="..\..\src\qt\locale\bitcoin_ms.ts">
      <DeploymentContent>true</DeploymentContent>
    </None>
    <None Include="..\..\src\qt\locale\bitcoin_ms_MY.ts">
      <DeploymentContent>true</DeploymentContent>
    </None>
    <None Include="..\..\src\qt\locale\bitcoin_my.ts">
      <DeploymentContent>true</DeploymentContent>
    </None>
    <None Include="..\..\src\qt\locale\bitcoin_nb.ts">
      <DeploymentContent>true</DeploymentContent>
    </None>
    <None Include="..\..\src\qt\locale\bitcoin_nb_NO.ts">
      <DeploymentContent>true</DeploymentContent>
    </None>
    <None Include="..\..\src\qt\locale\bitcoin_ne.ts">
      <DeploymentContent>true</DeploymentContent>
    </None>
    <None Include="..\..\src\qt\locale\bitcoin_nl.ts">
      <DeploymentContent>true</DeploymentContent>
    </None>
    <None Include="..\..\src\qt\locale\bitcoin_nl_BE.ts">
      <DeploymentContent>true</DeploymentContent>
    </None>
    <None Include="..\..\src\qt\locale\bitcoin_nl_NL.ts">
      <DeploymentContent>true</DeploymentContent>
    </None>
    <None Include="..\..\src\qt\locale\bitcoin_pam.ts">
      <DeploymentContent>true</DeploymentContent>
    </None>
    <None Include="..\..\src\qt\locale\bitcoin_pl.ts">
      <DeploymentContent>true</DeploymentContent>
    </None>
    <None Include="..\..\src\qt\locale\bitcoin_pl_PL.ts">
      <DeploymentContent>true</DeploymentContent>
    </None>
    <None Include="..\..\src\qt\locale\bitcoin_pt.ts">
      <DeploymentContent>true</DeploymentContent>
    </None>
    <None Include="..\..\src\qt\locale\bitcoin_pt_BR.ts">
      <DeploymentContent>true</DeploymentContent>
    </None>
    <None Include="..\..\src\qt\locale\bitcoin_pt_PT.ts">
      <DeploymentContent>true</DeploymentContent>
    </None>
    <None Include="..\..\src\qt\locale\bitcoin_ro.ts">
      <DeploymentContent>true</DeploymentContent>
    </None>
    <None Include="..\..\src\qt\locale\bitcoin_ro_RO.ts">
      <DeploymentContent>true</DeploymentContent>
    </None>
    <None Include="..\..\src\qt\locale\bitcoin_ru.ts">
      <DeploymentContent>true</DeploymentContent>
    </None>
    <None Include="..\..\src\qt\locale\bitcoin_ru_RU.ts">
      <DeploymentContent>true</DeploymentContent>
    </None>
    <None Include="..\..\src\qt\locale\bitcoin_si.ts">
      <DeploymentContent>true</DeploymentContent>
    </None>
    <None Include="..\..\src\qt\locale\bitcoin_sk.ts">
      <DeploymentContent>true</DeploymentContent>
    </None>
    <None Include="..\..\src\qt\locale\bitcoin_sk_SK.ts">
      <DeploymentContent>true</DeploymentContent>
    </None>
    <None Include="..\..\src\qt\locale\bitcoin_sl_SI.ts">
      <DeploymentContent>true</DeploymentContent>
    </None>
    <None Include="..\..\src\qt\locale\bitcoin_sn.ts">
      <DeploymentContent>true</DeploymentContent>
    </None>
    <None Include="..\..\src\qt\locale\bitcoin_sq.ts">
      <DeploymentContent>true</DeploymentContent>
    </None>
    <None Include="..\..\src\qt\locale\bitcoin_sr.ts">
      <DeploymentContent>true</DeploymentContent>
    </None>
    <None Include="..\..\src\qt\locale\bitcoin_sr%40latin.ts">
      <DeploymentContent>true</DeploymentContent>
    </None>
    <None Include="..\..\src\qt\locale\bitcoin_sv.ts">
      <DeploymentContent>true</DeploymentContent>
    </None>
    <None Include="..\..\src\qt\locale\bitcoin_szl.ts">
      <DeploymentContent>true</DeploymentContent>
    </None>
    <None Include="..\..\src\qt\locale\bitcoin_ta.ts">
      <DeploymentContent>true</DeploymentContent>
    </None>
    <None Include="..\..\src\qt\locale\bitcoin_ta_IN.ts">
      <DeploymentContent>true</DeploymentContent>
    </None>
    <None Include="..\..\src\qt\locale\bitcoin_te.ts">
      <DeploymentContent>true</DeploymentContent>
    </None>
    <None Include="..\..\src\qt\locale\bitcoin_th.ts">
      <DeploymentContent>true</DeploymentContent>
    </None>
    <None Include="..\..\src\qt\locale\bitcoin_th_TH.ts">
      <DeploymentContent>true</DeploymentContent>
    </None>
    <None Include="..\..\src\qt\locale\bitcoin_tr.ts">
      <DeploymentContent>true</DeploymentContent>
    </None>
    <None Include="..\..\src\qt\locale\bitcoin_tr_TR.ts">
      <DeploymentContent>true</DeploymentContent>
    </None>
    <None Include="..\..\src\qt\locale\bitcoin_uk.ts">
      <DeploymentContent>true</DeploymentContent>
    </None>
    <None Include="..\..\src\qt\locale\bitcoin_uk_UA.ts">
      <DeploymentContent>true</DeploymentContent>
    </None>
    <None Include="..\..\src\qt\locale\bitcoin_ur_PK.ts">
      <DeploymentContent>true</DeploymentContent>
    </None>
    <None Include="..\..\src\qt\locale\bitcoin_uz%40Cyrl.ts">
      <DeploymentContent>true</DeploymentContent>
    </None>
    <None Include="..\..\src\qt\locale\bitcoin_vi.ts">
      <DeploymentContent>true</DeploymentContent>
    </None>
    <None Include="..\..\src\qt\locale\bitcoin_vi_VN.ts">
      <DeploymentContent>true</DeploymentContent>
    </None>
    <None Include="..\..\src\qt\locale\bitcoin_zh-Hans.ts">
      <DeploymentContent>true</DeploymentContent>
    </None>
    <None Include="..\..\src\qt\locale\bitcoin_zh.ts">
      <DeploymentContent>true</DeploymentContent>
    </None>
    <None Include="..\..\src\qt\locale\bitcoin_zh_CN.ts">
      <DeploymentContent>true</DeploymentContent>
    </None>
    <None Include="..\..\src\qt\locale\bitcoin_zh_HK.ts">
      <DeploymentContent>true</DeploymentContent>
    </None>
    <None Include="..\..\src\qt\locale\bitcoin_zh_TW.ts">
      <DeploymentContent>true</DeploymentContent>
    </None>
    <CustomBuild Include="..\..\src\qt\paymentrequest.proto">
      <FileType>Document</FileType>
      <Command>F:\Dependencies\protobuf-cpp-3.4.1\protobuf-3.4.1\cmake\build\vs\Debug\protoc.exe --proto_path=%(RootDir)%(Directory) %(Fullpath) --cpp_out=.\GeneratedFiles</Command>
      <Message>ProtoBuf source generation %(RootDir)%(Directory) %(Filename)</Message>
      <Outputs>.\GeneratedFiles\%(Filename).pb.h;.\GeneratedFiles\(%Filename).pb.cc</Outputs>
      <AdditionalInputs>F:\Dependencies\protobuf-cpp-3.4.1\protobuf-3.4.1\cmake\build\vs\Debug\protoc.exe</AdditionalInputs>
      <LinkObjects>false</LinkObjects>
      <Command Condition="'$(Configuration)|$(Platform)'=='Release|Win32'">F:\deps\protobuf\protobuf-3.4.1\cmake\build\vs\Debug\protoc.exe --proto_path=%(RootDir)%(Directory) %(Fullpath) --cpp_out=.\GeneratedFiles</Command>
      <AdditionalInputs Condition="'$(Configuration)|$(Platform)'=='Release|Win32'">F:\deps\protobuf\protobuf-3.4.1\cmake\build\vs\Debug\protoc.exe</AdditionalInputs>
    </CustomBuild>
    <None Include="..\..\src\qt\macdockiconhandler.mm" />
    <None Include="..\..\src\qt\macnotificationhandler.mm" />
    <None Include="..\..\src\qtes\icons\bitcoin.icns">
      <DeploymentContent>true</DeploymentContent>
    </None>
    <None Include="..\..\src\qtes\src\bitcoin.svg">
      <DeploymentContent>true</DeploymentContent>
    </None>
    <None Include="..\..\src\qtes\src\clock_0.svg">
      <DeploymentContent>true</DeploymentContent>
    </None>
    <None Include="..\..\src\qtes\src\clock_1.svg">
      <DeploymentContent>true</DeploymentContent>
    </None>
    <None Include="..\..\src\qtes\src\clock_2.svg">
      <DeploymentContent>true</DeploymentContent>
    </None>
    <None Include="..\..\src\qtes\src\clock_3.svg">
      <DeploymentContent>true</DeploymentContent>
    </None>
    <None Include="..\..\src\qtes\src\clock_4.svg">
      <DeploymentContent>true</DeploymentContent>
    </None>
    <None Include="..\..\src\qtes\src\connect-0.svg">
      <DeploymentContent>true</DeploymentContent>
    </None>
    <None Include="..\..\src\qtes\src\connect-1.svg">
      <DeploymentContent>true</DeploymentContent>
    </None>
    <None Include="..\..\src\qtes\src\connect-2.svg">
      <DeploymentContent>true</DeploymentContent>
    </None>
    <None Include="..\..\src\qtes\src\connect-3.svg">
      <DeploymentContent>true</DeploymentContent>
    </None>
    <None Include="..\..\src\qtes\src\connect-4.svg">
      <DeploymentContent>true</DeploymentContent>
    </None>
    <None Include="..\..\src\qtes\src\hd_disabled.svg">
      <DeploymentContent>true</DeploymentContent>
    </None>
    <None Include="..\..\src\qtes\src\hd_enabled.svg">
      <DeploymentContent>true</DeploymentContent>
    </None>
    <None Include="..\..\src\qtes\src\mine.svg">
      <DeploymentContent>true</DeploymentContent>
    </None>
    <None Include="..\..\src\qtes\src\network_disabled.svg">
      <DeploymentContent>true</DeploymentContent>
    </None>
    <None Include="..\..\src\qtes\src\qt.svg">
      <DeploymentContent>true</DeploymentContent>
    </None>
    <None Include="..\..\src\qtes\src\transaction0.svg">
      <DeploymentContent>true</DeploymentContent>
    </None>
    <None Include="..\..\src\qtes\src\tx_in.svg">
      <DeploymentContent>true</DeploymentContent>
    </None>
    <None Include="..\..\src\qtes\src\tx_inout.svg">
      <DeploymentContent>true</DeploymentContent>
    </None>
    <None Include="..\..\src\qtes\src\verify.svg">
      <DeploymentContent>true</DeploymentContent>
    </None>
    <None Include="GeneratedFiles\bitcoin.moc" />
    <None Include="GeneratedFiles\bitcoinamountfield.moc" />
    <None Include="GeneratedFiles\intro.moc" />
    <None Include="GeneratedFiles\overviewpage.moc" />
    <None Include="GeneratedFilespcconsole.moc" />
  </ItemGroup>
  <ItemGroup>
    <Image Include="..\..\src\qtes\icons\about.png">
      <DeploymentContent>true</DeploymentContent>
    </Image>
    <Image Include="..\..\src\qtes\icons\about_qt.png">
      <DeploymentContent>true</DeploymentContent>
    </Image>
    <Image Include="..\..\src\qtes\icons\add.png">
      <DeploymentContent>true</DeploymentContent>
    </Image>
    <Image Include="..\..\src\qtes\icons\address-book.png">
      <DeploymentContent>true</DeploymentContent>
    </Image>
    <Image Include="..\..\src\qtes\icons\bitcoin.ico">
      <DeploymentContent>true</DeploymentContent>
    </Image>
    <Image Include="..\..\src\qtes\icons\bitcoin.png">
      <DeploymentContent>true</DeploymentContent>
    </Image>
    <Image Include="..\..\src\qtes\icons\bitcoin_testnet.ico">
      <DeploymentContent>true</DeploymentContent>
    </Image>
    <Image Include="..\..\src\qtes\icons\chevron.png">
      <DeploymentContent>true</DeploymentContent>
    </Image>
    <Image Include="..\..\src\qtes\icons\clock1.png">
      <DeploymentContent>true</DeploymentContent>
    </Image>
    <Image Include="..\..\src\qtes\icons\clock2.png">
      <DeploymentContent>true</DeploymentContent>
    </Image>
    <Image Include="..\..\src\qtes\icons\clock3.png">
      <DeploymentContent>true</DeploymentContent>
    </Image>
    <Image Include="..\..\src\qtes\icons\clock4.png">
      <DeploymentContent>true</DeploymentContent>
    </Image>
    <Image Include="..\..\src\qtes\icons\clock5.png">
      <DeploymentContent>true</DeploymentContent>
    </Image>
    <Image Include="..\..\src\qtes\icons\configure.png">
      <DeploymentContent>true</DeploymentContent>
    </Image>
    <Image Include="..\..\src\qtes\icons\connect0.png">
      <DeploymentContent>true</DeploymentContent>
    </Image>
    <Image Include="..\..\src\qtes\icons\connect1.png">
      <DeploymentContent>true</DeploymentContent>
    </Image>
    <Image Include="..\..\src\qtes\icons\connect2.png">
      <DeploymentContent>true</DeploymentContent>
    </Image>
    <Image Include="..\..\src\qtes\icons\connect3.png">
      <DeploymentContent>true</DeploymentContent>
    </Image>
    <Image Include="..\..\src\qtes\icons\connect4.png">
      <DeploymentContent>true</DeploymentContent>
    </Image>
    <Image Include="..\..\src\qtes\icons\debugwindow.png">
      <DeploymentContent>true</DeploymentContent>
    </Image>
    <Image Include="..\..\src\qtes\icons\edit.png">
      <DeploymentContent>true</DeploymentContent>
    </Image>
    <Image Include="..\..\src\qtes\icons\editcopy.png">
      <DeploymentContent>true</DeploymentContent>
    </Image>
    <Image Include="..\..\src\qtes\icons\editpaste.png">
      <DeploymentContent>true</DeploymentContent>
    </Image>
    <Image Include="..\..\src\qtes\icons\export.png">
      <DeploymentContent>true</DeploymentContent>
    </Image>
    <Image Include="..\..\src\qtes\icons\eye.png">
      <DeploymentContent>true</DeploymentContent>
    </Image>
    <Image Include="..\..\src\qtes\icons\eye_minus.png">
      <DeploymentContent>true</DeploymentContent>
    </Image>
    <Image Include="..\..\src\qtes\icons\eye_plus.png">
      <DeploymentContent>true</DeploymentContent>
    </Image>
    <Image Include="..\..\src\qtes\icons\filesave.png">
      <DeploymentContent>true</DeploymentContent>
    </Image>
    <Image Include="..\..\src\qtes\icons\fontbigger.png">
      <DeploymentContent>true</DeploymentContent>
    </Image>
    <Image Include="..\..\src\qtes\icons\fontsmaller.png">
      <DeploymentContent>true</DeploymentContent>
    </Image>
    <Image Include="..\..\src\qtes\icons\hd_disabled.png">
      <DeploymentContent>true</DeploymentContent>
    </Image>
    <Image Include="..\..\src\qtes\icons\hd_enabled.png">
      <DeploymentContent>true</DeploymentContent>
    </Image>
    <Image Include="..\..\src\qtes\icons\history.png">
      <DeploymentContent>true</DeploymentContent>
    </Image>
    <Image Include="..\..\src\qtes\icons\info.png">
      <DeploymentContent>true</DeploymentContent>
    </Image>
    <Image Include="..\..\src\qtes\icons\key.png">
      <DeploymentContent>true</DeploymentContent>
    </Image>
    <Image Include="..\..\src\qtes\icons\lock_closed.png">
      <DeploymentContent>true</DeploymentContent>
    </Image>
    <Image Include="..\..\src\qtes\icons\lock_open.png">
      <DeploymentContent>true</DeploymentContent>
    </Image>
    <Image Include="..\..\src\qtes\icons\network_disabled.png">
      <DeploymentContent>true</DeploymentContent>
    </Image>
    <Image Include="..\..\src\qtes\icons\open.png">
      <DeploymentContent>true</DeploymentContent>
    </Image>
    <Image Include="..\..\src\qtes\icons\overview.png">
      <DeploymentContent>true</DeploymentContent>
    </Image>
    <Image Include="..\..\src\qtes\icons\quit.png">
      <DeploymentContent>true</DeploymentContent>
    </Image>
    <Image Include="..\..\src\qtes\iconseceive.png">
      <DeploymentContent>true</DeploymentContent>
    </Image>
    <Image Include="..\..\src\qtes\iconsemove.png">
      <DeploymentContent>true</DeploymentContent>
    </Image>
    <Image Include="..\..\src\qtes\icons\send.png">
      <DeploymentContent>true</DeploymentContent>
    </Image>
    <Image Include="..\..\src\qtes\icons\synced.png">
      <DeploymentContent>true</DeploymentContent>
    </Image>
    <Image Include="..\..\src\qtes\icons\transaction0.png">
      <DeploymentContent>true</DeploymentContent>
    </Image>
    <Image Include="..\..\src\qtes\icons\transaction2.png">
      <DeploymentContent>true</DeploymentContent>
    </Image>
    <Image Include="..\..\src\qtes\icons\transaction_abandoned.png">
      <DeploymentContent>true</DeploymentContent>
    </Image>
    <Image Include="..\..\src\qtes\icons\transaction_conflicted.png">
      <DeploymentContent>true</DeploymentContent>
    </Image>
    <Image Include="..\..\src\qtes\icons\tx_inout.png">
      <DeploymentContent>true</DeploymentContent>
    </Image>
    <Image Include="..\..\src\qtes\icons\tx_input.png">
      <DeploymentContent>true</DeploymentContent>
    </Image>
    <Image Include="..\..\src\qtes\icons\tx_mined.png">
      <DeploymentContent>true</DeploymentContent>
    </Image>
    <Image Include="..\..\src\qtes\icons\tx_output.png">
      <DeploymentContent>true</DeploymentContent>
    </Image>
    <Image Include="..\..\src\qtes\icons\verify.png">
      <DeploymentContent>true</DeploymentContent>
    </Image>
    <Image Include="..\..\src\qtes\icons\warning.png">
      <DeploymentContent>true</DeploymentContent>
    </Image>
    <Image Include="..\..\src\qtes\movies\spinner-000.png">
      <DeploymentContent>true</DeploymentContent>
    </Image>
    <Image Include="..\..\src\qtes\movies\spinner-001.png">
      <DeploymentContent>true</DeploymentContent>
    </Image>
    <Image Include="..\..\src\qtes\movies\spinner-002.png">
      <DeploymentContent>true</DeploymentContent>
    </Image>
    <Image Include="..\..\src\qtes\movies\spinner-003.png">
      <DeploymentContent>true</DeploymentContent>
    </Image>
    <Image Include="..\..\src\qtes\movies\spinner-004.png">
      <DeploymentContent>true</DeploymentContent>
    </Image>
    <Image Include="..\..\src\qtes\movies\spinner-005.png">
      <DeploymentContent>true</DeploymentContent>
    </Image>
    <Image Include="..\..\src\qtes\movies\spinner-006.png">
      <DeploymentContent>true</DeploymentContent>
    </Image>
    <Image Include="..\..\src\qtes\movies\spinner-007.png">
      <DeploymentContent>true</DeploymentContent>
    </Image>
    <Image Include="..\..\src\qtes\movies\spinner-008.png">
      <DeploymentContent>true</DeploymentContent>
    </Image>
    <Image Include="..\..\src\qtes\movies\spinner-009.png">
      <DeploymentContent>true</DeploymentContent>
    </Image>
    <Image Include="..\..\src\qtes\movies\spinner-010.png">
      <DeploymentContent>true</DeploymentContent>
    </Image>
    <Image Include="..\..\src\qtes\movies\spinner-011.png">
      <DeploymentContent>true</DeploymentContent>
    </Image>
    <Image Include="..\..\src\qtes\movies\spinner-012.png">
      <DeploymentContent>true</DeploymentContent>
    </Image>
    <Image Include="..\..\src\qtes\movies\spinner-013.png">
      <DeploymentContent>true</DeploymentContent>
    </Image>
    <Image Include="..\..\src\qtes\movies\spinner-014.png">
      <DeploymentContent>true</DeploymentContent>
    </Image>
    <Image Include="..\..\src\qtes\movies\spinner-015.png">
      <DeploymentContent>true</DeploymentContent>
    </Image>
    <Image Include="..\..\src\qtes\movies\spinner-016.png">
      <DeploymentContent>true</DeploymentContent>
    </Image>
    <Image Include="..\..\src\qtes\movies\spinner-017.png">
      <DeploymentContent>true</DeploymentContent>
    </Image>
    <Image Include="..\..\src\qtes\movies\spinner-018.png">
      <DeploymentContent>true</DeploymentContent>
    </Image>
    <Image Include="..\..\src\qtes\movies\spinner-019.png">
      <DeploymentContent>true</DeploymentContent>
    </Image>
    <Image Include="..\..\src\qtes\movies\spinner-020.png">
      <DeploymentContent>true</DeploymentContent>
    </Image>
    <Image Include="..\..\src\qtes\movies\spinner-021.png">
      <DeploymentContent>true</DeploymentContent>
    </Image>
    <Image Include="..\..\src\qtes\movies\spinner-022.png">
      <DeploymentContent>true</DeploymentContent>
    </Image>
    <Image Include="..\..\src\qtes\movies\spinner-023.png">
      <DeploymentContent>true</DeploymentContent>
    </Image>
    <Image Include="..\..\src\qtes\movies\spinner-024.png">
      <DeploymentContent>true</DeploymentContent>
    </Image>
    <Image Include="..\..\src\qtes\movies\spinner-025.png">
      <DeploymentContent>true</DeploymentContent>
    </Image>
    <Image Include="..\..\src\qtes\movies\spinner-026.png">
      <DeploymentContent>true</DeploymentContent>
    </Image>
    <Image Include="..\..\src\qtes\movies\spinner-027.png">
      <DeploymentContent>true</DeploymentContent>
    </Image>
    <Image Include="..\..\src\qtes\movies\spinner-028.png">
      <DeploymentContent>true</DeploymentContent>
    </Image>
    <Image Include="..\..\src\qtes\movies\spinner-029.png">
      <DeploymentContent>true</DeploymentContent>
    </Image>
    <Image Include="..\..\src\qtes\movies\spinner-030.png">
      <DeploymentContent>true</DeploymentContent>
    </Image>
    <Image Include="..\..\src\qtes\movies\spinner-031.png">
      <DeploymentContent>true</DeploymentContent>
    </Image>
    <Image Include="..\..\src\qtes\movies\spinner-032.png">
      <DeploymentContent>true</DeploymentContent>
    </Image>
    <Image Include="..\..\src\qtes\movies\spinner-033.png">
      <DeploymentContent>true</DeploymentContent>
    </Image>
    <Image Include="..\..\src\qtes\movies\spinner-034.png">
      <DeploymentContent>true</DeploymentContent>
    </Image>
    <Image Include="..\..\src\qtes\movies\spinner-035.png">
      <DeploymentContent>true</DeploymentContent>
    </Image>
    <Image Include="..\..\src\qtes\src\spinner.png">
      <DeploymentContent>true</DeploymentContent>
    </Image>
  </ItemGroup>
  <ItemGroup>
    <ClCompile Include="GeneratedFiles\qrc_bitcoin.cpp" />
    <ClCompile Include="GeneratedFiles\qrc_bitcoin_locale.cpp" />
    <CustomBuild Include="..\..\src\qt\bitcoin.cpp">
      <Command>"$(QTDIR)\bin\moc.exe" "%(Fullpath)" -o .\GeneratedFiles\%(Filename).moc $(MOC_DEF)</Command>
      <Message>Qt moc generation for %(Identity)</Message>
      <Outputs>.\GeneratedFiles\%(Filename).moc</Outputs>
      <AdditionalInputs>(QTDIR)\bin\moc.exe</AdditionalInputs>
    </CustomBuild>
    <CustomBuild Include="..\..\src\qt\bitcoinamountfield.cpp">
      <Command>"$(QTDIR)\bin\moc.exe" "%(Fullpath)" -o .\GeneratedFiles\%(Filename).moc $(MOC_DEF)</Command>
      <Message>Qt moc generation for %(Identity)</Message>
      <Outputs>.\GeneratedFiles\%(Filename).moc</Outputs>
      <AdditionalInputs>(QTDIR)\bin\moc.exe</AdditionalInputs>
    </CustomBuild>
    <CustomBuild Include="..\..\src\qt\intro.cpp">
      <Command>"$(QTDIR)\bin\moc.exe" "%(Fullpath)" -o .\GeneratedFiles\%(Filename).moc $(MOC_DEF)</Command>
      <Message>Qt moc generation for %(Identity)</Message>
      <Outputs>.\GeneratedFiles\%(Filename).moc</Outputs>
      <AdditionalInputs>(QTDIR)\bin\moc.exe</AdditionalInputs>
    </CustomBuild>
    <CustomBuild Include="..\..\src\qt\overviewpage.cpp">
      <Command>"$(QTDIR)\bin\moc.exe" "%(Fullpath)" -o .\GeneratedFiles\%(Filename).moc $(MOC_DEF)</Command>
      <Message>Qt moc generation for %(Identity)</Message>
      <Outputs>.\GeneratedFiles\%(Filename).moc</Outputs>
      <AdditionalInputs>(QTDIR)\bin\moc.exe</AdditionalInputs>
    </CustomBuild>
    <CustomBuild Include="..\..\src\qtpcconsole.cpp">
      <Command>"$(QTDIR)\bin\moc.exe" "%(Fullpath)" -o .\GeneratedFiles\%(Filename).moc $(MOC_DEF)</Command>
      <Message>Qt moc generation for %(Identity)</Message>
      <Outputs>.\GeneratedFiles\%(Filename).moc</Outputs>
      <AdditionalInputs>(QTDIR)\bin\moc.exe</AdditionalInputs>
    </CustomBuild>
    <ClCompile Include="GeneratedFiles\moc_addressbookpage.cpp" />
    <ClCompile Include="GeneratedFiles\moc_addresstablemodel.cpp" />
    <ClCompile Include="GeneratedFiles\moc_askpassphrasedialog.cpp" />
    <ClCompile Include="GeneratedFiles\moc_bantablemodel.cpp" />
    <ClCompile Include="GeneratedFiles\moc_bitcoinaddressvalidator.cpp" />
    <ClCompile Include="GeneratedFiles\moc_bitcoinamountfield.cpp" />
    <ClCompile Include="GeneratedFiles\moc_bitcoingui.cpp" />
    <ClCompile Include="GeneratedFiles\moc_bitcoinunits.cpp" />
    <ClCompile Include="GeneratedFiles\moc_callback.cpp" />
    <ClCompile Include="GeneratedFiles\moc_clientmodel.cpp" />
    <ClCompile Include="GeneratedFiles\moc_coincontroldialog.cpp" />
    <ClCompile Include="GeneratedFiles\moc_coincontroltreewidget.cpp" />
    <ClCompile Include="GeneratedFiles\moc_csvmodelwriter.cpp" />
    <ClCompile Include="GeneratedFiles\moc_editaddressdialog.cpp" />
    <ClCompile Include="GeneratedFiles\moc_guiconstants.cpp" />
    <ClCompile Include="GeneratedFiles\moc_guiutil.cpp" />
    <ClCompile Include="GeneratedFiles\moc_intro.cpp" />
    <ClCompile Include="GeneratedFiles\moc_macdockiconhandler.cpp" />
    <ClCompile Include="GeneratedFiles\moc_macnotificationhandler.cpp" />
    <ClCompile Include="GeneratedFiles\moc_modaloverlay.cpp" />
    <ClCompile Include="GeneratedFiles\moc_networkstyle.cpp" />
    <ClCompile Include="GeneratedFiles\moc_notificator.cpp" />
    <ClCompile Include="GeneratedFiles\moc_openuridialog.cpp" />
    <ClCompile Include="GeneratedFiles\moc_optionsdialog.cpp" />
    <ClCompile Include="GeneratedFiles\moc_optionsmodel.cpp" />
    <ClCompile Include="GeneratedFiles\moc_overviewpage.cpp" />
    <ClCompile Include="GeneratedFiles\moc_paymentrequestplus.cpp" />
    <ClCompile Include="GeneratedFiles\moc_paymentserver.cpp" />
    <ClCompile Include="GeneratedFiles\moc_peertablemodel.cpp" />
    <ClCompile Include="GeneratedFiles\moc_platformstyle.cpp" />
    <ClCompile Include="GeneratedFiles\moc_qvalidatedlineedit.cpp" />
    <ClCompile Include="GeneratedFiles\moc_qvaluecombobox.cpp" />
    <ClCompile Include="GeneratedFiles\moc_receivecoinsdialog.cpp" />
    <ClCompile Include="GeneratedFiles\moc_receiverequestdialog.cpp" />
    <ClCompile Include="GeneratedFiles\moc_recentrequeststablemodel.cpp" />
    <ClCompile Include="GeneratedFiles\moc_rpcconsole.cpp" />
    <ClCompile Include="GeneratedFiles\moc_sendcoinsdialog.cpp" />
    <ClCompile Include="GeneratedFiles\moc_sendcoinsentry.cpp" />
    <ClCompile Include="GeneratedFiles\moc_signverifymessagedialog.cpp" />
    <ClCompile Include="GeneratedFiles\moc_splashscreen.cpp" />
    <ClCompile Include="GeneratedFiles\moc_trafficgraphwidget.cpp" />
    <ClCompile Include="GeneratedFiles\moc_transactiondesc.cpp" />
    <ClCompile Include="GeneratedFiles\moc_transactiondescdialog.cpp" />
    <ClCompile Include="GeneratedFiles\moc_transactionfilterproxy.cpp" />
    <ClCompile Include="GeneratedFiles\moc_transactionrecord.cpp" />
    <ClCompile Include="GeneratedFiles\moc_transactiontablemodel.cpp" />
    <ClCompile Include="GeneratedFiles\moc_transactionview.cpp" />
    <ClCompile Include="GeneratedFiles\moc_utilitydialog.cpp" />
    <ClCompile Include="GeneratedFiles\moc_walletframe.cpp" />
    <ClCompile Include="GeneratedFiles\moc_walletmodel.cpp" />
    <ClCompile Include="GeneratedFiles\moc_walletmodeltransaction.cpp" />
    <ClCompile Include="GeneratedFiles\moc_walletview.cpp" />
    <ClCompile Include="GeneratedFiles\moc_winshutdownmonitor.cpp" />
    <ClCompile Include="GeneratedFiles\paymentrequest.pb.cc" />
  </ItemGroup>
  <ItemGroup>
    <ClInclude Include="GeneratedFiles\paymentrequest.pb.h" />
    <ClInclude Include="GeneratedFiles\ui_addressbookpage.h" />
    <ClInclude Include="GeneratedFiles\ui_askpassphrasedialog.h" />
    <ClInclude Include="GeneratedFiles\ui_coincontroldialog.h" />
    <ClInclude Include="GeneratedFiles\ui_debugwindow.h" />
    <ClInclude Include="GeneratedFiles\ui_editaddressdialog.h" />
    <ClInclude Include="GeneratedFiles\ui_helpmessagedialog.h" />
    <ClInclude Include="GeneratedFiles\ui_intro.h" />
    <ClInclude Include="GeneratedFiles\ui_modaloverlay.h" />
    <ClInclude Include="GeneratedFiles\ui_openuridialog.h" />
    <ClInclude Include="GeneratedFiles\ui_optionsdialog.h" />
    <ClInclude Include="GeneratedFiles\ui_overviewpage.h" />
    <ClInclude Include="GeneratedFiles\ui_receivecoinsdialog.h" />
    <ClInclude Include="GeneratedFiles\ui_receiverequestdialog.h" />
    <ClInclude Include="GeneratedFiles\ui_sendcoinsdialog.h" />
    <ClInclude Include="GeneratedFiles\ui_sendcoinsentry.h" />
    <ClInclude Include="GeneratedFiles\ui_signverifymessagedialog.h" />
    <ClInclude Include="GeneratedFiles\ui_transactiondescdialog.h" />
=======
    <ClCompile Include="..\..\src\qt\addressbookpage.cpp" />
    <ClCompile Include="..\..\src\qt\addresstablemodel.cpp" />
    <ClCompile Include="..\..\src\qt\askpassphrasedialog.cpp" />
    <ClCompile Include="..\..\src\qt\bantablemodel.cpp" />
    <ClCompile Include="..\..\src\qt\bitcoin.cpp" />
    <ClCompile Include="..\..\src\qt\bitcoinaddressvalidator.cpp" />
    <ClCompile Include="..\..\src\qt\bitcoinamountfield.cpp" />
    <ClCompile Include="..\..\src\qt\bitcoingui.cpp" />
    <ClCompile Include="..\..\src\qt\bitcoinstrings.cpp" />
    <ClCompile Include="..\..\src\qt\bitcoinunits.cpp" />
    <ClCompile Include="..\..\src\qt\clientmodel.cpp" />
    <ClCompile Include="..\..\src\qt\coincontroldialog.cpp" />
    <ClCompile Include="..\..\src\qt\coincontroltreewidget.cpp" />
    <ClCompile Include="..\..\src\qt\createwalletdialog.cpp" />
    <ClCompile Include="..\..\src\qt\csvmodelwriter.cpp" />
    <ClCompile Include="..\..\src\qt\editaddressdialog.cpp" />
    <ClCompile Include="..\..\src\qt\guiutil.cpp" />
    <ClCompile Include="..\..\src\qt\intro.cpp" />
    <ClCompile Include="..\..\src\qt\modaloverlay.cpp" />
    <ClCompile Include="..\..\src\qt\networkstyle.cpp" />
    <ClCompile Include="..\..\src\qt\notificator.cpp" />
    <ClCompile Include="..\..\src\qt\openuridialog.cpp" />
    <ClCompile Include="..\..\src\qt\optionsdialog.cpp" />
    <ClCompile Include="..\..\src\qt\optionsmodel.cpp" />
    <ClCompile Include="..\..\src\qt\overviewpage.cpp" />
    <ClCompile Include="..\..\src\qt\paymentserver.cpp" />
    <ClCompile Include="..\..\src\qt\peertablemodel.cpp" />
    <ClCompile Include="..\..\src\qt\platformstyle.cpp" />
    <ClCompile Include="..\..\src\qt\qrimagewidget.cpp" />
    <ClCompile Include="..\..\src\qt\qvalidatedlineedit.cpp" />
    <ClCompile Include="..\..\src\qt\qvaluecombobox.cpp" />
    <ClCompile Include="..\..\src\qt\receivecoinsdialog.cpp" />
    <ClCompile Include="..\..\src\qt\receiverequestdialog.cpp" />
    <ClCompile Include="..\..\src\qt\recentrequeststablemodel.cpp" />
    <ClCompile Include="..\..\src\qt\rpcconsole.cpp" />
    <ClCompile Include="..\..\src\qt\sendcoinsdialog.cpp" />
    <ClCompile Include="..\..\src\qt\sendcoinsentry.cpp" />
    <ClCompile Include="..\..\src\qt\signverifymessagedialog.cpp" />
    <ClCompile Include="..\..\src\qt\splashscreen.cpp" />
    <ClCompile Include="..\..\src\qt\trafficgraphwidget.cpp" />
    <ClCompile Include="..\..\src\qt\transactiondesc.cpp" />
    <ClCompile Include="..\..\src\qt\transactiondescdialog.cpp" />
    <ClCompile Include="..\..\src\qt\transactionfilterproxy.cpp" />
    <ClCompile Include="..\..\src\qt\transactionrecord.cpp" />
    <ClCompile Include="..\..\src\qt\transactiontablemodel.cpp" />
    <ClCompile Include="..\..\src\qt\transactionview.cpp" />
    <ClCompile Include="..\..\src\qt\utilitydialog.cpp" />
    <ClCompile Include="..\..\src\qt\walletcontroller.cpp" />
    <ClCompile Include="..\..\src\qt\walletframe.cpp" />
    <ClCompile Include="..\..\src\qt\walletmodel.cpp" />
    <ClCompile Include="..\..\src\qt\walletmodeltransaction.cpp" />
    <ClCompile Include="..\..\src\qt\walletview.cpp" />
    <ClCompile Include="..\..\src\qt\winshutdownmonitor.cpp" />
    <ClCompile Include="$(GeneratedFilesOutDir)\moc\moc_addressbookpage.cpp" />
    <ClCompile Include="$(GeneratedFilesOutDir)\moc\moc_addresstablemodel.cpp" />
    <ClCompile Include="$(GeneratedFilesOutDir)\moc\moc_askpassphrasedialog.cpp" />
    <ClCompile Include="$(GeneratedFilesOutDir)\moc\moc_bantablemodel.cpp" />
    <ClCompile Include="$(GeneratedFilesOutDir)\moc\moc_bitcoin.cpp" />
    <ClCompile Include="$(GeneratedFilesOutDir)\moc\moc_bitcoinaddressvalidator.cpp" />
    <ClCompile Include="$(GeneratedFilesOutDir)\moc\moc_bitcoinamountfield.cpp" />
    <ClCompile Include="$(GeneratedFilesOutDir)\moc\moc_bitcoingui.cpp" />
    <ClCompile Include="$(GeneratedFilesOutDir)\moc\moc_bitcoinunits.cpp" />
    <ClCompile Include="$(GeneratedFilesOutDir)\moc\moc_clientmodel.cpp" />
    <ClCompile Include="$(GeneratedFilesOutDir)\moc\moc_coincontroldialog.cpp" />
    <ClCompile Include="$(GeneratedFilesOutDir)\moc\moc_coincontroltreewidget.cpp" />
    <ClCompile Include="$(GeneratedFilesOutDir)\moc\moc_createwalletdialog.cpp" />
    <ClCompile Include="$(GeneratedFilesOutDir)\moc\moc_csvmodelwriter.cpp" />
    <ClCompile Include="$(GeneratedFilesOutDir)\moc\moc_editaddressdialog.cpp" />
    <ClCompile Include="$(GeneratedFilesOutDir)\moc\moc_guiutil.cpp" />
    <ClCompile Include="$(GeneratedFilesOutDir)\moc\moc_intro.cpp" />
    <ClCompile Include="$(GeneratedFilesOutDir)\moc\moc_modaloverlay.cpp" />
    <ClCompile Include="$(GeneratedFilesOutDir)\moc\moc_networkstyle.cpp" />
    <ClCompile Include="$(GeneratedFilesOutDir)\moc\moc_notificator.cpp" />
    <ClCompile Include="$(GeneratedFilesOutDir)\moc\moc_openuridialog.cpp" />
    <ClCompile Include="$(GeneratedFilesOutDir)\moc\moc_optionsdialog.cpp" />
    <ClCompile Include="$(GeneratedFilesOutDir)\moc\moc_optionsmodel.cpp" />
    <ClCompile Include="$(GeneratedFilesOutDir)\moc\moc_overviewpage.cpp" />
    <ClCompile Include="$(GeneratedFilesOutDir)\moc\moc_paymentserver.cpp" />
    <ClCompile Include="$(GeneratedFilesOutDir)\moc\moc_peertablemodel.cpp" />
    <ClCompile Include="$(GeneratedFilesOutDir)\moc\moc_platformstyle.cpp" />
    <ClCompile Include="$(GeneratedFilesOutDir)\moc\moc_qrimagewidget.cpp" />
    <ClCompile Include="$(GeneratedFilesOutDir)\moc\moc_qvalidatedlineedit.cpp" />
    <ClCompile Include="$(GeneratedFilesOutDir)\moc\moc_qvaluecombobox.cpp" />
    <ClCompile Include="$(GeneratedFilesOutDir)\moc\moc_receivecoinsdialog.cpp" />
    <ClCompile Include="$(GeneratedFilesOutDir)\moc\moc_receiverequestdialog.cpp" />
    <ClCompile Include="$(GeneratedFilesOutDir)\moc\moc_recentrequeststablemodel.cpp" />
    <ClCompile Include="$(GeneratedFilesOutDir)\moc\moc_rpcconsole.cpp" />
    <ClCompile Include="$(GeneratedFilesOutDir)\moc\moc_sendcoinsdialog.cpp" />
    <ClCompile Include="$(GeneratedFilesOutDir)\moc\moc_sendcoinsentry.cpp" />
    <ClCompile Include="$(GeneratedFilesOutDir)\moc\moc_signverifymessagedialog.cpp" />
    <ClCompile Include="$(GeneratedFilesOutDir)\moc\moc_splashscreen.cpp" />
    <ClCompile Include="$(GeneratedFilesOutDir)\moc\moc_trafficgraphwidget.cpp" />
    <ClCompile Include="$(GeneratedFilesOutDir)\moc\moc_transactiondesc.cpp" />
    <ClCompile Include="$(GeneratedFilesOutDir)\moc\moc_transactiondescdialog.cpp" />
    <ClCompile Include="$(GeneratedFilesOutDir)\moc\moc_transactionfilterproxy.cpp" />
    <ClCompile Include="$(GeneratedFilesOutDir)\moc\moc_transactionrecord.cpp" />
    <ClCompile Include="$(GeneratedFilesOutDir)\moc\moc_transactiontablemodel.cpp" />
    <ClCompile Include="$(GeneratedFilesOutDir)\moc\moc_transactionview.cpp" />
    <ClCompile Include="$(GeneratedFilesOutDir)\moc\moc_utilitydialog.cpp" />
    <ClCompile Include="$(GeneratedFilesOutDir)\moc\moc_walletcontroller.cpp" />
    <ClCompile Include="$(GeneratedFilesOutDir)\moc\moc_walletframe.cpp" />
    <ClCompile Include="$(GeneratedFilesOutDir)\moc\moc_walletmodel.cpp" />
    <ClCompile Include="$(GeneratedFilesOutDir)\moc\moc_walletmodeltransaction.cpp" />
    <ClCompile Include="$(GeneratedFilesOutDir)\moc\moc_walletview.cpp" />
    <ClCompile Include="$(GeneratedFilesOutDir)\moc\moc_winshutdownmonitor.cpp" />
    <ClCompile Include="$(GeneratedFilesOutDir)\rcc\qrc_bitcoin.cpp" />
    <ClCompile Include="$(GeneratedFilesOutDir)\rcc\qrc_bitcoin_locale.cpp" />
>>>>>>> a284bbbe
  </ItemGroup>

  <Import Project="$(VCTargetsPath)\Microsoft.Cpp.props" />
  <Import Project="$(VCTargetsPath)\Microsoft.Cpp.targets" />

  <ItemDefinitionGroup Condition="'$(Configuration)|$(Platform)'=='Release|x64'">
    <ClCompile>
      <PreprocessorDefinitions>_AMD64_;%(PreprocessorDefinitions)</PreprocessorDefinitions>
      <AdditionalIncludeDirectories>$(QtIncludes);$(GeneratedFilesOutDir)\..;%(AdditionalIncludeDirectories)</AdditionalIncludeDirectories>
    </ClCompile>
  </ItemDefinitionGroup>

  <ItemDefinitionGroup Condition="'$(Configuration)|$(Platform)'=='Debug|x64'">
    <ClCompile>
      <PreprocessorDefinitions>_AMD64_;%(PreprocessorDefinitions)</PreprocessorDefinitions>
      <AdditionalIncludeDirectories>$(QtIncludes);$(GeneratedFilesOutDir)\..;%(AdditionalIncludeDirectories)</AdditionalIncludeDirectories>
    </ClCompile>
  </ItemDefinitionGroup>

  <ItemDefinitionGroup Condition="'$(Configuration)|$(Platform)'=='Release|Win32'">
    <ClCompile>
      <PreprocessorDefinitions>_X86_;%(PreprocessorDefinitions)</PreprocessorDefinitions>
      <AdditionalIncludeDirectories>$(QtIncludes);$(GeneratedFilesOutDir)\..;%(AdditionalIncludeDirectories)</AdditionalIncludeDirectories>
    </ClCompile>
  </ItemDefinitionGroup>

  <ItemDefinitionGroup Condition="'$(Configuration)|$(Platform)'=='Debug|Win32'">
    <ClCompile>
      <PreprocessorDefinitions>_X86_;%(PreprocessorDefinitions)</PreprocessorDefinitions>
      <AdditionalIncludeDirectories>$(QtIncludes);$(GeneratedFilesOutDir)\..;%(AdditionalIncludeDirectories)</AdditionalIncludeDirectories>
    </ClCompile>
  </ItemDefinitionGroup>

  <ItemGroup>
    <QT_MOC Include="..\..\src\qt\bitcoinamountfield.cpp" />
    <QT_MOC Include="..\..\src\qt\intro.cpp" />
    <QT_MOC Include="..\..\src\qt\overviewpage.cpp" />
    <QT_MOC Include="..\..\src\qt\rpcconsole.cpp" />
    <MocHeaderFiles Include="..\..\src\qt\*.h" />
    <ResourceTemplates Include="..\..\src\qt\*.qrc" />
    <UiFormFiles Include="..\..\src\qt\forms\*.ui" />
    <TranslationFiles Include="..\..\src\qt\locale\*.ts" />
  </ItemGroup>

  <Target Name="moccode" Inputs="@(QT_MOC)" Outputs="@(QT_MOC->'$(GeneratedFilesOutDir)\%(Filename).moc')">
    <PropertyGroup>
      <ErrorText>There was an error executing the libbitcoin_qt moc code include generation task.</ErrorText>
    </PropertyGroup>
    <MakeDir Directories="$(GeneratedFilesOutDir)" />
    <Exec Command="echo Performing libbitcoin_qt moc code include generation task, output path $(GeneratedFilesOutDir)." />
    <Exec Command="echo $(QtToolsDir)\moc.exe $(MOC_DEFINES) &quot;%(QT_MOC.Identity)&quot; -o $(GeneratedFilesOutDir)\%(Filename).moc." />
    <Exec Command="$(QtToolsDir)\moc.exe $(MOC_DEFINES) &quot;%(QT_MOC.Identity)&quot; -o $(GeneratedFilesOutDir)\%(Filename).moc" />
  </Target>

  <Target Name="mocheader" Inputs="@(MocHeaderFiles)" Outputs="@(MocHeaderFiles->'$(GeneratedFilesOutDir)\moc\moc_%(Filename).cpp')">
    <PropertyGroup>
      <ErrorText>There was an error executing the libbitcoin_qt moc header generation task.</ErrorText>
    </PropertyGroup>
    <Exec Command="echo Performing libbitcoin_qt moc header generation task, output path $(GeneratedFilesOutDir)\moc." />
    <Exec Command="echo $(QtToolsDir)\moc.exe $(MOC_DEFINES) &quot;%(MocHeaderFiles.Identity)&quot; -o $(GeneratedFilesOutDir)\moc\moc_%(Filename).cpp." />
    <MakeDir Directories="$(GeneratedFilesOutDir)\moc\" />
    <Exec Command="$(QtToolsDir)\moc.exe $(MOC_DEFINES) &quot;%(MocHeaderFiles.Identity)&quot; -o $(GeneratedFilesOutDir)\moc\moc_%(Filename).cpp" />
  </Target>

  <Target Name="forms" Inputs="@(UiFormFiles)" Outputs="@(UiFormFiles->'$(GeneratedFilesOutDir)\forms\ui_%(Filename).h')">
    <PropertyGroup>
      <ErrorText>There was an error executing the libbitcoin_qt forms header generation task.</ErrorText>
    </PropertyGroup>
    <Exec Command="echo Performing libbitcoin_qt forms header generation task, output path $(GeneratedFilesOutDir)\forms." />
    <MakeDir Directories="$(GeneratedFilesOutDir)\forms\" />
    <Exec Command="$(QtToolsDir)\uic.exe &quot;%(UiFormFiles.Identity)&quot; -o $(GeneratedFilesOutDir)\forms\ui_%(Filename).h" />
  </Target>

  <Target Name="translation" Inputs="@(TranslationFiles)" Outputs="@(TranslationFiles->'..\..\src\qt\locale\%(Filename).qm')">
    <PropertyGroup>
      <ErrorText>There was an error executing the libbitcoin_qt translation file generation task.</ErrorText>
    </PropertyGroup>
    <Exec Command="echo Performing libbitcoin_qt translation file generation task." />
    <Exec Command="$(QtToolsDir)\lrelease.exe &quot;%(TranslationFiles.Identity)&quot; -qm ..\..\src\qt\locale\%(Filename).qm" />
  </Target>

  <Target Name="resource" Inputs="@(ResourceTemplates)" Outputs="@(ResourceTemplates->'$(GeneratedFilesOutDir)\rcc\qrc_%(Filename).cpp')" DependsOnTargets="translation">
    <PropertyGroup>
      <ErrorText>There was an error executing the libbitcoin_qt resource code generation task.</ErrorText>
    </PropertyGroup>
    <Exec Command="echo Performing libbitcoin_qt resource code generation task, output path $(GeneratedFilesOutDir)\rcc." />
    <MakeDir Directories="$(GeneratedFilesOutDir)\rcc\" />
    <Exec Command="$(QtToolsDir)\rcc.exe --verbose --name %(Filename) &quot;%(ResourceTemplates.Identity)&quot; -o $(GeneratedFilesOutDir)\rcc\qrc_%(Filename).cpp" />
  </Target>

  <Target Name="qtclean">
    <Exec Command="echo Clean libbitcoin_qt generated files from $(GeneratedFilesOutDir)." />
    <RemoveDir Directories="$(GeneratedFilesOutDir)\forms;$(GeneratedFilesOutDir)\moc;$(GeneratedFilesOutDir)\rcc;" />
    <RemoveDir Directories="$(GeneratedFilesOutDir)" />
  </Target>

  <PropertyGroup>
    <BuildDependsOn>
        moccode;
        mocheader;
        forms;
        translation;
        resource;
        $(BuildDependsOn);
    </BuildDependsOn>
  </PropertyGroup>
  <PropertyGroup>
    <CleanDependsOn>
        qtclean;
        $(CleanDependsOn);
    </CleanDependsOn>
  </PropertyGroup>

</Project><|MERGE_RESOLUTION|>--- conflicted
+++ resolved
@@ -7,860 +7,6 @@
     <ConfigurationType>StaticLibrary</ConfigurationType>
   </PropertyGroup>
   <ItemGroup>
-<<<<<<< HEAD
-    <CustomBuild Include="..\..\src\qt\bitcoin.qrc">
-      <Command>"$(QTDIR)\bincc.exe" -name bitcoin "%(Fullpath)" -o .\GeneratedFiles\qrc_bitcoin.cpp</Command>
-      <Message>Qt rcc generation for %(Identity)</Message>
-      <Outputs>.\GeneratedFiles\qrc_bitcoin.cpp</Outputs>
-      <AdditionalInputs>(QTDIR)\bincc.exe</AdditionalInputs>
-    </CustomBuild>
-    <CustomBuild Include="..\..\src\qt\bitcoin_locale.qrc">
-      <Command>"$(QTDIR)\bincc.exe" -name bitcoin_locale "%(Fullpath)" -o .\GeneratedFiles\qrc_bitcoin_locale.cpp</Command>
-      <Message>Qt rcc generation for %(Identity)</Message>
-      <Outputs>.\GeneratedFiles\qrc_bitcoin_locale.cpp</Outputs>
-      <AdditionalInputs>(QTDIR)\bincc.exe</AdditionalInputs>
-    </CustomBuild>
-    <None Include="..\..\src\qt\forms\addressbookpage.ui" />
-    <None Include="..\..\src\qt\forms\askpassphrasedialog.ui" />
-    <None Include="..\..\src\qt\forms\coincontroldialog.ui" />
-    <None Include="..\..\src\qt\forms\debugwindow.ui" />
-    <None Include="..\..\src\qt\forms\editaddressdialog.ui" />
-    <None Include="..\..\src\qt\forms\helpmessagedialog.ui" />
-    <None Include="..\..\src\qt\forms\intro.ui" />
-    <None Include="..\..\src\qt\forms\modaloverlay.ui" />
-    <None Include="..\..\src\qt\forms\openuridialog.ui" />
-    <None Include="..\..\src\qt\forms\optionsdialog.ui" />
-    <None Include="..\..\src\qt\forms\overviewpage.ui" />
-    <None Include="..\..\src\qt\formseceivecoinsdialog.ui" />
-    <None Include="..\..\src\qt\formseceiverequestdialog.ui" />
-    <None Include="..\..\src\qt\forms\sendcoinsdialog.ui" />
-    <None Include="..\..\src\qt\forms\sendcoinsentry.ui" />
-    <None Include="..\..\src\qt\forms\signverifymessagedialog.ui" />
-    <None Include="..\..\src\qt\forms\transactiondescdialog.ui" />
-    <None Include="..\..\src\qt\locale\bitcoin_af.ts">
-      <DeploymentContent>true</DeploymentContent>
-    </None>
-    <None Include="..\..\src\qt\locale\bitcoin_af_ZA.ts">
-      <DeploymentContent>true</DeploymentContent>
-    </None>
-    <None Include="..\..\src\qt\locale\bitcoin_am.ts">
-      <DeploymentContent>true</DeploymentContent>
-    </None>
-    <None Include="..\..\src\qt\locale\bitcoin_ar.ts">
-      <DeploymentContent>true</DeploymentContent>
-    </None>
-    <None Include="..\..\src\qt\locale\bitcoin_be_BY.ts">
-      <DeploymentContent>true</DeploymentContent>
-    </None>
-    <None Include="..\..\src\qt\locale\bitcoin_bg.ts">
-      <DeploymentContent>true</DeploymentContent>
-    </None>
-    <None Include="..\..\src\qt\locale\bitcoin_bg_BG.ts">
-      <DeploymentContent>true</DeploymentContent>
-    </None>
-    <None Include="..\..\src\qt\locale\bitcoin_bn.ts">
-      <DeploymentContent>true</DeploymentContent>
-    </None>
-    <None Include="..\..\src\qt\locale\bitcoin_bs.ts">
-      <DeploymentContent>true</DeploymentContent>
-    </None>
-    <None Include="..\..\src\qt\locale\bitcoin_ca.ts">
-      <DeploymentContent>true</DeploymentContent>
-    </None>
-    <None Include="..\..\src\qt\locale\bitcoin_ca%40valencia.ts">
-      <DeploymentContent>true</DeploymentContent>
-    </None>
-    <None Include="..\..\src\qt\locale\bitcoin_ca_ES.ts">
-      <DeploymentContent>true</DeploymentContent>
-    </None>
-    <None Include="..\..\src\qt\locale\bitcoin_cs.ts">
-      <DeploymentContent>true</DeploymentContent>
-    </None>
-    <None Include="..\..\src\qt\locale\bitcoin_cs_CZ.ts">
-      <DeploymentContent>true</DeploymentContent>
-    </None>
-    <None Include="..\..\src\qt\locale\bitcoin_cy.ts">
-      <DeploymentContent>true</DeploymentContent>
-    </None>
-    <None Include="..\..\src\qt\locale\bitcoin_da.ts">
-      <DeploymentContent>true</DeploymentContent>
-    </None>
-    <None Include="..\..\src\qt\locale\bitcoin_de.ts">
-      <DeploymentContent>true</DeploymentContent>
-    </None>
-    <None Include="..\..\src\qt\locale\bitcoin_de_DE.ts">
-      <DeploymentContent>true</DeploymentContent>
-    </None>
-    <None Include="..\..\src\qt\locale\bitcoin_el.ts">
-      <DeploymentContent>true</DeploymentContent>
-    </None>
-    <None Include="..\..\src\qt\locale\bitcoin_el_GR.ts">
-      <DeploymentContent>true</DeploymentContent>
-    </None>
-    <None Include="..\..\src\qt\locale\bitcoin_en.ts">
-      <DeploymentContent>true</DeploymentContent>
-    </None>
-    <None Include="..\..\src\qt\locale\bitcoin_en_AU.ts">
-      <DeploymentContent>true</DeploymentContent>
-    </None>
-    <None Include="..\..\src\qt\locale\bitcoin_en_GB.ts">
-      <DeploymentContent>true</DeploymentContent>
-    </None>
-    <None Include="..\..\src\qt\locale\bitcoin_eo.ts">
-      <DeploymentContent>true</DeploymentContent>
-    </None>
-    <None Include="..\..\src\qt\locale\bitcoin_es.ts">
-      <DeploymentContent>true</DeploymentContent>
-    </None>
-    <None Include="..\..\src\qt\locale\bitcoin_es_419.ts">
-      <DeploymentContent>true</DeploymentContent>
-    </None>
-    <None Include="..\..\src\qt\locale\bitcoin_es_AR.ts">
-      <DeploymentContent>true</DeploymentContent>
-    </None>
-    <None Include="..\..\src\qt\locale\bitcoin_es_CL.ts">
-      <DeploymentContent>true</DeploymentContent>
-    </None>
-    <None Include="..\..\src\qt\locale\bitcoin_es_CO.ts">
-      <DeploymentContent>true</DeploymentContent>
-    </None>
-    <None Include="..\..\src\qt\locale\bitcoin_es_DO.ts">
-      <DeploymentContent>true</DeploymentContent>
-    </None>
-    <None Include="..\..\src\qt\locale\bitcoin_es_ES.ts">
-      <DeploymentContent>true</DeploymentContent>
-    </None>
-    <None Include="..\..\src\qt\locale\bitcoin_es_MX.ts">
-      <DeploymentContent>true</DeploymentContent>
-    </None>
-    <None Include="..\..\src\qt\locale\bitcoin_es_UY.ts">
-      <DeploymentContent>true</DeploymentContent>
-    </None>
-    <None Include="..\..\src\qt\locale\bitcoin_es_VE.ts">
-      <DeploymentContent>true</DeploymentContent>
-    </None>
-    <None Include="..\..\src\qt\locale\bitcoin_et.ts">
-      <DeploymentContent>true</DeploymentContent>
-    </None>
-    <None Include="..\..\src\qt\locale\bitcoin_et_EE.ts">
-      <DeploymentContent>true</DeploymentContent>
-    </None>
-    <None Include="..\..\src\qt\locale\bitcoin_eu_ES.ts">
-      <DeploymentContent>true</DeploymentContent>
-    </None>
-    <None Include="..\..\src\qt\locale\bitcoin_fa.ts">
-      <DeploymentContent>true</DeploymentContent>
-    </None>
-    <None Include="..\..\src\qt\locale\bitcoin_fa_IR.ts">
-      <DeploymentContent>true</DeploymentContent>
-    </None>
-    <None Include="..\..\src\qt\locale\bitcoin_fi.ts">
-      <DeploymentContent>true</DeploymentContent>
-    </None>
-    <None Include="..\..\src\qt\locale\bitcoin_fil.ts">
-      <DeploymentContent>true</DeploymentContent>
-    </None>
-    <None Include="..\..\src\qt\locale\bitcoin_fr.ts">
-      <DeploymentContent>true</DeploymentContent>
-    </None>
-    <None Include="..\..\src\qt\locale\bitcoin_fr_CA.ts">
-      <DeploymentContent>true</DeploymentContent>
-    </None>
-    <None Include="..\..\src\qt\locale\bitcoin_fr_FR.ts">
-      <DeploymentContent>true</DeploymentContent>
-    </None>
-    <None Include="..\..\src\qt\locale\bitcoin_gl.ts">
-      <DeploymentContent>true</DeploymentContent>
-    </None>
-    <None Include="..\..\src\qt\locale\bitcoin_he.ts">
-      <DeploymentContent>true</DeploymentContent>
-    </None>
-    <None Include="..\..\src\qt\locale\bitcoin_he_IL.ts">
-      <DeploymentContent>true</DeploymentContent>
-    </None>
-    <None Include="..\..\src\qt\locale\bitcoin_hi.ts">
-      <DeploymentContent>true</DeploymentContent>
-    </None>
-    <None Include="..\..\src\qt\locale\bitcoin_hi_IN.ts">
-      <DeploymentContent>true</DeploymentContent>
-    </None>
-    <None Include="..\..\src\qt\locale\bitcoin_hr.ts">
-      <DeploymentContent>true</DeploymentContent>
-    </None>
-    <None Include="..\..\src\qt\locale\bitcoin_hu.ts">
-      <DeploymentContent>true</DeploymentContent>
-    </None>
-    <None Include="..\..\src\qt\locale\bitcoin_hu_HU.ts">
-      <DeploymentContent>true</DeploymentContent>
-    </None>
-    <None Include="..\..\src\qt\locale\bitcoin_id.ts">
-      <DeploymentContent>true</DeploymentContent>
-    </None>
-    <None Include="..\..\src\qt\locale\bitcoin_id_ID.ts">
-      <DeploymentContent>true</DeploymentContent>
-    </None>
-    <None Include="..\..\src\qt\locale\bitcoin_is.ts">
-      <DeploymentContent>true</DeploymentContent>
-    </None>
-    <None Include="..\..\src\qt\locale\bitcoin_it.ts">
-      <DeploymentContent>true</DeploymentContent>
-    </None>
-    <None Include="..\..\src\qt\locale\bitcoin_it_IT.ts">
-      <DeploymentContent>true</DeploymentContent>
-    </None>
-    <None Include="..\..\src\qt\locale\bitcoin_ja.ts">
-      <DeploymentContent>true</DeploymentContent>
-    </None>
-    <None Include="..\..\src\qt\locale\bitcoin_ka.ts">
-      <DeploymentContent>true</DeploymentContent>
-    </None>
-    <None Include="..\..\src\qt\locale\bitcoin_kk_KZ.ts">
-      <DeploymentContent>true</DeploymentContent>
-    </None>
-    <None Include="..\..\src\qt\locale\bitcoin_km_KH.ts">
-      <DeploymentContent>true</DeploymentContent>
-    </None>
-    <None Include="..\..\src\qt\locale\bitcoin_ko.ts">
-      <DeploymentContent>true</DeploymentContent>
-    </None>
-    <None Include="..\..\src\qt\locale\bitcoin_ko_KR.ts">
-      <DeploymentContent>true</DeploymentContent>
-    </None>
-    <None Include="..\..\src\qt\locale\bitcoin_ku_IQ.ts">
-      <DeploymentContent>true</DeploymentContent>
-    </None>
-    <None Include="..\..\src\qt\locale\bitcoin_ky.ts">
-      <DeploymentContent>true</DeploymentContent>
-    </None>
-    <None Include="..\..\src\qt\locale\bitcoin_la.ts">
-      <DeploymentContent>true</DeploymentContent>
-    </None>
-    <None Include="..\..\src\qt\locale\bitcoin_lt.ts">
-      <DeploymentContent>true</DeploymentContent>
-    </None>
-    <None Include="..\..\src\qt\locale\bitcoin_lv_LV.ts">
-      <DeploymentContent>true</DeploymentContent>
-    </None>
-    <None Include="..\..\src\qt\locale\bitcoin_mk_MK.ts">
-      <DeploymentContent>true</DeploymentContent>
-    </None>
-    <None Include="..\..\src\qt\locale\bitcoin_ml.ts">
-      <DeploymentContent>true</DeploymentContent>
-    </None>
-    <None Include="..\..\src\qt\locale\bitcoin_mn.ts">
-      <DeploymentContent>true</DeploymentContent>
-    </None>
-    <None Include="..\..\src\qt\locale\bitcoin_mr_IN.ts">
-      <DeploymentContent>true</DeploymentContent>
-    </None>
-    <None Include="..\..\src\qt\locale\bitcoin_ms.ts">
-      <DeploymentContent>true</DeploymentContent>
-    </None>
-    <None Include="..\..\src\qt\locale\bitcoin_ms_MY.ts">
-      <DeploymentContent>true</DeploymentContent>
-    </None>
-    <None Include="..\..\src\qt\locale\bitcoin_my.ts">
-      <DeploymentContent>true</DeploymentContent>
-    </None>
-    <None Include="..\..\src\qt\locale\bitcoin_nb.ts">
-      <DeploymentContent>true</DeploymentContent>
-    </None>
-    <None Include="..\..\src\qt\locale\bitcoin_nb_NO.ts">
-      <DeploymentContent>true</DeploymentContent>
-    </None>
-    <None Include="..\..\src\qt\locale\bitcoin_ne.ts">
-      <DeploymentContent>true</DeploymentContent>
-    </None>
-    <None Include="..\..\src\qt\locale\bitcoin_nl.ts">
-      <DeploymentContent>true</DeploymentContent>
-    </None>
-    <None Include="..\..\src\qt\locale\bitcoin_nl_BE.ts">
-      <DeploymentContent>true</DeploymentContent>
-    </None>
-    <None Include="..\..\src\qt\locale\bitcoin_nl_NL.ts">
-      <DeploymentContent>true</DeploymentContent>
-    </None>
-    <None Include="..\..\src\qt\locale\bitcoin_pam.ts">
-      <DeploymentContent>true</DeploymentContent>
-    </None>
-    <None Include="..\..\src\qt\locale\bitcoin_pl.ts">
-      <DeploymentContent>true</DeploymentContent>
-    </None>
-    <None Include="..\..\src\qt\locale\bitcoin_pl_PL.ts">
-      <DeploymentContent>true</DeploymentContent>
-    </None>
-    <None Include="..\..\src\qt\locale\bitcoin_pt.ts">
-      <DeploymentContent>true</DeploymentContent>
-    </None>
-    <None Include="..\..\src\qt\locale\bitcoin_pt_BR.ts">
-      <DeploymentContent>true</DeploymentContent>
-    </None>
-    <None Include="..\..\src\qt\locale\bitcoin_pt_PT.ts">
-      <DeploymentContent>true</DeploymentContent>
-    </None>
-    <None Include="..\..\src\qt\locale\bitcoin_ro.ts">
-      <DeploymentContent>true</DeploymentContent>
-    </None>
-    <None Include="..\..\src\qt\locale\bitcoin_ro_RO.ts">
-      <DeploymentContent>true</DeploymentContent>
-    </None>
-    <None Include="..\..\src\qt\locale\bitcoin_ru.ts">
-      <DeploymentContent>true</DeploymentContent>
-    </None>
-    <None Include="..\..\src\qt\locale\bitcoin_ru_RU.ts">
-      <DeploymentContent>true</DeploymentContent>
-    </None>
-    <None Include="..\..\src\qt\locale\bitcoin_si.ts">
-      <DeploymentContent>true</DeploymentContent>
-    </None>
-    <None Include="..\..\src\qt\locale\bitcoin_sk.ts">
-      <DeploymentContent>true</DeploymentContent>
-    </None>
-    <None Include="..\..\src\qt\locale\bitcoin_sk_SK.ts">
-      <DeploymentContent>true</DeploymentContent>
-    </None>
-    <None Include="..\..\src\qt\locale\bitcoin_sl_SI.ts">
-      <DeploymentContent>true</DeploymentContent>
-    </None>
-    <None Include="..\..\src\qt\locale\bitcoin_sn.ts">
-      <DeploymentContent>true</DeploymentContent>
-    </None>
-    <None Include="..\..\src\qt\locale\bitcoin_sq.ts">
-      <DeploymentContent>true</DeploymentContent>
-    </None>
-    <None Include="..\..\src\qt\locale\bitcoin_sr.ts">
-      <DeploymentContent>true</DeploymentContent>
-    </None>
-    <None Include="..\..\src\qt\locale\bitcoin_sr%40latin.ts">
-      <DeploymentContent>true</DeploymentContent>
-    </None>
-    <None Include="..\..\src\qt\locale\bitcoin_sv.ts">
-      <DeploymentContent>true</DeploymentContent>
-    </None>
-    <None Include="..\..\src\qt\locale\bitcoin_szl.ts">
-      <DeploymentContent>true</DeploymentContent>
-    </None>
-    <None Include="..\..\src\qt\locale\bitcoin_ta.ts">
-      <DeploymentContent>true</DeploymentContent>
-    </None>
-    <None Include="..\..\src\qt\locale\bitcoin_ta_IN.ts">
-      <DeploymentContent>true</DeploymentContent>
-    </None>
-    <None Include="..\..\src\qt\locale\bitcoin_te.ts">
-      <DeploymentContent>true</DeploymentContent>
-    </None>
-    <None Include="..\..\src\qt\locale\bitcoin_th.ts">
-      <DeploymentContent>true</DeploymentContent>
-    </None>
-    <None Include="..\..\src\qt\locale\bitcoin_th_TH.ts">
-      <DeploymentContent>true</DeploymentContent>
-    </None>
-    <None Include="..\..\src\qt\locale\bitcoin_tr.ts">
-      <DeploymentContent>true</DeploymentContent>
-    </None>
-    <None Include="..\..\src\qt\locale\bitcoin_tr_TR.ts">
-      <DeploymentContent>true</DeploymentContent>
-    </None>
-    <None Include="..\..\src\qt\locale\bitcoin_uk.ts">
-      <DeploymentContent>true</DeploymentContent>
-    </None>
-    <None Include="..\..\src\qt\locale\bitcoin_uk_UA.ts">
-      <DeploymentContent>true</DeploymentContent>
-    </None>
-    <None Include="..\..\src\qt\locale\bitcoin_ur_PK.ts">
-      <DeploymentContent>true</DeploymentContent>
-    </None>
-    <None Include="..\..\src\qt\locale\bitcoin_uz%40Cyrl.ts">
-      <DeploymentContent>true</DeploymentContent>
-    </None>
-    <None Include="..\..\src\qt\locale\bitcoin_vi.ts">
-      <DeploymentContent>true</DeploymentContent>
-    </None>
-    <None Include="..\..\src\qt\locale\bitcoin_vi_VN.ts">
-      <DeploymentContent>true</DeploymentContent>
-    </None>
-    <None Include="..\..\src\qt\locale\bitcoin_zh-Hans.ts">
-      <DeploymentContent>true</DeploymentContent>
-    </None>
-    <None Include="..\..\src\qt\locale\bitcoin_zh.ts">
-      <DeploymentContent>true</DeploymentContent>
-    </None>
-    <None Include="..\..\src\qt\locale\bitcoin_zh_CN.ts">
-      <DeploymentContent>true</DeploymentContent>
-    </None>
-    <None Include="..\..\src\qt\locale\bitcoin_zh_HK.ts">
-      <DeploymentContent>true</DeploymentContent>
-    </None>
-    <None Include="..\..\src\qt\locale\bitcoin_zh_TW.ts">
-      <DeploymentContent>true</DeploymentContent>
-    </None>
-    <CustomBuild Include="..\..\src\qt\paymentrequest.proto">
-      <FileType>Document</FileType>
-      <Command>F:\Dependencies\protobuf-cpp-3.4.1\protobuf-3.4.1\cmake\build\vs\Debug\protoc.exe --proto_path=%(RootDir)%(Directory) %(Fullpath) --cpp_out=.\GeneratedFiles</Command>
-      <Message>ProtoBuf source generation %(RootDir)%(Directory) %(Filename)</Message>
-      <Outputs>.\GeneratedFiles\%(Filename).pb.h;.\GeneratedFiles\(%Filename).pb.cc</Outputs>
-      <AdditionalInputs>F:\Dependencies\protobuf-cpp-3.4.1\protobuf-3.4.1\cmake\build\vs\Debug\protoc.exe</AdditionalInputs>
-      <LinkObjects>false</LinkObjects>
-      <Command Condition="'$(Configuration)|$(Platform)'=='Release|Win32'">F:\deps\protobuf\protobuf-3.4.1\cmake\build\vs\Debug\protoc.exe --proto_path=%(RootDir)%(Directory) %(Fullpath) --cpp_out=.\GeneratedFiles</Command>
-      <AdditionalInputs Condition="'$(Configuration)|$(Platform)'=='Release|Win32'">F:\deps\protobuf\protobuf-3.4.1\cmake\build\vs\Debug\protoc.exe</AdditionalInputs>
-    </CustomBuild>
-    <None Include="..\..\src\qt\macdockiconhandler.mm" />
-    <None Include="..\..\src\qt\macnotificationhandler.mm" />
-    <None Include="..\..\src\qtes\icons\bitcoin.icns">
-      <DeploymentContent>true</DeploymentContent>
-    </None>
-    <None Include="..\..\src\qtes\src\bitcoin.svg">
-      <DeploymentContent>true</DeploymentContent>
-    </None>
-    <None Include="..\..\src\qtes\src\clock_0.svg">
-      <DeploymentContent>true</DeploymentContent>
-    </None>
-    <None Include="..\..\src\qtes\src\clock_1.svg">
-      <DeploymentContent>true</DeploymentContent>
-    </None>
-    <None Include="..\..\src\qtes\src\clock_2.svg">
-      <DeploymentContent>true</DeploymentContent>
-    </None>
-    <None Include="..\..\src\qtes\src\clock_3.svg">
-      <DeploymentContent>true</DeploymentContent>
-    </None>
-    <None Include="..\..\src\qtes\src\clock_4.svg">
-      <DeploymentContent>true</DeploymentContent>
-    </None>
-    <None Include="..\..\src\qtes\src\connect-0.svg">
-      <DeploymentContent>true</DeploymentContent>
-    </None>
-    <None Include="..\..\src\qtes\src\connect-1.svg">
-      <DeploymentContent>true</DeploymentContent>
-    </None>
-    <None Include="..\..\src\qtes\src\connect-2.svg">
-      <DeploymentContent>true</DeploymentContent>
-    </None>
-    <None Include="..\..\src\qtes\src\connect-3.svg">
-      <DeploymentContent>true</DeploymentContent>
-    </None>
-    <None Include="..\..\src\qtes\src\connect-4.svg">
-      <DeploymentContent>true</DeploymentContent>
-    </None>
-    <None Include="..\..\src\qtes\src\hd_disabled.svg">
-      <DeploymentContent>true</DeploymentContent>
-    </None>
-    <None Include="..\..\src\qtes\src\hd_enabled.svg">
-      <DeploymentContent>true</DeploymentContent>
-    </None>
-    <None Include="..\..\src\qtes\src\mine.svg">
-      <DeploymentContent>true</DeploymentContent>
-    </None>
-    <None Include="..\..\src\qtes\src\network_disabled.svg">
-      <DeploymentContent>true</DeploymentContent>
-    </None>
-    <None Include="..\..\src\qtes\src\qt.svg">
-      <DeploymentContent>true</DeploymentContent>
-    </None>
-    <None Include="..\..\src\qtes\src\transaction0.svg">
-      <DeploymentContent>true</DeploymentContent>
-    </None>
-    <None Include="..\..\src\qtes\src\tx_in.svg">
-      <DeploymentContent>true</DeploymentContent>
-    </None>
-    <None Include="..\..\src\qtes\src\tx_inout.svg">
-      <DeploymentContent>true</DeploymentContent>
-    </None>
-    <None Include="..\..\src\qtes\src\verify.svg">
-      <DeploymentContent>true</DeploymentContent>
-    </None>
-    <None Include="GeneratedFiles\bitcoin.moc" />
-    <None Include="GeneratedFiles\bitcoinamountfield.moc" />
-    <None Include="GeneratedFiles\intro.moc" />
-    <None Include="GeneratedFiles\overviewpage.moc" />
-    <None Include="GeneratedFilespcconsole.moc" />
-  </ItemGroup>
-  <ItemGroup>
-    <Image Include="..\..\src\qtes\icons\about.png">
-      <DeploymentContent>true</DeploymentContent>
-    </Image>
-    <Image Include="..\..\src\qtes\icons\about_qt.png">
-      <DeploymentContent>true</DeploymentContent>
-    </Image>
-    <Image Include="..\..\src\qtes\icons\add.png">
-      <DeploymentContent>true</DeploymentContent>
-    </Image>
-    <Image Include="..\..\src\qtes\icons\address-book.png">
-      <DeploymentContent>true</DeploymentContent>
-    </Image>
-    <Image Include="..\..\src\qtes\icons\bitcoin.ico">
-      <DeploymentContent>true</DeploymentContent>
-    </Image>
-    <Image Include="..\..\src\qtes\icons\bitcoin.png">
-      <DeploymentContent>true</DeploymentContent>
-    </Image>
-    <Image Include="..\..\src\qtes\icons\bitcoin_testnet.ico">
-      <DeploymentContent>true</DeploymentContent>
-    </Image>
-    <Image Include="..\..\src\qtes\icons\chevron.png">
-      <DeploymentContent>true</DeploymentContent>
-    </Image>
-    <Image Include="..\..\src\qtes\icons\clock1.png">
-      <DeploymentContent>true</DeploymentContent>
-    </Image>
-    <Image Include="..\..\src\qtes\icons\clock2.png">
-      <DeploymentContent>true</DeploymentContent>
-    </Image>
-    <Image Include="..\..\src\qtes\icons\clock3.png">
-      <DeploymentContent>true</DeploymentContent>
-    </Image>
-    <Image Include="..\..\src\qtes\icons\clock4.png">
-      <DeploymentContent>true</DeploymentContent>
-    </Image>
-    <Image Include="..\..\src\qtes\icons\clock5.png">
-      <DeploymentContent>true</DeploymentContent>
-    </Image>
-    <Image Include="..\..\src\qtes\icons\configure.png">
-      <DeploymentContent>true</DeploymentContent>
-    </Image>
-    <Image Include="..\..\src\qtes\icons\connect0.png">
-      <DeploymentContent>true</DeploymentContent>
-    </Image>
-    <Image Include="..\..\src\qtes\icons\connect1.png">
-      <DeploymentContent>true</DeploymentContent>
-    </Image>
-    <Image Include="..\..\src\qtes\icons\connect2.png">
-      <DeploymentContent>true</DeploymentContent>
-    </Image>
-    <Image Include="..\..\src\qtes\icons\connect3.png">
-      <DeploymentContent>true</DeploymentContent>
-    </Image>
-    <Image Include="..\..\src\qtes\icons\connect4.png">
-      <DeploymentContent>true</DeploymentContent>
-    </Image>
-    <Image Include="..\..\src\qtes\icons\debugwindow.png">
-      <DeploymentContent>true</DeploymentContent>
-    </Image>
-    <Image Include="..\..\src\qtes\icons\edit.png">
-      <DeploymentContent>true</DeploymentContent>
-    </Image>
-    <Image Include="..\..\src\qtes\icons\editcopy.png">
-      <DeploymentContent>true</DeploymentContent>
-    </Image>
-    <Image Include="..\..\src\qtes\icons\editpaste.png">
-      <DeploymentContent>true</DeploymentContent>
-    </Image>
-    <Image Include="..\..\src\qtes\icons\export.png">
-      <DeploymentContent>true</DeploymentContent>
-    </Image>
-    <Image Include="..\..\src\qtes\icons\eye.png">
-      <DeploymentContent>true</DeploymentContent>
-    </Image>
-    <Image Include="..\..\src\qtes\icons\eye_minus.png">
-      <DeploymentContent>true</DeploymentContent>
-    </Image>
-    <Image Include="..\..\src\qtes\icons\eye_plus.png">
-      <DeploymentContent>true</DeploymentContent>
-    </Image>
-    <Image Include="..\..\src\qtes\icons\filesave.png">
-      <DeploymentContent>true</DeploymentContent>
-    </Image>
-    <Image Include="..\..\src\qtes\icons\fontbigger.png">
-      <DeploymentContent>true</DeploymentContent>
-    </Image>
-    <Image Include="..\..\src\qtes\icons\fontsmaller.png">
-      <DeploymentContent>true</DeploymentContent>
-    </Image>
-    <Image Include="..\..\src\qtes\icons\hd_disabled.png">
-      <DeploymentContent>true</DeploymentContent>
-    </Image>
-    <Image Include="..\..\src\qtes\icons\hd_enabled.png">
-      <DeploymentContent>true</DeploymentContent>
-    </Image>
-    <Image Include="..\..\src\qtes\icons\history.png">
-      <DeploymentContent>true</DeploymentContent>
-    </Image>
-    <Image Include="..\..\src\qtes\icons\info.png">
-      <DeploymentContent>true</DeploymentContent>
-    </Image>
-    <Image Include="..\..\src\qtes\icons\key.png">
-      <DeploymentContent>true</DeploymentContent>
-    </Image>
-    <Image Include="..\..\src\qtes\icons\lock_closed.png">
-      <DeploymentContent>true</DeploymentContent>
-    </Image>
-    <Image Include="..\..\src\qtes\icons\lock_open.png">
-      <DeploymentContent>true</DeploymentContent>
-    </Image>
-    <Image Include="..\..\src\qtes\icons\network_disabled.png">
-      <DeploymentContent>true</DeploymentContent>
-    </Image>
-    <Image Include="..\..\src\qtes\icons\open.png">
-      <DeploymentContent>true</DeploymentContent>
-    </Image>
-    <Image Include="..\..\src\qtes\icons\overview.png">
-      <DeploymentContent>true</DeploymentContent>
-    </Image>
-    <Image Include="..\..\src\qtes\icons\quit.png">
-      <DeploymentContent>true</DeploymentContent>
-    </Image>
-    <Image Include="..\..\src\qtes\iconseceive.png">
-      <DeploymentContent>true</DeploymentContent>
-    </Image>
-    <Image Include="..\..\src\qtes\iconsemove.png">
-      <DeploymentContent>true</DeploymentContent>
-    </Image>
-    <Image Include="..\..\src\qtes\icons\send.png">
-      <DeploymentContent>true</DeploymentContent>
-    </Image>
-    <Image Include="..\..\src\qtes\icons\synced.png">
-      <DeploymentContent>true</DeploymentContent>
-    </Image>
-    <Image Include="..\..\src\qtes\icons\transaction0.png">
-      <DeploymentContent>true</DeploymentContent>
-    </Image>
-    <Image Include="..\..\src\qtes\icons\transaction2.png">
-      <DeploymentContent>true</DeploymentContent>
-    </Image>
-    <Image Include="..\..\src\qtes\icons\transaction_abandoned.png">
-      <DeploymentContent>true</DeploymentContent>
-    </Image>
-    <Image Include="..\..\src\qtes\icons\transaction_conflicted.png">
-      <DeploymentContent>true</DeploymentContent>
-    </Image>
-    <Image Include="..\..\src\qtes\icons\tx_inout.png">
-      <DeploymentContent>true</DeploymentContent>
-    </Image>
-    <Image Include="..\..\src\qtes\icons\tx_input.png">
-      <DeploymentContent>true</DeploymentContent>
-    </Image>
-    <Image Include="..\..\src\qtes\icons\tx_mined.png">
-      <DeploymentContent>true</DeploymentContent>
-    </Image>
-    <Image Include="..\..\src\qtes\icons\tx_output.png">
-      <DeploymentContent>true</DeploymentContent>
-    </Image>
-    <Image Include="..\..\src\qtes\icons\verify.png">
-      <DeploymentContent>true</DeploymentContent>
-    </Image>
-    <Image Include="..\..\src\qtes\icons\warning.png">
-      <DeploymentContent>true</DeploymentContent>
-    </Image>
-    <Image Include="..\..\src\qtes\movies\spinner-000.png">
-      <DeploymentContent>true</DeploymentContent>
-    </Image>
-    <Image Include="..\..\src\qtes\movies\spinner-001.png">
-      <DeploymentContent>true</DeploymentContent>
-    </Image>
-    <Image Include="..\..\src\qtes\movies\spinner-002.png">
-      <DeploymentContent>true</DeploymentContent>
-    </Image>
-    <Image Include="..\..\src\qtes\movies\spinner-003.png">
-      <DeploymentContent>true</DeploymentContent>
-    </Image>
-    <Image Include="..\..\src\qtes\movies\spinner-004.png">
-      <DeploymentContent>true</DeploymentContent>
-    </Image>
-    <Image Include="..\..\src\qtes\movies\spinner-005.png">
-      <DeploymentContent>true</DeploymentContent>
-    </Image>
-    <Image Include="..\..\src\qtes\movies\spinner-006.png">
-      <DeploymentContent>true</DeploymentContent>
-    </Image>
-    <Image Include="..\..\src\qtes\movies\spinner-007.png">
-      <DeploymentContent>true</DeploymentContent>
-    </Image>
-    <Image Include="..\..\src\qtes\movies\spinner-008.png">
-      <DeploymentContent>true</DeploymentContent>
-    </Image>
-    <Image Include="..\..\src\qtes\movies\spinner-009.png">
-      <DeploymentContent>true</DeploymentContent>
-    </Image>
-    <Image Include="..\..\src\qtes\movies\spinner-010.png">
-      <DeploymentContent>true</DeploymentContent>
-    </Image>
-    <Image Include="..\..\src\qtes\movies\spinner-011.png">
-      <DeploymentContent>true</DeploymentContent>
-    </Image>
-    <Image Include="..\..\src\qtes\movies\spinner-012.png">
-      <DeploymentContent>true</DeploymentContent>
-    </Image>
-    <Image Include="..\..\src\qtes\movies\spinner-013.png">
-      <DeploymentContent>true</DeploymentContent>
-    </Image>
-    <Image Include="..\..\src\qtes\movies\spinner-014.png">
-      <DeploymentContent>true</DeploymentContent>
-    </Image>
-    <Image Include="..\..\src\qtes\movies\spinner-015.png">
-      <DeploymentContent>true</DeploymentContent>
-    </Image>
-    <Image Include="..\..\src\qtes\movies\spinner-016.png">
-      <DeploymentContent>true</DeploymentContent>
-    </Image>
-    <Image Include="..\..\src\qtes\movies\spinner-017.png">
-      <DeploymentContent>true</DeploymentContent>
-    </Image>
-    <Image Include="..\..\src\qtes\movies\spinner-018.png">
-      <DeploymentContent>true</DeploymentContent>
-    </Image>
-    <Image Include="..\..\src\qtes\movies\spinner-019.png">
-      <DeploymentContent>true</DeploymentContent>
-    </Image>
-    <Image Include="..\..\src\qtes\movies\spinner-020.png">
-      <DeploymentContent>true</DeploymentContent>
-    </Image>
-    <Image Include="..\..\src\qtes\movies\spinner-021.png">
-      <DeploymentContent>true</DeploymentContent>
-    </Image>
-    <Image Include="..\..\src\qtes\movies\spinner-022.png">
-      <DeploymentContent>true</DeploymentContent>
-    </Image>
-    <Image Include="..\..\src\qtes\movies\spinner-023.png">
-      <DeploymentContent>true</DeploymentContent>
-    </Image>
-    <Image Include="..\..\src\qtes\movies\spinner-024.png">
-      <DeploymentContent>true</DeploymentContent>
-    </Image>
-    <Image Include="..\..\src\qtes\movies\spinner-025.png">
-      <DeploymentContent>true</DeploymentContent>
-    </Image>
-    <Image Include="..\..\src\qtes\movies\spinner-026.png">
-      <DeploymentContent>true</DeploymentContent>
-    </Image>
-    <Image Include="..\..\src\qtes\movies\spinner-027.png">
-      <DeploymentContent>true</DeploymentContent>
-    </Image>
-    <Image Include="..\..\src\qtes\movies\spinner-028.png">
-      <DeploymentContent>true</DeploymentContent>
-    </Image>
-    <Image Include="..\..\src\qtes\movies\spinner-029.png">
-      <DeploymentContent>true</DeploymentContent>
-    </Image>
-    <Image Include="..\..\src\qtes\movies\spinner-030.png">
-      <DeploymentContent>true</DeploymentContent>
-    </Image>
-    <Image Include="..\..\src\qtes\movies\spinner-031.png">
-      <DeploymentContent>true</DeploymentContent>
-    </Image>
-    <Image Include="..\..\src\qtes\movies\spinner-032.png">
-      <DeploymentContent>true</DeploymentContent>
-    </Image>
-    <Image Include="..\..\src\qtes\movies\spinner-033.png">
-      <DeploymentContent>true</DeploymentContent>
-    </Image>
-    <Image Include="..\..\src\qtes\movies\spinner-034.png">
-      <DeploymentContent>true</DeploymentContent>
-    </Image>
-    <Image Include="..\..\src\qtes\movies\spinner-035.png">
-      <DeploymentContent>true</DeploymentContent>
-    </Image>
-    <Image Include="..\..\src\qtes\src\spinner.png">
-      <DeploymentContent>true</DeploymentContent>
-    </Image>
-  </ItemGroup>
-  <ItemGroup>
-    <ClCompile Include="GeneratedFiles\qrc_bitcoin.cpp" />
-    <ClCompile Include="GeneratedFiles\qrc_bitcoin_locale.cpp" />
-    <CustomBuild Include="..\..\src\qt\bitcoin.cpp">
-      <Command>"$(QTDIR)\bin\moc.exe" "%(Fullpath)" -o .\GeneratedFiles\%(Filename).moc $(MOC_DEF)</Command>
-      <Message>Qt moc generation for %(Identity)</Message>
-      <Outputs>.\GeneratedFiles\%(Filename).moc</Outputs>
-      <AdditionalInputs>(QTDIR)\bin\moc.exe</AdditionalInputs>
-    </CustomBuild>
-    <CustomBuild Include="..\..\src\qt\bitcoinamountfield.cpp">
-      <Command>"$(QTDIR)\bin\moc.exe" "%(Fullpath)" -o .\GeneratedFiles\%(Filename).moc $(MOC_DEF)</Command>
-      <Message>Qt moc generation for %(Identity)</Message>
-      <Outputs>.\GeneratedFiles\%(Filename).moc</Outputs>
-      <AdditionalInputs>(QTDIR)\bin\moc.exe</AdditionalInputs>
-    </CustomBuild>
-    <CustomBuild Include="..\..\src\qt\intro.cpp">
-      <Command>"$(QTDIR)\bin\moc.exe" "%(Fullpath)" -o .\GeneratedFiles\%(Filename).moc $(MOC_DEF)</Command>
-      <Message>Qt moc generation for %(Identity)</Message>
-      <Outputs>.\GeneratedFiles\%(Filename).moc</Outputs>
-      <AdditionalInputs>(QTDIR)\bin\moc.exe</AdditionalInputs>
-    </CustomBuild>
-    <CustomBuild Include="..\..\src\qt\overviewpage.cpp">
-      <Command>"$(QTDIR)\bin\moc.exe" "%(Fullpath)" -o .\GeneratedFiles\%(Filename).moc $(MOC_DEF)</Command>
-      <Message>Qt moc generation for %(Identity)</Message>
-      <Outputs>.\GeneratedFiles\%(Filename).moc</Outputs>
-      <AdditionalInputs>(QTDIR)\bin\moc.exe</AdditionalInputs>
-    </CustomBuild>
-    <CustomBuild Include="..\..\src\qtpcconsole.cpp">
-      <Command>"$(QTDIR)\bin\moc.exe" "%(Fullpath)" -o .\GeneratedFiles\%(Filename).moc $(MOC_DEF)</Command>
-      <Message>Qt moc generation for %(Identity)</Message>
-      <Outputs>.\GeneratedFiles\%(Filename).moc</Outputs>
-      <AdditionalInputs>(QTDIR)\bin\moc.exe</AdditionalInputs>
-    </CustomBuild>
-    <ClCompile Include="GeneratedFiles\moc_addressbookpage.cpp" />
-    <ClCompile Include="GeneratedFiles\moc_addresstablemodel.cpp" />
-    <ClCompile Include="GeneratedFiles\moc_askpassphrasedialog.cpp" />
-    <ClCompile Include="GeneratedFiles\moc_bantablemodel.cpp" />
-    <ClCompile Include="GeneratedFiles\moc_bitcoinaddressvalidator.cpp" />
-    <ClCompile Include="GeneratedFiles\moc_bitcoinamountfield.cpp" />
-    <ClCompile Include="GeneratedFiles\moc_bitcoingui.cpp" />
-    <ClCompile Include="GeneratedFiles\moc_bitcoinunits.cpp" />
-    <ClCompile Include="GeneratedFiles\moc_callback.cpp" />
-    <ClCompile Include="GeneratedFiles\moc_clientmodel.cpp" />
-    <ClCompile Include="GeneratedFiles\moc_coincontroldialog.cpp" />
-    <ClCompile Include="GeneratedFiles\moc_coincontroltreewidget.cpp" />
-    <ClCompile Include="GeneratedFiles\moc_csvmodelwriter.cpp" />
-    <ClCompile Include="GeneratedFiles\moc_editaddressdialog.cpp" />
-    <ClCompile Include="GeneratedFiles\moc_guiconstants.cpp" />
-    <ClCompile Include="GeneratedFiles\moc_guiutil.cpp" />
-    <ClCompile Include="GeneratedFiles\moc_intro.cpp" />
-    <ClCompile Include="GeneratedFiles\moc_macdockiconhandler.cpp" />
-    <ClCompile Include="GeneratedFiles\moc_macnotificationhandler.cpp" />
-    <ClCompile Include="GeneratedFiles\moc_modaloverlay.cpp" />
-    <ClCompile Include="GeneratedFiles\moc_networkstyle.cpp" />
-    <ClCompile Include="GeneratedFiles\moc_notificator.cpp" />
-    <ClCompile Include="GeneratedFiles\moc_openuridialog.cpp" />
-    <ClCompile Include="GeneratedFiles\moc_optionsdialog.cpp" />
-    <ClCompile Include="GeneratedFiles\moc_optionsmodel.cpp" />
-    <ClCompile Include="GeneratedFiles\moc_overviewpage.cpp" />
-    <ClCompile Include="GeneratedFiles\moc_paymentrequestplus.cpp" />
-    <ClCompile Include="GeneratedFiles\moc_paymentserver.cpp" />
-    <ClCompile Include="GeneratedFiles\moc_peertablemodel.cpp" />
-    <ClCompile Include="GeneratedFiles\moc_platformstyle.cpp" />
-    <ClCompile Include="GeneratedFiles\moc_qvalidatedlineedit.cpp" />
-    <ClCompile Include="GeneratedFiles\moc_qvaluecombobox.cpp" />
-    <ClCompile Include="GeneratedFiles\moc_receivecoinsdialog.cpp" />
-    <ClCompile Include="GeneratedFiles\moc_receiverequestdialog.cpp" />
-    <ClCompile Include="GeneratedFiles\moc_recentrequeststablemodel.cpp" />
-    <ClCompile Include="GeneratedFiles\moc_rpcconsole.cpp" />
-    <ClCompile Include="GeneratedFiles\moc_sendcoinsdialog.cpp" />
-    <ClCompile Include="GeneratedFiles\moc_sendcoinsentry.cpp" />
-    <ClCompile Include="GeneratedFiles\moc_signverifymessagedialog.cpp" />
-    <ClCompile Include="GeneratedFiles\moc_splashscreen.cpp" />
-    <ClCompile Include="GeneratedFiles\moc_trafficgraphwidget.cpp" />
-    <ClCompile Include="GeneratedFiles\moc_transactiondesc.cpp" />
-    <ClCompile Include="GeneratedFiles\moc_transactiondescdialog.cpp" />
-    <ClCompile Include="GeneratedFiles\moc_transactionfilterproxy.cpp" />
-    <ClCompile Include="GeneratedFiles\moc_transactionrecord.cpp" />
-    <ClCompile Include="GeneratedFiles\moc_transactiontablemodel.cpp" />
-    <ClCompile Include="GeneratedFiles\moc_transactionview.cpp" />
-    <ClCompile Include="GeneratedFiles\moc_utilitydialog.cpp" />
-    <ClCompile Include="GeneratedFiles\moc_walletframe.cpp" />
-    <ClCompile Include="GeneratedFiles\moc_walletmodel.cpp" />
-    <ClCompile Include="GeneratedFiles\moc_walletmodeltransaction.cpp" />
-    <ClCompile Include="GeneratedFiles\moc_walletview.cpp" />
-    <ClCompile Include="GeneratedFiles\moc_winshutdownmonitor.cpp" />
-    <ClCompile Include="GeneratedFiles\paymentrequest.pb.cc" />
-  </ItemGroup>
-  <ItemGroup>
-    <ClInclude Include="GeneratedFiles\paymentrequest.pb.h" />
-    <ClInclude Include="GeneratedFiles\ui_addressbookpage.h" />
-    <ClInclude Include="GeneratedFiles\ui_askpassphrasedialog.h" />
-    <ClInclude Include="GeneratedFiles\ui_coincontroldialog.h" />
-    <ClInclude Include="GeneratedFiles\ui_debugwindow.h" />
-    <ClInclude Include="GeneratedFiles\ui_editaddressdialog.h" />
-    <ClInclude Include="GeneratedFiles\ui_helpmessagedialog.h" />
-    <ClInclude Include="GeneratedFiles\ui_intro.h" />
-    <ClInclude Include="GeneratedFiles\ui_modaloverlay.h" />
-    <ClInclude Include="GeneratedFiles\ui_openuridialog.h" />
-    <ClInclude Include="GeneratedFiles\ui_optionsdialog.h" />
-    <ClInclude Include="GeneratedFiles\ui_overviewpage.h" />
-    <ClInclude Include="GeneratedFiles\ui_receivecoinsdialog.h" />
-    <ClInclude Include="GeneratedFiles\ui_receiverequestdialog.h" />
-    <ClInclude Include="GeneratedFiles\ui_sendcoinsdialog.h" />
-    <ClInclude Include="GeneratedFiles\ui_sendcoinsentry.h" />
-    <ClInclude Include="GeneratedFiles\ui_signverifymessagedialog.h" />
-    <ClInclude Include="GeneratedFiles\ui_transactiondescdialog.h" />
-=======
     <ClCompile Include="..\..\src\qt\addressbookpage.cpp" />
     <ClCompile Include="..\..\src\qt\addresstablemodel.cpp" />
     <ClCompile Include="..\..\src\qt\askpassphrasedialog.cpp" />
@@ -968,7 +114,6 @@
     <ClCompile Include="$(GeneratedFilesOutDir)\moc\moc_winshutdownmonitor.cpp" />
     <ClCompile Include="$(GeneratedFilesOutDir)\rcc\qrc_bitcoin.cpp" />
     <ClCompile Include="$(GeneratedFilesOutDir)\rcc\qrc_bitcoin_locale.cpp" />
->>>>>>> a284bbbe
   </ItemGroup>
 
   <Import Project="$(VCTargetsPath)\Microsoft.Cpp.props" />
