--- conflicted
+++ resolved
@@ -51,12 +51,8 @@
 
 Icon: src/qt/res/icons/bitcoin.icns, src/qt/res/src/bitcoin.svg,
       src/qt/res/src/bitcoin.ico, src/qt/res/src/bitcoin.png,
-<<<<<<< HEAD
-      src/qt/res/src/bitcoin_testnet.png, docs/bitcoin_logo_doxygen.png
-      src/qt/res/images/splash.png, src/qt/res/images/splash_testnet.png
-=======
       src/qt/res/src/bitcoin_testnet.png, docs/bitcoin_logo_doxygen.png,
-      src/qt/res/icons/toolbar.png, src/qt/res/icons/toolbar_testnet.png
->>>>>>> 9a4eaf3c
+      src/qt/res/images/splash.png, src/qt/res/images/splash_testnet.png,
+	  src/qt/res/icons/toolbar.png
 Designer: Jonas Schnelli (based on the original bitcoin logo from Bitboy)
 License: MIT